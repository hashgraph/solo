{
  "compilerOptions": {
    /* Visit https://aka.ms/tsconfig to read more about this file */

    /* Projects */
    // "incremental": true,                              /* Save .tsbuildinfo files to allow for incremental compilation of projects. */
    // "composite": true,                                /* Enable constraints that allow a TypeScript project to be used with project references. */
    // "tsBuildInfoFile": "./.tsbuildinfo",              /* Specify the path to .tsbuildinfo incremental compilation file. */
    // "disableSourceOfProjectReferenceRedirect": true,  /* Disable preferring source files instead of declaration files when referencing composite projects. */
    // "disableSolutionSearching": true,                 /* Opt a project out of multi-project reference checking when editing. */
    // "disableReferencedProjectLoad": true,             /* Reduce the number of projects loaded automatically by TypeScript. */

    /* Language and Environment */
    "target": "ES2022",                                  /* Set the JavaScript language version for emitted JavaScript and include compatible library declarations. */
    "lib": [
      "ES2022",
      "dom"
    ],                                                   /* Specify a set of bundled library declaration files that describe the target runtime environment. */
    // "jsx": "preserve",                                /* Specify what JSX code is generated. */
     "experimentalDecorators": true,                   /* Enable experimental support for legacy experimental decorators. */
     "emitDecoratorMetadata": true,                    /* Emit design-type metadata for decorated declarations in source files. */
    // "jsxFactory": "",                                 /* Specify the JSX factory function used when targeting React JSX emit, e.g. 'React.createElement' or 'h'. */
    // "jsxFragmentFactory": "",                         /* Specify the JSX Fragment reference used for fragments when targeting React JSX emit e.g. 'React.Fragment' or 'Fragment'. */
    // "jsxImportSource": "",                            /* Specify module specifier used to import the JSX factory functions when using 'jsx: react-jsx*'. */
    // "reactNamespace": "",                             /* Specify the object invoked for 'createElement'. This only applies when targeting 'react' JSX emit. */
    // "noLib": true,                                    /* Disable including any library files, including the default lib.d.ts. */
    // "useDefineForClassFields": true,                  /* Emit ECMAScript-standard-compliant class fields. */
    "moduleDetection": "force",                          /* Control what method is used to detect module-format JS files. */
    "importsNotUsedAsValues": "remove",                  /* Modules */
    "module": "NodeNext",                                /* Specify what module code is generated. */
    // "rootDir": "./",                                  /* Specify the root folder within your source files. */
    "moduleResolution": "NodeNext",                      /* Specify how TypeScript looks up a file from a given module specifier. */
    // "baseUrl": "./",                                  /* Specify the base directory to resolve non-relative module names. */
    // "paths": {},                                      /* Specify a set of entries that re-map imports to additional lookup locations. */
    // "rootDirs": [],                                   /* Allow multiple folders to be treated as one when resolving modules. */
<<<<<<< HEAD
    // "typeRoots": [],                                  /* Specify multiple folders that act like './node_modules/@types'. */     /* Specify type package names to be included without being referenced in a source file. */
     "types": ["node", "mocha", "reflect-metadata"],     /* Specify type package names to be included without being referenced in a source file. */
=======
    // "typeRoots": [],                                  /* Specify multiple folders that act like './node_modules/@types'. */
    "types": [
      "node",
      "mocha",
      "reflect-metadata"
    ],                                                   /* Specify type package names to be included without being referenced in a source file. */
>>>>>>> 4acdecec
    // "allowUmdGlobalAccess": true,                     /* Allow accessing UMD globals from modules. */
    // "moduleSuffixes": [],                             /* List of file name suffixes to search when resolving a module. */
    // "allowImportingTsExtensions": true,               /* Allow imports to include TypeScript file extensions. Requires '--moduleResolution bundler' and either '--noEmit' or '--emitDeclarationOnly' to be set. */
    // "resolvePackageJsonExports": true,                /* Use the package.json 'exports' field when resolving package imports. */
    // "resolvePackageJsonImports": true,                /* Use the package.json 'imports' field when resolving imports. */
    // "customConditions": [],                           /* Conditions to set in addition to the resolver-specific defaults when resolving imports. */
    // "noUncheckedSideEffectImports": true,             /* Check side effect imports. */
    // "resolveJsonModule": true,                        /* Enable importing .json files. */
    // "allowArbitraryExtensions": true,                 /* Enable importing files with any extension, provided a declaration file is present. */
    // "noResolve": true,                                /* Disallow 'import's, requires or '<reference>'s from expanding the number of files TypeScript should add to a project. */

    /* JavaScript Support */
    //     "allowJs": true,                              /* Allow JavaScript files to be a part of your program. Use the 'checkJS' option to get errors from these files. */
    //     "checkJs": true,                              /* Enable error reporting in type-checked JavaScript files. */
    // "maxNodeModuleJsDepth": 1,                        /* Specify the maximum folder depth used for checking JavaScript files from 'node_modules'. Only applicable with 'allowJs'. */

    /* Emit */
    // "declaration": true,                              /* Generate .d.ts files from TypeScript and JavaScript files in your project. */
    // "declarationMap": true,                           /* Create sourcemaps for d.ts files. */
    // "emitDeclarationOnly": true,                      /* Only output d.ts files and not JavaScript files. */
    "sourceMap": true,                                   /* Create source map files for emitted JavaScript files. */
    // "inlineSourceMap": true,                          /* Include sourcemap files inside the emitted JavaScript. */
    // "noEmit": true,                                   /* Disable emitting files from a compilation. */
    // "outFile": "./",                                  /* Specify a file that bundles all outputs into one JavaScript file. If 'declaration' is true, also designates a file that bundles all .d.ts output. */
    "outDir": "dist",                                    /* Specify an output folder for all emitted files. */
    "removeComments": false,                             /* Disable emitting comments. */
    // "importHelpers": true,                            /* Allow importing helper functions from tslib once per project, instead of including them per-file. */
    // "downlevelIteration": true,                       /* Emit more compliant, but verbose and less performant JavaScript for iteration. */
    // "sourceRoot": "",                                 /* Specify the root path for debuggers to find the reference source code. */
    // "mapRoot": "",                                    /* Specify the location where debugger should locate map files instead of generated locations. */
    // "inlineSources": true,                            /* Include source code in the sourcemaps inside the emitted JavaScript. */
    // "emitBOM": true,                                  /* Emit a UTF-8 Byte Order Mark (BOM) in the beginning of output files. */
    // "newLine": "crlf",                                /* Set the newline character for emitting files. */
    // "stripInternal": true,                            /* Disable emitting declarations that have '@internal' in their JSDoc comments. */
    // "noEmitHelpers": true,                            /* Disable generating custom helper functions like '__extends' in compiled output. */
    // "noEmitOnError": true,                            /* Disable emitting files if any type checking errors are reported. */
    // "preserveConstEnums": true,                       /* Disable erasing 'const enum' declarations in generated code. */
    // "declarationDir": "./",                           /* Specify the output directory for generated declaration files. */

    /* Interop Constraints */
    //     "isolatedModules": true,                      /* Ensure that each file can be safely transpiled without relying on other imports. */
    //     "verbatimModuleSyntax": true,                 /* Do not transform or elide any imports or exports not marked as type-only, ensuring they are written in the output file's format based on the 'module' setting. */
    // "isolatedDeclarations": true,                     /* Require sufficient annotation on exports so other tools can trivially generate declaration files. */
    "allowSyntheticDefaultImports": true,                /* Allow 'import x from y' when a module doesn't have a default export. */
    "esModuleInterop": true,                             /* Emit additional JavaScript to ease support for importing CommonJS modules. This enables 'allowSyntheticDefaultImports' for type compatibility. */
    // "preserveSymlinks": true,                         /* Disable resolving symlinks to their realpath. This correlates to the same flag in node. */
    "forceConsistentCasingInFileNames": true,            /* Ensure that casing is correct in imports. */

    /* Type Checking */
    "strict": false,                                     /* Enable all strict type-checking options. */
    // "noImplicitAny": true,                            /* Enable error reporting for expressions and declarations with an implied 'any' type. */
    // "strictNullChecks": true,                         /* When type checking, take into account 'null' and 'undefined'. */
    // "strictFunctionTypes": true,                      /* When assigning functions, check to ensure parameters and the return values are subtype-compatible. */
    // "strictBindCallApply": true,                      /* Check that the arguments for 'bind', 'call', and 'apply' methods match the original function. */
    // "strictPropertyInitialization": true,             /* Check for class properties that are declared but not set in the constructor. */
    // "strictBuiltinIteratorReturn": true,              /* Built-in iterators are instantiated with a 'TReturn' type of 'undefined' instead of 'any'. */
    // "noImplicitThis": true,                           /* Enable error reporting when 'this' is given the type 'any'. */
    // "useUnknownInCatchVariables": true,               /* Default catch clause variables as 'unknown' instead of 'any'. */
    // "alwaysStrict": true,                             /* Ensure 'use strict' is always emitted. */
    // "noUnusedLocals": true,                           /* Enable error reporting when local variables aren't read. */
    // "noUnusedParameters": true,                       /* Raise an error when a function parameter isn't read. */
    // "exactOptionalPropertyTypes": true,               /* Interpret optional property types as written, rather than adding 'undefined'. */
    "noImplicitReturns": true,                           /* Enable error reporting for code paths that do not explicitly return in a function. */
    // "noFallthroughCasesInSwitch": true,               /* Enable error reporting for fallthrough cases in switch statements. */
    // "noUncheckedIndexedAccess": true,                 /* Add 'undefined' to a type when accessed using an index. */ // future improvement
    // "noImplicitOverride": true,                       /* Ensure overriding members in derived classes are marked with an override modifier. */ // future improvement
    // "noPropertyAccessFromIndexSignature": true,       /* Enforces using indexed accessors for keys declared using an indexed type. */
    // "allowUnusedLabels": true,                        /* Disable error reporting for unused labels. */
    // "allowUnreachableCode": true,                     /* Disable error reporting for unreachable code. */

    /* Completeness */
    // "skipDefaultLibCheck": true,                      /* Skip type checking .d.ts files that are included with TypeScript. */
    "skipLibCheck": true                                 /* Skip type checking all .d.ts files. */
  },
  "include": [
    "src",
    "version.ts",
    "solo.ts",
    "test"
  ],
  "ts-node": {
    "esm": true,
    "experimentalResolver": true,
    "showConfig": true,
    "compilerHost": true,
    "emit": true,
    "experimentalSpecifierResolution": "node"
  }
}<|MERGE_RESOLUTION|>--- conflicted
+++ resolved
@@ -33,17 +33,13 @@
     // "baseUrl": "./",                                  /* Specify the base directory to resolve non-relative module names. */
     // "paths": {},                                      /* Specify a set of entries that re-map imports to additional lookup locations. */
     // "rootDirs": [],                                   /* Allow multiple folders to be treated as one when resolving modules. */
-<<<<<<< HEAD
     // "typeRoots": [],                                  /* Specify multiple folders that act like './node_modules/@types'. */     /* Specify type package names to be included without being referenced in a source file. */
-     "types": ["node", "mocha", "reflect-metadata"],     /* Specify type package names to be included without being referenced in a source file. */
-=======
     // "typeRoots": [],                                  /* Specify multiple folders that act like './node_modules/@types'. */
     "types": [
       "node",
       "mocha",
       "reflect-metadata"
     ],                                                   /* Specify type package names to be included without being referenced in a source file. */
->>>>>>> 4acdecec
     // "allowUmdGlobalAccess": true,                     /* Allow accessing UMD globals from modules. */
     // "moduleSuffixes": [],                             /* List of file name suffixes to search when resolving a module. */
     // "allowImportingTsExtensions": true,               /* Allow imports to include TypeScript file extensions. Requires '--moduleResolution bundler' and either '--noEmit' or '--emitDeclarationOnly' to be set. */
