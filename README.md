# Solo

[![NPM Version](https://img.shields.io/npm/v/%40hashgraph%2Fsolo?logo=npm)](https://www.npmjs.com/package/@hashgraph/solo)
[![GitHub License](https://img.shields.io/github/license/hashgraph/solo?logo=apache\&logoColor=red)](LICENSE)
![node-lts](https://img.shields.io/node/v-lts/%40hashgraph%2Fsolo)
[![Build Application](https://github.com/hashgraph/solo/actions/workflows/flow-build-application.yaml/badge.svg)](https://github.com/hashgraph/solo/actions/workflows/flow-build-application.yaml)
[![Codacy Badge](https://app.codacy.com/project/badge/Grade/83a423a3a1c942459127b3aec62ab0b5)](https://app.codacy.com/gh/hashgraph/solo/dashboard?utm_source=gh\&utm_medium=referral\&utm_content=\&utm_campaign=Badge_grade)
[![codecov](https://codecov.io/gh/hashgraph/solo/graph/badge.svg?token=hBkQdB1XO5)](https://codecov.io/gh/hashgraph/solo)

An opinionated CLI tool to deploy and manage standalone test networks.

## Table of Contents

* [Requirements](#requirements)
* [Setup](#setup)
* [Install Solo](#install-solo)
* [Setup Kubernetes cluster](#setup-kubernetes-cluster)
* [Generate Node Keys](#generate-node-keys)
  * [Standard keys (.pem file)](#standard-keys-pem-file)
* [Examples](#examples)
  * [Example - 1: Deploy a standalone test network (version `0.42.5`)](#example---1-deploy-a-standalone-test-network-version-0425)
  * [Example - 2: Deploy a standalone test network (version `0.47.0-alpha.0`)](#example---2-deploy-a-standalone-test-network-version-0470-alpha0)
* [Support](#support)
* [Contributing](#contributing)
* [Code of Conduct](#code-of-conduct)
* [License](#license)

## Requirements

* Node(>=20.14.0) (*lts/hydrogen*)

## Setup

* Install [Node](https://nodejs.org/en/download). You may also use [nvm](https://github.com/nvm-sh/nvm) to manage different Node versions locally:

```
nvm install lts/hydrogen
nvm use lts/hydrogen 
```

* Useful tools:
  * Install [kubectl](https://kubernetes.io/docs/tasks/tools/)
  * Install [k9s](https://k9scli.io/)

## Install Solo

* Run `npm install -g @hashgraph/solo`

## Setup Kubernetes cluster

### Remote cluster

* You may use remote kubernetes cluster. In this case, ensure kubernetes context is set up correctly.

```
kubectl config use-context <context-name>
```

### Local cluster

* You may use [kind](https://kind.sigs.k8s.io/) or [microk8s](https://microk8s.io/) to create a cluster. In this case,
  ensure your Docker engine has enough resources (e.g. Memory >=8Gb, CPU: >=4). Below we show how you can use `kind` to create a cluster

First, use the following command to set up the environment variables:

```
export SOLO_CLUSTER_NAME=solo
export SOLO_NAMESPACE=solo
export SOLO_CLUSTER_SETUP_NAMESPACE=solo-cluster
```

Then run the following command to set the kubectl context to the new cluster:

```bash
kind create cluster -n "${SOLO_CLUSTER_NAME}"
```

Example output

```
Creating cluster "solo" ...
 ✓ Ensuring node image (kindest/node:v1.29.1) 🖼
 ✓ Preparing nodes 📦 
 ✓ Writing configuration 📜
 ✓ Starting control-plane 🕹️
 ✓ Installing CNI 🔌
 ✓ Installing StorageClass 💾
Set kubectl context to "kind-solo"
You can now use your cluster with:

kubectl cluster-info --context kind-solo

Not sure what to do next? 😅  Check out https://kind.sigs.k8s.io/docs/user/quick-start/
```

You may now view pods in your cluster using `k9s -A` as below:

```
 Context: kind-solo                                <0> all       <a>      Attac… ____  __.________
 Cluster: kind-solo                                <1> default   <ctrl-d> Delete|    |/ _/   __   \______
 User:    kind-solo                                              <d>      Descri|      < \____    /  ___/
 K9s Rev: v0.27.4 ⚡️v0.32.3                                      <e>      Edit  |    |  \   /    /\___ \
 K8s Rev: v1.27.3                                                <?>      Help  |____|__ \ /____//____  >
 CPU:     n/a                                                    <ctrl-k> Kill          \/            \/
 MEM:     n/a
┌───────────────────────────────────────────── Pods(all)[9] ─────────────────────────────────────────────┐
│ NAMESPACE↑          NAME                                        PF READY RESTARTS STATUS   IP          │
│ kube-system         coredns-5d78c9869d-kc27p                    ●  1/1          0 Running  10.244.0.4  │
│ kube-system         coredns-5d78c9869d-r8mzz                    ●  1/1          0 Running  10.244.0.3  │
│ kube-system         etcd-solo-control-plane                     ●  1/1          0 Running  172.18.0.2  │
│ kube-system         kindnet-gppbk                               ●  1/1          0 Running  172.18.0.2  │
│ kube-system         kube-apiserver-solo-control-plane           ●  1/1          0 Running  172.18.0.2  │
│ kube-system         kube-controller-manager-solo-control-plane  ●  1/1          0 Running  172.18.0.2  │
│ kube-system         kube-proxy-wb9w5                            ●  1/1          0 Running  172.18.0.2  │
│ kube-system         kube-scheduler-solo-control-plane           ●  1/1          0 Running  172.18.0.2  │
│ local-path-storage  local-path-provisioner-6bc4bddd6b-5vh5d     ●  1/1          0 Running  10.244.0.2  │
│                                                                                                        │
│ 
```

## Examples

### Example - 1: Deploy a standalone test network (version `0.42.5`)

* Initialize `solo` with tag `v0.42.5` and list of node names `node1,node2,node3`:

```
$ solo init -t v0.42.5 -i node1,node2,node3 -n "${SOLO_NAMESPACE}" -s "${SOLO_CLUSTER_SETUP_NAMESPACE}"
```

Example output

```

******************************* Solo *********************************************
Version			: 0.29.0
Kubernetes Context	: kind-solo
Kubernetes Cluster	: kind-solo
Kubernetes Namespace	: solo
**********************************************************************************
✔ Setup home directory and cache
✔ Check dependency: helm [OS: linux, Release: 5.15.0-118-generic, Arch: x64]
✔ Check dependencies
✔ Setup chart manager

***************************************************************************************
Note: solo stores various artifacts (config, logs, keys etc.) in its home directory: /home/runner/.solo
If a full reset is needed, delete the directory or relevant sub-directories before running 'solo init'.
***************************************************************************************
✔ Copy templates in '/home/runner/.solo/cache'
```

* Generate `pem` formatted node keys

We need to generate `pem` keys as `pem` key files are only supported by Hedera platform >=`0.47.0-alpha.0`.

```
$ solo node keys --gossip-keys --tls-keys
```

Example output

```

******************************* Solo *********************************************
Version			: 0.29.0
Kubernetes Context	: kind-solo
Kubernetes Cluster	: kind-solo
Kubernetes Namespace	: solo
**********************************************************************************
✔ Initialize
✔ Backup old files
✔ Gossip pem key for node: node1
✔ Gossip pem key for node: node2
✔ Gossip pem key for node: node3
✔ Generate gossip keys
✔ Backup old files
✔ TLS key for node: node2
✔ TLS key for node: node3
✔ TLS key for node: node1
✔ Generate gRPC TLS keys
✔ Finalize
```

Key files are generated in `~/.solo/keys` directory.

```
$ ls ~/.solo/cache/keys 

hedera-node1.crt  hedera-node2.crt  hedera-node3.crt  private-node1.pfx private-node3.pfx
hedera-node1.key  hedera-node2.key  hedera-node3.key  private-node2.pfx public.pfx
```

* Setup cluster with shared components
  * In a separate terminal, you may run `k9s` to view the pod status.

```
$ solo cluster setup
```

Example output

```

******************************* Solo *********************************************
Version			: 0.29.0
Kubernetes Context	: kind-solo
Kubernetes Cluster	: kind-solo
Kubernetes Namespace	: solo
**********************************************************************************
✔ Initialize
✔ Prepare chart values
✔ Install 'fullstack-cluster-setup' chart
```

* Deploy helm chart with Hedera network components
  * It may take a while (5~15 minutes depending on your internet speed) to download various docker images and get the pods started.
  * If it fails, ensure you have enough resources allocated for Docker engine and retry the command.

```
$ solo network deploy
```

Example output

```

******************************* Solo *********************************************
Version			: 0.29.0
Kubernetes Context	: kind-solo
Kubernetes Cluster	: kind-solo
Kubernetes Namespace	: solo
**********************************************************************************
✔ Initialize
✔ Copy Gossip keys to staging
✔ Copy gRPC TLS keys to staging
✔ Prepare staging directory
✔ Copy TLS keys
✔ Copy Gossip keys
✔ Node: node2
✔ Copy Gossip keys
✔ Node: node1
✔ Copy Gossip keys
✔ Node: node3
✔ Copy node keys to secrets
✔ Install chart 'fullstack-deployment'
✔ Check Node: node1
✔ Check Node: node2
✔ Check Node: node3
✔ Check node pods are running
✔ Check Envoy Proxy for: node1
✔ Check Envoy Proxy for: node2
✔ Check HAProxy for: node2
✔ Check HAProxy for: node3
✔ Check Envoy Proxy for: node3
✔ Check HAProxy for: node1
✔ Check proxy pods are running
✔ Check MinIO
✔ Check auxiliary pods are ready
```

* Setup node with Hedera platform software.
  * It may take a while as it download the hedera platform code from <https://builds.hedera.com/>

```
$ solo node setup
```

Example output

```

******************************* Solo *********************************************
Version			: 0.29.0
Kubernetes Context	: kind-solo
Kubernetes Cluster	: kind-solo
Kubernetes Namespace	: solo
**********************************************************************************
✔ Initialize
✔ Check network pod: node3
✔ Check network pod: node2
✔ Check network pod: node1
✔ Identify network pods
✔ Update node: node3 [ platformVersion = v0.42.5 ]
✔ Update node: node2 [ platformVersion = v0.42.5 ]
✔ Update node: node1 [ platformVersion = v0.42.5 ]
✔ Fetch platform software into network nodes
✔ Set file permissions
✔ Node: node1
✔ Set file permissions
✔ Node: node3
✔ Set file permissions
✔ Node: node2
✔ Setup network nodes
```

* Start the nodes.

```
$ solo node start
```

Example output

```

******************************* Solo *********************************************
Version			: 0.29.0
Kubernetes Context	: kind-solo
Kubernetes Cluster	: kind-solo
Kubernetes Namespace	: solo
**********************************************************************************
✔ Initialize
✔ Check network pod: node2
✔ Check network pod: node1
✔ Check network pod: node3
✔ Identify network pods
✔ Start node: node3
✔ Start node: node2
✔ Start node: node1
✔ Starting nodes
*********************************** ERROR *****************************************
Error starting node: node 'node1' is not ACTIVE [ attempt = 100/100 ]
***********************************************************************************
```

* Deploy mirror node

```
$ solo mirror-node deploy
```

Example output

```

******************************* Solo *********************************************
Version			: 0.29.0
Kubernetes Context	: kind-solo
Kubernetes Cluster	: kind-solo
Kubernetes Namespace	: solo
**********************************************************************************
✔ Initialize
*********************************** ERROR *****************************************
Error starting node: max attempts of 60 was reached for request with last error being: GrpcServiceError: gRPC service failed with: Status: INTERNAL, Code: 13: Received RST_STREAM with code 0
***********************************************************************************
```

* Deploy a JSON RPC relay

```
$ solo relay deploy
```

Example output

```

******************************* Solo *********************************************
Version			: 0.29.0
Kubernetes Context	: kind-solo
Kubernetes Cluster	: kind-solo
Kubernetes Namespace	: solo
**********************************************************************************
✔ Initialize
✔ Prepare chart values
✔ Deploy JSON RPC Relay
✔ Check relay is ready
```

You may view the list of pods using `k9s` as below:

```
 Context: kind-solo-e2e                            <0> all       <a>      Attach     <l>     … ____  __.________
 Cluster: kind-solo-e2e                            <1> default   <ctrl-d> Delete     <p>      |    |/ _/   __   \______
 User:    kind-solo-e2e                                          <d>      Describe   <shift-f>|      < \____    /  ___/
 K9s Rev: v0.27.4 ⚡️v0.32.4                                      <e>      Edit       <s>      |    |  \   /    /\___ \
 K8s Rev: v1.27.3                                                <?>      Help       <n>      |____|__ \ /____//____  >
 CPU:     n/a                                                    <ctrl-k> Kill       <f>              \/            \/
 MEM:     n/a
┌─────────────────────────────────────────────────── Pods(all)[27] ────────────────────────────────────────────────────┐
│ NAMESPACE↑          NAME                                                   PF READY RESTARTS STATUS   IP             │
│ fullstack-setup     console-557956d575-fqctd                               ●  1/1          0 Running  10.244.0.4     │
│ fullstack-setup     minio-operator-7d575c5f84-j9p6f                        ●  1/1          0 Running  10.244.0.3     │
│ kube-system         coredns-5d78c9869d-gknqp                               ●  1/1          0 Running  10.244.0.6     │
│ kube-system         coredns-5d78c9869d-q59pc                               ●  1/1          0 Running  10.244.0.5     │
│ kube-system         etcd-solo-e2e-control-plane                            ●  1/1          0 Running  172.18.0.2     │
│ kube-system         kindnet-w9ps5                                          ●  1/1          0 Running  172.18.0.2     │
│ kube-system         kube-apiserver-solo-e2e-control-plane                  ●  1/1          0 Running  172.18.0.2     │
│ kube-system         kube-controller-manager-solo-e2e-control-plane         ●  1/1          0 Running  172.18.0.2     │
│ kube-system         kube-proxy-p69z8                                       ●  1/1          0 Running  172.18.0.2     │
│ kube-system         kube-scheduler-solo-e2e-control-plane                  ●  1/1          0 Running  172.18.0.2     │
│ local-path-storage  local-path-provisioner-6bc4bddd6b-8pkfk                ●  1/1          0 Running  10.244.0.2     │
│ solo                envoy-proxy-node0-84947f844f-f28tp                     ●  1/1          0 Running  10.244.0.215   │
│ solo                envoy-proxy-node1-65f8879dcc-j2lrk                     ●  1/1          0 Running  10.244.0.216   │
│ solo                envoy-proxy-node2-667f848689-dkmf9                     ●  1/1          0 Running  10.244.0.214   │
│ solo                fullstack-deployment-grpc-69f9cc5666-lf6ql             ●  1/1          0 Running  10.244.0.227   │
│ solo                fullstack-deployment-hedera-explorer-79f79b7df4-wjdct  ●  1/1          0 Running  10.244.0.226   │
│ solo                fullstack-deployment-importer-864489ffb8-6v8tk         ●  1/1          0 Running  10.244.0.228   │
│ solo                fullstack-deployment-postgres-postgresql-0             ●  1/1          0 Running  10.244.0.232   │
│ solo                fullstack-deployment-rest-584f5cb6bb-q9vnt             ●  1/1          0 Running  10.244.0.230   │
│ solo                fullstack-deployment-web3-69dcdfc4fb-mm5pk             ●  1/1          0 Running  10.244.0.229   │
│ solo                haproxy-node0-6969f76c77-n5cfl                         ●  1/1          1 Running  10.244.0.219   │
│ solo                haproxy-node1-59f6976d45-x6xmp                         ●  1/1          1 Running  10.244.0.217   │
│ solo                haproxy-node2-6df64d5457-hf9ps                         ●  1/1          1 Running  10.244.0.218   │
│ solo                minio-pool-1-0                                         ●  2/2          1 Running  10.244.0.224   │
│ solo                network-node0-0                                        ●  5/5          0 Running  10.244.0.221   │
│ solo                network-node1-0                                        ●  5/5          0 Running  10.244.0.222   │
│ solo                network-node2-0                                        ●  5/5          0 Running  10.244.0.220   │
```

#### Access Hedera Network services

Once the nodes are up, you may now expose various services (using `k9s` (shift-f) or `kubectl port-forward`) and access. Below are most used services that you may expose.

* Node services: `network-<node ID>-svc`
* HAProxy: `haproxy-<node ID>-svc`
* Envoy Proxy: `envoy-proxy-<node ID>-svc`
* Hedera explorer: `fullstack-deployment-hedera-explorer`
* JSON Rpc Relays
  * You can deploy JSON RPC relays for one or more nodes as below:
  ```
  $ solo relay deploy -i node1,node2 
  ```

Example output

```

******************************* Solo *********************************************
Version			: 0.29.0
Kubernetes Context	: kind-solo
Kubernetes Cluster	: kind-solo
Kubernetes Namespace	: solo
**********************************************************************************
✔ Initialize
✔ Prepare chart values
✔ Deploy JSON RPC Relay
✔ Check relay is ready
```

### Example - 2: Deploy a standalone test network (version `0.47.0-alpha.0`)

* Initialize `solo` with tag `v0.47.0-alpha.0` and list of node names `node1,node2,node3`:

```
# reset .solo directory
$ rm -rf ~/.solo 

$ solo init -t v0.47.0-alpha.0 -i node1,node2,node3 -n "${SOLO_NAMESPACE}" -s "${SOLO_CLUSTER_SETUP_NAMESPACE}" --key-format pem 
```

* Example output

```

******************************* Solo *********************************************
Version			: 0.29.0
Kubernetes Context	: kind-solo
Kubernetes Cluster	: kind-solo
Kubernetes Namespace	: solo
**********************************************************************************
✔ Setup home directory and cache
✔ Check dependency: helm [OS: linux, Release: 5.15.0-118-generic, Arch: x64]
✔ Check dependencies
✔ Setup chart manager

***************************************************************************************
Note: solo stores various artifacts (config, logs, keys etc.) in its home directory: /home/runner/.solo
If a full reset is needed, delete the directory or relevant sub-directories before running 'solo init'.
***************************************************************************************
✔ Copy templates in '/home/runner/.solo/cache'
```

* Generate `pem` formatted node keys

```
$ solo node keys --gossip-keys --tls-keys --key-format pem
```

* Example output

```

******************************* Solo *********************************************
Version			: 0.29.0
Kubernetes Context	: kind-solo
Kubernetes Cluster	: kind-solo
Kubernetes Namespace	: solo
**********************************************************************************
✔ Initialize
✔ Backup old files
✔ Gossip pem key for node: node1
✔ Gossip pem key for node: node2
✔ Gossip pem key for node: node3
✔ Generate gossip keys
✔ Backup old files
✔ TLS key for node: node3
✔ TLS key for node: node1
✔ TLS key for node: node2
✔ Generate gRPC TLS keys
✔ Finalize
```

PEM key files are generated in `~/.solo/keys` directory.

```
$ ls ~/.solo/cache/keys  
a-private-node1.pem  a-private-node3.pem  a-public-node2.pem   hedera-node1.crt     
hedera-node2.crt     hedera-node3.crt     s-private-node1.pem  s-private-node3.pem  
s-public-node2.pem   unused-gossip-pem/
a-private-node2.pem  a-public-node1.pem   a-public-node3.pem   hedera-node1.key     
hedera-node2.key     hedera-node3.key     s-private-node2.pem  s-public-node1.pem   s-public-node3.pem   unused-tls/
```

* Setup cluster with shared components

```
$ solo cluster setup

# output is similar to example-1 
```

In a separate terminal, you may run `k9s` to view the pod status.

* Deploy helm chart with Hedera network components

```
$ solo network deploy

# output is similar to example-1 
```

* Setup node with Hedera platform.
  * It may take a while (~10 minutes depending on your internet speed) to download various docker images and get the
    pods started.

```
$ solo node setup

# output is similar to example-1 
```

* Start the nodes

```
$ solo node start

# output is similar to example-1 
```

## For Developers Working on Hedera Service Repo

First, pleaes clone hedera service repo `https://github.com/hashgraph/hedera-services/` and build the code
with `./gradlew assemble`. If need to running nodes with different versions or releases, please duplicate the repo or build directories in
multiple directories, checkout to the respective version and build the code.

To set customized `settings.txt` file, edit the file
`~/.solo/cache/templates/settings.txt` after `solo init` command.

Then you can start customized built hedera network with the following command:

```
solo node setup --local-build-path <default path to hedera repo>,node1=<custom build hedera repo>,node2=<custom build repo>
```

## For Developers Working on Platform core

To deploy node with local build PTT jar files, run the following command:

```
solo node setup --local-build-path <default path to hedera repo>,node1=<custom build hedera repo>,node2=<custom build repo>
 --app PlatformTestingTool.jar --app-config <path-to-test-json1,path-to-test-json2>
```

## Logs

You can find log for running solo command under the directory `~/.solo/logs/`
The file `solo.log` contains the logs for the solo command.
The file `hashgraph-sdk.log` contains the logs from solo client when sending transactions to network nodes.

<<<<<<< HEAD
=======
## Using Intellj remote debug with solo

NOTE: the hedera-services path referenced '../hedera-services/hedera-node/data' may need to be updated based on what directory you are currently in.  This also assumes that you have done an assemble/build and the directory contents are up-to-date.

Example 1: attach jvm debugger to a hedera node
```bash
./test/e2e/setup-e2e.sh
solo node keys --gossip-keys --tls-keys
solo network deploy -i node1,node2,node3 --debug-nodeid node2
solo node setup -i node1,node2,node3 --local-build-path ../hedera-services/hedera-node/data
solo node start -i node1,node2,node3 --debug-nodeid node2
```

Once you see the following message, you can launch jvm debugger from Intellij
```
  Check node: node1,
  Check node: node3,  Please attach JVM debugger now.
  Check node: node4,
```

Example 2: attach jvm debugger with node add operation

```bash
./test/e2e/setup-e2e.sh
solo node keys --gossip-keys --tls-keys 
solo network deploy -i node1,node2,node3 --pvcs
solo node setup -i node1,node2,node3 --local-build-path ../hedera-services/hedera-node/data
solo node start -i node1,node2,node3
solo node add --gossip-keys --tls-keys --node-id node4 --debug-nodeid node4 --local-build-path ../hedera-services/hedera-node/data
```

Example 3: attach jvm debugger with node update operation
```bash
./test/e2e/setup-e2e.sh
solo node keys --gossip-keys --tls-keys 
solo network deploy -i node1,node2,node3
solo node setup -i node1,node2,node3 --local-build-path ../hedera-services/hedera-node/data
solo node start -i node1,node2,node3
solo node update --node-id node2  --debug-nodeid node2 --local-build-path ../hedera-services/hedera-node/data --new-account-number 0.0.7 --gossip-public-key ./s-public-node2.pem --gossip-private-key ./s-private-node2.pem --agreement-public-key ./a-public-node2.pem --agreement-private-key ./a-private-node2.pem
```

Example 4: attach jvm debugger with node delete operation
```bash
./test/e2e/setup-e2e.sh
solo node keys --gossip-keys --tls-keys 
solo network deploy -i node1,node2,node3,node4
solo node setup -i node1,node2,node3,node4 --local-build-path ../hedera-services/hedera-node/data
solo node start -i node1,node2,node3,node4
solo node delete --node-id node2  --debug-nodeid node3
```

>>>>>>> 36ce6045
## Support

If you have a question on how to use the product, please see our [support guide](https://github.com/hashgraph/.github/blob/main/SUPPORT.md).

## Contributing

Contributions are welcome. Please see the [contributing guide](https://github.com/hashgraph/.github/blob/main/CONTRIBUTING.md) to see how you can get involved.

## Code of Conduct

This project is governed by the [Contributor Covenant Code of Conduct](https://github.com/hashgraph/.github/blob/main/CODE_OF_CONDUCT.md). By participating, you are
expected to uphold this code of conduct.

## License

[Apache License 2.0](LICENSE)<|MERGE_RESOLUTION|>--- conflicted
+++ resolved
@@ -579,8 +579,6 @@
 The file `solo.log` contains the logs for the solo command.
 The file `hashgraph-sdk.log` contains the logs from solo client when sending transactions to network nodes.
 
-<<<<<<< HEAD
-=======
 ## Using Intellj remote debug with solo
 
 NOTE: the hedera-services path referenced '../hedera-services/hedera-node/data' may need to be updated based on what directory you are currently in.  This also assumes that you have done an assemble/build and the directory contents are up-to-date.
@@ -632,7 +630,6 @@
 solo node delete --node-id node2  --debug-nodeid node3
 ```
 
->>>>>>> 36ce6045
 ## Support
 
 If you have a question on how to use the product, please see our [support guide](https://github.com/hashgraph/.github/blob/main/SUPPORT.md).
