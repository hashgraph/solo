--- conflicted
+++ resolved
@@ -90,11 +90,8 @@
 
 kubectl cluster-info --context kind-solo
 
-<<<<<<< HEAD
 Have a nice day! 👋
-=======
-Not sure what to do next? 😅  Check out https://kind.sigs.k8s.io/docs/user/quick-start/
->>>>>>> b1c70e84
+
 ```
 
 You may now view pods in your cluster using `k9s -A` as below:
@@ -272,13 +269,8 @@
 ✔ Copy gRPC TLS keys to staging
 ✔ Prepare config.txt for the network
 ✔ Prepare staging directory
-<<<<<<< HEAD
 ✔ Node: node2
 ✔ Node: node0
-=======
-✔ Node: node0
-✔ Node: node2
->>>>>>> b1c70e84
 ✔ Node: node1
 ✔ Fetch platform software into network nodes
 ✔ Copy Gossip keys
@@ -321,15 +313,9 @@
 ✔ Check network pod: node1
 ✔ Check network pod: node2
 ✔ Identify network pods
-<<<<<<< HEAD
 ✔ Start node: node1
 ✔ Start node: node2
 ✔ Start node: node0
-=======
-✔ Start node: node0
-✔ Start node: node1
-✔ Start node: node2
->>>>>>> b1c70e84
 ✔ Starting nodes
 ✔ Check node: node0
 ✔ Check node: node1
@@ -531,15 +517,9 @@
 ✔ Gossip pem key for node: node2
 ✔ Generate gossip keys
 ✔ Backup old files
-<<<<<<< HEAD
 ✔ TLS key for node: node0
 ✔ TLS key for node: node1
 ✔ TLS key for node: node2
-=======
-✔ TLS key for node: node2
-✔ TLS key for node: node1
-✔ TLS key for node: node0
->>>>>>> b1c70e84
 ✔ Generate gRPC TLS keys
 ✔ Finalize
 ```
