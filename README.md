--- conflicted
+++ resolved
@@ -90,7 +90,7 @@
 
 kubectl cluster-info --context kind-solo
 
-Not sure what to do next? 😅  Check out https://kind.sigs.k8s.io/docs/user/quick-start/
+Thanks for using kind! 😊
 ```
 
 You may now view pods in your cluster using `k9s -A` as below:
@@ -179,7 +179,6 @@
 ✔ Generate gossip keys
 ✔ Backup old files
 ✔ TLS key for node: node0
-✔ TLS key for node: node2
 ✔ TLS key for node: node1
 ✔ TLS key for node: node2
 ✔ Generate gRPC TLS keys
@@ -260,15 +259,9 @@
 Kubernetes Namespace	: solo
 **********************************************************************************
 ✔ Initialize
-<<<<<<< HEAD
-✔ Check network pod: node0
-✔ Check network pod: node2
-✔ Check network pod: node1
-=======
 ✔ Check network pod: node1
 ✔ Check network pod: node2
 ✔ Check network pod: node0
->>>>>>> fe865f85
 ✔ Identify network pods
 ✔ Copy configuration files
 ✔ Copy Gossip keys to staging
@@ -289,19 +282,11 @@
 ✔ Copy configuration files
 ✔ Copy configuration files
 ✔ Set file permissions
-<<<<<<< HEAD
-✔ Node: node0
-✔ Set file permissions
-✔ Node: node2
-✔ Set file permissions
-✔ Node: node1
-=======
 ✔ Node: node2
 ✔ Set file permissions
 ✔ Node: node1
 ✔ Set file permissions
 ✔ Node: node0
->>>>>>> fe865f85
 ✔ Setup network nodes
 ✔ Finalize
 ```
@@ -323,15 +308,9 @@
 Kubernetes Namespace	: solo
 **********************************************************************************
 ✔ Initialize
-<<<<<<< HEAD
-✔ Check network pod: node2
-✔ Check network pod: node0
-✔ Check network pod: node1
-=======
 ✔ Check network pod: node1
 ✔ Check network pod: node2
 ✔ Check network pod: node0
->>>>>>> fe865f85
 ✔ Identify network pods
 ✔ Start node: node0
 ✔ Start node: node2
