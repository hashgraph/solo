--- conflicted
+++ resolved
@@ -451,21 +451,7 @@
   kubectl port-forward svc/haproxy-node3-svc -n "${SOLO_NAMESPACE}" 52211:50211 &
   ```
 * Envoy Proxy: `envoy-proxy-<node ID>-svc`
-<<<<<<< HEAD
 * Hedera explorer: `solo-deployment-hedera-explorer`
-=======
-  ```bash
-  # enable portforwarding for envoy proxy
-  kubectl port-forward svc/envoy-proxy-node1-svc -n "${SOLO_NAMESPACE}" 8181:8080 &
-  kubectl port-forward svc/envoy-proxy-node2-svc -n "${SOLO_NAMESPACE}" 8281:8080 &
-  kubectl port-forward svc/envoy-proxy-node3-svc -n "${SOLO_NAMESPACE}" 8381:8080 &
-  ```
-* Hedera explorer: `fullstack-deployment-hedera-explorer`
-  ```bash
-  #enable portforwarding for hedera explorer, can be access at http://localhost:8080/
-  kubectl port-forward svc/fullstack-deployment-hedera-explorer -n "${SOLO_NAMESPACE}" 8080:80 &
-  ```
->>>>>>> 0d114004
 * JSON Rpc Relays
   * You can deploy JSON RPC relays for one or more nodes as below:
   ```bash
