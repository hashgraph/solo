/**
 * Copyright (C) 2024 Hedera Hashgraph, LLC
 *
 * Licensed under the Apache License, Version 2.0 (the ""License"");
 * you may not use this file except in compliance with the License.
 * You may obtain a copy of the License at
 *
 *      http://www.apache.org/licenses/LICENSE-2.0
 *
 * Unless required by applicable law or agreed to in writing, software
 * distributed under the License is distributed on an ""AS IS"" BASIS,
 * WITHOUT WARRANTIES OR CONDITIONS OF ANY KIND, either express or implied.
 * See the License for the specific language governing permissions and
 * limitations under the License.
 *
 */
'use strict'
import * as x509 from '@peculiar/x509'
import chalk from 'chalk'
import * as fs from 'fs'
import { Listr } from 'listr2'
import path from 'path'
import { FullstackTestingError, IllegalArgumentError } from '../core/errors.mjs'
import * as helpers from '../core/helpers.mjs'
import {
  getNodeAccountMap,
  getNodeLogs,
  renameAndCopyFile,
  sleep,
  validatePath
} from '../core/helpers.mjs'
import { constants, Templates, Zippy } from '../core/index.mjs'
import { BaseCommand } from './base.mjs'
import * as flags from './flags.mjs'
import * as prompts from './prompts.mjs'

import {
  AccountBalanceQuery,
  AccountId,
  AccountUpdateTransaction,
  FileAppendTransaction,
  FileUpdateTransaction,
  FreezeTransaction,
  FreezeType,
  PrivateKey,
  NodeCreateTransaction,
  NodeUpdateTransaction,
  NodeDeleteTransaction,
  ServiceEndpoint,
  Timestamp
} from '@hashgraph/sdk'
import * as crypto from 'crypto'
import {
  FREEZE_ADMIN_ACCOUNT,
  HEDERA_NODE_DEFAULT_STAKE_AMOUNT,
  TREASURY_ACCOUNT_ID
} from '../core/constants.mjs'

/**
 * Defines the core functionalities of 'node' command
 */
export class NodeCommand extends BaseCommand {
  /**
   * @param {{logger: Logger, helm: Helm, k8: K8, chartManager: ChartManager, configManager: ConfigManager,
   * depManager: DependencyManager, keytoolDepManager: KeytoolDependencyManager, downloader: PackageDownloader,
   * platformInstaller: PlatformInstaller, keyManager: KeyManager, accountManager: AccountManager,
   * profileManager: ProfileManager}} opts
   */
  constructor (opts) {
    super(opts)

    if (!opts || !opts.downloader) throw new IllegalArgumentError('An instance of core/PackageDownloader is required', opts.downloader)
    if (!opts || !opts.platformInstaller) throw new IllegalArgumentError('An instance of core/PlatformInstaller is required', opts.platformInstaller)
    if (!opts || !opts.keyManager) throw new IllegalArgumentError('An instance of core/KeyManager is required', opts.keyManager)
    if (!opts || !opts.accountManager) throw new IllegalArgumentError('An instance of core/AccountManager is required', opts.accountManager)
    if (!opts || !opts.keytoolDepManager) throw new IllegalArgumentError('An instance of KeytoolDependencyManager is required', opts.keytoolDepManager)
    if (!opts || !opts.profileManager) throw new IllegalArgumentError('An instance of ProfileManager is required', opts.profileManager)

    this.downloader = opts.downloader
    this.platformInstaller = opts.platformInstaller
    this.keyManager = opts.keyManager
    this.accountManager = opts.accountManager
    this.keytoolDepManager = opts.keytoolDepManager
    this.profileManager = opts.profileManager
    this._portForwards = []
  }

  /**
   * @returns {string}
   */
  static get SETUP_CONFIGS_NAME () {
    return 'setupConfigs'
  }

  /**
   * @returns {CommandFlag[]}
   */
  static get SETUP_FLAGS_LIST () {
    return [
      flags.appConfig,
      flags.cacheDir,
      flags.devMode,
<<<<<<< HEAD
      flags.force,
      flags.generateGossipKeys,
      flags.generateTlsKeys,
=======
>>>>>>> 4bb352b6
      flags.localBuildPath,
      flags.namespace,
      flags.nodeIDs,
      flags.releaseTag
    ]
  }

  /**
   * @returns {string}
   */
  static get KEYS_CONFIGS_NAME () {
    return 'keysConfigs'
  }

  /**
   * @returns {CommandFlag[]}
   */
  static get KEYS_FLAGS_LIST () {
    return [
      flags.cacheDir,
      flags.devMode,
      flags.generateGossipKeys,
      flags.generateTlsKeys,
      flags.nodeIDs
    ]
  }

  /**
   * @returns {string}
   */
  static get REFRESH_CONFIGS_NAME () {
    return 'refreshConfigs'
  }

  /**
   * @returns {CommandFlag[]}
   */
  static get REFRESH_FLAGS_LIST () {
    return [
      flags.app,
      flags.cacheDir,
      flags.devMode,
<<<<<<< HEAD
      flags.force,
=======
>>>>>>> 4bb352b6
      flags.localBuildPath,
      flags.namespace,
      flags.nodeIDs,
      flags.releaseTag
    ]
  }

  /**
   * @returns {string}
   */
  static get ADD_CONFIGS_NAME () {
    return 'addConfigs'
  }

  /**
   * @returns {CommandFlag[]}
   */
  static get ADD_FLAGS_LIST () {
    return [
      flags.app,
      flags.cacheDir,
      flags.chainId,
      flags.chartDirectory,
      flags.devMode,
      flags.endpointType,
      flags.fstChartVersion,
      flags.generateGossipKeys,
      flags.generateTlsKeys,
      flags.gossipEndpoints,
      flags.grpcEndpoints,
      flags.localBuildPath,
      flags.namespace,
      flags.nodeID,
      flags.releaseTag
    ]
  }

  static get DELETE_CONFIGS_NAME () {
    return 'deleteConfigs'
  }

  static get DELETE_FLAGS_LIST () {
    return [
      flags.app,
      flags.cacheDir,
      flags.chartDirectory,
      flags.devMode,
      flags.endpointType,
      flags.localBuildPath,
      flags.namespace,
      flags.nodeID,
      flags.releaseTag
    ]
  }

  static get UPDATE_CONFIGS_NAME () {
    return 'updateConfigs'
  }

  static get UPDATE_FLAGS_LIST () {
    return [
      flags.agreementPrivateKey,
      flags.agreementPublicKey,
      flags.app,
      flags.cacheDir,
      flags.chartDirectory,
      flags.devMode,
      flags.endpointType,
      flags.fstChartVersion,
      flags.gossipEndpoints,
      flags.gossipPrivateKey,
      flags.gossipPublicKey,
      flags.grpcEndpoints,
      flags.localBuildPath,
      flags.namespace,
      flags.newAccountNumber,
      flags.newAdminKey,
      flags.nodeID,
      flags.releaseTag,
      flags.tlsPrivateKey,
      flags.tlsPublicKey
    ]
  }

  /**
   * stops and closes the port forwards
   * @returns {Promise<void>}
   */
  async close () {
    this.accountManager.close()
    if (this._portForwards) {
      for (const srv of this._portForwards) {
        await this.k8.stopPortForward(srv)
      }
    }

    this._portForwards = []
  }

  /**
   * @param {string} namespace
   * @param {string} accountId
   * @param {string} nodeId
   * @returns {Promise<void>}
   */
  async addStake (namespace, accountId, nodeId) {
    try {
      await this.accountManager.loadNodeClient(namespace)
      const client = this.accountManager._nodeClient
      const treasuryKey = await this.accountManager.getTreasuryAccountKeys(namespace)
      const treasuryPrivateKey = PrivateKey.fromStringED25519(treasuryKey.privateKey)
      client.setOperator(TREASURY_ACCOUNT_ID, treasuryPrivateKey)

      // get some initial balance
      await this.accountManager.transferAmount(constants.TREASURY_ACCOUNT_ID, accountId, HEDERA_NODE_DEFAULT_STAKE_AMOUNT + 1)

      // check balance
      const balance = await new AccountBalanceQuery()
        .setAccountId(accountId)
        .execute(client)
      this.logger.debug(`Account ${accountId} balance: ${balance.hbars}`)

      // Create the transaction
      const transaction = await new AccountUpdateTransaction()
        .setAccountId(accountId)
        .setStakedNodeId(Templates.nodeNumberFromNodeId(nodeId) - 1)
        .freezeWith(client)

      // Sign the transaction with the account's private key
      const signTx = await transaction.sign(treasuryPrivateKey)

      // Submit the transaction to a Hedera network
      const txResponse = await signTx.execute(client)

      // Request the receipt of the transaction
      const receipt = await txResponse.getReceipt(client)

      // Get the transaction status
      const transactionStatus = receipt.status
      this.logger.debug(`The transaction consensus status is ${transactionStatus.toString()}`)
    } catch (e) {
      throw new FullstackTestingError(`Error in adding stake: ${e.message}`, e)
    }
  }

  /**
   * @param {string} namespace
   * @param {string} nodeId
   * @param {number} [maxAttempts]
   * @param {number} [delay]
   * @returns {Promise<string>}
   */
  async checkNetworkNodePod (namespace, nodeId, maxAttempts = 60, delay = 2000) {
    nodeId = nodeId.trim()
    const podName = Templates.renderNetworkPodName(nodeId)

    try {
      await this.k8.waitForPods([constants.POD_PHASE_RUNNING], [
        'fullstack.hedera.com/type=network-node',
        `fullstack.hedera.com/node-name=${nodeId}`
      ], 1, maxAttempts, delay)

      return podName
    } catch (e) {
      throw new FullstackTestingError(`no pod found for nodeId: ${nodeId}`, e)
    }
  }

  /**
   * @param {string} nodeId
   * @param {number} [maxAttempt]
   * @param {string} [status]
   * @param {string} [logfile]
   * @returns {Promise<boolean>}
   */
  async checkNetworkNodeState (nodeId, maxAttempt = 100, status = 'ACTIVE', logfile = 'output/hgcaa.log') {
    nodeId = nodeId.trim()
    const podName = Templates.renderNetworkPodName(nodeId)
    const logfilePath = `${constants.HEDERA_HAPI_PATH}/${logfile}`
    let attempt = 0
    let isActive = false

    this.logger.debug(`Checking if node ${nodeId} is ${status}...`)
    // check log file is accessible
    let logFileAccessible = false
    while (attempt++ < maxAttempt) {
      try {
        if (await this.k8.hasFile(podName, constants.ROOT_CONTAINER, logfilePath)) {
          logFileAccessible = true
          break
        }
      } catch (e) {
      } // ignore errors

      await sleep(1000)
    }

    if (!logFileAccessible) {
      throw new FullstackTestingError(`Logs are not accessible: ${logfilePath}`)
    }

    attempt = 0
    while (attempt < maxAttempt) {
      try {
        const output = await this.k8.execContainer(podName, constants.ROOT_CONTAINER, ['tail', '-100', logfilePath])
        if (output && output.indexOf('Terminating Netty') < 0 && // make sure we are not at the beginning of a restart
          (output.indexOf(`Now current platform status = ${status}`) > 0 ||
            output.indexOf(`Platform Status Change ${status}`) > 0 ||
            output.indexOf(`is ${status}`) > 0 ||
            output.indexOf(`"newStatus":"${status}"`) > 0)) {
          this.logger.debug(`Node ${nodeId} is ${status} [ attempt: ${attempt}/${maxAttempt}]`)
          isActive = true
          break
        }
        this.logger.debug(`Node ${nodeId} is not ${status} yet. Trying again... [ attempt: ${attempt}/${maxAttempt} ]`)
      } catch (e) {
        this.logger.warn(`error in checking if node ${nodeId} is ${status}: ${e.message}. Trying again... [ attempt: ${attempt}/${maxAttempt} ]`)

        // ls the HAPI path for debugging
        await this.k8.execContainer(podName, constants.ROOT_CONTAINER, `ls -la ${constants.HEDERA_HAPI_PATH}`)

        // ls the output directory for debugging
        await this.k8.execContainer(podName, constants.ROOT_CONTAINER, `ls -la ${constants.HEDERA_HAPI_PATH}/output`)
      }
      attempt += 1
      await sleep(1000)
    }

    this.logger.info(`!> -- Node ${nodeId} is ${status} -- <!`)

    if (!isActive) {
      throw new FullstackTestingError(`node '${nodeId}' is not ${status} [ attempt = ${attempt}/${maxAttempt} ]`)
    }

    return true
  }

  /**
   * Return task for checking for all network node pods
   * @param {any} ctx
   * @param {typeof import('listr2').TaskWrapper} task
   * @param {string[]} nodeIds
   * @returns {*}
   */
  taskCheckNetworkNodePods (ctx, task, nodeIds) {
    if (!ctx.config) {
      ctx.config = {}
    }

    ctx.config.podNames = {}

    const subTasks = []
    for (const nodeId of nodeIds) {
      subTasks.push({
        title: `Check network pod: ${chalk.yellow(nodeId)}`,
        task: async (ctx) => {
          ctx.config.podNames[nodeId] = await this.checkNetworkNodePod(ctx.config.namespace, nodeId)
        }
      })
    }

    // setup the sub-tasks
    return task.newListr(subTasks, {
      concurrent: true,
      rendererOptions: {
        collapseSubtasks: false
      }
    })
  }

<<<<<<< HEAD
  /**
   * Return a list of subtasks to generate gossip keys
   *
   * WARNING: These tasks MUST run in sequence.
   *
   * @param nodeIds node ids
   * @param keysDir keys directory
   * @param curDate current date
   * @return a list of subtasks
   * @private
   */
  _nodeGossipKeysTaskList (nodeIds, keysDir, curDate = new Date()) {
    if (!Array.isArray(nodeIds) || !nodeIds.every((nodeId) => typeof nodeId === 'string')) {
      throw new IllegalArgumentError('nodeIds must be an array of strings')
    }
    const subTasks = []
    subTasks.push({
      title: 'Backup old files',
      task: () => helpers.backupOldPemKeys(nodeIds, keysDir, curDate)
    }
    )

    for (const nodeId of nodeIds) {
      subTasks.push({
        title: `Gossip key for node: ${chalk.yellow(nodeId)}`,
        task: async () => {
          const signingKey = await this.keyManager.generateSigningKey(nodeId)
          const signingKeyFiles = await this.keyManager.storeSigningKey(nodeId, signingKey, keysDir)
          this.logger.debug(`generated Gossip signing keys for node ${nodeId}`, { keyFiles: signingKeyFiles })

          const agreementKey = await this.keyManager.generateAgreementKey(nodeId, signingKey)
          const agreementKeyFiles = await this.keyManager.storeAgreementKey(nodeId, agreementKey, keysDir)
          this.logger.debug(`generated Gossip agreement keys for node ${nodeId}`, { keyFiles: agreementKeyFiles })
        }
      })
    }
    return subTasks
  }

  /**
   * Return a list of subtasks to generate gRPC TLS keys
   *
   * WARNING: These tasks should run in sequence
   *
   * @param nodeIds node ids
   * @param keysDir keys directory
   * @param curDate current date
   * @return return a list of subtasks
   * @private
   */
  _nodeTlsKeyTaskList (nodeIds, keysDir, curDate = new Date()) {
    // check if nodeIds is an array of strings
    if (!Array.isArray(nodeIds) || !nodeIds.every((nodeId) => typeof nodeId === 'string')) {
      throw new FullstackTestingError('nodeIds must be an array of strings')
    }
    const self = this
    const nodeKeyFiles = new Map()
    const subTasks = []

    subTasks.push({
      title: 'Backup old files',
      task: () => helpers.backupOldTlsKeys(nodeIds, keysDir, curDate)
    }
    )

    for (const nodeId of nodeIds) {
      subTasks.push({
        title: `TLS key for node: ${chalk.yellow(nodeId)}`,
        task: async () => {
          const tlsKey = await self.keyManager.generateGrpcTLSKey(nodeId)
          const tlsKeyFiles = await self.keyManager.storeTLSKey(nodeId, tlsKey, keysDir)
          nodeKeyFiles.set(nodeId, {
            tlsKeyFiles
          })
        }
      })
    }

    return subTasks
  }

  async _copyNodeKeys (nodeKey, destDir) {
    for (const keyFile of [nodeKey.privateKeyFile, nodeKey.certificateFile]) {
      if (!fs.existsSync(keyFile)) {
        throw new FullstackTestingError(`file (${keyFile}) is missing`)
      }

      const fileName = path.basename(keyFile)
      fs.cpSync(keyFile, path.join(destDir, fileName))
    }
  }

=======
>>>>>>> 4bb352b6
  async initializeSetup (config, k8) {
    // compute other config parameters
    config.keysDir = path.join(validatePath(config.cacheDir), 'keys')
    config.stagingDir = Templates.renderStagingDir(
      config.cacheDir,
      config.releaseTag
    )
    config.stagingKeysDir = path.join(validatePath(config.stagingDir), 'keys')

    if (!await k8.hasNamespace(config.namespace)) {
      throw new FullstackTestingError(`namespace ${config.namespace} does not exist`)
    }

    // prepare staging keys directory
    if (!fs.existsSync(config.stagingKeysDir)) {
      fs.mkdirSync(config.stagingKeysDir, { recursive: true })
    }

    // create cached keys dir if it does not exist yet
    if (!fs.existsSync(config.keysDir)) {
      fs.mkdirSync(config.keysDir)
    }
  }

  /**
   * @param {string[]} nodeIds
   * @param {Object} podNames
   * @param {typeof import('listr2').TaskWrapper} task
   * @param {string} localBuildPath
   * @returns {Listr<*, *, *>}
   */
  uploadPlatformSoftware (nodeIds, podNames, task, localBuildPath) {
    const self = this
    const subTasks = []

    self.logger.debug('no need to fetch, use local build jar files')

    const buildPathMap = new Map()
    let defaultDataLibBuildPath
    const parameterPairs = localBuildPath.split(',')
    for (const parameterPair of parameterPairs) {
      if (parameterPair.includes('=')) {
        const [nodeId, localDataLibBuildPath] = parameterPair.split('=')
        buildPathMap.set(nodeId, localDataLibBuildPath)
      } else {
        defaultDataLibBuildPath = parameterPair
      }
    }

    let localDataLibBuildPath
    for (const nodeId of nodeIds) {
      const podName = podNames[nodeId]
      if (buildPathMap.has(nodeId)) {
        localDataLibBuildPath = buildPathMap.get(nodeId)
      } else {
        localDataLibBuildPath = defaultDataLibBuildPath
      }

      if (!fs.existsSync(localDataLibBuildPath)) {
        throw new FullstackTestingError(`local build path does not exist: ${localDataLibBuildPath}`)
      }

      subTasks.push({
        title: `Copy local build to Node: ${chalk.yellow(nodeId)} from ${localDataLibBuildPath}`,
        task: async () => {
          this.logger.debug(`Copying build files to pod: ${podName} from ${localDataLibBuildPath}`)
          await self.k8.copyTo(podName, constants.ROOT_CONTAINER, localDataLibBuildPath, `${constants.HEDERA_HAPI_PATH}`)
          const testJsonFiles = self.configManager.getFlag(flags.appConfig).split(',')
          for (const jsonFile of testJsonFiles) {
            if (fs.existsSync(jsonFile)) {
              await self.k8.copyTo(podName, constants.ROOT_CONTAINER, jsonFile, `${constants.HEDERA_HAPI_PATH}`)
            }
          }
        }
      })
    }
    // set up the sub-tasks
    return task.newListr(subTasks, {
      concurrent: true,
      rendererOptions: constants.LISTR_DEFAULT_RENDERER_OPTION
    })
  }

  /**
   * @param {string[]} nodeIds
   * @param {Object} podNames
   * @param {string} releaseTag
   * @param {typeof import('listr2').TaskWrapper} task
   * @param {string} localBuildPath
   * @returns {Listr<*, *, *>}
   */
  fetchLocalOrReleasedPlatformSoftware (nodeIds, podNames, releaseTag, task, localBuildPath) {
    const self = this
    if (localBuildPath !== '') {
      return self.uploadPlatformSoftware(nodeIds, podNames, task, localBuildPath)
    } else {
      return self.fetchPlatformSoftware(nodeIds, podNames, releaseTag, task, self.platformInstaller)
    }
  }

  /**
   * @param {string[]} nodeIds
   * @param {Object} podNames
   * @param {string} releaseTag
   * @param {typeof import('listr2').TaskWrapper} task
   * @param {PlatformInstaller} platformInstaller
   * @returns {Listr<any, any, any>}
   */
  fetchPlatformSoftware (nodeIds, podNames, releaseTag, task, platformInstaller) {
    const subTasks = []
    for (const nodeId of nodeIds) {
      const podName = podNames[nodeId]
      subTasks.push({
        title: `Update node: ${chalk.yellow(nodeId)} [ platformVersion = ${releaseTag} ]`,
        task: () =>
          platformInstaller.fetchPlatform(podName, releaseTag)
      })
    }

    // set up the sub-tasks
    return task.newListr(subTasks, {
      concurrent: true, // since we download in the container directly, we want this to be in parallel across all nodes
      rendererOptions: {
        collapseSubtasks: false
      }
    })
  }

  async loadPermCertificate (certFullPath) {
    const certPem = fs.readFileSync(certFullPath).toString()
    const decodedDers = x509.PemConverter.decode(certPem)
    if (!decodedDers || decodedDers.length === 0) {
      throw new FullstackTestingError('unable to load perm key: ' + certFullPath)
    }
    return (new Uint8Array(decodedDers[0]))
  }

  async prepareUpgradeZip (stagingDir) {
    // we build a mock upgrade.zip file as we really don't need to upgrade the network
    // also the platform zip file is ~80Mb in size requiring a lot of transactions since the max
    // transaction size is 6Kb and in practice we need to send the file as 4Kb chunks.
    // Note however that in DAB phase-2, we won't need to trigger this fake upgrade process
    const zipper = new Zippy(this.logger)
    const upgradeConfigDir = path.join(stagingDir, 'mock-upgrade', 'data', 'config')
    if (!fs.existsSync(upgradeConfigDir)) {
      fs.mkdirSync(upgradeConfigDir, { recursive: true })
    }

    // bump field hedera.config.version
    const fileBytes = fs.readFileSync(path.join(stagingDir, 'templates', 'application.properties'))
    const lines = fileBytes.toString().split('\n')
    const newLines = []
    for (let line of lines) {
      line = line.trim()
      const parts = line.split('=')
      if (parts.length === 2) {
        if (parts[0] === 'hedera.config.version') {
          let version = parseInt(parts[1])
          line = `hedera.config.version=${++version}`
        }
        newLines.push(line)
      }
    }
    fs.writeFileSync(path.join(upgradeConfigDir, 'application.properties'), newLines.join('\n'))

    return await zipper.zip(path.join(stagingDir, 'mock-upgrade'), path.join(stagingDir, 'mock-upgrade.zip'))
  }

  /**
   * @param {string} upgradeZipFile
   * @param nodeClient
   * @returns {Promise<string>}
   */
  async uploadUpgradeZip (upgradeZipFile, nodeClient) {
    // get byte value of the zip file
    const zipBytes = fs.readFileSync(upgradeZipFile)
    const zipHash = crypto.createHash('sha384').update(zipBytes).digest('hex')
    this.logger.debug(`loaded upgrade zip file [ zipHash = ${zipHash} zipBytes.length = ${zipBytes.length}, zipPath = ${upgradeZipFile}]`)

    // create a file upload transaction to upload file to the network
    try {
      let start = 0

      while (start < zipBytes.length) {
        const zipBytesChunk = new Uint8Array(zipBytes.subarray(start, constants.UPGRADE_FILE_CHUNK_SIZE))
        let fileTransaction = null

        if (start === 0) {
          fileTransaction = new FileUpdateTransaction()
            .setFileId(constants.UPGRADE_FILE_ID)
            .setContents(zipBytesChunk)
        } else {
          fileTransaction = new FileAppendTransaction()
            .setFileId(constants.UPGRADE_FILE_ID)
            .setContents(zipBytesChunk)
        }
        const resp = await fileTransaction.execute(nodeClient)
        const receipt = await resp.getReceipt(nodeClient)
        this.logger.debug(`updated file ${constants.UPGRADE_FILE_ID} [chunkSize= ${zipBytesChunk.length}, txReceipt = ${receipt.toString()}]`)

        start += constants.UPGRADE_FILE_CHUNK_SIZE
      }

      return zipHash
    } catch (e) {
      throw new FullstackTestingError(`failed to upload build.zip file: ${e.message}`, e)
    }
  }

  /**
   * @param {string} endpointType
   * @param {string[]} endpoints
   * @param {number} defaultPort
   * @returns {ServiceEndpoint[]}
   */
  prepareEndpoints (endpointType, endpoints, defaultPort) {
    const ret = /** @typedef ServiceEndpoint **/[]
    for (const endpoint of endpoints) {
      const parts = endpoint.split(':')

      let url = ''
      let port = defaultPort

      if (parts.length === 2) {
        url = parts[0].trim()
        port = parts[1].trim()
      } else if (parts.length === 1) {
        url = parts[0]
      } else {
        throw new FullstackTestingError(`incorrect endpoint format. expected url:port, found ${endpoint}`)
      }

      if (endpointType.toUpperCase() === constants.ENDPOINT_TYPE_IP) {
        ret.push(new ServiceEndpoint({
          port,
          ipAddressV4: helpers.parseIpAddressToUint8Array(url)
        }))
      } else {
        ret.push(new ServiceEndpoint({
          port,
          domainName: url
        }))
      }
    }

    return ret
  }

  // List of Commands
  /**
   * @param {Object} argv
   * @returns {Promise<boolean>}
   */
  async setup (argv) {
    const self = this

    const tasks = new Listr([
      {
        title: 'Initialize',
        task: async (ctx, task) => {
          self.configManager.update(argv)

          // disable the prompts that we don't want to prompt the user for
          prompts.disablePrompts([
            flags.appConfig,
            flags.devMode,
            flags.localBuildPath
          ])

          await prompts.execute(task, self.configManager, NodeCommand.SETUP_FLAGS_LIST)

          /**
           * @typedef {Object} NodeSetupConfigClass
           * -- flags --
           * @property {string} app
           * @property {string} appConfig
           * @property {string} cacheDir
           * @property {boolean} devMode
<<<<<<< HEAD
           * @property {boolean} force
           * @property {boolean} generateGossipKeys
           * @property {boolean} generateTlsKeys
=======
>>>>>>> 4bb352b6
           * @property {string} localBuildPath
           * @property {string} namespace
           * @property {string} nodeIDs
           * @property {string} releaseTag
           * -- extra args --
           * @property {string[]} nodeIds
           * @property {string[]} podNames
           * -- methods --
           * @property {getUnusedConfigs} getUnusedConfigs
           */
          /**
           * @callback getUnusedConfigs
           * @returns {string[]}
           */

          // create a config object for subsequent steps
          const config = /** @type {NodeSetupConfigClass} **/ this.getConfig(NodeCommand.SETUP_CONFIGS_NAME, NodeCommand.SETUP_FLAGS_LIST,
            [
              'nodeIds',
              'podNames'
            ])

          config.nodeIds = helpers.parseNodeIds(config.nodeIDs)

          await self.initializeSetup(config, self.k8)

          // set config in the context for later tasks to use
          ctx.config = config

          self.logger.debug('Initialized config', { config })
        }
      },
      {
        title: 'Identify network pods',
        task: (ctx, task) => self.taskCheckNetworkNodePods(ctx, task, ctx.config.nodeIds)
      },
      {
<<<<<<< HEAD
        title: 'Generate Gossip keys',
        task: async (ctx, parentTask) => {
          const config = /** @type {NodeSetupConfigClass} **/ ctx.config

          const subTasks = self._nodeGossipKeysTaskList(config.nodeIds, config.keysDir, config.curDate)
          // set up the sub-tasks
          return parentTask.newListr(subTasks, {
            concurrent: false,
            rendererOptions: {
              collapseSubtasks: false,
              timer: constants.LISTR_DEFAULT_RENDERER_TIMER_OPTION
            }
          })
        },
        skip: (ctx, _) => !ctx.config.generateGossipKeys
      },
      {
        title: 'Generate gRPC TLS keys',
        task: async (ctx, parentTask) => {
          const config = ctx.config
          const subTasks = self._nodeTlsKeyTaskList(config.nodeIds, config.keysDir, config.curDate)
          // set up the sub-tasks
          return parentTask.newListr(subTasks, {
            concurrent: false,
            rendererOptions: {
              collapseSubtasks: false,
              timer: constants.LISTR_DEFAULT_RENDERER_TIMER_OPTION
            }
          })
        },
        skip: (ctx, _) => !ctx.config.generateTlsKeys
      },
      {
        title: 'Prepare staging directory',
        task: async (ctx, parentTask) => {
          const subTasks = [
            {
              title: 'Copy Gossip keys to staging',
              task: async (ctx, _) => {
                const config = /** @type {NodeSetupConfigClass} **/ ctx.config
                await this.copyGossipKeysToStaging(config.keysDir, config.stagingKeysDir, ctx.config.nodeIds)
              }
            },
            {
              title: 'Copy gRPC TLS keys to staging',
              task: async (ctx, _) => {
                for (const nodeId of ctx.config.nodeIds) {
                  const config = /** @type {NodeSetupConfigClass} **/ ctx.config
                  const tlsKeyFiles = self.keyManager.prepareTLSKeyFilePaths(nodeId, config.keysDir)
                  await self._copyNodeKeys(tlsKeyFiles, config.stagingKeysDir)
                }
              }
            }
          ]

          return parentTask.newListr(subTasks, {
            concurrent: false,
            rendererOptions: constants.LISTR_DEFAULT_RENDERER_OPTION
          })
        }
      },
      {
=======
>>>>>>> 4bb352b6
        title: 'Fetch platform software into network nodes',
        task:
          async (ctx, task) => {
            const config = /** @type {NodeSetupConfigClass} **/ ctx.config
            return self.fetchLocalOrReleasedPlatformSoftware(config.nodeIds, config.podNames, config.releaseTag, task, config.localBuildPath)
          }
      },
      {
        title: 'Setup network nodes',
        task: async (ctx, parentTask) => {
          const subTasks = []
          for (const nodeId of ctx.config.nodeIds) {
            const podName = ctx.config.podNames[nodeId]
            subTasks.push({
              title: `Node: ${chalk.yellow(nodeId)}`,
              task: () =>
<<<<<<< HEAD
                self.platformInstaller.taskInstall(
                  podName,
                  ctx.config.stagingDir,
                  ctx.config.nodeIds,
                  ctx.config.force)
=======
                self.platformInstaller.taskSetup(podName)
>>>>>>> 4bb352b6
            })
          }

          // set up the sub-tasks
          return parentTask.newListr(subTasks, {
            concurrent: true,
            rendererOptions: constants.LISTR_DEFAULT_RENDERER_OPTION
          })
        }
      }
    ], {
      concurrent: false,
      rendererOptions: constants.LISTR_DEFAULT_RENDERER_OPTION
    })

    try {
      await tasks.run()
    } catch (e) {
      throw new FullstackTestingError(`Error in setting up nodes: ${e.message}`, e)
    }

    return true
  }

  /**
   * @param {Object} argv
   * @returns {Promise<boolean>}
   */
  async start (argv) {
    const self = this

    const tasks = new Listr([
      {
        title: 'Initialize',
        task: async (ctx, task) => {
          self.configManager.update(argv)
          await prompts.execute(task, self.configManager, [
            flags.namespace,
            flags.nodeIDs
          ])

          ctx.config = {
            app: self.configManager.getFlag(flags.app),
            cacheDir: self.configManager.getFlag(flags.cacheDir),
            namespace: self.configManager.getFlag(flags.namespace),
            nodeIds: helpers.parseNodeIds(self.configManager.getFlag(flags.nodeIDs))
          }

          ctx.config.stagingDir = Templates.renderStagingDir(
            self.configManager.getFlag(flags.cacheDir),
            self.configManager.getFlag(flags.releaseTag)
          )

          if (!await self.k8.hasNamespace(ctx.config.namespace)) {
            throw new FullstackTestingError(`namespace ${ctx.config.namespace} does not exist`)
          }
        }
      },
      {
        title: 'Identify network pods',
        task: (ctx, task) => self.taskCheckNetworkNodePods(ctx, task, ctx.config.nodeIds)
      },
      {
        title: 'Starting nodes',
        task: (ctx, task) => {
          const subTasks = []
          self.startNodes(ctx.config.podNames, ctx.config.nodeIds, subTasks)

          // set up the sub-tasks
          return task.newListr(subTasks, {
            concurrent: true,
            rendererOptions: {
              collapseSubtasks: false,
              timer: constants.LISTR_DEFAULT_RENDERER_TIMER_OPTION
            }
          })
        }
      },
      {
        title: 'Check nodes are ACTIVE',
        task: (ctx, task) => {
          const subTasks = []
          for (const nodeId of ctx.config.nodeIds) {
            if (self.configManager.getFlag(flags.app) !== '' && self.configManager.getFlag(flags.app) !== constants.HEDERA_APP_NAME) {
              subTasks.push({
                title: `Check node: ${chalk.yellow(nodeId)}`,
                task: () => self.checkNetworkNodeState(nodeId, 100, 'ACTIVE', 'output/swirlds.log')
              })
            } else {
              subTasks.push({
                title: `Check node: ${chalk.yellow(nodeId)}`,
                task: () => self.checkNetworkNodeState(nodeId)
              })
            }
          }

          // set up the sub-tasks
          return task.newListr(subTasks, {
            concurrent: false,
            rendererOptions: {
              collapseSubtasks: false
            }
          })
        }
      },
      {
        title: 'Check node proxies are ACTIVE',
        task: async (ctx, parentTask) => {
          const subTasks = []
          for (const nodeId of ctx.config.nodeIds) {
            subTasks.push({
              title: `Check proxy for node: ${chalk.yellow(nodeId)}`,
              task: async () => await self.k8.waitForPodReady(
                [`app=haproxy-${nodeId}`, 'fullstack.hedera.com/type=haproxy'],
                1, 300, 2000)
            })
          }

          // set up the sub-tasks
          return parentTask.newListr(subTasks, {
            concurrent: true,
            rendererOptions: {
              collapseSubtasks: false
            }
          })
        },
        skip: (ctx, _) => self.configManager.getFlag(flags.app) !== '' && self.configManager.getFlag(flags.app) !== constants.HEDERA_APP_NAME
      },
      {
        title: 'Add node stakes',
        task: (ctx, task) => {
          if (ctx.config.app === '' || ctx.config.app === constants.HEDERA_APP_NAME) {
            const subTasks = []
            const accountMap = getNodeAccountMap(ctx.config.nodeIds)
            for (const nodeId of ctx.config.nodeIds) {
              const accountId = accountMap.get(nodeId)
              subTasks.push({
                title: `Adding stake for node: ${chalk.yellow(nodeId)}`,
                task: () => self.addStake(ctx.config.namespace, accountId, nodeId)
              })
            }

            // set up the sub-tasks
            return task.newListr(subTasks, {
              concurrent: false,
              rendererOptions: {
                collapseSubtasks: false
              }
            })
          }
        }
      }], {
      concurrent: false,
      rendererOptions: constants.LISTR_DEFAULT_RENDERER_OPTION
    })

    try {
      await tasks.run()
      self.logger.debug('node start has completed')
    } catch (e) {
      throw new FullstackTestingError(`Error starting node: ${e.message}`, e)
    } finally {
      await self.close()
    }

    return true
  }

  /**
   * @param {Object} argv
   * @returns {Promise<boolean>}
   */
  async stop (argv) {
    const self = this

    const tasks = new Listr([
      {
        title: 'Initialize',
        task: async (ctx, task) => {
          self.configManager.update(argv)
          await prompts.execute(task, self.configManager, [
            flags.namespace,
            flags.nodeIDs
          ])

          ctx.config = {
            namespace: self.configManager.getFlag(flags.namespace),
            nodeIds: helpers.parseNodeIds(self.configManager.getFlag(flags.nodeIDs))
          }

          if (!await self.k8.hasNamespace(ctx.config.namespace)) {
            throw new FullstackTestingError(`namespace ${ctx.config.namespace} does not exist`)
          }
        }
      },
      {
        title: 'Identify network pods',
        task: (ctx, task) => self.taskCheckNetworkNodePods(ctx, task, ctx.config.nodeIds)
      },
      {
        title: 'Stopping nodes',
        task: (ctx, task) => {
          const subTasks = []
          for (const nodeId of ctx.config.nodeIds) {
            const podName = ctx.config.podNames[nodeId]
            subTasks.push({
              title: `Stop node: ${chalk.yellow(nodeId)}`,
              task: () => self.k8.execContainer(podName, constants.ROOT_CONTAINER, 'systemctl stop network-node')
            })
          }

          // setup the sub-tasks
          return task.newListr(subTasks, {
            concurrent: true,
            rendererOptions: {
              collapseSubtasks: false,
              timer: constants.LISTR_DEFAULT_RENDERER_TIMER_OPTION
            }
          })
        }
      }
    ], {
      concurrent: false,
      rendererOptions: constants.LISTR_DEFAULT_RENDERER_OPTION
    })

    try {
      await tasks.run()
    } catch (e) {
      throw new FullstackTestingError('Error stopping node', e)
    }

    return true
  }

  /**
   * @param {Object} argv
   * @returns {Promise<boolean>}
   */
  async keys (argv) {
    const self = this
    const tasks = new Listr([
      {
        title: 'Initialize',
        task: async (ctx, task) => {
          self.configManager.update(argv)

          // disable the prompts that we don't want to prompt the user for
          prompts.disablePrompts([
            flags.devMode
          ])

          await prompts.execute(task, self.configManager, NodeCommand.KEYS_FLAGS_LIST)

          /**
           * @typedef {Object} NodeKeysConfigClass
           * -- flags --
           * @property {string} cacheDir
           * @property {boolean} devMode
           * @property {boolean} generateGossipKeys
           * @property {boolean} generateTlsKeys
           * @property {string} nodeIDs
           * -- extra args --
           * @property {Date} curDate
           * @property {string} keysDir
           * @property {string[]} nodeIds
           * -- methods --
           * @property {getUnusedConfigs} getUnusedConfigs
           */
          /**
           * @callback getUnusedConfigs
           * @returns {string[]}
           */

          // create a config object for subsequent steps
          const config = /** @type {NodeKeysConfigClass} **/ this.getConfig(NodeCommand.KEYS_CONFIGS_NAME, NodeCommand.KEYS_FLAGS_LIST,
            [
              'curDate',
              'keysDir',
              'nodeIds'
            ])

          config.curDate = new Date()
          config.nodeIds = helpers.parseNodeIds(config.nodeIDs)
          config.keysDir = path.join(self.configManager.getFlag(flags.cacheDir), 'keys')

          if (!fs.existsSync(config.keysDir)) {
            fs.mkdirSync(config.keysDir)
          }

          ctx.config = config
        }
      },
      {
        title: 'Generate gossip keys',
        task: async (ctx, parentTask) => {
          const config = ctx.config
<<<<<<< HEAD
          const subTasks = self._nodeGossipKeysTaskList(config.nodeIds, config.keysDir, config.curDate)
=======
          const subTasks = self.keyManager.taskGenerateGossipKeys(self.keytoolDepManager, config.keyFormat, config.nodeIds, config.keysDir, config.curDate)
>>>>>>> 4bb352b6
          // set up the sub-tasks
          return parentTask.newListr(subTasks, {
            concurrent: false,
            rendererOptions: {
              collapseSubtasks: false,
              timer: constants.LISTR_DEFAULT_RENDERER_TIMER_OPTION
            }
          })
        },
        skip: (ctx, _) => !ctx.config.generateGossipKeys
      },
      {
        title: 'Generate gRPC TLS keys',
        task: async (ctx, parentTask) => {
          const config = ctx.config
          const subTasks = self.keyManager.taskGenerateTLSKeys(config.nodeIds, config.keysDir, config.curDate)
          // set up the sub-tasks
          return parentTask.newListr(subTasks, {
            concurrent: true,
            rendererOptions: {
              collapseSubtasks: false,
              timer: constants.LISTR_DEFAULT_RENDERER_TIMER_OPTION
            }
          })
        },
        skip: (ctx, _) => !ctx.config.generateTlsKeys
      },
      {
        title: 'Finalize',
        task: (ctx, _) => {
          // reset flags so that keys are not regenerated later
          self.configManager.setFlag(flags.generateGossipKeys, false)
          self.configManager.setFlag(flags.generateTlsKeys, false)
          self.configManager.persist()
        }
      }
    ])

    try {
      await tasks.run()
    } catch (e) {
      throw new FullstackTestingError(`Error generating keys: ${e.message}`, e)
    }

    return true
  }

  /**
   * @param {Object} argv
   * @returns {Promise<boolean>}
   */
  async refresh (argv) {
    const self = this

    const tasks = new Listr([
      {
        title: 'Initialize',
        task: async (ctx, task) => {
          self.configManager.update(argv)
          // disable the prompts that we don't want to prompt the user for
          prompts.disablePrompts([
            flags.app,
            flags.devMode,
            flags.localBuildPath
          ])

          await prompts.execute(task, self.configManager, NodeCommand.REFRESH_FLAGS_LIST)

          /**
           * @typedef {Object} NodeRefreshConfigClass
           * -- flags --
           * @property {string} app
           * @property {string} cacheDir
           * @property {boolean} devMode
<<<<<<< HEAD
           * @property {boolean} force
=======
>>>>>>> 4bb352b6
           * @property {string} localBuildPath
           * @property {string} namespace
           * @property {string} nodeIDs
           * @property {string} releaseTag
           * -- extra args --
           * @property {string[]} nodeIds
           * @property {Object} podNames
           * -- methods --
           * @property {getUnusedConfigs} getUnusedConfigs
           */
          /**
           * @callback getUnusedConfigs
           * @returns {string[]}
           */

          // create a config object for subsequent steps
          ctx.config = /** @type {NodeRefreshConfigClass} **/ this.getConfig(NodeCommand.REFRESH_CONFIGS_NAME, NodeCommand.REFRESH_FLAGS_LIST,
            [
              'nodeIds',
              'podNames'
            ])

          ctx.config.nodeIds = helpers.parseNodeIds(ctx.config.nodeIDs)

          await self.initializeSetup(ctx.config, self.k8)

          self.logger.debug('Initialized config', ctx.config)
        }
      },
      {
        title: 'Identify network pods',
        task: (ctx, task) => self.taskCheckNetworkNodePods(ctx, task, ctx.config.nodeIds)
      },
      {
        title: 'Dump network nodes saved state',
        task:
          async (ctx, task) => {
            const config = /** @type {NodeRefreshConfigClass} **/ ctx.config
            const subTasks = []
            for (const nodeId of config.nodeIds) {
              const podName = config.podNames[nodeId]
              subTasks.push({
                title: `Node: ${chalk.yellow(nodeId)}`,
                task: async () =>
                  await self.k8.execContainer(podName, constants.ROOT_CONTAINER, ['bash', '-c', `rm -rf ${constants.HEDERA_HAPI_PATH}/data/saved/*`])
              })
            }

            // set up the sub-tasks
            return task.newListr(subTasks, {
              concurrent: true,
              rendererOptions: {
                collapseSubtasks: false
              }
            })
          }
      },
      {
        title: 'Fetch platform software into network nodes',
        task:
          async (ctx, task) => {
            const config = /** @type {NodeRefreshConfigClass} **/ ctx.config
            return self.fetchLocalOrReleasedPlatformSoftware(config.nodeIds, config.podNames, config.releaseTag, task, config.localBuildPath)
          }
      },
      {
        title: 'Setup network nodes',
        task: async (ctx, parentTask) => {
          const config = /** @type {NodeRefreshConfigClass} **/ ctx.config

          const subTasks = []

          for (const nodeId of config.nodeIds) {
            const podName = config.podNames[nodeId]
            subTasks.push({
              title: `Node: ${chalk.yellow(nodeId)}`,
              task: () =>
<<<<<<< HEAD
                self.platformInstaller.taskInstall(podName, config.stagingDir, nodeList, config.force)
=======
                self.platformInstaller.taskSetup(podName)
>>>>>>> 4bb352b6
            })
          }

          // set up the sub-tasks
          return parentTask.newListr(subTasks, {
            concurrent: true,
            rendererOptions: constants.LISTR_DEFAULT_RENDERER_OPTION
          })
        }
      },
      {
        title: 'Starting nodes',
        task: (ctx, task) => {
          const config = /** @type {NodeRefreshConfigClass} **/ ctx.config
          const subTasks = []
          self.startNodes(config.podNames, config.nodeIds, subTasks)

          // set up the sub-tasks
          return task.newListr(subTasks, {
            concurrent: true,
            rendererOptions: {
              collapseSubtasks: false,
              timer: constants.LISTR_DEFAULT_RENDERER_TIMER_OPTION
            }
          })
        }
      },
      {
        title: 'Check nodes are ACTIVE',
        task: (ctx, task) => {
          const config = /** @type {NodeRefreshConfigClass} **/ ctx.config
          const subTasks = []
          for (const nodeId of ctx.config.nodeIds) {
            if (config.app !== '' && config.app !== constants.HEDERA_APP_NAME) {
              subTasks.push({
                title: `Check node: ${chalk.yellow(nodeId)}`,
                task: () => self.checkNetworkNodeState(nodeId, 100, 'ACTIVE', 'output/swirlds.log')
              })
            } else {
              subTasks.push({
                title: `Check node: ${chalk.yellow(nodeId)}`,
                task: () => self.checkNetworkNodeState(nodeId)
              })
            }
          }

          // set up the sub-tasks
          return task.newListr(subTasks, {
            concurrent: false,
            rendererOptions: {
              collapseSubtasks: false
            }
          })
        }
      },
      {
        title: 'Check node proxies are ACTIVE',
        // this is more reliable than checking the nodes logs for ACTIVE, as the
        // logs will have a lot of white noise from being behind
        task: async (ctx, task) => {
          const subTasks = []
          for (const nodeId of ctx.config.nodeIds) {
            subTasks.push({
              title: `Check proxy for node: ${chalk.yellow(nodeId)}`,
              task: async () => await self.k8.waitForPodReady(
                [`app=haproxy-${nodeId}`, 'fullstack.hedera.com/type=haproxy'],
                1, 300, 2000)
            })
          }

          // set up the sub-tasks
          return task.newListr(subTasks, {
            concurrent: false,
            rendererOptions: {
              collapseSubtasks: false
            }
          })
        },
        skip: (ctx, _) => ctx.config.app !== ''
      }], {
      concurrent: false,
      rendererOptions: constants.LISTR_DEFAULT_RENDERER_OPTION
    })

    try {
      await tasks.run()
    } catch (e) {
      throw new FullstackTestingError(`Error in refreshing nodes: ${e.message}`, e)
    }

    return true
  }

  /**
   * @param {Object} argv
   * @returns {Promise<boolean>}
   */
  async logs (argv) {
    const self = this

    const tasks = new Listr([
      {
        title: 'Initialize',
        task: async (ctx, task) => {
          await prompts.execute(task, self.configManager, [
            flags.nodeIDs
          ])

          ctx.config = {
            namespace: self.configManager.getFlag(flags.namespace),
            nodeIds: helpers.parseNodeIds(self.configManager.getFlag(flags.nodeIDs))
          }
          self.logger.debug('Initialized config', { config: ctx.config })
        }
      },
      {
        title: 'Copy logs from all nodes',
        task: (ctx, _) => {
          getNodeLogs(this.k8, ctx.config.namespace)
        }
      }
    ], {
      concurrent: false,
      rendererOptions: constants.LISTR_DEFAULT_RENDERER_OPTION
    })

    try {
      await tasks.run()
    } catch (e) {
      throw new FullstackTestingError(`Error in downloading log from nodes: ${e.message}`, e)
    } finally {
      await self.close()
    }

    return true
  }

  /**
   * @param {Object} argv
   * @returns {Promise<boolean>}
   */
  async add (argv) {
    const self = this

    const tasks = new Listr([
      {
        title: 'Initialize',
        task: async (ctx, task) => {
          self.configManager.update(argv)

          // disable the prompts that we don't want to prompt the user for
          prompts.disablePrompts([
            flags.app,
            flags.chainId,
            flags.chartDirectory,
            flags.devMode,
            flags.endpointType,
            flags.fstChartVersion,
            flags.localBuildPath,
            flags.gossipEndpoints,
            flags.grpcEndpoints
          ])

          await prompts.execute(task, self.configManager, NodeCommand.ADD_FLAGS_LIST)

          /**
           * @typedef {Object} NodeAddConfigClass
           * -- flags --
           * @property {string} app
           * @property {string} cacheDir
           * @property {string} chainId
           * @property {string} chartDirectory
           * @property {boolean} devMode
           * @property {string} endpointType
           * @property {string} fstChartVersion
           * @property {boolean} generateGossipKeys
           * @property {boolean} generateTlsKeys
           * @property {string} gossipEndpoints
           * @property {string} grpcEndpoints
           * @property {string} localBuildPath
           * @property {string} namespace
           * @property {string} nodeId
           * @property {string} releaseTag
           * -- extra args --
           * @property {PrivateKey} adminKey
           * @property {string[]} allNodeIds
           * @property {string} chartPath
           * @property {Date} curDate
           * @property {string[]} existingNodeIds
           * @property {string} freezeAdminPrivateKey
           * @property {string} keysDir
           * @property {string} lastStateZipPath
           * @property {Object} nodeClient
           * @property {Object} podNames
           * @property {Map<String, NetworkNodeServices>} serviceMap
           * @property {PrivateKey} treasuryKey
           * @property {string} stagingDir
           * @property {string} stagingKeysDir
           * -- methods --
           * @property {getUnusedConfigs} getUnusedConfigs
           */
          /**
           * @callback getUnusedConfigs
           * @returns {string[]}
           */

          // create a config object for subsequent steps
          const config = /** @type {NodeAddConfigClass} **/ this.getConfig(NodeCommand.ADD_CONFIGS_NAME, NodeCommand.ADD_FLAGS_LIST,
            [
              'adminKey',
              'allNodeIds',
              'chartPath',
              'curDate',
              'existingNodeIds',
              'freezeAdminPrivateKey',
              'keysDir',
              'lastStateZipPath',
              'nodeClient',
              'podNames',
              'serviceMap',
              'stagingDir',
              'stagingKeysDir',
              'treasuryKey'
            ])

          config.curDate = new Date()
          config.existingNodeIds = []

          await self.initializeSetup(config, self.k8)

          // set config in the context for later tasks to use
          ctx.config = config

          ctx.config.chartPath = await self.prepareChartPath(ctx.config.chartDirectory,
            constants.FULLSTACK_TESTING_CHART, constants.FULLSTACK_DEPLOYMENT_CHART)

          // initialize Node Client with existing network nodes prior to adding the new node which isn't functioning, yet
          ctx.config.nodeClient = await this.accountManager.loadNodeClient(ctx.config.namespace)

          const accountKeys = await this.accountManager.getAccountKeysFromSecret(FREEZE_ADMIN_ACCOUNT, config.namespace)
          config.freezeAdminPrivateKey = accountKeys.privateKey

          const treasuryAccount = await this.accountManager.getTreasuryAccountKeys(config.namespace)
          const treasuryAccountPrivateKey = treasuryAccount.privateKey
          config.treasuryKey = PrivateKey.fromStringED25519(treasuryAccountPrivateKey)

          config.serviceMap = await self.accountManager.getNodeServiceMap(
            config.namespace)

          self.logger.debug('Initialized config', { config })
        }
      },
      {
        title: 'Check that PVCs are enabled',
        task: async (ctx, task) => {
          if (!self.configManager.getFlag(flags.persistentVolumeClaims)) {
            throw new FullstackTestingError('PVCs are not enabled. Please enable PVCs before adding a node')
          }
        }
      },
      {
        title: 'Identify existing network nodes',
        task: async (ctx, task) => {
          const config = /** @type {NodeAddConfigClass} **/ ctx.config
          config.serviceMap = await self.accountManager.getNodeServiceMap(
            config.namespace)
          for (/** @type {NetworkNodeServices} **/ const networkNodeServices of config.serviceMap.values()) {
            config.existingNodeIds.push(networkNodeServices.nodeName)
          }

          config.allNodeIds = [...config.existingNodeIds, config.nodeId]

          return self.taskCheckNetworkNodePods(ctx, task, config.existingNodeIds)
        }
      },
      {
        title: 'Determine new node account number',
        task: (ctx, task) => {
          const config = /** @type {NodeAddConfigClass} **/ ctx.config
          const values = { hedera: { nodes: [] } }
          let maxNum = 0

          for (/** @type {NetworkNodeServices} **/ const networkNodeServices of config.serviceMap.values()) {
            values.hedera.nodes.push({
              accountId: networkNodeServices.accountId,
              name: networkNodeServices.nodeName
            })
            maxNum = maxNum > AccountId.fromString(networkNodeServices.accountId).num
              ? maxNum
              : AccountId.fromString(networkNodeServices.accountId).num
          }

          ctx.maxNum = maxNum
          ctx.newNode = {
            accountId: `${constants.HEDERA_NODE_ACCOUNT_ID_START.realm}.${constants.HEDERA_NODE_ACCOUNT_ID_START.shard}.${++maxNum}`,
            name: config.nodeId
          }
        }
      },
      {
        title: 'Generate Gossip key',
        task: async (ctx, parentTask) => {
          const config = /** @type {NodeAddConfigClass} **/ ctx.config
<<<<<<< HEAD
          const subTasks = self._nodeGossipKeysTaskList([config.nodeId], config.keysDir, config.curDate)
=======
          const subTasks = self.keyManager.taskGenerateGossipKeys(self.keytoolDepManager, config.keyFormat, [config.nodeId], config.keysDir, config.curDate, config.allNodeIds)
>>>>>>> 4bb352b6
          // set up the sub-tasks
          return parentTask.newListr(subTasks, {
            concurrent: false,
            rendererOptions: {
              collapseSubtasks: false,
              timer: constants.LISTR_DEFAULT_RENDERER_TIMER_OPTION
            }
          })
        },
        skip: (ctx, _) => !ctx.config.generateGossipKeys
      },
      {
        title: 'Generate gRPC TLS key',
        task: async (ctx, parentTask) => {
          const config = /** @type {NodeAddConfigClass} **/ ctx.config
          const subTasks = self.keyManager.taskGenerateTLSKeys([config.nodeId], config.keysDir, config.curDate)
          // set up the sub-tasks
          return parentTask.newListr(subTasks, {
            concurrent: false,
            rendererOptions: {
              collapseSubtasks: false,
              timer: constants.LISTR_DEFAULT_RENDERER_TIMER_OPTION
            }
          })
        },
        skip: (ctx, _) => !ctx.config.generateTlsKeys
      },
      {
        title: 'Load signing key certificate',
        task: async (ctx, task) => {
          const config = /** @type {NodeAddConfigClass} **/ ctx.config
          const signingCertFile = Templates.renderGossipPemPublicKeyFile(constants.SIGNING_KEY_PREFIX, config.nodeId)
          const signingCertFullPath = path.join(config.keysDir, signingCertFile)
          ctx.signingCertDer = await this.loadPermCertificate(signingCertFullPath)
        }
      },
      {
        title: 'Compute mTLS certificate hash',
        task: async (ctx, task) => {
          const config = /** @type {NodeAddConfigClass} **/ ctx.config
          const tlsCertFile = Templates.renderTLSPemPublicKeyFile(config.nodeId)
          const tlsCertFullPath = path.join(config.keysDir, tlsCertFile)
          const tlsCertDer = await this.loadPermCertificate(tlsCertFullPath)
          ctx.tlsCertHash = crypto.createHash('sha384').update(tlsCertDer).digest()
        }
      },
      {
        title: 'Prepare gossip endpoints',
        task: (ctx, task) => {
          const config = /** @type {NodeAddConfigClass} **/ ctx.config
          let endpoints = []
          if (!config.gossipEndpoints) {
            if (config.endpointType !== constants.ENDPOINT_TYPE_FQDN) {
              throw new FullstackTestingError(`--gossip-endpoints must be set if --endpoint-type is: ${constants.ENDPOINT_TYPE_IP}`)
            }

            endpoints = [
              `${Templates.renderFullyQualifiedNetworkPodName(config.namespace, config.nodeId)}:${constants.HEDERA_NODE_INTERNAL_GOSSIP_PORT}`,
              `${Templates.renderFullyQualifiedNetworkSvcName(config.namespace, config.nodeId)}:${constants.HEDERA_NODE_EXTERNAL_GOSSIP_PORT}`
            ]
          } else {
            endpoints = helpers.splitFlagInput(config.gossipEndpoints)
          }

          ctx.gossipEndpoints = this.prepareEndpoints(config.endpointType, endpoints, constants.HEDERA_NODE_INTERNAL_GOSSIP_PORT)
        }
      },
      {
        title: 'Prepare grpc service endpoints',
        task: (ctx, task) => {
          const config = /** @type {NodeAddConfigClass} **/ ctx.config
          let endpoints = []

          if (!config.grpcEndpoints) {
            if (config.endpointType !== constants.ENDPOINT_TYPE_FQDN) {
              throw new FullstackTestingError(`--grpc-endpoints must be set if --endpoint-type is: ${constants.ENDPOINT_TYPE_IP}`)
            }

            endpoints = [
              `${Templates.renderFullyQualifiedNetworkSvcName(config.namespace, config.nodeId)}:${constants.HEDERA_NODE_EXTERNAL_GOSSIP_PORT}`
            ]
          } else {
            endpoints = helpers.splitFlagInput(config.grpcEndpoints)
          }

          ctx.grpcServiceEndpoints = this.prepareEndpoints(config.endpointType, endpoints, constants.HEDERA_NODE_EXTERNAL_GOSSIP_PORT)
        }
      },
      {
        title: 'Load node admin key',
        task: async (ctx, task) => {
          const config = /** @type {NodeAddConfigClass} **/ ctx.config
          config.adminKey = PrivateKey.fromStringED25519(constants.GENESIS_KEY)
        }
      },
      {
        title: 'Prepare upgrade zip file for node upgrade process',
        task: async (ctx, task) => {
          const config = /** @type {NodeAddConfigClass} **/ ctx.config
          ctx.upgradeZipFile = await this.prepareUpgradeZip(config.stagingDir)
          ctx.upgradeZipHash = await this.uploadUpgradeZip(ctx.upgradeZipFile, config.nodeClient)
        }
      },
      {
        title: 'Check existing nodes staked amount',
        task: async (ctx, task) => {
          const config = /** @type {NodeAddConfigClass} **/ ctx.config
          await sleep(60000)
          const accountMap = getNodeAccountMap(config.existingNodeIds)
          for (const nodeId of config.existingNodeIds) {
            const accountId = accountMap.get(nodeId)
            await this.accountManager.transferAmount(constants.TREASURY_ACCOUNT_ID, accountId, 1)
          }
        }
      },
      {
        title: 'Send node create transaction',
        task: async (ctx, task) => {
          const config = /** @type {NodeAddConfigClass} **/ ctx.config

          try {
            const nodeCreateTx = await new NodeCreateTransaction()
              .setAccountId(ctx.newNode.accountId)
              .setGossipEndpoints(ctx.gossipEndpoints)
              .setServiceEndpoints(ctx.grpcServiceEndpoints)
              .setGossipCaCertificate(ctx.signingCertDer)
              .setCertificateHash(ctx.tlsCertHash)
              .setAdminKey(config.adminKey.publicKey)
              .freezeWith(config.nodeClient)
            const signedTx = await nodeCreateTx.sign(config.adminKey)
            const txResp = await signedTx.execute(config.nodeClient)
            const nodeCreateReceipt = await txResp.getReceipt(config.nodeClient)
            this.logger.debug(`NodeCreateReceipt: ${nodeCreateReceipt.toString()}`)
          } catch (e) {
            this.logger.error(`Error adding node to network: ${e.message}`, e)
            throw new FullstackTestingError(`Error adding node to network: ${e.message}`, e)
          }
        }
      },
      {
        title: 'Send prepare upgrade transaction',
        task: async (ctx, task) => {
          const config = /** @type {NodeAddConfigClass} **/ ctx.config
          await this.prepareUpgradeNetworkNodes(config.freezeAdminPrivateKey, ctx.upgradeZipHash, config.nodeClient)
        }
      },
      {
        title: 'Download generated files from an existing node',
        task: async (ctx, task) => {
          const config = /** @type {NodeAddConfigClass} **/ ctx.config
          const node1FullyQualifiedPodName = Templates.renderNetworkPodName(config.existingNodeIds[0])

          // copy the config.txt file from the node1 upgrade directory
          await self.k8.copyFrom(node1FullyQualifiedPodName, constants.ROOT_CONTAINER, `${constants.HEDERA_HAPI_PATH}/data/upgrade/current/config.txt`, config.stagingDir)

          const signedKeyFiles = (await self.k8.listDir(node1FullyQualifiedPodName, constants.ROOT_CONTAINER, `${constants.HEDERA_HAPI_PATH}/data/upgrade/current`)).filter(file => file.name.startsWith(constants.SIGNING_KEY_PREFIX))
          await self.k8.execContainer(node1FullyQualifiedPodName, constants.ROOT_CONTAINER, ['bash', '-c', `mkdir -p ${constants.HEDERA_HAPI_PATH}/data/keys_backup && cp ${constants.HEDERA_HAPI_PATH}/data/keys/..data/* ${constants.HEDERA_HAPI_PATH}/data/keys_backup/`])
          for (const signedKeyFile of signedKeyFiles) {
            await self.k8.copyFrom(node1FullyQualifiedPodName, constants.ROOT_CONTAINER, `${constants.HEDERA_HAPI_PATH}/data/upgrade/current/${signedKeyFile.name}`, `${config.keysDir}`)
          }
        }
      },
      {
        title: 'Send freeze upgrade transaction',
        task: async (ctx, task) => {
          const config = /** @type {NodeAddConfigClass} **/ ctx.config
          await this.freezeUpgradeNetworkNodes(config.freezeAdminPrivateKey, ctx.upgradeZipHash, config.nodeClient)
        }
      },
      {
        title: 'Prepare staging directory',
        task: async (ctx, parentTask) => {
          const subTasks = [
            {
              title: 'Copy Gossip keys to staging',
              task: async (ctx, _) => {
                const config = /** @type {NodeAddConfigClass} **/ ctx.config

                await this.keyManager.copyGossipKeysToStaging(config.keyFormat, config.keysDir, config.stagingKeysDir, config.allNodeIds)
              }
            },
            {
              title: 'Copy gRPC TLS keys to staging',
              task: async (ctx, _) => {
                const config = /** @type {NodeAddConfigClass} **/ ctx.config
                for (const nodeId of config.allNodeIds) {
                  const tlsKeyFiles = self.keyManager.prepareTLSKeyFilePaths(nodeId, config.keysDir)
                  await self.keyManager.copyNodeKeysToStaging(tlsKeyFiles, config.stagingKeysDir)
                }
              }
            }
          ]

          return parentTask.newListr(subTasks, {
            concurrent: false,
            rendererOptions: constants.LISTR_DEFAULT_RENDERER_OPTION
          })
        }
      },
      {
        title: 'Copy node keys to secrets',
        task: async (ctx, parentTask) => {
          const config = /** @type {NodeAddConfigClass} **/ ctx.config

          const subTasks = self.platformInstaller.copyNodeKeys(config.stagingDir, config.allNodeIds, config.keyFormat)

          // set up the sub-tasks
          return parentTask.newListr(subTasks, {
            concurrent: true,
            rendererOptions: constants.LISTR_DEFAULT_RENDERER_OPTION
          })
        }
      },
      {
        title: 'Check network nodes are frozen',
        task: (ctx, task) => {
          const config = /** @type {NodeAddConfigClass} **/ ctx.config
          const subTasks = []
          for (const nodeId of config.existingNodeIds) {
            subTasks.push({
              title: `Check node: ${chalk.yellow(nodeId)}`,
              task: () => self.checkNetworkNodeState(nodeId, 100, 'FREEZE_COMPLETE')
            })
          }

          // set up the sub-tasks
          return task.newListr(subTasks, {
            concurrent: false,
            rendererOptions: {
              collapseSubtasks: false
            }
          })
        }
      },
      {
        title: 'Get node logs and configs',
        task: async (ctx, task) => {
          const config = /** @type {NodeAddConfigClass} **/ ctx.config
          await helpers.getNodeLogs(self.k8, config.namespace)
        }
      },
      {
        title: 'Deploy new network node',
        task: async (ctx, task) => {
          const config = /** @type {NodeAddConfigClass} **/ ctx.config
          const index = config.existingNodeIds.length
          let valuesArg = ''
          for (let i = 0; i < index; i++) {
            valuesArg += ` --set "hedera.nodes[${i}].accountId=${config.serviceMap.get(config.existingNodeIds[i]).accountId}" --set "hedera.nodes[${i}].name=${config.existingNodeIds[i]}"`
          }
          valuesArg += ` --set "hedera.nodes[${index}].accountId=${ctx.newNode.accountId}" --set "hedera.nodes[${index}].name=${ctx.newNode.name}"`

          this.profileValuesFile = await self.profileManager.prepareValuesForNodeAdd(
            path.join(config.stagingDir, 'config.txt'),
            path.join(config.stagingDir, 'templates', 'application.properties'))
          if (this.profileValuesFile) {
            valuesArg += this.prepareValuesFiles(this.profileValuesFile)
          }

          await self.chartManager.upgrade(
            config.namespace,
            constants.FULLSTACK_DEPLOYMENT_CHART,
            config.chartPath,
            valuesArg,
            config.fstChartVersion
          )
        }
      },
      {
        title: 'Kill nodes to pick up updated configMaps',
        task: async (ctx, task) => {
          const config = /** @type {NodeAddConfigClass} **/ ctx.config
          for (const /** @type {NetworkNodeServices} **/ service of config.serviceMap.values()) {
            await self.k8.kubeClient.deleteNamespacedPod(service.nodePodName, config.namespace, undefined, undefined, 1)
          }
        }
      },
      {
        title: 'Check node pods are running',
        task:
            async (ctx, task) => {
              const subTasks = []
              const config = /** @type {NodeAddConfigClass} **/ ctx.config

              // nodes
              for (const nodeId of config.allNodeIds) {
                subTasks.push({
                  title: `Check Node: ${chalk.yellow(nodeId)}`,
                  task: () =>
                    self.k8.waitForPods([constants.POD_PHASE_RUNNING], [
                      'fullstack.hedera.com/type=network-node',
                        `fullstack.hedera.com/node-name=${nodeId}`
                    ], 1, 60 * 15, 1000) // timeout 15 minutes
                })
              }

              // set up the sub-tasks
              return task.newListr(subTasks, {
                concurrent: false, // no need to run concurrently since if one node is up, the rest should be up by then
                rendererOptions: {
                  collapseSubtasks: false
                }
              })
            }
      },
      {
<<<<<<< HEAD
        title: 'Prepare staging directory',
        task: async (ctx, parentTask) => {
          const subTasks = [
            {
              title: 'Copy Gossip keys to staging',
              task: async (ctx, _) => {
                const config = /** @type {NodeAddConfigClass} **/ ctx.config

                await this.copyGossipKeysToStaging(config.keysDir, config.stagingKeysDir, config.allNodeIds)
              }
            },
            {
              title: 'Copy gRPC TLS keys to staging',
              task: async (ctx, _) => {
                const config = /** @type {NodeAddConfigClass} **/ ctx.config
                for (const nodeId of config.allNodeIds) {
                  const tlsKeyFiles = self.keyManager.prepareTLSKeyFilePaths(nodeId, config.keysDir)
                  await self._copyNodeKeys(tlsKeyFiles, config.stagingKeysDir)
                }
              }
            }
          ]

          return parentTask.newListr(subTasks, {
            concurrent: false,
            rendererOptions: constants.LISTR_DEFAULT_RENDERER_OPTION
          })
        }
      },
      {
=======
>>>>>>> 4bb352b6
        title: 'Fetch platform software into all network nodes',
        task:
          async (ctx, task) => {
            const config = /** @type {NodeAddConfigClass} **/ ctx.config
            config.serviceMap = await self.accountManager.getNodeServiceMap(
              config.namespace)
            config.podNames[config.nodeId] = config.serviceMap.get(
              config.nodeId).nodePodName

            return self.fetchLocalOrReleasedPlatformSoftware(config.allNodeIds, config.podNames, config.releaseTag, task, config.localBuildPath)
          }
      },
      {
        title: 'Download last state from an existing node',
        task: async (ctx, task) => {
          const config = /** @type {NodeAddConfigClass} **/ ctx.config
          const node1FullyQualifiedPodName = Templates.renderNetworkPodName(config.existingNodeIds[0])
          const upgradeDirectory = `${constants.HEDERA_HAPI_PATH}/data/saved/com.hedera.services.ServicesMain/0/123`
          // zip the contents of the newest folder on node1 within /opt/hgcapp/services-hedera/HapiApp2.0/data/saved/com.hedera.services.ServicesMain/0/123/
          const zipFileName = await self.k8.execContainer(node1FullyQualifiedPodName, constants.ROOT_CONTAINER, ['bash', '-c', `cd ${upgradeDirectory} && mapfile -t states < <(ls -1t .) && jar cf "\${states[0]}.zip" -C "\${states[0]}" . && echo -n \${states[0]}.zip`])
          await self.k8.copyFrom(node1FullyQualifiedPodName, constants.ROOT_CONTAINER, `${upgradeDirectory}/${zipFileName}`, config.stagingDir)
          config.lastStateZipPath = path.join(config.stagingDir, zipFileName)
        }
      },
      {
        title: 'Upload last saved state to new network node',
        task:
            async (ctx, task) => {
              const config = /** @type {NodeAddConfigClass} **/ ctx.config
              const newNodeFullyQualifiedPodName = Templates.renderNetworkPodName(config.nodeId)
              const nodeNumber = Templates.nodeNumberFromNodeId(config.nodeId)
              const savedStateDir = (config.lastStateZipPath.match(/\/(\d+)\.zip$/))[1]
              const savedStatePath = `${constants.HEDERA_HAPI_PATH}/data/saved/com.hedera.services.ServicesMain/${nodeNumber}/123/${savedStateDir}`
              await self.k8.execContainer(newNodeFullyQualifiedPodName, constants.ROOT_CONTAINER, ['bash', '-c', `mkdir -p ${savedStatePath}`])
              await self.k8.copyTo(newNodeFullyQualifiedPodName, constants.ROOT_CONTAINER, config.lastStateZipPath, savedStatePath)
              await self.platformInstaller.setPathPermission(newNodeFullyQualifiedPodName, constants.HEDERA_HAPI_PATH)
              await self.k8.execContainer(newNodeFullyQualifiedPodName, constants.ROOT_CONTAINER, ['bash', '-c', `cd ${savedStatePath} && jar xf ${path.basename(config.lastStateZipPath)} && rm -f ${path.basename(config.lastStateZipPath)}`])
            }
      },
      {
        title: 'Setup new network node',
        task: async (ctx, parentTask) => {
          const config = /** @type {NodeAddConfigClass} **/ ctx.config

          const subTasks = []
          for (const nodeId of config.allNodeIds) {
            const podName = config.podNames[nodeId]
            subTasks.push({
              title: `Node: ${chalk.yellow(nodeId)}`,
              task: () =>
<<<<<<< HEAD
                self.platformInstaller.taskInstall(podName, config.stagingDir, config.allNodeIds, config.force)
=======
                self.platformInstaller.taskSetup(podName)
>>>>>>> 4bb352b6
            })
          }

          // set up the sub-tasks
          return parentTask.newListr(subTasks, {
            concurrent: true,
            rendererOptions: constants.LISTR_DEFAULT_RENDERER_OPTION
          })
        }
      },
      {
        title: 'Start network nodes',
        task: async (ctx, task) => {
          const config = /** @type {NodeAddConfigClass} **/ ctx.config
          const subTasks = []
          self.startNodes(config.podNames, config.allNodeIds, subTasks)

          // set up the sub-tasks
          return task.newListr(subTasks, {
            concurrent: true,
            rendererOptions: {
              collapseSubtasks: false,
              timer: constants.LISTR_DEFAULT_RENDERER_TIMER_OPTION
            }
          })
        }
      },
      {
        title: 'Check all nodes are ACTIVE',
        task: async (ctx, task) => {
          const subTasks = []
          // sleep for 30 seconds to give time for the logs to roll over to prevent capturing an invalid "ACTIVE" string
          await sleep(30000)
          for (const nodeId of ctx.config.allNodeIds) {
            subTasks.push({
              title: `Check node: ${chalk.yellow(nodeId)}`,
              task: () => self.checkNetworkNodeState(nodeId, 200)
            })
          }

          // set up the sub-tasks
          return task.newListr(subTasks, {
            concurrent: false,
            rendererOptions: {
              collapseSubtasks: false
            }
          })
        }
      },
      {
        title: 'Check all node proxies are ACTIVE',
        // this is more reliable than checking the nodes logs for ACTIVE, as the
        // logs will have a lot of white noise from being behind
        task: async (ctx, task) => {
          const config = /** @type {NodeAddConfigClass} **/ ctx.config
          const subTasks = []
          for (const nodeId of config.allNodeIds) {
            subTasks.push({
              title: `Check proxy for node: ${chalk.yellow(nodeId)}`,
              task: async () => await self.k8.waitForPodReady(
                [`app=haproxy-${nodeId}`, 'fullstack.hedera.com/type=haproxy'],
                1, 300, 2000)
            })
          }

          // set up the sub-tasks
          return task.newListr(subTasks, {
            concurrent: false,
            rendererOptions: {
              collapseSubtasks: false
            }
          })
        }
      },
      {
        title: 'Stake new node',
        task: (ctx, _) => {
          const config = /** @type {NodeAddConfigClass} **/ ctx.config
          self.addStake(config.namespace, ctx.newNode.accountId, config.nodeId)
        }
      },
      {
        title: 'Trigger stake weight calculate',
        task: async (ctx, task) => {
          const config = /** @type {NodeAddConfigClass} **/ ctx.config
          self.logger.info('sleep 60 seconds for the handler to be able to trigger the network node stake weight recalculate')
          await sleep(60000)
          const accountMap = getNodeAccountMap(config.allNodeIds)
          // send some write transactions to invoke the handler that will trigger the stake weight recalculate
          for (const nodeId of config.allNodeIds) {
            const accountId = accountMap.get(nodeId)
            config.nodeClient.setOperator(TREASURY_ACCOUNT_ID, config.treasuryKey)
            await this.accountManager.transferAmount(constants.TREASURY_ACCOUNT_ID, accountId, 1)
          }
        }
      },
      {
        title: 'Finalize',
        task: (ctx, _) => {
          // reset flags so that keys are not regenerated later
          self.configManager.setFlag(flags.generateGossipKeys, false)
          self.configManager.setFlag(flags.generateTlsKeys, false)
          self.configManager.persist()
        }
      }
    ], {
      concurrent: false,
      rendererOptions: constants.LISTR_DEFAULT_RENDERER_OPTION
    })

    try {
      await tasks.run()
    } catch (e) {
      self.logger.error(`Error in adding nodes: ${e.message}`, e)
      throw new FullstackTestingError(`Error in adding nodes: ${e.message}`, e)
    } finally {
      await self.close()
    }

    return true
  }

  /**
   * @param {PrivateKey|string} freezeAdminPrivateKey
   * @param {Uint8Array|string} upgradeZipHash
   * @param {Client<import('../channel/Channel.js').default,import('../channel/MirrorChannel.js').default>} client
   * @returns {Promise<void>}
   */
  async prepareUpgradeNetworkNodes (freezeAdminPrivateKey, upgradeZipHash, client) {
    try {
      // transfer some tiny amount to the freeze admin account
      await this.accountManager.transferAmount(constants.TREASURY_ACCOUNT_ID, FREEZE_ADMIN_ACCOUNT, 100000)

      // query the balance
      const balance = await new AccountBalanceQuery()
        .setAccountId(FREEZE_ADMIN_ACCOUNT)
        .execute(this.accountManager._nodeClient)
      this.logger.debug(`Freeze admin account balance: ${balance.hbars}`)

      // set operator of freeze transaction as freeze admin account
      client.setOperator(FREEZE_ADMIN_ACCOUNT, freezeAdminPrivateKey)

      const prepareUpgradeTx = await new FreezeTransaction()
        .setFreezeType(FreezeType.PrepareUpgrade)
        .setFileId(constants.UPGRADE_FILE_ID)
        .setFileHash(upgradeZipHash)
        .freezeWith(client)
        .execute(client)

      const prepareUpgradeReceipt = await prepareUpgradeTx.getReceipt(client)

      this.logger.debug(
          `sent prepare upgrade transaction [id: ${prepareUpgradeTx.transactionId.toString()}]`,
          prepareUpgradeReceipt.status.toString()
      )
    } catch (e) {
      this.logger.error(`Error in prepare upgrade: ${e.message}`, e)
      throw new FullstackTestingError(`Error in prepare upgrade: ${e.message}`, e)
    }
  }

  /**
   * @param {PrivateKey|string} freezeAdminPrivateKey
   * @param {Uint8Array|string} upgradeZipHash
   * @param {Client<import('../channel/Channel.js').default,import('../channel/MirrorChannel.js').default>} client
   * @returns {Promise<void>}
   */
  async freezeUpgradeNetworkNodes (freezeAdminPrivateKey, upgradeZipHash, client) {
    try {
      const futureDate = new Date()
      this.logger.debug(`Current time: ${futureDate}`)

      futureDate.setTime(futureDate.getTime() + 5000) // 5 seconds in the future
      this.logger.debug(`Freeze time: ${futureDate}`)

      client.setOperator(FREEZE_ADMIN_ACCOUNT, freezeAdminPrivateKey)
      const freezeUpgradeTx = await new FreezeTransaction()
        .setFreezeType(FreezeType.FreezeUpgrade)
        .setStartTimestamp(Timestamp.fromDate(futureDate))
        .setFileId(constants.UPGRADE_FILE_ID)
        .setFileHash(upgradeZipHash)
        .freezeWith(client)
        .execute(client)

      const freezeUpgradeReceipt = await freezeUpgradeTx.getReceipt(client)
      this.logger.debug(`Upgrade frozen with transaction id: ${freezeUpgradeTx.transactionId.toString()}`,
        freezeUpgradeReceipt.status.toString())
    } catch (e) {
      this.logger.error(`Error in freeze upgrade: ${e.message}`, e)
      throw new FullstackTestingError(`Error in freeze upgrade: ${e.message}`, e)
    }
  }

  /**
   * @param {Object} podNames
   * @param {string} nodeIds
   * @param {{title: string, task: () => Promise<void>}[]} subTasks
   */
  startNodes (podNames, nodeIds, subTasks) {
    for (const nodeId of nodeIds) {
      const podName = podNames[nodeId]
      subTasks.push({
        title: `Start node: ${chalk.yellow(nodeId)}`,
        task: async () => {
          await this.k8.execContainer(podName, constants.ROOT_CONTAINER, ['systemctl', 'restart', 'network-node'])
        }
      })
    }
  }

<<<<<<< HEAD
  async copyGossipKeysToStaging (keysDir, stagingKeysDir, nodeIds) {
    // copy gossip keys to the staging
    for (const nodeId of nodeIds) {
      const signingKeyFiles = this.keyManager.prepareNodeKeyFilePaths(nodeId, keysDir, constants.SIGNING_KEY_PREFIX)
      await this._copyNodeKeys(signingKeyFiles, stagingKeysDir)

      // generate missing agreement keys
      const agreementKeyFiles = this.keyManager.prepareNodeKeyFilePaths(nodeId, keysDir, constants.AGREEMENT_KEY_PREFIX)
      await this._copyNodeKeys(agreementKeyFiles, stagingKeysDir)
    }
  }

=======
>>>>>>> 4bb352b6
  // Command Definition
  /**
   * Return Yargs command definition for 'node' command
   * @param {NodeCommand} nodeCmd - an instance of NodeCommand
   * @returns {{command: string, desc: string, builder: Function}}
   */
  static getCommandDefinition (nodeCmd) {
    if (!nodeCmd || !(nodeCmd instanceof NodeCommand)) {
      throw new IllegalArgumentError('An instance of NodeCommand is required', nodeCmd)
    }
    return {
      command: 'node',
      desc: 'Manage Hedera platform node in fullstack testing network',
      builder: yargs => {
        return yargs
          .command({
            command: 'setup',
            desc: 'Setup node with a specific version of Hedera platform',
            builder: y => flags.setCommandFlags(y, ...NodeCommand.SETUP_FLAGS_LIST),
            handler: argv => {
              nodeCmd.logger.debug('==== Running \'node setup\' ===')
              nodeCmd.logger.debug(argv)

              nodeCmd.setup(argv).then(r => {
                nodeCmd.logger.debug('==== Finished running `node setup`====')
                if (!r) process.exit(1)
              }).catch(err => {
                nodeCmd.logger.showUserError(err)
                process.exit(1)
              })
            }
          })
          .command({
            command: 'start',
            desc: 'Start a node',
            builder: y => flags.setCommandFlags(y,
              flags.app,
              flags.namespace,
              flags.nodeIDs
            ),
            handler: argv => {
              nodeCmd.logger.debug('==== Running \'node start\' ===')
              nodeCmd.logger.debug(argv)

              nodeCmd.start(argv).then(r => {
                nodeCmd.logger.debug('==== Finished running `node start`====')
                if (!r) process.exit(1)
              }).catch(err => {
                nodeCmd.logger.showUserError(err)
                process.exit(1)
              })
            }
          })
          .command({
            command: 'stop',
            desc: 'Stop a node',
            builder: y => flags.setCommandFlags(y,
              flags.namespace,
              flags.nodeIDs
            ),
            handler: argv => {
              nodeCmd.logger.debug('==== Running \'node stop\' ===')
              nodeCmd.logger.debug(argv)

              nodeCmd.stop(argv).then(r => {
                nodeCmd.logger.debug('==== Finished running `node stop`====')
                if (!r) process.exit(1)
              }).catch(err => {
                nodeCmd.logger.showUserError(err)
                process.exit(1)
              })
            }
          })
          .command({
            command: 'keys',
            desc: 'Generate node keys',
            builder: y => flags.setCommandFlags(y, ...NodeCommand.KEYS_FLAGS_LIST),
            handler: argv => {
              nodeCmd.logger.debug('==== Running \'node keys\' ===')
              nodeCmd.logger.debug(argv)

              nodeCmd.keys(argv).then(r => {
                nodeCmd.logger.debug('==== Finished running `node keys`====')
                if (!r) process.exit(1)
              }).catch(err => {
                nodeCmd.logger.showUserError(err)
                process.exit(1)
              })
            }
          })
          .command({
            command: 'refresh',
            desc: 'Reset and restart a node',
            builder: y => flags.setCommandFlags(y, ...NodeCommand.REFRESH_FLAGS_LIST),
            handler: argv => {
              nodeCmd.logger.debug('==== Running \'node refresh\' ===')
              nodeCmd.logger.debug(argv)

              nodeCmd.refresh(argv).then(r => {
                nodeCmd.logger.debug('==== Finished running `node refresh`====')
                if (!r) process.exit(1)
              }).catch(err => {
                nodeCmd.logger.showUserError(err)
                process.exit(1)
              })
            }
          })
          .command({
            command: 'logs',
            desc: 'Download application logs from the network nodes and stores them in <SOLO_LOGS_DIR>/<namespace>/<podName>/ directory',
            builder: y => flags.setCommandFlags(y,
              flags.nodeIDs
            ),
            handler: argv => {
              nodeCmd.logger.debug('==== Running \'node logs\' ===')
              nodeCmd.logger.debug(argv)

              nodeCmd.logs(argv).then(r => {
                nodeCmd.logger.debug('==== Finished running `node logs`====')
                if (!r) process.exit(1)
              }).catch(err => {
                nodeCmd.logger.showUserError(err)
                process.exit(1)
              })
            }
          })
          .command({
            command: 'add',
            desc: 'Adds a node with a specific version of Hedera platform',
            builder: y => flags.setCommandFlags(y, ...NodeCommand.ADD_FLAGS_LIST),
            handler: argv => {
              nodeCmd.logger.debug('==== Running \'node add\' ===')
              nodeCmd.logger.debug(argv)

              nodeCmd.add(argv).then(r => {
                nodeCmd.logger.debug('==== Finished running `node add`====')
                if (!r) process.exit(1)
              }).catch(err => {
                nodeCmd.logger.showUserError(err)
                process.exit(1)
              })
            }
          })
          .command({
            command: 'update',
            desc: 'Update a node with a specific version of Hedera platform',
            builder: y => flags.setCommandFlags(y, ...NodeCommand.UPDATE_FLAGS_LIST),
            handler: argv => {
              nodeCmd.logger.debug('==== Running \'node update\' ===')
              nodeCmd.logger.debug(argv)

              nodeCmd.update(argv).then(r => {
                nodeCmd.logger.debug('==== Finished running `node update`====')
                if (!r) process.exit(1)
              }).catch(err => {
                nodeCmd.logger.showUserError(err)
                process.exit(1)
              })
            }
          })
          .command({
            command: 'delete',
            desc: 'Delete a node with a specific version of Hedera platform',
            builder: y => flags.setCommandFlags(y, ...NodeCommand.DELETE_FLAGS_LIST),
            handler: argv => {
              nodeCmd.logger.debug('==== Running \'node delete\' ===')
              nodeCmd.logger.debug(argv)

              nodeCmd.delete(argv).then(r => {
                nodeCmd.logger.debug('==== Finished running `node delete`====')
                if (!r) process.exit(1)
              }).catch(err => {
                nodeCmd.logger.showUserError(err)
                process.exit(1)
              })
            }
          })
          .demandCommand(1, 'Select a node command')
      }
    }
  }

  async update (argv) {
    const self = this

    const tasks = new Listr([
      {
        title: 'Initialize',
        task: async (ctx, task) => {
          self.configManager.update(argv)

          // disable the prompts that we don't want to prompt the user for
          prompts.disablePrompts([
            flags.agreementPrivateKey,
            flags.agreementPublicKey,
            flags.app,
            flags.chartDirectory,
            flags.devMode,
            flags.endpointType,
            flags.force,
            flags.fstChartVersion,
            flags.gossipEndpoints,
            flags.gossipPrivateKey,
            flags.gossipPublicKey,
            flags.grpcEndpoints,
            flags.localBuildPath,
            flags.newAccountNumber,
            flags.newAdminKey,
            flags.tlsPrivateKey,
            flags.tlsPublicKey
          ])

          await prompts.execute(task, self.configManager, NodeCommand.UPDATE_FLAGS_LIST)

          /**
           * @typedef {Object} NodeUpdateConfigClass
           * -- flags --
           * @property {string} agreementPrivateKey
           * @property {string} agreementPublicKey
           * @property {string} app
           * @property {string} cacheDir
           * @property {string} chartDirectory
           * @property {boolean} devMode
           * @property {string} endpointType
           * @property {string} fstChartVersion
           * @property {string} gossipEndpoints
           * @property {string} gossipPrivateKey
           * @property {string} gossipPublicKey
           * @property {string} grpcEndpoints
           * @property {string} localBuildPath
           * @property {string} namespace
           * @property {string} newAccountNumber
           * @property {string} newAdminKey
           * @property {string} nodeId
           * @property {string} releaseTag
           * @property {string} tlsPrivateKey
           * @property {string} tlsPublicKey
           * -- extra args --
           * @property {PrivateKey} adminKey
           * @property {string[]} allNodeIds
           * @property {string} chartPath
           * @property {string[]} existingNodeIds
           * @property {string} freezeAdminPrivateKey
           * @property {string} keysDir
           * @property {Object} nodeClient
           * @property {Object} podNames
           * @property {Map<String, NetworkNodeServices>} serviceMap
           * @property {string} stagingDir
           * @property {string} stagingKeysDir
           * @property {PrivateKey} treasuryKey
           * -- methods --
           * @property {getUnusedConfigs} getUnusedConfigs
           */
          /**
           * @callback getUnusedConfigs
           * @returns {string[]}
           */

          // create a config object for subsequent steps
          const config = /** @type {NodeUpdateConfigClass} **/ this.getConfig(NodeCommand.UPDATE_CONFIGS_NAME, NodeCommand.UPDATE_FLAGS_LIST,
            [
              'allNodeIds',
              'existingNodeIds',
              'freezeAdminPrivateKey',
              'keysDir',
              'nodeClient',
              'podNames',
              'serviceMap',
              'stagingDir',
              'stagingKeysDir',
              'treasuryKey'
            ])

          config.curDate = new Date()
          config.existingNodeIds = []

          await self.initializeSetup(config, self.k8)

          // set config in the context for later tasks to use
          ctx.config = config

          ctx.config.chartPath = await self.prepareChartPath(ctx.config.chartDirectory,
            constants.FULLSTACK_TESTING_CHART, constants.FULLSTACK_DEPLOYMENT_CHART)

          // initialize Node Client with existing network nodes prior to adding the new node which isn't functioning, yet
          ctx.config.nodeClient = await this.accountManager.loadNodeClient(ctx.config.namespace)

          const accountKeys = await this.accountManager.getAccountKeysFromSecret(FREEZE_ADMIN_ACCOUNT, config.namespace)
          config.freezeAdminPrivateKey = accountKeys.privateKey

          const treasuryAccount = await this.accountManager.getTreasuryAccountKeys(config.namespace)
          const treasuryAccountPrivateKey = treasuryAccount.privateKey
          config.treasuryKey = PrivateKey.fromStringED25519(treasuryAccountPrivateKey)

          self.logger.debug('Initialized config', { config })
        }
      },
      {
        title: 'Identify existing network nodes',
        task: async (ctx, task) => {
          const config = /** @type {NodeUpdateConfigClass} **/ ctx.config
          config.serviceMap = await self.accountManager.getNodeServiceMap(
            config.namespace)
          for (/** @type {NetworkNodeServices} **/ const networkNodeServices of config.serviceMap.values()) {
            config.existingNodeIds.push(networkNodeServices.nodeName)
          }

          config.allNodeIds = [...config.existingNodeIds]

          return self.taskCheckNetworkNodePods(ctx, task, config.existingNodeIds)
        }
      },
      {
        title: 'Prepare gossip endpoints',
        task: (ctx, task) => {
          const config = /** @type {NodeUpdateConfigClass} **/ ctx.config
          let endpoints = []
          if (!config.gossipEndpoints) {
            if (config.endpointType !== constants.ENDPOINT_TYPE_FQDN) {
              throw new FullstackTestingError(`--gossip-endpoints must be set if --endpoint-type is: ${constants.ENDPOINT_TYPE_IP}`)
            }

            endpoints = [
              `${Templates.renderFullyQualifiedNetworkPodName(config.namespace, config.nodeId)}:${constants.HEDERA_NODE_INTERNAL_GOSSIP_PORT}`,
              `${Templates.renderFullyQualifiedNetworkSvcName(config.namespace, config.nodeId)}:${constants.HEDERA_NODE_EXTERNAL_GOSSIP_PORT}`
            ]
          } else {
            endpoints = helpers.splitFlagInput(config.gossipEndpoints)
          }

          ctx.gossipEndpoints = this.prepareEndpoints(config.endpointType, endpoints, constants.HEDERA_NODE_INTERNAL_GOSSIP_PORT)
        }
      },
      {
        title: 'Prepare grpc service endpoints',
        task: (ctx, task) => {
          const config = /** @type {NodeUpdateConfigClass} **/ ctx.config
          let endpoints = []

          if (!config.grpcEndpoints) {
            if (config.endpointType !== constants.ENDPOINT_TYPE_FQDN) {
              throw new FullstackTestingError(`--grpc-endpoints must be set if --endpoint-type is: ${constants.ENDPOINT_TYPE_IP}`)
            }

            endpoints = [
              `${Templates.renderFullyQualifiedNetworkSvcName(config.namespace, config.nodeId)}:${constants.HEDERA_NODE_EXTERNAL_GOSSIP_PORT}`
            ]
          } else {
            endpoints = helpers.splitFlagInput(config.grpcEndpoints)
          }

          ctx.grpcServiceEndpoints = this.prepareEndpoints(config.endpointType, endpoints, constants.HEDERA_NODE_EXTERNAL_GOSSIP_PORT)
        }
      },
      {
        title: 'Load node admin key',
        task: async (ctx, task) => {
          const config = /** @type {NodeUpdateConfigClass} **/ ctx.config
          config.adminKey = PrivateKey.fromStringED25519(constants.GENESIS_KEY)
        }
      },
      {
        title: 'Prepare upgrade zip file for node upgrade process',
        task: async (ctx, task) => {
          const config = /** @type {NodeUpdateConfigClass} **/ ctx.config
          ctx.upgradeZipFile = await this.prepareUpgradeZip(config.stagingDir)
          ctx.upgradeZipHash = await this.uploadUpgradeZip(ctx.upgradeZipFile, config.nodeClient)
        }
      },
      {
        title: 'Check existing nodes staked amount',
        task: async (ctx, task) => {
          const config = /** @type {NodeUpdateConfigClass} **/ ctx.config
          const accountMap = getNodeAccountMap(config.existingNodeIds)
          for (const nodeId of config.existingNodeIds) {
            const accountId = accountMap.get(nodeId)
            await this.accountManager.transferAmount(constants.TREASURY_ACCOUNT_ID, accountId, 1)
          }
        }
      },
      {
        title: 'Send node update transaction',
        task: async (ctx, task) => {
          const config = /** @type {NodeUpdateConfigClass} **/ ctx.config

          const nodeId = Templates.nodeNumberFromNodeId(config.nodeId) - 1
          self.logger.info(`nodeId: ${nodeId}`)
          self.logger.info(`config.newAccountNumber: ${config.newAccountNumber}`)

          try {
            const nodeUpdateTx = await new NodeUpdateTransaction()
              .setNodeId(nodeId)

            if (config.tlsPublicKey && config.tlsPrivateKey) {
              self.logger.info(`config.tlsPublicKey: ${config.tlsPublicKey}`)
              const tlsCertDer = await this.loadPermCertificate(config.tlsPublicKey)
              const tlsCertHash = crypto.createHash('sha384').update(tlsCertDer).digest()
              nodeUpdateTx.setCertificateHash(tlsCertHash)

              const publicKeyFile = Templates.renderTLSPemPublicKeyFile(config.nodeId)
              const privateKeyFile = Templates.renderTLSPemPrivateKeyFile(config.nodeId)
              renameAndCopyFile(config.tlsPublicKey, publicKeyFile, config.keysDir)
              renameAndCopyFile(config.tlsPrivateKey, privateKeyFile, config.keysDir)
            }

            if (config.gossipPublicKey && config.gossipPrivateKey &&
              config.agreementPrivateKey && config.agreementPublicKey) {
              self.logger.info(`config.gossipPublicKey: ${config.gossipPublicKey}`)
              const signingCertDer = await this.loadPermCertificate(config.gossipPublicKey)
              nodeUpdateTx.setGossipCaCertificate(signingCertDer)

              const publicKeyFile = Templates.renderGossipPemPublicKeyFile(constants.SIGNING_KEY_PREFIX, config.nodeId)
              const privateKeyFile = Templates.renderGossipPemPrivateKeyFile(constants.SIGNING_KEY_PREFIX, config.nodeId)
              renameAndCopyFile(config.gossipPublicKey, publicKeyFile, config.keysDir)
              renameAndCopyFile(config.gossipPrivateKey, privateKeyFile, config.keysDir)

              const agreePublicKeyFile = Templates.renderGossipPemPublicKeyFile(constants.AGREEMENT_KEY_PREFIX, config.nodeId)
              const agreePrivateKeyFile = Templates.renderGossipPemPrivateKeyFile(constants.AGREEMENT_KEY_PREFIX, config.nodeId)
              renameAndCopyFile(config.agreementPublicKey, agreePublicKeyFile, config.keysDir)
              renameAndCopyFile(config.agreementPrivateKey, agreePrivateKeyFile, config.keysDir)
            }

            if (config.newAccountNumber) {
              nodeUpdateTx.setAccountId(config.newAccountNumber)
            }

            let parsedNewKey
            if (config.newAdminKey) {
              parsedNewKey = PrivateKey.fromStringED25519(config.newAdminKey)
              nodeUpdateTx.setAdminKey(parsedNewKey.publicKey)
            }
            await nodeUpdateTx.freezeWith(config.nodeClient)

            // config.adminKey contains the original key, needed to sign the transaction
            if (config.newAdminKey) {
              await nodeUpdateTx.sign(parsedNewKey)
            }
            const signedTx = await nodeUpdateTx.sign(config.adminKey)
            const txResp = await signedTx.execute(config.nodeClient)
            const nodeUpdateReceipt = await txResp.getReceipt(config.nodeClient)
            this.logger.debug(`NodeUpdateReceipt: ${nodeUpdateReceipt.toString()}`)
          } catch (e) {
            this.logger.error(`Error updating node to network: ${e.message}`, e)
            this.logger.error(e.stack)
            throw new FullstackTestingError(`Error updating node to network: ${e.message}`, e)
          }
        }
      },
      {
        title: 'Send prepare upgrade transaction',
        task: async (ctx, task) => {
          const config = /** @type {NodeUpdateConfigClass} **/ ctx.config
          await this.prepareUpgradeNetworkNodes(config.freezeAdminPrivateKey, ctx.upgradeZipHash, config.nodeClient)
        }
      },
      {
        title: 'Download generated files from an existing node',
        task: async (ctx, task) => {
          const config = /** @type {NodeUpdateConfigClass} **/ ctx.config
          const node1FullyQualifiedPodName = Templates.renderNetworkPodName(config.existingNodeIds[0])

          // copy the config.txt file from the node1 upgrade directory
          await self.k8.copyFrom(node1FullyQualifiedPodName, constants.ROOT_CONTAINER, `${constants.HEDERA_HAPI_PATH}/data/upgrade/current/config.txt`, config.stagingDir)

          const signedKeyFiles = (await self.k8.listDir(node1FullyQualifiedPodName, constants.ROOT_CONTAINER, `${constants.HEDERA_HAPI_PATH}/data/upgrade/current`)).filter(file => file.name.startsWith(constants.SIGNING_KEY_PREFIX))
          await self.k8.execContainer(node1FullyQualifiedPodName, constants.ROOT_CONTAINER, ['bash', '-c', `mkdir -p ${constants.HEDERA_HAPI_PATH}/data/keys_backup && cp ${constants.HEDERA_HAPI_PATH}/data/keys/..data/* ${constants.HEDERA_HAPI_PATH}/data/keys_backup/`])
          for (const signedKeyFile of signedKeyFiles) {
            await self.k8.copyFrom(node1FullyQualifiedPodName, constants.ROOT_CONTAINER, `${constants.HEDERA_HAPI_PATH}/data/upgrade/current/${signedKeyFile.name}`, `${config.keysDir}`)
          }
        }
      },
      {
        title: 'Send freeze upgrade transaction',
        task: async (ctx, task) => {
          const config = /** @type {NodeUpdateConfigClass} **/ ctx.config
          await this.freezeUpgradeNetworkNodes(config.freezeAdminPrivateKey, ctx.upgradeZipHash, config.nodeClient)
        }
      },
      {
        title: 'Prepare staging directory',
        task: async (ctx, parentTask) => {
          const subTasks = [
            {
              title: 'Copy Gossip keys to staging',
              task: async (ctx, _) => {
                const config = /** @type {NodeUpdateConfigClass} **/ ctx.config

                await this.keyManager.copyGossipKeysToStaging(config.keyFormat, config.keysDir, config.stagingKeysDir, config.allNodeIds)
              }
            },
            {
              title: 'Copy gRPC TLS keys to staging',
              task: async (ctx, _) => {
                const config = /** @type {NodeUpdateConfigClass} **/ ctx.config
                for (const nodeId of config.allNodeIds) {
                  const tlsKeyFiles = self.keyManager.prepareTLSKeyFilePaths(nodeId, config.keysDir)
                  await self.keyManager.copyNodeKeysToStaging(tlsKeyFiles, config.stagingKeysDir)
                }
              }
            }
          ]

          return parentTask.newListr(subTasks, {
            concurrent: false,
            rendererOptions: constants.LISTR_DEFAULT_RENDERER_OPTION
          })
        }
      },
      {
        title: 'Copy node keys to secrets',
        task: async (ctx, parentTask) => {
          const config = /** @type {NodeUpdateConfigClass} **/ ctx.config

          const subTasks = self.platformInstaller.copyNodeKeys(config.stagingDir, config.allNodeIds, config.keyFormat)

          // set up the sub-tasks
          return parentTask.newListr(subTasks, {
            concurrent: true,
            rendererOptions: constants.LISTR_DEFAULT_RENDERER_OPTION
          })
        }
      },
      {
        title: 'Check network nodes are frozen',
        task: (ctx, task) => {
          const config = /** @type {NodeUpdateConfigClass} **/ ctx.config
          const subTasks = []
          for (const nodeId of config.existingNodeIds) {
            subTasks.push({
              title: `Check node: ${chalk.yellow(nodeId)}`,
              task: () => self.checkNetworkNodeState(nodeId, 100, 'FREEZE_COMPLETE')
            })
          }

          // set up the sub-tasks
          return task.newListr(subTasks, {
            concurrent: false,
            rendererOptions: {
              collapseSubtasks: false
            }
          })
        }
      },
      {
        title: 'Get node logs and configs',
        task: async (ctx, task) => {
          const config = /** @type {NodeUpdateConfigClass} **/ ctx.config
          await helpers.getNodeLogs(self.k8, config.namespace)
        }
      },
      {
        title: 'Update chart to use new configMap due to account number change',
        task: async (ctx, task) => {
          const config = /** @type {NodeUpdateConfigClass} **/ ctx.config
          const index = config.existingNodeIds.length
          const nodeId = Templates.nodeNumberFromNodeId(config.nodeId) - 1
          let valuesArg = ''
          for (let i = 0; i < index; i++) {
            if (i !== nodeId && config.newAccountNumber) {
              valuesArg += ` --set "hedera.nodes[${i}].accountId=${config.serviceMap.get(config.existingNodeIds[i]).accountId}" --set "hedera.nodes[${i}].name=${config.existingNodeIds[i]}"`
            } else {
              // use new account number for this node id
              valuesArg += ` --set "hedera.nodes[${i}].accountId=${config.newAccountNumber}" --set "hedera.nodes[${i}].name=${config.existingNodeIds[i]}"`
            }
          }
          this.profileValuesFile = await self.profileManager.prepareValuesForNodeAdd(
            path.join(config.stagingDir, 'config.txt'),
            path.join(config.stagingDir, 'templates', 'application.properties'))
          if (this.profileValuesFile) {
            valuesArg += this.prepareValuesFiles(this.profileValuesFile)
          }

          await self.chartManager.upgrade(
            config.namespace,
            constants.FULLSTACK_DEPLOYMENT_CHART,
            config.chartPath,
            valuesArg,
            config.fstChartVersion
          )
        },
        // no need to run this step if the account number is not changed, since config.txt will be the same
        skip: (ctx, _) => !ctx.config.newAccountNumber
      },
      {
        title: 'Kill nodes to pick up updated configMaps',
        task: async (ctx, task) => {
          const config = /** @type {NodeUpdateConfigClass} **/ ctx.config
          // the updated node will have a new pod ID if its account ID changed which is a label
          config.serviceMap = await self.accountManager.getNodeServiceMap(
            config.namespace)
          for (const /** @type {NetworkNodeServices} **/ service of config.serviceMap.values()) {
            await self.k8.kubeClient.deleteNamespacedPod(service.nodePodName, config.namespace, undefined, undefined, 1)
          }
          // again, the pod names will change after the pods are killed
          config.serviceMap = await self.accountManager.getNodeServiceMap(
            config.namespace)
          config.podNames = {}
          for (const service of config.serviceMap.values()) {
            config.podNames[service.nodeName] = service.nodePodName
          }
        }
      },
      {
        title: 'Check node pods are running',
        task:
          async (ctx, task) => {
            const subTasks = []
            const config = /** @type {NodeUpdateConfigClass} **/ ctx.config

            // nodes
            for (const nodeId of config.allNodeIds) {
              subTasks.push({
                title: `Check Node: ${chalk.yellow(nodeId)}`,
                task: () =>
                  self.k8.waitForPods([constants.POD_PHASE_RUNNING], [
                    'fullstack.hedera.com/type=network-node',
                    `fullstack.hedera.com/node-name=${nodeId}`
                  ], 1, 60 * 15, 1000) // timeout 15 minutes
              })
            }

            // set up the sub-tasks
            return task.newListr(subTasks, {
              concurrent: false, // no need to run concurrently since if one node is up, the rest should be up by then
              rendererOptions: {
                collapseSubtasks: false
              }
            })
          }
      },
      {
<<<<<<< HEAD
        title: 'Prepare staging directory',
        task: async (ctx, parentTask) => {
          const subTasks = [
            {
              title: 'Copy Gossip keys to staging',
              task: async (ctx, _) => {
                const config = /** @type {NodeUpdateConfigClass} **/ ctx.config

                await this.copyGossipKeysToStaging(config.keysDir, config.stagingKeysDir, config.allNodeIds)
              }
            },
            {
              title: 'Copy gRPC TLS keys to staging',
              task: async (ctx, _) => {
                const config = /** @type {NodeUpdateConfigClass} **/ ctx.config
                for (const nodeId of config.allNodeIds) {
                  const tlsKeyFiles = self.keyManager.prepareTLSKeyFilePaths(nodeId, config.keysDir)
                  await self._copyNodeKeys(tlsKeyFiles, config.stagingKeysDir)
                }
              }
            }
          ]

          return parentTask.newListr(subTasks, {
            concurrent: false,
            rendererOptions: constants.LISTR_DEFAULT_RENDERER_OPTION
          })
        }
      },
      {
=======
>>>>>>> 4bb352b6
        title: 'Fetch platform software into network nodes',
        task:
          async (ctx, task) => {
            // without this sleep, copy software from local build to container sometimes fail
            await sleep(15000)

            const config = /** @type {NodeUpdateConfigClass} **/ ctx.config
            return self.fetchLocalOrReleasedPlatformSoftware(config.allNodeIds, config.podNames, config.releaseTag, task, config.localBuildPath)
          }
      },
      {
        title: 'Setup network nodes',
        task: async (ctx, parentTask) => {
          const config = /** @type {NodeUpdateConfigClass} **/ ctx.config

          const subTasks = []
          for (const nodeId of config.allNodeIds) {
            const podName = config.podNames[nodeId]
            subTasks.push({
              title: `Node: ${chalk.yellow(nodeId)}`,
              task: () =>
<<<<<<< HEAD
                self.platformInstaller.taskInstall(podName, config.stagingDir, config.allNodeIds, config.force)
=======
                self.platformInstaller.taskSetup(podName)
>>>>>>> 4bb352b6
            })
          }

          // set up the sub-tasks
          return parentTask.newListr(subTasks, {
            concurrent: true,
            rendererOptions: constants.LISTR_DEFAULT_RENDERER_OPTION
          })
        }
      },
      {
        title: 'Start network nodes',
        task: async (ctx, task) => {
          const config = /** @type {NodeUpdateConfigClass} **/ ctx.config
          const subTasks = []
          // ctx.config.allNodeIds = ctx.config.existingNodeIds
          self.startNodes(config.podNames, config.allNodeIds, subTasks)

          // set up the sub-tasks
          return task.newListr(subTasks, {
            concurrent: true,
            rendererOptions: {
              collapseSubtasks: false,
              timer: constants.LISTR_DEFAULT_RENDERER_TIMER_OPTION
            }
          })
        }
      },
      {
        title: 'Check all nodes are ACTIVE',
        task: async (ctx, task) => {
          const subTasks = []
          // sleep for 30 seconds to give time for the logs to roll over to prevent capturing an invalid "ACTIVE" string
          await sleep(30000)
          for (const nodeId of ctx.config.allNodeIds) {
            subTasks.push({
              title: `Check node: ${chalk.yellow(nodeId)}`,
              task: () => self.checkNetworkNodeState(nodeId, 200)
            })
          }

          // set up the sub-tasks
          return task.newListr(subTasks, {
            concurrent: false,
            rendererOptions: {
              collapseSubtasks: false
            }
          })
        }
      },
      {
        title: 'Check all node proxies are ACTIVE',
        // this is more reliable than checking the nodes logs for ACTIVE, as the
        // logs will have a lot of white noise from being behind
        task: async (ctx, task) => {
          const config = /** @type {NodeUpdateConfigClass} **/ ctx.config
          const subTasks = []
          for (const nodeId of config.allNodeIds) {
            subTasks.push({
              title: `Check proxy for node: ${chalk.yellow(nodeId)}`,
              task: async () => await self.k8.waitForPodReady(
                [`app=haproxy-${nodeId}`, 'fullstack.hedera.com/type=haproxy'],
                1, 300, 2000)
            })
          }

          // set up the sub-tasks
          return task.newListr(subTasks, {
            concurrent: false,
            rendererOptions: {
              collapseSubtasks: false
            }
          })
        }
      },
      {
        title: 'Trigger stake weight calculate',
        task: async (ctx, task) => {
          const config = /** @type {NodeUpdateConfigClass} **/ ctx.config
          self.logger.info('sleep 60 seconds for the handler to be able to trigger the network node stake weight recalculate')
          await sleep(60000)
          const accountMap = getNodeAccountMap(config.allNodeIds)
          // update map with current account ids
          accountMap.set(config.nodeId, config.newAccountNumber)

          // update _nodeClient with the new service map since one of the account number has changed
          await this.accountManager.refreshNodeClient(config.namespace)

          // send some write transactions to invoke the handler that will trigger the stake weight recalculate
          for (const nodeId of config.allNodeIds) {
            const accountId = accountMap.get(nodeId)
            config.nodeClient.setOperator(TREASURY_ACCOUNT_ID, config.treasuryKey)
            self.logger.info(`Sending 1 HBAR to account: ${accountId}`)
            await this.accountManager.transferAmount(constants.TREASURY_ACCOUNT_ID, accountId, 1)
          }
        }
      },
      {
        title: 'Finalize',
        task: (ctx, _) => {
          // reset flags so that keys are not regenerated later
          self.configManager.setFlag(flags.generateGossipKeys, false)
          self.configManager.setFlag(flags.generateTlsKeys, false)
          self.configManager.persist()
        }
      }
    ], {
      concurrent: false,
      rendererOptions: constants.LISTR_DEFAULT_RENDERER_OPTION
    })

    try {
      await tasks.run()
    } catch (e) {
      self.logger.error(`Error in updating nodes: ${e.message}`, e)
      this.logger.error(e.stack)
      throw new FullstackTestingError(`Error in updating nodes: ${e.message}`, e)
    } finally {
      await self.close()
    }

    return true
  }

  async delete (argv) {
    const self = this

    const tasks = new Listr([
      {
        title: 'Initialize',
        task: async (ctx, task) => {
          self.configManager.update(argv)

          // disable the prompts that we don't want to prompt the user for
          prompts.disablePrompts([
            flags.app,
            flags.chainId,
            flags.chartDirectory,
            flags.devMode,
            flags.endpointType,
            flags.force,
            flags.fstChartVersion,
            flags.localBuildPath
          ])

          await prompts.execute(task, self.configManager, NodeCommand.DELETE_FLAGS_LIST)

          /**
           * @typedef {Object} NodeDeleteConfigClass
           * -- flags --
           * @property {string} app
           * @property {string} cacheDir
           * @property {string} chartDirectory
           * @property {boolean} devMode
           * @property {string} endpointType
           * @property {string} fstChartVersion
           * @property {string} localBuildPath
           * @property {string} namespace
           * @property {string} nodeId
           * @property {string} releaseTag
           * -- extra args --
           * @property {PrivateKey} adminKey
           * @property {string[]} allNodeIds
           * @property {string} chartPath
           * @property {string[]} existingNodeIds
           * @property {string} freezeAdminPrivateKey
           * @property {string} keysDir
           * @property {Object} nodeClient
           * @property {Object} podNames
           * @property {Map<String, NetworkNodeServices>} serviceMap
           * @property {string} stagingDir
           * @property {string} stagingKeysDir
           * @property {PrivateKey} treasuryKey
           * -- methods --
           * @property {getUnusedConfigs} getUnusedConfigs
           */
          /**
           * @callback getUnusedConfigs
           * @returns {string[]}
           */

          // create a config object for subsequent steps
          const config = /** @type {NodeDeleteConfigClass} **/ this.getConfig(NodeCommand.DELETE_CONFIGS_NAME, NodeCommand.DELETE_FLAGS_LIST,
            [
              'adminKey',
              'allNodeIds',
              'existingNodeIds',
              'freezeAdminPrivateKey',
              'keysDir',
              'nodeClient',
              'podNames',
              'serviceMap',
              'stagingDir',
              'stagingKeysDir',
              'treasuryKey'
            ])

          config.curDate = new Date()
          config.existingNodeIds = []

          await self.initializeSetup(config, self.k8)

          // set config in the context for later tasks to use
          ctx.config = config

          ctx.config.chartPath = await self.prepareChartPath(ctx.config.chartDirectory,
            constants.FULLSTACK_TESTING_CHART, constants.FULLSTACK_DEPLOYMENT_CHART)

          // initialize Node Client with existing network nodes prior to adding the new node which isn't functioning, yet
          ctx.config.nodeClient = await this.accountManager.loadNodeClient(ctx.config.namespace)

          const accountKeys = await this.accountManager.getAccountKeysFromSecret(FREEZE_ADMIN_ACCOUNT, config.namespace)
          config.freezeAdminPrivateKey = accountKeys.privateKey

          const treasuryAccount = await this.accountManager.getTreasuryAccountKeys(config.namespace)
          const treasuryAccountPrivateKey = treasuryAccount.privateKey
          config.treasuryKey = PrivateKey.fromStringED25519(treasuryAccountPrivateKey)

          self.logger.debug('Initialized config', { config })
        }
      },
      {
        title: 'Identify existing network nodes',
        task: async (ctx, task) => {
          const config = /** @type {NodeDeleteConfigClass} **/ ctx.config
          config.serviceMap = await self.accountManager.getNodeServiceMap(
            config.namespace)
          for (/** @type {NetworkNodeServices} **/ const networkNodeServices of config.serviceMap.values()) {
            config.existingNodeIds.push(networkNodeServices.nodeName)
          }

          return self.taskCheckNetworkNodePods(ctx, task, config.existingNodeIds)
        }
      },
      {
        title: 'Load node admin key',
        task: async (ctx, task) => {
          const config = /** @type {NodeDeleteConfigClass} **/ ctx.config
          config.adminKey = PrivateKey.fromStringED25519(constants.GENESIS_KEY)
        }
      },
      {
        title: 'Prepare upgrade zip file for node upgrade process',
        task: async (ctx, task) => {
          const config = /** @type {NodeDeleteConfigClass} **/ ctx.config
          ctx.upgradeZipFile = await this.prepareUpgradeZip(config.stagingDir)
          ctx.upgradeZipHash = await this.uploadUpgradeZip(ctx.upgradeZipFile, config.nodeClient)
        }
      },
      {
        title: 'Check existing nodes staked amount',
        task: async (ctx, task) => {
          const config = /** @type {NodeDeleteConfigClass} **/ ctx.config
          const accountMap = getNodeAccountMap(config.existingNodeIds)
          for (const nodeId of config.existingNodeIds) {
            const accountId = accountMap.get(nodeId)
            await this.accountManager.transferAmount(constants.TREASURY_ACCOUNT_ID, accountId, 1)
          }
        }
      },
      {
        title: 'Send node delete transaction',
        task: async (ctx, task) => {
          const config = /** @type {NodeDeleteConfigClass} **/ ctx.config

          try {
            const accountMap = getNodeAccountMap(config.existingNodeIds)
            const deleteAccountId = accountMap.get(config.nodeId)
            this.logger.debug(`Deleting node: ${config.nodeId} with account: ${deleteAccountId}`)
            const nodeId = Templates.nodeNumberFromNodeId(config.nodeId) - 1
            const nodeDeleteTx = await new NodeDeleteTransaction()
              .setNodeId(nodeId)
              .freezeWith(config.nodeClient)

            const signedTx = await nodeDeleteTx.sign(config.adminKey)
            const txResp = await signedTx.execute(config.nodeClient)
            const nodeUpdateReceipt = await txResp.getReceipt(config.nodeClient)
            this.logger.debug(`NodeUpdateReceipt: ${nodeUpdateReceipt.toString()}`)
          } catch (e) {
            this.logger.error(`Error deleting node from network: ${e.message}`, e)
            throw new FullstackTestingError(`Error deleting node from network: ${e.message}`, e)
          }
        }
      },
      {
        title: 'Send prepare upgrade transaction',
        task: async (ctx, task) => {
          const config = /** @type {NodeDeleteConfigClass} **/ ctx.config
          await this.prepareUpgradeNetworkNodes(config.freezeAdminPrivateKey, ctx.upgradeZipHash, config.nodeClient)
        }
      },
      {
        title: 'Download generated files from an existing node',
        task: async (ctx, task) => {
          const config = /** @type {NodeDeleteConfigClass} **/ ctx.config
          const node1FullyQualifiedPodName = Templates.renderNetworkPodName(config.existingNodeIds[0])

          // copy the config.txt file from the node1 upgrade directory
          await self.k8.copyFrom(node1FullyQualifiedPodName, constants.ROOT_CONTAINER, `${constants.HEDERA_HAPI_PATH}/data/upgrade/current/config.txt`, config.stagingDir)

          const signedKeyFiles = (await self.k8.listDir(node1FullyQualifiedPodName, constants.ROOT_CONTAINER, `${constants.HEDERA_HAPI_PATH}/data/upgrade/current`)).filter(file => file.name.startsWith(constants.SIGNING_KEY_PREFIX))
          await self.k8.execContainer(node1FullyQualifiedPodName, constants.ROOT_CONTAINER, ['bash', '-c', `mkdir -p ${constants.HEDERA_HAPI_PATH}/data/keys_backup && cp ${constants.HEDERA_HAPI_PATH}/data/keys/..data/* ${constants.HEDERA_HAPI_PATH}/data/keys_backup/`])
          for (const signedKeyFile of signedKeyFiles) {
            await self.k8.copyFrom(node1FullyQualifiedPodName, constants.ROOT_CONTAINER, `${constants.HEDERA_HAPI_PATH}/data/upgrade/current/${signedKeyFile.name}`, `${config.keysDir}`)
          }
        }
      },
      {
        title: 'Send freeze upgrade transaction',
        task: async (ctx, task) => {
          const config = /** @type {NodeDeleteConfigClass} **/ ctx.config
          await this.freezeUpgradeNetworkNodes(config.freezeAdminPrivateKey, ctx.upgradeZipHash, config.nodeClient)
        }
      },
      {
        title: 'Prepare staging directory',
        task: async (ctx, parentTask) => {
          const subTasks = [
            {
              title: 'Copy Gossip keys to staging',
              task: async (ctx, _) => {
                const config = /** @type {NodeDeleteConfigClass} **/ ctx.config

                await this.keyManager.copyGossipKeysToStaging(config.keyFormat, config.keysDir, config.stagingKeysDir, config.existingNodeIds)
              }
            },
            {
              title: 'Copy gRPC TLS keys to staging',
              task: async (ctx, _) => {
                const config = /** @type {NodeDeleteConfigClass} **/ ctx.config
                for (const nodeId of config.existingNodeIds) {
                  const tlsKeyFiles = self.keyManager.prepareTLSKeyFilePaths(nodeId, config.keysDir)
                  await self.keyManager.copyNodeKeysToStaging(tlsKeyFiles, config.stagingKeysDir)
                }
              }
            }
          ]

          return parentTask.newListr(subTasks, {
            concurrent: false,
            rendererOptions: constants.LISTR_DEFAULT_RENDERER_OPTION
          })
        }
      },
      {
        title: 'Copy node keys to secrets',
        task: async (ctx, parentTask) => {
          const config = /** @type {NodeDeleteConfigClass} **/ ctx.config

          // remove nodeId from existingNodeIds
          config.allNodeIds = config.existingNodeIds.filter(nodeId => nodeId !== ctx.config.nodeId)
          const subTasks = self.platformInstaller.copyNodeKeys(config.stagingDir, config.allNodeIds, config.keyFormat)

          // set up the sub-tasks
          return parentTask.newListr(subTasks, {
            concurrent: true,
            rendererOptions: constants.LISTR_DEFAULT_RENDERER_OPTION
          })
        }
      },
      {
        title: 'Check network nodes are frozen',
        task: (ctx, task) => {
          const config = /** @type {NodeDeleteConfigClass} **/ ctx.config
          const subTasks = []
          for (const nodeId of config.existingNodeIds) {
            subTasks.push({
              title: `Check node: ${chalk.yellow(nodeId)}`,
              task: () => self.checkNetworkNodeState(nodeId, 100, 'FREEZE_COMPLETE')
            })
          }

          // set up the sub-tasks
          return task.newListr(subTasks, {
            concurrent: false,
            rendererOptions: {
              collapseSubtasks: false
            }
          })
        }
      },
      {
        title: 'Get node logs and configs',
        task: async (ctx, task) => {
          const config = /** @type {NodeDeleteConfigClass} **/ ctx.config
          await helpers.getNodeLogs(self.k8, config.namespace)
        }
      },
      {
        title: 'Update chart to use new configMap',
        task: async (ctx, task) => {
          const config = /** @type {NodeDeleteConfigClass} **/ ctx.config
          const index = config.existingNodeIds.length
          let valuesArg = ''
          for (let i = 0; i < index; i++) {
            valuesArg += ` --set "hedera.nodes[${i}].accountId=${config.serviceMap.get(config.existingNodeIds[i]).accountId}" --set "hedera.nodes[${i}].name=${config.existingNodeIds[i]}"`
          }

          this.profileValuesFile = await self.profileManager.prepareValuesForNodeAdd(
            path.join(config.stagingDir, 'config.txt'),
            path.join(config.stagingDir, 'templates', 'application.properties'))
          if (this.profileValuesFile) {
            valuesArg += this.prepareValuesFiles(this.profileValuesFile)
          }

          await self.chartManager.upgrade(
            config.namespace,
            constants.FULLSTACK_DEPLOYMENT_CHART,
            config.chartPath,
            valuesArg,
            config.fstChartVersion
          )
        }
      },
      {
        title: 'Kill nodes to pick up updated configMaps',
        task: async (ctx, task) => {
          const config = /** @type {NodeDeleteConfigClass} **/ ctx.config
          for (const /** @type {NetworkNodeServices} **/ service of config.serviceMap.values()) {
            await self.k8.kubeClient.deleteNamespacedPod(service.nodePodName, config.namespace, undefined, undefined, 1)
          }
        }
      },
      {
        title: 'Check node pods are running',
        task:
          async (ctx, task) => {
            await sleep(20000)
            const subTasks = []
            const config = /** @type {NodeDeleteConfigClass} **/ ctx.config

            // nodes
            for (const nodeId of config.allNodeIds) {
              subTasks.push({
                title: `Check Node: ${chalk.yellow(nodeId)}`,
                task: () =>
                  self.k8.waitForPods([constants.POD_PHASE_RUNNING], [
                    'fullstack.hedera.com/type=network-node',
                    `fullstack.hedera.com/node-name=${nodeId}`
                  ], 1, 60 * 15, 1000) // timeout 15 minutes
              })
            }

            // set up the sub-tasks
            return task.newListr(subTasks, {
              concurrent: false, // no need to run concurrently since if one node is up, the rest should be up by then
              rendererOptions: {
                collapseSubtasks: false
              }
            })
          }
      },
      {
<<<<<<< HEAD
        title: 'Prepare staging directory',
        task: async (ctx, parentTask) => {
          const subTasks = [
            {
              title: 'Copy Gossip keys to staging',
              task: async (ctx, _) => {
                const config = /** @type {NodeDeleteConfigClass} **/ ctx.config

                await this.copyGossipKeysToStaging(config.keysDir, config.stagingKeysDir, config.allNodeIds)
              }
            },
            {
              title: 'Copy gRPC TLS keys to staging',
              task: async (ctx, _) => {
                const config = /** @type {NodeDeleteConfigClass} **/ ctx.config
                for (const nodeId of config.allNodeIds) {
                  const tlsKeyFiles = self.keyManager.prepareTLSKeyFilePaths(nodeId, config.keysDir)
                  await self._copyNodeKeys(tlsKeyFiles, config.stagingKeysDir)
                }
              }
            }
          ]

          return parentTask.newListr(subTasks, {
            concurrent: false,
            rendererOptions: constants.LISTR_DEFAULT_RENDERER_OPTION
          })
        }
      },
      {
=======
>>>>>>> 4bb352b6
        title: 'Fetch platform software into all network nodes',
        task:
          async (ctx, task) => {
            const config = /** @type {NodeDeleteConfigClass} **/ ctx.config
            config.serviceMap = await self.accountManager.getNodeServiceMap(
              config.namespace)
            config.podNames[config.nodeId] = config.serviceMap.get(
              config.nodeId).nodePodName
            return self.fetchLocalOrReleasedPlatformSoftware(config.allNodeIds, config.podNames, config.releaseTag, task, config.localBuildPath)
          }
      },
      {
        title: 'Setup network nodes',
        task: async (ctx, parentTask) => {
          const config = /** @type {NodeDeleteConfigClass} **/ ctx.config

          const subTasks = []
          for (const nodeId of config.allNodeIds) {
            const podName = config.podNames[nodeId]
            subTasks.push({
              title: `Node: ${chalk.yellow(nodeId)}`,
              task: () =>
<<<<<<< HEAD
                self.platformInstaller.taskInstall(podName, config.stagingDir, config.allNodeIds, config.force)
=======
                self.platformInstaller.taskSetup(podName)
>>>>>>> 4bb352b6
            })
          }

          // set up the sub-tasks
          return parentTask.newListr(subTasks, {
            concurrent: true,
            rendererOptions: constants.LISTR_DEFAULT_RENDERER_OPTION
          })
        }
      },
      {
        title: 'Start network nodes',
        task: async (ctx, task) => {
          const config = /** @type {NodeDeleteConfigClass} **/ ctx.config
          const subTasks = []

          self.startNodes(config.podNames, config.allNodeIds, subTasks)

          // set up the sub-tasks
          return task.newListr(subTasks, {
            concurrent: true,
            rendererOptions: {
              collapseSubtasks: false,
              timer: constants.LISTR_DEFAULT_RENDERER_TIMER_OPTION
            }
          })
        }
      },
      {
        title: 'Check all nodes are ACTIVE',
        task: async (ctx, task) => {
          const subTasks = []
          // sleep for 30 seconds to give time for the logs to roll over to prevent capturing an invalid "ACTIVE" string
          await sleep(30000)
          for (const nodeId of ctx.config.allNodeIds) {
            subTasks.push({
              title: `Check node: ${chalk.yellow(nodeId)}`,
              task: () => self.checkNetworkNodeState(nodeId, 200)
            })
          }

          // set up the sub-tasks
          return task.newListr(subTasks, {
            concurrent: false,
            rendererOptions: {
              collapseSubtasks: false
            }
          })
        }
      },
      {
        title: 'Check all node proxies are ACTIVE',
        // this is more reliable than checking the nodes logs for ACTIVE, as the
        // logs will have a lot of white noise from being behind
        task: async (ctx, task) => {
          const config = /** @type {NodeDeleteConfigClass} **/ ctx.config
          const subTasks = []
          for (const nodeId of config.allNodeIds) {
            subTasks.push({
              title: `Check proxy for node: ${chalk.yellow(nodeId)}`,
              task: async () => await self.k8.waitForPodReady(
                [`app=haproxy-${nodeId}`, 'fullstack.hedera.com/type=haproxy'],
                1, 300, 2000)
            })
          }

          // set up the sub-tasks
          return task.newListr(subTasks, {
            concurrent: false,
            rendererOptions: {
              collapseSubtasks: false
            }
          })
        }
      },
      {
        title: 'Trigger stake weight calculate',
        task: async (ctx, task) => {
          const config = /** @type {NodeDeleteConfigClass} **/ ctx.config
          // sleep 60 seconds for the handler to be able to trigger the network node stake weight recalculate
          await sleep(60000)
          const accountMap = getNodeAccountMap(config.allNodeIds)
          // send some write transactions to invoke the handler that will trigger the stake weight recalculate
          for (const nodeId of config.allNodeIds) {
            const accountId = accountMap.get(nodeId)
            config.nodeClient.setOperator(TREASURY_ACCOUNT_ID, config.treasuryKey)
            await this.accountManager.transferAmount(constants.TREASURY_ACCOUNT_ID, accountId, 1)
          }
        }
      },
      {
        title: 'Finalize',
        task: (ctx, _) => {
          // reset flags so that keys are not regenerated later
          self.configManager.setFlag(flags.generateGossipKeys, false)
          self.configManager.setFlag(flags.generateTlsKeys, false)
          self.configManager.persist()
        }
      }
    ], {
      concurrent: false,
      rendererOptions: constants.LISTR_DEFAULT_RENDERER_OPTION
    })

    try {
      await tasks.run()
    } catch (e) {
      self.logger.error(`Error in deleting nodes: ${e.message}`, e)
      throw new FullstackTestingError(`Error in deleting nodes: ${e.message}`, e)
    } finally {
      await self.close()
    }

    return true
  }
}<|MERGE_RESOLUTION|>--- conflicted
+++ resolved
@@ -100,12 +100,6 @@
       flags.appConfig,
       flags.cacheDir,
       flags.devMode,
-<<<<<<< HEAD
-      flags.force,
-      flags.generateGossipKeys,
-      flags.generateTlsKeys,
-=======
->>>>>>> 4bb352b6
       flags.localBuildPath,
       flags.namespace,
       flags.nodeIDs,
@@ -148,10 +142,6 @@
       flags.app,
       flags.cacheDir,
       flags.devMode,
-<<<<<<< HEAD
-      flags.force,
-=======
->>>>>>> 4bb352b6
       flags.localBuildPath,
       flags.namespace,
       flags.nodeIDs,
@@ -422,101 +412,6 @@
     })
   }
 
-<<<<<<< HEAD
-  /**
-   * Return a list of subtasks to generate gossip keys
-   *
-   * WARNING: These tasks MUST run in sequence.
-   *
-   * @param nodeIds node ids
-   * @param keysDir keys directory
-   * @param curDate current date
-   * @return a list of subtasks
-   * @private
-   */
-  _nodeGossipKeysTaskList (nodeIds, keysDir, curDate = new Date()) {
-    if (!Array.isArray(nodeIds) || !nodeIds.every((nodeId) => typeof nodeId === 'string')) {
-      throw new IllegalArgumentError('nodeIds must be an array of strings')
-    }
-    const subTasks = []
-    subTasks.push({
-      title: 'Backup old files',
-      task: () => helpers.backupOldPemKeys(nodeIds, keysDir, curDate)
-    }
-    )
-
-    for (const nodeId of nodeIds) {
-      subTasks.push({
-        title: `Gossip key for node: ${chalk.yellow(nodeId)}`,
-        task: async () => {
-          const signingKey = await this.keyManager.generateSigningKey(nodeId)
-          const signingKeyFiles = await this.keyManager.storeSigningKey(nodeId, signingKey, keysDir)
-          this.logger.debug(`generated Gossip signing keys for node ${nodeId}`, { keyFiles: signingKeyFiles })
-
-          const agreementKey = await this.keyManager.generateAgreementKey(nodeId, signingKey)
-          const agreementKeyFiles = await this.keyManager.storeAgreementKey(nodeId, agreementKey, keysDir)
-          this.logger.debug(`generated Gossip agreement keys for node ${nodeId}`, { keyFiles: agreementKeyFiles })
-        }
-      })
-    }
-    return subTasks
-  }
-
-  /**
-   * Return a list of subtasks to generate gRPC TLS keys
-   *
-   * WARNING: These tasks should run in sequence
-   *
-   * @param nodeIds node ids
-   * @param keysDir keys directory
-   * @param curDate current date
-   * @return return a list of subtasks
-   * @private
-   */
-  _nodeTlsKeyTaskList (nodeIds, keysDir, curDate = new Date()) {
-    // check if nodeIds is an array of strings
-    if (!Array.isArray(nodeIds) || !nodeIds.every((nodeId) => typeof nodeId === 'string')) {
-      throw new FullstackTestingError('nodeIds must be an array of strings')
-    }
-    const self = this
-    const nodeKeyFiles = new Map()
-    const subTasks = []
-
-    subTasks.push({
-      title: 'Backup old files',
-      task: () => helpers.backupOldTlsKeys(nodeIds, keysDir, curDate)
-    }
-    )
-
-    for (const nodeId of nodeIds) {
-      subTasks.push({
-        title: `TLS key for node: ${chalk.yellow(nodeId)}`,
-        task: async () => {
-          const tlsKey = await self.keyManager.generateGrpcTLSKey(nodeId)
-          const tlsKeyFiles = await self.keyManager.storeTLSKey(nodeId, tlsKey, keysDir)
-          nodeKeyFiles.set(nodeId, {
-            tlsKeyFiles
-          })
-        }
-      })
-    }
-
-    return subTasks
-  }
-
-  async _copyNodeKeys (nodeKey, destDir) {
-    for (const keyFile of [nodeKey.privateKeyFile, nodeKey.certificateFile]) {
-      if (!fs.existsSync(keyFile)) {
-        throw new FullstackTestingError(`file (${keyFile}) is missing`)
-      }
-
-      const fileName = path.basename(keyFile)
-      fs.cpSync(keyFile, path.join(destDir, fileName))
-    }
-  }
-
-=======
->>>>>>> 4bb352b6
   async initializeSetup (config, k8) {
     // compute other config parameters
     config.keysDir = path.join(validatePath(config.cacheDir), 'keys')
@@ -795,12 +690,6 @@
            * @property {string} appConfig
            * @property {string} cacheDir
            * @property {boolean} devMode
-<<<<<<< HEAD
-           * @property {boolean} force
-           * @property {boolean} generateGossipKeys
-           * @property {boolean} generateTlsKeys
-=======
->>>>>>> 4bb352b6
            * @property {string} localBuildPath
            * @property {string} namespace
            * @property {string} nodeIDs
@@ -838,71 +727,6 @@
         task: (ctx, task) => self.taskCheckNetworkNodePods(ctx, task, ctx.config.nodeIds)
       },
       {
-<<<<<<< HEAD
-        title: 'Generate Gossip keys',
-        task: async (ctx, parentTask) => {
-          const config = /** @type {NodeSetupConfigClass} **/ ctx.config
-
-          const subTasks = self._nodeGossipKeysTaskList(config.nodeIds, config.keysDir, config.curDate)
-          // set up the sub-tasks
-          return parentTask.newListr(subTasks, {
-            concurrent: false,
-            rendererOptions: {
-              collapseSubtasks: false,
-              timer: constants.LISTR_DEFAULT_RENDERER_TIMER_OPTION
-            }
-          })
-        },
-        skip: (ctx, _) => !ctx.config.generateGossipKeys
-      },
-      {
-        title: 'Generate gRPC TLS keys',
-        task: async (ctx, parentTask) => {
-          const config = ctx.config
-          const subTasks = self._nodeTlsKeyTaskList(config.nodeIds, config.keysDir, config.curDate)
-          // set up the sub-tasks
-          return parentTask.newListr(subTasks, {
-            concurrent: false,
-            rendererOptions: {
-              collapseSubtasks: false,
-              timer: constants.LISTR_DEFAULT_RENDERER_TIMER_OPTION
-            }
-          })
-        },
-        skip: (ctx, _) => !ctx.config.generateTlsKeys
-      },
-      {
-        title: 'Prepare staging directory',
-        task: async (ctx, parentTask) => {
-          const subTasks = [
-            {
-              title: 'Copy Gossip keys to staging',
-              task: async (ctx, _) => {
-                const config = /** @type {NodeSetupConfigClass} **/ ctx.config
-                await this.copyGossipKeysToStaging(config.keysDir, config.stagingKeysDir, ctx.config.nodeIds)
-              }
-            },
-            {
-              title: 'Copy gRPC TLS keys to staging',
-              task: async (ctx, _) => {
-                for (const nodeId of ctx.config.nodeIds) {
-                  const config = /** @type {NodeSetupConfigClass} **/ ctx.config
-                  const tlsKeyFiles = self.keyManager.prepareTLSKeyFilePaths(nodeId, config.keysDir)
-                  await self._copyNodeKeys(tlsKeyFiles, config.stagingKeysDir)
-                }
-              }
-            }
-          ]
-
-          return parentTask.newListr(subTasks, {
-            concurrent: false,
-            rendererOptions: constants.LISTR_DEFAULT_RENDERER_OPTION
-          })
-        }
-      },
-      {
-=======
->>>>>>> 4bb352b6
         title: 'Fetch platform software into network nodes',
         task:
           async (ctx, task) => {
@@ -919,15 +743,7 @@
             subTasks.push({
               title: `Node: ${chalk.yellow(nodeId)}`,
               task: () =>
-<<<<<<< HEAD
-                self.platformInstaller.taskInstall(
-                  podName,
-                  ctx.config.stagingDir,
-                  ctx.config.nodeIds,
-                  ctx.config.force)
-=======
                 self.platformInstaller.taskSetup(podName)
->>>>>>> 4bb352b6
             })
           }
 
@@ -1225,11 +1041,7 @@
         title: 'Generate gossip keys',
         task: async (ctx, parentTask) => {
           const config = ctx.config
-<<<<<<< HEAD
-          const subTasks = self._nodeGossipKeysTaskList(config.nodeIds, config.keysDir, config.curDate)
-=======
-          const subTasks = self.keyManager.taskGenerateGossipKeys(self.keytoolDepManager, config.keyFormat, config.nodeIds, config.keysDir, config.curDate)
->>>>>>> 4bb352b6
+          const subTasks = self.keyManager.taskGenerateGossipKeys(self.keytoolDepManager, config.nodeIds, config.keysDir, config.curDate)
           // set up the sub-tasks
           return parentTask.newListr(subTasks, {
             concurrent: false,
@@ -1304,10 +1116,6 @@
            * @property {string} app
            * @property {string} cacheDir
            * @property {boolean} devMode
-<<<<<<< HEAD
-           * @property {boolean} force
-=======
->>>>>>> 4bb352b6
            * @property {string} localBuildPath
            * @property {string} namespace
            * @property {string} nodeIDs
@@ -1385,11 +1193,7 @@
             subTasks.push({
               title: `Node: ${chalk.yellow(nodeId)}`,
               task: () =>
-<<<<<<< HEAD
-                self.platformInstaller.taskInstall(podName, config.stagingDir, nodeList, config.force)
-=======
                 self.platformInstaller.taskSetup(podName)
->>>>>>> 4bb352b6
             })
           }
 
@@ -1693,11 +1497,7 @@
         title: 'Generate Gossip key',
         task: async (ctx, parentTask) => {
           const config = /** @type {NodeAddConfigClass} **/ ctx.config
-<<<<<<< HEAD
-          const subTasks = self._nodeGossipKeysTaskList([config.nodeId], config.keysDir, config.curDate)
-=======
-          const subTasks = self.keyManager.taskGenerateGossipKeys(self.keytoolDepManager, config.keyFormat, [config.nodeId], config.keysDir, config.curDate, config.allNodeIds)
->>>>>>> 4bb352b6
+          const subTasks = self.keyManager.taskGenerateGossipKeys(self.keytoolDepManager, [config.nodeId], config.keysDir, config.curDate, config.allNodeIds)
           // set up the sub-tasks
           return parentTask.newListr(subTasks, {
             concurrent: false,
@@ -2004,39 +1804,6 @@
             }
       },
       {
-<<<<<<< HEAD
-        title: 'Prepare staging directory',
-        task: async (ctx, parentTask) => {
-          const subTasks = [
-            {
-              title: 'Copy Gossip keys to staging',
-              task: async (ctx, _) => {
-                const config = /** @type {NodeAddConfigClass} **/ ctx.config
-
-                await this.copyGossipKeysToStaging(config.keysDir, config.stagingKeysDir, config.allNodeIds)
-              }
-            },
-            {
-              title: 'Copy gRPC TLS keys to staging',
-              task: async (ctx, _) => {
-                const config = /** @type {NodeAddConfigClass} **/ ctx.config
-                for (const nodeId of config.allNodeIds) {
-                  const tlsKeyFiles = self.keyManager.prepareTLSKeyFilePaths(nodeId, config.keysDir)
-                  await self._copyNodeKeys(tlsKeyFiles, config.stagingKeysDir)
-                }
-              }
-            }
-          ]
-
-          return parentTask.newListr(subTasks, {
-            concurrent: false,
-            rendererOptions: constants.LISTR_DEFAULT_RENDERER_OPTION
-          })
-        }
-      },
-      {
-=======
->>>>>>> 4bb352b6
         title: 'Fetch platform software into all network nodes',
         task:
           async (ctx, task) => {
@@ -2087,11 +1854,7 @@
             subTasks.push({
               title: `Node: ${chalk.yellow(nodeId)}`,
               task: () =>
-<<<<<<< HEAD
-                self.platformInstaller.taskInstall(podName, config.stagingDir, config.allNodeIds, config.force)
-=======
                 self.platformInstaller.taskSetup(podName)
->>>>>>> 4bb352b6
             })
           }
 
@@ -2302,7 +2065,6 @@
     }
   }
 
-<<<<<<< HEAD
   async copyGossipKeysToStaging (keysDir, stagingKeysDir, nodeIds) {
     // copy gossip keys to the staging
     for (const nodeId of nodeIds) {
@@ -2315,8 +2077,6 @@
     }
   }
 
-=======
->>>>>>> 4bb352b6
   // Command Definition
   /**
    * Return Yargs command definition for 'node' command
@@ -2948,39 +2708,6 @@
           }
       },
       {
-<<<<<<< HEAD
-        title: 'Prepare staging directory',
-        task: async (ctx, parentTask) => {
-          const subTasks = [
-            {
-              title: 'Copy Gossip keys to staging',
-              task: async (ctx, _) => {
-                const config = /** @type {NodeUpdateConfigClass} **/ ctx.config
-
-                await this.copyGossipKeysToStaging(config.keysDir, config.stagingKeysDir, config.allNodeIds)
-              }
-            },
-            {
-              title: 'Copy gRPC TLS keys to staging',
-              task: async (ctx, _) => {
-                const config = /** @type {NodeUpdateConfigClass} **/ ctx.config
-                for (const nodeId of config.allNodeIds) {
-                  const tlsKeyFiles = self.keyManager.prepareTLSKeyFilePaths(nodeId, config.keysDir)
-                  await self._copyNodeKeys(tlsKeyFiles, config.stagingKeysDir)
-                }
-              }
-            }
-          ]
-
-          return parentTask.newListr(subTasks, {
-            concurrent: false,
-            rendererOptions: constants.LISTR_DEFAULT_RENDERER_OPTION
-          })
-        }
-      },
-      {
-=======
->>>>>>> 4bb352b6
         title: 'Fetch platform software into network nodes',
         task:
           async (ctx, task) => {
@@ -3002,11 +2729,7 @@
             subTasks.push({
               title: `Node: ${chalk.yellow(nodeId)}`,
               task: () =>
-<<<<<<< HEAD
-                self.platformInstaller.taskInstall(podName, config.stagingDir, config.allNodeIds, config.force)
-=======
                 self.platformInstaller.taskSetup(podName)
->>>>>>> 4bb352b6
             })
           }
 
@@ -3460,39 +3183,6 @@
           }
       },
       {
-<<<<<<< HEAD
-        title: 'Prepare staging directory',
-        task: async (ctx, parentTask) => {
-          const subTasks = [
-            {
-              title: 'Copy Gossip keys to staging',
-              task: async (ctx, _) => {
-                const config = /** @type {NodeDeleteConfigClass} **/ ctx.config
-
-                await this.copyGossipKeysToStaging(config.keysDir, config.stagingKeysDir, config.allNodeIds)
-              }
-            },
-            {
-              title: 'Copy gRPC TLS keys to staging',
-              task: async (ctx, _) => {
-                const config = /** @type {NodeDeleteConfigClass} **/ ctx.config
-                for (const nodeId of config.allNodeIds) {
-                  const tlsKeyFiles = self.keyManager.prepareTLSKeyFilePaths(nodeId, config.keysDir)
-                  await self._copyNodeKeys(tlsKeyFiles, config.stagingKeysDir)
-                }
-              }
-            }
-          ]
-
-          return parentTask.newListr(subTasks, {
-            concurrent: false,
-            rendererOptions: constants.LISTR_DEFAULT_RENDERER_OPTION
-          })
-        }
-      },
-      {
-=======
->>>>>>> 4bb352b6
         title: 'Fetch platform software into all network nodes',
         task:
           async (ctx, task) => {
@@ -3515,11 +3205,7 @@
             subTasks.push({
               title: `Node: ${chalk.yellow(nodeId)}`,
               task: () =>
-<<<<<<< HEAD
-                self.platformInstaller.taskInstall(podName, config.stagingDir, config.allNodeIds, config.force)
-=======
                 self.platformInstaller.taskSetup(podName)
->>>>>>> 4bb352b6
             })
           }
 
