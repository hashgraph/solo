--- conflicted
+++ resolved
@@ -643,49 +643,6 @@
               task: async () => await self.checkNetworkNodeProxyUp(ctx.config.namespace, nodeId)
             })
           }
-<<<<<<< HEAD
-        }
-      },
-      {
-        title: 'Update special account keys',
-        task: async (ctx, task) => {
-          if (ctx.config.updateAccountKeys) {
-            return new Listr([
-              {
-                title: 'Prepare for account key updates',
-                task: async (ctx) => {
-                  const secrets = await self.k8.getSecretsByLabel(['fullstack.hedera.com/account-id'])
-                  ctx.updateSecrets = secrets.length > 0
-
-                  ctx.accountsBatchedSet = self.accountManager.batchAccounts()
-
-                  ctx.resultTracker = {
-                    rejectedCount: 0,
-                    fulfilledCount: 0,
-                    skippedCount: 0
-                  }
-                }
-              },
-              {
-                title: 'Update special account key sets',
-                task: async (ctx) => {
-                  let setIndex = 1
-                  const subTasks = []
-                  for (const currentSet of ctx.accountsBatchedSet) {
-                    subTasks.push({
-                      title: `Updating set ${chalk.yellow(
-                        setIndex)} of ${chalk.yellow(
-                        ctx.accountsBatchedSet.length)}`,
-                      task: async (ctx) => {
-                        ctx.resultTracker = await self.accountManager.updateSpecialAccountsKeys(
-                          ctx.config.namespace, currentSet,
-                          ctx.updateSecrets, ctx.resultTracker)
-                      }
-                    })
-                    setIndex++
-                  }
-=======
->>>>>>> 54efab36
 
           // set up the sub-tasks
           return parentTask.newListr(subTasks, {
@@ -695,8 +652,7 @@
             }
           })
         }
-      }
-    ], {
+      }], {
       concurrent: false,
       rendererOptions: constants.LISTR_DEFAULT_RENDERER_OPTION
     })
