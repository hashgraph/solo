/**
 * Copyright (C) 2024 Hedera Hashgraph, LLC
 *
 * Licensed under the Apache License, Version 2.0 (the ""License"");
 * you may not use this file except in compliance with the License.
 * You may obtain a copy of the License at
 *
 *      http://www.apache.org/licenses/LICENSE-2.0
 *
 * Unless required by applicable law or agreed to in writing, software
 * distributed under the License is distributed on an ""AS IS"" BASIS,
 * WITHOUT WARRANTIES OR CONDITIONS OF ANY KIND, either express or implied.
 * See the License for the specific language governing permissions and
 * limitations under the License.
 *
 */
'use strict'
import * as x509 from '@peculiar/x509'
import chalk from 'chalk'
import * as fs from 'fs'
import { Listr } from 'listr2'
import path from 'path'
import { SoloError, IllegalArgumentError } from '../core/errors.mjs'
import * as helpers from '../core/helpers.mjs'
import {
  addDebugOptions,
  getNodeAccountMap,
  getNodeLogs,
  renameAndCopyFile,
  sleep,
  validatePath
} from '../core/helpers.mjs'
import { constants, Templates, Zippy } from '../core/index.mjs'
import { BaseCommand } from './base.mjs'
import * as flags from './flags.mjs'
import * as prompts from './prompts.mjs'

import {
  AccountBalanceQuery,
  AccountId,
  AccountUpdateTransaction,
  FileAppendTransaction,
  FileUpdateTransaction,
  FreezeTransaction,
  FreezeType,
  PrivateKey,
  NodeCreateTransaction,
  NodeUpdateTransaction,
  NodeDeleteTransaction,
  Timestamp
} from '@hashgraph/sdk'
import * as crypto from 'crypto'
import {
  DEFAULT_NETWORK_NODE_NAME,
  FREEZE_ADMIN_ACCOUNT,
  HEDERA_NODE_DEFAULT_STAKE_AMOUNT,
  TREASURY_ACCOUNT_ID,
  LOCAL_HOST
} from '../core/constants.mjs'
import { NodeStatusCodes, NodeStatusEnums } from '../core/enumerations.mjs'

/**
 * Defines the core functionalities of 'node' command
 */
export class NodeCommand extends BaseCommand {
  /**
   * @param {{logger: SoloLogger, helm: Helm, k8: K8, chartManager: ChartManager, configManager: ConfigManager,
   * depManager: DependencyManager, keytoolDepManager: KeytoolDependencyManager, downloader: PackageDownloader,
   * platformInstaller: PlatformInstaller, keyManager: KeyManager, accountManager: AccountManager,
   * profileManager: ProfileManager}} opts
   */
  constructor (opts) {
    super(opts)

    if (!opts || !opts.downloader) throw new IllegalArgumentError('An instance of core/PackageDownloader is required', opts.downloader)
    if (!opts || !opts.platformInstaller) throw new IllegalArgumentError('An instance of core/PlatformInstaller is required', opts.platformInstaller)
    if (!opts || !opts.keyManager) throw new IllegalArgumentError('An instance of core/KeyManager is required', opts.keyManager)
    if (!opts || !opts.accountManager) throw new IllegalArgumentError('An instance of core/AccountManager is required', opts.accountManager)
    if (!opts || !opts.keytoolDepManager) throw new IllegalArgumentError('An instance of KeytoolDependencyManager is required', opts.keytoolDepManager)
    if (!opts || !opts.profileManager) throw new IllegalArgumentError('An instance of ProfileManager is required', opts.profileManager)

    this.downloader = opts.downloader
    this.platformInstaller = opts.platformInstaller
    this.keyManager = opts.keyManager
    this.accountManager = opts.accountManager
    this.keytoolDepManager = opts.keytoolDepManager
    this.profileManager = opts.profileManager
    this._portForwards = []
  }

  /**
   * @returns {string}
   */
  static get ADD_CONTEXT_FILE () {
    return 'node-add.json'
  }

  /**
   * @returns {string}
   */
  static get DELETE_CONTEXT_FILE () {
    return 'node-delete.json'
  }

  /**
   * @returns {string}
   */
  static get SETUP_CONFIGS_NAME () {
    return 'setupConfigs'
  }

  /**
   * @returns {CommandFlag[]}
   */
  static get SETUP_FLAGS_LIST () {
    return [
      flags.app,
      flags.appConfig,
      flags.cacheDir,
      flags.devMode,
      flags.localBuildPath,
      flags.namespace,
      flags.nodeIDs,
      flags.releaseTag
    ]
  }

  /**
   * @returns {CommandFlag[]}
   */
  static get START_FLAGS_LIST () {
    return [
      flags.app,
      flags.debugNodeId,
      flags.namespace,
      flags.nodeIDs,
      flags.quiet
    ]
  }

  /**
   * @returns {CommandFlag[]}
   */
  static get STOP_FLAGS_LIST () {
    return [
      flags.namespace,
      flags.nodeIDs,
      flags.quiet
    ]
  }

  /**
   * @returns {string}
   */
  static get KEYS_CONFIGS_NAME () {
    return 'keysConfigs'
  }

  /**
   * @returns {CommandFlag[]}
   */
  static get KEYS_FLAGS_LIST () {
    return [
      flags.cacheDir,
      flags.devMode,
      flags.generateGossipKeys,
      flags.generateTlsKeys,
      flags.nodeIDs,
      flags.quiet
    ]
  }

  /**
   * @returns {string}
   */
  static get REFRESH_CONFIGS_NAME () {
    return 'refreshConfigs'
  }

  /**
   * @returns {CommandFlag[]}
   */
  static get REFRESH_FLAGS_LIST () {
    return [
      flags.app,
      flags.cacheDir,
      flags.devMode,
      flags.localBuildPath,
      flags.namespace,
      flags.nodeIDs,
      flags.quiet,
      flags.releaseTag
    ]
  }

  /**
   * @returns {string}
   */
  static get ADD_CONFIGS_NAME () {
    return 'addConfigs'
  }

  /**
   * @returns {CommandFlag[]}
   */
  static get COMMON_ADD_FLAGS_LIST () {
    return [
      flags.app,
      flags.cacheDir,
      flags.chainId,
      flags.chartDirectory,
      flags.devMode,
      flags.debugNodeId,
      flags.endpointType,
      flags.fstChartVersion,
      flags.generateGossipKeys,
      flags.generateTlsKeys,
      flags.gossipEndpoints,
      flags.grpcEndpoints,
      flags.localBuildPath,
      flags.quiet,
      flags.namespace,
      flags.releaseTag
    ]
  }

  /**
   * @returns {CommandFlag[]}
   */
  static get ADD_FLAGS_LIST () {
    const commonFlags = NodeCommand.COMMON_ADD_FLAGS_LIST
    return [
      ...commonFlags,
      flags.adminKey
    ]
  }

  /**
   * @returns {CommandFlag[]}
   */
  static get ADD_PREPARE_FLAGS_LIST () {
    const commonFlags = NodeCommand.COMMON_ADD_FLAGS_LIST
    return [
      ...commonFlags,
      flags.adminKey,
      flags.outputDir
    ]
  }

  /**
   * @returns {CommandFlag[]}
   */
  static get ADD_SUBMIT_TRANSACTIONS_FLAGS_LIST () {
    const commonFlags = NodeCommand.COMMON_ADD_FLAGS_LIST
    return [
      ...commonFlags,
      flags.inputDir
    ]
  }

  /**
   * @returns {CommandFlag[]}
   */
  static get ADD_EXECUTE_FLAGS_LIST () {
    const commonFlags = NodeCommand.COMMON_ADD_FLAGS_LIST
    return [
      ...commonFlags,
      flags.inputDir
    ]
  }

  static get DELETE_CONFIGS_NAME () {
    return 'deleteConfigs'
  }

  static get DELETE_FLAGS_LIST () {
    return [
      ...NodeCommand.COMMON_DELETE_FLAGS_LIST
    ]
  }

  static get DELETE_PREPARE_FLAGS_LIST () {
    return [
      ...NodeCommand.COMMON_DELETE_FLAGS_LIST,
      flags.outputDir
    ]
  }

  static get DELETE_SUBMIT_TRANSACTIONS_FLAGS_LIST () {
    return [
      ...NodeCommand.COMMON_DELETE_FLAGS_LIST,
      flags.inputDir
    ]
  }

  static get DELETE_EXECUTE_FLAGS_LIST () {
    return [
      ...NodeCommand.COMMON_DELETE_FLAGS_LIST,
      flags.inputDir
    ]
  }

  /**
   * @returns {CommandFlag[]}
   */
  static get COMMON_DELETE_FLAGS_LIST () {
    return [
      flags.app,
      flags.cacheDir,
      flags.chartDirectory,
      flags.devMode,
      flags.debugNodeId,
      flags.endpointType,
      flags.localBuildPath,
      flags.namespace,
      flags.quiet,
      flags.releaseTag
    ]
  }

  static get UPDATE_CONFIGS_NAME () {
    return 'updateConfigs'
  }

  static get UPDATE_FLAGS_LIST () {
    return [
      flags.app,
      flags.cacheDir,
      flags.chartDirectory,
      flags.devMode,
      flags.debugNodeId,
      flags.endpointType,
      flags.fstChartVersion,
      flags.gossipEndpoints,
      flags.gossipPrivateKey,
      flags.gossipPublicKey,
      flags.grpcEndpoints,
      flags.localBuildPath,
      flags.namespace,
      flags.newAccountNumber,
      flags.newAdminKey,
      flags.nodeID,
      flags.quiet,
      flags.releaseTag,
      flags.tlsPrivateKey,
      flags.tlsPublicKey
    ]
  }

  /**
   * stops and closes the port forwards
   * @returns {Promise<void>}
   */
  async close () {
    this.accountManager.close()
    if (this._portForwards) {
      for (const srv of this._portForwards) {
        await this.k8.stopPortForward(srv)
      }
    }

    this._portForwards = []
  }

  /**
   * @param {string} namespace
   * @param {string} accountId
   * @param {string} nodeId
   * @returns {Promise<void>}
   */
  async addStake (namespace, accountId, nodeId) {
    try {
      await this.accountManager.loadNodeClient(namespace)
      const client = this.accountManager._nodeClient
      const treasuryKey = await this.accountManager.getTreasuryAccountKeys(namespace)
      const treasuryPrivateKey = PrivateKey.fromStringED25519(treasuryKey.privateKey)
      client.setOperator(TREASURY_ACCOUNT_ID, treasuryPrivateKey)

      // get some initial balance
      await this.accountManager.transferAmount(constants.TREASURY_ACCOUNT_ID, accountId, HEDERA_NODE_DEFAULT_STAKE_AMOUNT + 1)

      // check balance
      const balance = await new AccountBalanceQuery()
        .setAccountId(accountId)
        .execute(client)
      this.logger.debug(`Account ${accountId} balance: ${balance.hbars}`)

      // Create the transaction
      const transaction = await new AccountUpdateTransaction()
        .setAccountId(accountId)
        .setStakedNodeId(Templates.nodeNumberFromNodeId(nodeId) - 1)
        .freezeWith(client)

      // Sign the transaction with the account's private key
      const signTx = await transaction.sign(treasuryPrivateKey)

      // Submit the transaction to a Hedera network
      const txResponse = await signTx.execute(client)

      // Request the receipt of the transaction
      const receipt = await txResponse.getReceipt(client)

      // Get the transaction status
      const transactionStatus = receipt.status
      this.logger.debug(`The transaction consensus status is ${transactionStatus.toString()}`)
    } catch (e) {
      throw new SoloError(`Error in adding stake: ${e.message}`, e)
    }
  }

  /**
   * Check if the network node pod is running
   * @param {string} namespace
   * @param {string} nodeId
   * @param {number} [maxAttempts]
   * @param {number} [delay]
   * @returns {Promise<string>}
   */
  async checkNetworkNodePod (namespace, nodeId, maxAttempts = 60, delay = 2000) {
    nodeId = nodeId.trim()
    const podName = Templates.renderNetworkPodName(nodeId)

    try {
      await this.k8.waitForPods([constants.POD_PHASE_RUNNING], [
        'fullstack.hedera.com/type=network-node',
        `fullstack.hedera.com/node-name=${nodeId}`
      ], 1, maxAttempts, delay)

      return podName
    } catch (e) {
      throw new SoloError(`no pod found for nodeId: ${nodeId}`, e)
    }
  }

  /**
   * @param {string} namespace
   * @param {string} nodeId
   * @param {TaskWrapper} task
   * @param {string} title
   * @param {number} index
   * @param {number} [status]
   * @param {number} [maxAttempts]
   * @param {number} [delay]
   * @param {number} [timeout]
   * @returns {Promise<string>}
   */
  async checkNetworkNodeActiveness (namespace, nodeId, task, title, index,
    status = NodeStatusCodes.ACTIVE, maxAttempts = 120, delay = 1_000, timeout = 1_000) {
    nodeId = nodeId.trim()
    const podName = Templates.renderNetworkPodName(nodeId)
    const podPort = 9_999
    const localPort = 19_000 + index
    task.title = `${title} - status ${chalk.yellow('STARTING')}, attempt ${chalk.blueBright(`0/${maxAttempts}`)}`

    const srv = await this.k8.portForward(podName, localPort, podPort)

    let attempt = 0
    let success = false
    while (attempt < maxAttempts) {
      const controller = new AbortController()

      const timeoutId = setTimeout(() => {
        task.title = `${title} - status ${chalk.yellow('TIMEOUT')}, attempt ${chalk.blueBright(`${attempt}/${maxAttempts}`)}`
        controller.abort()
      }, timeout)

      try {
        const url = `http://${LOCAL_HOST}:${localPort}/metrics`
        const response = await fetch(url, { signal: controller.signal })

        if (!response.ok) {
          task.title = `${title} - status ${chalk.yellow('UNKNOWN')}, attempt ${chalk.blueBright(`${attempt}/${maxAttempts}`)}`
          clearTimeout(timeoutId)
          throw new Error() // Guard
        }

        const text = await response.text()
        const statusLine = text
          .split('\n')
          .find(line => line.startsWith('platform_PlatformStatus'))

        if (!statusLine) {
          task.title = `${title} - status ${chalk.yellow('STARTING')}, attempt: ${chalk.blueBright(`${attempt}/${maxAttempts}`)}`
          clearTimeout(timeoutId)
          throw new Error() // Guard
        }

        const statusNumber = parseInt(statusLine.split(' ').pop())

        if (statusNumber === status) {
          task.title = `${title} - status ${chalk.green(NodeStatusEnums[status])}, attempt: ${chalk.blueBright(`${attempt}/${maxAttempts}`)}`
          success = true
          clearTimeout(timeoutId)
          break
        } else if (statusNumber === NodeStatusCodes.CATASTROPHIC_FAILURE) {
          task.title = `${title} - status ${chalk.red('CATASTROPHIC_FAILURE')}, attempt: ${chalk.blueBright(`${attempt}/${maxAttempts}`)}`
          break
        } else if (statusNumber) {
          task.title = `${title} - status ${chalk.yellow(NodeStatusEnums[statusNumber])}, attempt: ${chalk.blueBright(`${attempt}/${maxAttempts}`)}`
        }
        clearTimeout(timeoutId)
      } catch {} // Catch all guard and fetch errors

      attempt++
      clearTimeout(timeoutId)
      await sleep(delay)
    }

    await this.k8.stopPortForward(srv)

    if (!success) {
      throw new SoloError(`node '${nodeId}' is not ${NodeStatusEnums[status]}` +
        `[ attempt = ${chalk.blueBright(`${attempt}/${maxAttempts}`)} ]`)
    }

    await sleep(1_500) // delaying prevents - gRPC service error

    return podName
  }

  /**
   * @param {Object} ctx
   * @param {TaskWrapper} task
   * @param {string[]} nodeIds
   * @param {number} [status]
   * @returns {Listr<any, any, any>}
   */
  checkNodeActivenessTask (ctx, task, nodeIds, status = NodeStatusCodes.ACTIVE) {
    const { config: { namespace } } = ctx

    const subTasks = nodeIds.map((nodeId, i) => {
      const reminder = ('debugNodeId' in ctx.config && ctx.config.debugNodeId === nodeId) ? 'Please attach JVM debugger now.' : ''
      const title = `Check network pod: ${chalk.yellow(nodeId)} ${chalk.red(reminder)}`

      const subTask = async (ctx, task) => {
        ctx.config.podNames[nodeId] = await this.checkNetworkNodeActiveness(namespace, nodeId, task, title, i, status)
      }

      return { title, task: subTask }
    })

    return task.newListr(subTasks, {
      concurrent: true,
      rendererOptions: {
        collapseSubtasks: false
      }
    })
  }

  /**
   * Return task for checking for all network node pods
   * @param {any} ctx
   * @param {TaskWrapper} task
   * @param {string[]} nodeIds
   * @returns {*}
   */
  taskCheckNetworkNodePods (ctx, task, nodeIds) {
    if (!ctx.config) {
      ctx.config = {}
    }

    ctx.config.podNames = {}

    const subTasks = []
    for (const nodeId of nodeIds) {
      subTasks.push({
        title: `Check network pod: ${chalk.yellow(nodeId)}`,
        task: async (ctx) => {
          ctx.config.podNames[nodeId] = await this.checkNetworkNodePod(ctx.config.namespace, nodeId)
        }
      })
    }

    // setup the sub-tasks
    return task.newListr(subTasks, {
      concurrent: true,
      rendererOptions: {
        collapseSubtasks: false
      }
    })
  }

  /**
   * Return task for checking for all network node pods
   * @param {any} ctx
   * @param {TaskWrapper} task
   * @param {string[]} nodeIds
   * @returns {*}
   */
  checkPodRunningTask (ctx, task, nodeIds) {
    const subTasks = []
    for (const nodeId of nodeIds) {
      subTasks.push({
        title: `Check Node: ${chalk.yellow(nodeId)}`,
        task: async () =>
          await this.k8.waitForPods([constants.POD_PHASE_RUNNING], [
            'fullstack.hedera.com/type=network-node',
            `fullstack.hedera.com/node-name=${nodeId}`
          ], 1, 60 * 15, 1000) // timeout 15 minutes
      })
    }

    // set up the sub-tasks
    return task.newListr(subTasks, {
      concurrent: false, // no need to run concurrently since if one node is up, the rest should be up by then
      rendererOptions: {
        collapseSubtasks: false
      }
    })
  }

  /**
   * Return task for setup network nodes
   * @param {any} ctx
   * @param {TaskWrapper} task
   * @param {string[]} nodeIds
   * @returns {*}
   */
  setupNodesTask (ctx, task, nodeIds) {
    const subTasks = []
    for (const nodeId of nodeIds) {
      const podName = ctx.config.podNames[nodeId]
      subTasks.push({
        title: `Node: ${chalk.yellow(nodeId)}`,
        task: () =>
          this.platformInstaller.taskSetup(podName)
      })
    }

    // set up the sub-tasks
    return task.newListr(subTasks, {
      concurrent: true,
      rendererOptions: constants.LISTR_DEFAULT_RENDERER_OPTION
    })
  }

  /**
   * Return task for start network node hedera service
   * @param {TaskWrapper} task
   * @param {string[]} podNames
   * @param {string[]} nodeIds
   * @returns {*}
   */
  startNetworkNodesTask (task, podNames, nodeIds) {
    const subTasks = []
    // ctx.config.allNodeIds = ctx.config.existingNodeIds
    this.startNodes(podNames, nodeIds, subTasks)

    // set up the sub-tasks
    return task.newListr(subTasks, {
      concurrent: true,
      rendererOptions: {
        collapseSubtasks: false,
        timer: constants.LISTR_DEFAULT_RENDERER_TIMER_OPTION
      }
    })
  }

  /**
   * Return task for check if node proxies are ready
   * @param {any} ctx
   * @param {TaskWrapper} task
   * @param {string[]} nodeIds
   * @returns {*}
   */
  checkNodesProxiesTask (ctx, task, nodeIds) {
    const subTasks = []
    for (const nodeId of nodeIds) {
      subTasks.push({
        title: `Check proxy for node: ${chalk.yellow(nodeId)}`,
        task: async () => await this.k8.waitForPodReady(
          [`app=haproxy-${nodeId}`, 'fullstack.hedera.com/type=haproxy'],
          1, 300, 2000)
      })
    }

    // set up the sub-tasks
    return task.newListr(subTasks, {
      concurrent: false,
      rendererOptions: {
        collapseSubtasks: false
      }
    })
  }

  /**
   * Transfer some hbar to the node for staking purpose
   * @param existingNodeIds
   * @return {Promise<void>}
   */
  async checkStakingTask (existingNodeIds) {
    const accountMap = getNodeAccountMap(existingNodeIds)
    for (const nodeId of existingNodeIds) {
      const accountId = accountMap.get(nodeId)
      await this.accountManager.transferAmount(constants.TREASURY_ACCOUNT_ID, accountId, 1)
    }
  }

  /**
   * Task for repairing staging directory
   * @param ctx
   * @param task
   * @param keysDir
   * @param stagingKeysDir
   * @param nodeIds
   * @return return task for repairing staging directory
   */
  prepareStagingTask (ctx, task, keysDir, stagingKeysDir, nodeIds) {
    const subTasks = [
      {
        title: 'Copy Gossip keys to staging',
        task: async () => {
          // const config = /** @type {NodeDeleteConfigClass} **/ ctx.config

          await this.keyManager.copyGossipKeysToStaging(keysDir, stagingKeysDir, nodeIds)
        }
      },
      {
        title: 'Copy gRPC TLS keys to staging',
        task: async () => {
          // const config = /** @type {NodeDeleteConfigClass} **/ ctx.config
          for (const nodeId of nodeIds) {
            const tlsKeyFiles = this.keyManager.prepareTLSKeyFilePaths(nodeId, keysDir)
            await this.keyManager.copyNodeKeysToStaging(tlsKeyFiles, stagingKeysDir)
          }
        }
      }
    ]
    return task.newListr(subTasks, {
      concurrent: false,
      rendererOptions: constants.LISTR_DEFAULT_RENDERER_OPTION
    })
  }

  /**
   * Return task for copy node key to staging directory
   * @param ctx
   * @param task
   */
  copyNodeKeyTask (ctx, task) {
    const subTasks = this.platformInstaller.copyNodeKeys(ctx.config.stagingDir, ctx.config.allNodeIds)

    // set up the sub-tasks
    return task.newListr(subTasks, {
      concurrent: true,
      rendererOptions: constants.LISTR_DEFAULT_RENDERER_OPTION
    })
  }

  /**
   * Prepare parameter and update the network node chart
   * @param ctx
   */
  async chartUpdateTask (ctx) {
    const config = ctx.config

    if (!config.serviceMap) {
      config.serviceMap = await this.accountManager.getNodeServiceMap(config.namespace)
    }

    const index = config.existingNodeIds.length
    const nodeId = Templates.nodeNumberFromNodeId(config.nodeId) - 1

    let valuesArg = ''
    for (let i = 0; i < index; i++) {
      if ((config.newAccountNumber && i !== nodeId) || !config.newAccountNumber) { // for the case of updating node
        valuesArg += ` --set "hedera.nodes[${i}].accountId=${config.serviceMap.get(config.existingNodeIds[i]).accountId}" --set "hedera.nodes[${i}].name=${config.existingNodeIds[i]}"`
      } else {
        // use new account number for this node id
        valuesArg += ` --set "hedera.nodes[${i}].accountId=${config.newAccountNumber}" --set "hedera.nodes[${i}].name=${config.existingNodeIds[i]}"`
      }
    }

    // for the case of adding new node
    if (ctx.newNode && ctx.newNode.accountId) {
      valuesArg += ` --set "hedera.nodes[${index}].accountId=${ctx.newNode.accountId}" --set "hedera.nodes[${index}].name=${ctx.newNode.name}"`
    }
    this.profileValuesFile = await this.profileManager.prepareValuesForNodeAdd(
      path.join(config.stagingDir, 'config.txt'),
      path.join(config.stagingDir, 'templates', 'application.properties'))
    if (this.profileValuesFile) {
      valuesArg += this.prepareValuesFiles(this.profileValuesFile)
    }

    valuesArg = addDebugOptions(valuesArg, config.debugNodeId)

    await this.chartManager.upgrade(
      config.namespace,
      constants.FULLSTACK_DEPLOYMENT_CHART,
      config.chartPath,
      valuesArg,
      config.fstChartVersion
    )
  }

  /**
   * Update account manager and transfer hbar for staking purpose
   * @param config
   */
  async triggerStakeCalculation (config) {
    this.logger.info('sleep 60 seconds for the handler to be able to trigger the network node stake weight recalculate')
    await sleep(60000)
    const accountMap = getNodeAccountMap(config.allNodeIds)

    if (config.newAccountNumber) {
      // update map with current account ids
      accountMap.set(config.nodeId, config.newAccountNumber)

      // update _nodeClient with the new service map since one of the account number has changed
      await this.accountManager.refreshNodeClient(config.namespace)
    }

    // send some write transactions to invoke the handler that will trigger the stake weight recalculate
    for (const nodeId of config.allNodeIds) {
      const accountId = accountMap.get(nodeId)
      config.nodeClient.setOperator(TREASURY_ACCOUNT_ID, config.treasuryKey)
      await this.accountManager.transferAmount(constants.TREASURY_ACCOUNT_ID, accountId, 1)
    }
  }

  /**
   * Identify existing network nodes and check if they are running
   * @param {any} ctx
   * @param {TaskWrapper} task
   * @param config
   */
  async identifyExistingNetworkNodes (ctx, task, config) {
    config.existingNodeIds = []
    config.serviceMap = await this.accountManager.getNodeServiceMap(
      config.namespace)
    for (/** @type {NetworkNodeServices} **/ const networkNodeServices of config.serviceMap.values()) {
      config.existingNodeIds.push(networkNodeServices.nodeName)
    }
    config.allNodeIds = [...config.existingNodeIds]
    return this.taskCheckNetworkNodePods(ctx, task, config.existingNodeIds)
  }

  /**
   * Download generated config files and key files from the network node
   * @param config
   */
  async downloadNodeGeneratedFiles (config) {
    const node1FullyQualifiedPodName = Templates.renderNetworkPodName(config.existingNodeIds[0])

    // copy the config.txt file from the node1 upgrade directory
    await this.k8.copyFrom(node1FullyQualifiedPodName, constants.ROOT_CONTAINER, `${constants.HEDERA_HAPI_PATH}/data/upgrade/current/config.txt`, config.stagingDir)

    // if directory data/upgrade/current/data/keys does not exist then use data/upgrade/current
    let keyDir = `${constants.HEDERA_HAPI_PATH}/data/upgrade/current/data/keys`
    if (!await this.k8.hasDir(node1FullyQualifiedPodName, constants.ROOT_CONTAINER, keyDir)) {
      keyDir = `${constants.HEDERA_HAPI_PATH}/data/upgrade/current`
    }
    const signedKeyFiles = (await this.k8.listDir(node1FullyQualifiedPodName, constants.ROOT_CONTAINER, keyDir)).filter(file => file.name.startsWith(constants.SIGNING_KEY_PREFIX))
    await this.k8.execContainer(node1FullyQualifiedPodName, constants.ROOT_CONTAINER, ['bash', '-c', `mkdir -p ${constants.HEDERA_HAPI_PATH}/data/keys_backup && cp -r ${keyDir} ${constants.HEDERA_HAPI_PATH}/data/keys_backup/`])
    for (const signedKeyFile of signedKeyFiles) {
      await this.k8.copyFrom(node1FullyQualifiedPodName, constants.ROOT_CONTAINER, `${keyDir}/${signedKeyFile.name}`, `${config.keysDir}`)
    }

    if (await this.k8.hasFile(node1FullyQualifiedPodName, constants.ROOT_CONTAINER, `${constants.HEDERA_HAPI_PATH}/data/upgrade/current/application.properties`)) {
      await this.k8.copyFrom(node1FullyQualifiedPodName, constants.ROOT_CONTAINER, `${constants.HEDERA_HAPI_PATH}/data/upgrade/current/application.properties`, `${config.stagingDir}/templates`)
    }
  }

  async initializeSetup (config, k8) {
    // compute other config parameters
    config.keysDir = path.join(validatePath(config.cacheDir), 'keys')
    config.stagingDir = Templates.renderStagingDir(
      config.cacheDir,
      config.releaseTag
    )
    config.stagingKeysDir = path.join(validatePath(config.stagingDir), 'keys')

    if (!await k8.hasNamespace(config.namespace)) {
      throw new SoloError(`namespace ${config.namespace} does not exist`)
    }

    // prepare staging keys directory
    if (!fs.existsSync(config.stagingKeysDir)) {
      fs.mkdirSync(config.stagingKeysDir, { recursive: true })
    }

    // create cached keys dir if it does not exist yet
    if (!fs.existsSync(config.keysDir)) {
      fs.mkdirSync(config.keysDir)
    }
  }

  /**
   * @param {string[]} nodeIds
   * @param {Object} podNames
   * @param {TaskWrapper} task
   * @param {string} localBuildPath
   * @returns {Listr<*, *, *>}
   */
  uploadPlatformSoftware (nodeIds, podNames, task, localBuildPath) {
    const self = this
    const subTasks = []

    self.logger.debug('no need to fetch, use local build jar files')

    const buildPathMap = new Map()
    let defaultDataLibBuildPath
    const parameterPairs = localBuildPath.split(',')
    for (const parameterPair of parameterPairs) {
      if (parameterPair.includes('=')) {
        const [nodeId, localDataLibBuildPath] = parameterPair.split('=')
        buildPathMap.set(nodeId, localDataLibBuildPath)
      } else {
        defaultDataLibBuildPath = parameterPair
      }
    }

    let localDataLibBuildPath
    for (const nodeId of nodeIds) {
      const podName = podNames[nodeId]
      if (buildPathMap.has(nodeId)) {
        localDataLibBuildPath = buildPathMap.get(nodeId)
      } else {
        localDataLibBuildPath = defaultDataLibBuildPath
      }

      if (!fs.existsSync(localDataLibBuildPath)) {
        throw new SoloError(`local build path does not exist: ${localDataLibBuildPath}`)
      }

      subTasks.push({
        title: `Copy local build to Node: ${chalk.yellow(nodeId)} from ${localDataLibBuildPath}`,
        task: async () => {
          this.logger.debug(`Copying build files to pod: ${podName} from ${localDataLibBuildPath}`)
          await self.k8.copyTo(podName, constants.ROOT_CONTAINER, localDataLibBuildPath, `${constants.HEDERA_HAPI_PATH}`)
          const testJsonFiles = self.configManager.getFlag(flags.appConfig).split(',')
          for (const jsonFile of testJsonFiles) {
            if (fs.existsSync(jsonFile)) {
              await self.k8.copyTo(podName, constants.ROOT_CONTAINER, jsonFile, `${constants.HEDERA_HAPI_PATH}`)
            }
          }
        }
      })
    }
    // set up the sub-tasks
    return task.newListr(subTasks, {
      concurrent: true,
      rendererOptions: constants.LISTR_DEFAULT_RENDERER_OPTION
    })
  }

  /**
   * @param {string[]} nodeIds
   * @param {Object} podNames
   * @param {string} releaseTag
   * @param {TaskWrapper} task
   * @param {string} localBuildPath
   * @returns {Listr<*, *, *>}
   */
  fetchLocalOrReleasedPlatformSoftware (nodeIds, podNames, releaseTag, task, localBuildPath) {
    const self = this
    if (localBuildPath !== '') {
      return self.uploadPlatformSoftware(nodeIds, podNames, task, localBuildPath)
    } else {
      return self.fetchPlatformSoftware(nodeIds, podNames, releaseTag, task, self.platformInstaller)
    }
  }

  /**
   * @param {string[]} nodeIds
   * @param {Object} podNames
   * @param {string} releaseTag
   * @param {TaskWrapper} task
   * @param {PlatformInstaller} platformInstaller
   * @returns {Listr<any, any, any>}
   */
  fetchPlatformSoftware (nodeIds, podNames, releaseTag, task, platformInstaller) {
    const subTasks = []
    for (const nodeId of nodeIds) {
      const podName = podNames[nodeId]
      subTasks.push({
        title: `Update node: ${chalk.yellow(nodeId)} [ platformVersion = ${releaseTag} ]`,
        task: async () =>
          await platformInstaller.fetchPlatform(podName, releaseTag)
      })
    }

    // set up the sub-tasks
    return task.newListr(subTasks, {
      concurrent: true, // since we download in the container directly, we want this to be in parallel across all nodes
      rendererOptions: {
        collapseSubtasks: false
      }
    })
  }

  async loadPermCertificate (certFullPath) {
    const certPem = fs.readFileSync(certFullPath).toString()
    const decodedDers = x509.PemConverter.decode(certPem)
    if (!decodedDers || decodedDers.length === 0) {
      throw new SoloError('unable to load perm key: ' + certFullPath)
    }
    return (new Uint8Array(decodedDers[0]))
  }

  async prepareUpgradeZip (stagingDir) {
    // we build a mock upgrade.zip file as we really don't need to upgrade the network
    // also the platform zip file is ~80Mb in size requiring a lot of transactions since the max
    // transaction size is 6Kb and in practice we need to send the file as 4Kb chunks.
    // Note however that in DAB phase-2, we won't need to trigger this fake upgrade process
    const zipper = new Zippy(this.logger)
    const upgradeConfigDir = path.join(stagingDir, 'mock-upgrade', 'data', 'config')
    if (!fs.existsSync(upgradeConfigDir)) {
      fs.mkdirSync(upgradeConfigDir, { recursive: true })
    }

    // bump field hedera.config.version
    const fileBytes = fs.readFileSync(path.join(stagingDir, 'templates', 'application.properties'))
    const lines = fileBytes.toString().split('\n')
    const newLines = []
    for (let line of lines) {
      line = line.trim()
      const parts = line.split('=')
      if (parts.length === 2) {
        if (parts[0] === 'hedera.config.version') {
          let version = parseInt(parts[1])
          line = `hedera.config.version=${++version}`
        }
        newLines.push(line)
      }
    }
    fs.writeFileSync(path.join(upgradeConfigDir, 'application.properties'), newLines.join('\n'))

    return await zipper.zip(path.join(stagingDir, 'mock-upgrade'), path.join(stagingDir, 'mock-upgrade.zip'))
  }

  /**
   * @param {string} upgradeZipFile
   * @param nodeClient
   * @returns {Promise<string>}
   */
  async uploadUpgradeZip (upgradeZipFile, nodeClient) {
    // get byte value of the zip file
    const zipBytes = fs.readFileSync(upgradeZipFile)
    const zipHash = crypto.createHash('sha384').update(zipBytes).digest('hex')
    this.logger.debug(`loaded upgrade zip file [ zipHash = ${zipHash} zipBytes.length = ${zipBytes.length}, zipPath = ${upgradeZipFile}]`)

    // create a file upload transaction to upload file to the network
    try {
      let start = 0

      while (start < zipBytes.length) {
        const zipBytesChunk = new Uint8Array(zipBytes.subarray(start, constants.UPGRADE_FILE_CHUNK_SIZE))
        let fileTransaction = null

        if (start === 0) {
          fileTransaction = new FileUpdateTransaction()
            .setFileId(constants.UPGRADE_FILE_ID)
            .setContents(zipBytesChunk)
        } else {
          fileTransaction = new FileAppendTransaction()
            .setFileId(constants.UPGRADE_FILE_ID)
            .setContents(zipBytesChunk)
        }
        const resp = await fileTransaction.execute(nodeClient)
        const receipt = await resp.getReceipt(nodeClient)
        this.logger.debug(`updated file ${constants.UPGRADE_FILE_ID} [chunkSize= ${zipBytesChunk.length}, txReceipt = ${receipt.toString()}]`)

        start += constants.UPGRADE_FILE_CHUNK_SIZE
      }

      return zipHash
    } catch (e) {
      throw new SoloError(`failed to upload build.zip file: ${e.message}`, e)
    }
  }

<<<<<<< HEAD
  /**
   * @param {string} endpointType
   * @param {string[]} endpoints
   * @param {number|string} defaultPort
   * @returns {ServiceEndpoint[]}
   */
  prepareEndpoints (endpointType, endpoints, defaultPort) {
    const ret = /** @typedef ServiceEndpoint **/[]
    for (const endpoint of endpoints) {
      const parts = endpoint.split(':')

      let url = ''
      let port = defaultPort

      if (parts.length === 2) {
        url = parts[0].trim()
        port = parts[1].trim()
      } else if (parts.length === 1) {
        url = parts[0]
      } else {
        throw new FullstackTestingError(`incorrect endpoint format. expected url:port, found ${endpoint}`)
      }

      if (endpointType.toUpperCase() === constants.ENDPOINT_TYPE_IP) {
        ret.push(new ServiceEndpoint({
          port,
          ipAddressV4: helpers.parseIpAddressToUint8Array(url)
        }))
      } else {
        ret.push(new ServiceEndpoint({
          port,
          domainName: url
        }))
      }
    }

    return ret
  }

=======
>>>>>>> 3db7e08d
  // List of Commands
  /**
   * @param {Object} argv
   * @returns {Promise<boolean>}
   */
  async setup (argv) {
    const self = this

    const tasks = new Listr([
      {
        title: 'Initialize',
        task: async (ctx, task) => {
          self.configManager.update(argv)

          // disable the prompts that we don't want to prompt the user for
          prompts.disablePrompts([
            flags.app,
            flags.appConfig,
            flags.devMode,
            flags.localBuildPath
          ])

          await prompts.execute(task, self.configManager, NodeCommand.SETUP_FLAGS_LIST)

          /**
           * @typedef {Object} NodeSetupConfigClass
           * -- flags --
           * @property {string} app
           * @property {string} appConfig
           * @property {string} cacheDir
           * @property {boolean} devMode
           * @property {string} localBuildPath
           * @property {string} namespace
           * @property {string} nodeIDs
           * @property {string} releaseTag
           * -- extra args --
           * @property {string[]} nodeIds
           * @property {string[]} podNames
           * -- methods --
           * @property {getUnusedConfigs} getUnusedConfigs
           */
          /**
           * @callback getUnusedConfigs
           * @returns {string[]}
           */

          // create a config object for subsequent steps
          const config = /** @type {NodeSetupConfigClass} **/ this.getConfig(NodeCommand.SETUP_CONFIGS_NAME, NodeCommand.SETUP_FLAGS_LIST,
            [
              'nodeIds',
              'podNames'
            ])

          config.nodeIds = helpers.parseNodeIds(config.nodeIDs)

          await self.initializeSetup(config, self.k8)

          // set config in the context for later tasks to use
          ctx.config = config

          self.logger.debug('Initialized config', { config })
        }
      },
      {
        title: 'Identify network pods',
        task: (ctx, task) => self.taskCheckNetworkNodePods(ctx, task, ctx.config.nodeIds)
      },
      {
        title: 'Fetch platform software into network nodes',
        task:
          async (ctx, task) => {
            const config = /** @type {NodeSetupConfigClass} **/ ctx.config
            return self.fetchLocalOrReleasedPlatformSoftware(config.nodeIds, config.podNames, config.releaseTag, task, config.localBuildPath)
          }
      },
      {
        title: 'Setup network nodes',
        task: async (ctx, parentTask) => {
          return this.setupNodesTask(ctx, parentTask, ctx.config.nodeIds)
        }
      }
    ], {
      concurrent: false,
      rendererOptions: constants.LISTR_DEFAULT_RENDERER_OPTION
    })

    try {
      await tasks.run()
    } catch (e) {
      throw new SoloError(`Error in setting up nodes: ${e.message}`, e)
    }

    return true
  }

  /**
   * @param {Object} argv
   * @returns {Promise<boolean>}
   */
  async start (argv) {
    const self = this

    const tasks = new Listr([
      {
        title: 'Initialize',
        task: async (ctx, task) => {
          self.configManager.update(argv)

          await prompts.execute(task, self.configManager, [
            flags.namespace,
            flags.nodeIDs
          ])

          ctx.config = {
            app: self.configManager.getFlag(flags.app),
            cacheDir: self.configManager.getFlag(flags.cacheDir),
            debugNodeId: self.configManager.getFlag(flags.debugNodeId),
            namespace: self.configManager.getFlag(flags.namespace),
            nodeIds: helpers.parseNodeIds(self.configManager.getFlag(flags.nodeIDs))
          }

          ctx.config.stagingDir = Templates.renderStagingDir(
            self.configManager.getFlag(flags.cacheDir),
            self.configManager.getFlag(flags.releaseTag)
          )

          if (!await self.k8.hasNamespace(ctx.config.namespace)) {
            throw new SoloError(`namespace ${ctx.config.namespace} does not exist`)
          }
        }
      },
      {
        title: 'Identify existing network nodes',
        task: async (ctx, task) => {
          const config = /** @type {NodeUpdateConfigClass} **/ ctx.config
          return this.identifyExistingNetworkNodes(ctx, task, config)
        }
      },
      {
        title: 'Starting nodes',
        task: (ctx, task) => {
          return this.startNetworkNodesTask(task, ctx.config.podNames, ctx.config.nodeIds)
        }
      },
      {
        title: 'Enable port forwarding for JVM debugger',
        task: async (ctx) => {
          await this.enableJVMPortForwarding(ctx.config.debugNodeId)
        },
        skip: (ctx) => !ctx.config.debugNodeId
      },
      {
        title: 'Check nodes are ACTIVE',
        task: (ctx, task) => {
          return this.checkNodeActivenessTask(ctx, task, ctx.config.nodeIds)
        }
      },
      {
        title: 'Check node proxies are ACTIVE',
        task: async (ctx, parentTask) => {
          return self.checkNodesProxiesTask(ctx, parentTask, ctx.config.nodeIds)
        },
        skip: () => self.configManager.getFlag(flags.app) !== '' && self.configManager.getFlag(flags.app) !== constants.HEDERA_APP_NAME
      },
      {
        title: 'Add node stakes',
        task: (ctx, task) => {
          if (ctx.config.app === '' || ctx.config.app === constants.HEDERA_APP_NAME) {
            const subTasks = []
            const accountMap = getNodeAccountMap(ctx.config.nodeIds)
            for (const nodeId of ctx.config.nodeIds) {
              const accountId = accountMap.get(nodeId)
              subTasks.push({
                title: `Adding stake for node: ${chalk.yellow(nodeId)}`,
                task: async () => await self.addStake(ctx.config.namespace, accountId, nodeId)
              })
            }

            // set up the sub-tasks
            return task.newListr(subTasks, {
              concurrent: false,
              rendererOptions: {
                collapseSubtasks: false
              }
            })
          }
        }
      }], {
      concurrent: false,
      rendererOptions: constants.LISTR_DEFAULT_RENDERER_OPTION
    })

    try {
      await tasks.run()
      self.logger.debug('node start has completed')
    } catch (e) {
      throw new SoloError(`Error starting node: ${e.message}`, e)
    } finally {
      await self.close()
    }

    return true
  }

  /**
   * @param {Object} argv
   * @returns {Promise<boolean>}
   */
  async stop (argv) {
    const self = this

    const tasks = new Listr([
      {
        title: 'Initialize',
        task: async (ctx, task) => {
          self.configManager.update(argv)
          await prompts.execute(task, self.configManager, [
            flags.namespace,
            flags.nodeIDs
          ])

          ctx.config = {
            namespace: self.configManager.getFlag(flags.namespace),
            nodeIds: helpers.parseNodeIds(self.configManager.getFlag(flags.nodeIDs))
          }

          if (!await self.k8.hasNamespace(ctx.config.namespace)) {
            throw new SoloError(`namespace ${ctx.config.namespace} does not exist`)
          }
        }
      },
      {
        title: 'Identify network pods',
        task: (ctx, task) => self.taskCheckNetworkNodePods(ctx, task, ctx.config.nodeIds)
      },
      {
        title: 'Stopping nodes',
        task: (ctx, task) => {
          const subTasks = []
          for (const nodeId of ctx.config.nodeIds) {
            const podName = ctx.config.podNames[nodeId]
            subTasks.push({
              title: `Stop node: ${chalk.yellow(nodeId)}`,
              task: async () => await self.k8.execContainer(podName, constants.ROOT_CONTAINER, 'systemctl stop network-node')
            })
          }

          // setup the sub-tasks
          return task.newListr(subTasks, {
            concurrent: true,
            rendererOptions: {
              collapseSubtasks: false,
              timer: constants.LISTR_DEFAULT_RENDERER_TIMER_OPTION
            }
          })
        }
      }
    ], {
      concurrent: false,
      rendererOptions: constants.LISTR_DEFAULT_RENDERER_OPTION
    })

    try {
      await tasks.run()
    } catch (e) {
      throw new SoloError('Error stopping node', e)
    }

    return true
  }

  /**
   * @param {Object} argv
   * @returns {Promise<boolean>}
   */
  async keys (argv) {
    const self = this
    const tasks = new Listr([
      {
        title: 'Initialize',
        task: async (ctx, task) => {
          self.configManager.update(argv)

          // disable the prompts that we don't want to prompt the user for
          prompts.disablePrompts([
            flags.devMode
          ])

          await prompts.execute(task, self.configManager, NodeCommand.KEYS_FLAGS_LIST)

          /**
           * @typedef {Object} NodeKeysConfigClass
           * -- flags --
           * @property {string} cacheDir
           * @property {boolean} devMode
           * @property {boolean} generateGossipKeys
           * @property {boolean} generateTlsKeys
           * @property {string} nodeIDs
           * -- extra args --
           * @property {Date} curDate
           * @property {string} keysDir
           * @property {string[]} nodeIds
           * -- methods --
           * @property {getUnusedConfigs} getUnusedConfigs
           */
          /**
           * @callback getUnusedConfigs
           * @returns {string[]}
           */

          // create a config object for subsequent steps
          const config = /** @type {NodeKeysConfigClass} **/ this.getConfig(NodeCommand.KEYS_CONFIGS_NAME, NodeCommand.KEYS_FLAGS_LIST,
            [
              'curDate',
              'keysDir',
              'nodeIds'
            ])

          config.curDate = new Date()
          config.nodeIds = helpers.parseNodeIds(config.nodeIDs)
          config.keysDir = path.join(self.configManager.getFlag(flags.cacheDir), 'keys')

          if (!fs.existsSync(config.keysDir)) {
            fs.mkdirSync(config.keysDir)
          }

          ctx.config = config
        }
      },
      {
        title: 'Generate gossip keys',
        task: async (ctx, parentTask) => {
          const config = ctx.config
          const subTasks = self.keyManager.taskGenerateGossipKeys(self.keytoolDepManager, config.nodeIds, config.keysDir, config.curDate)
          // set up the sub-tasks
          return parentTask.newListr(subTasks, {
            concurrent: false,
            rendererOptions: {
              collapseSubtasks: false,
              timer: constants.LISTR_DEFAULT_RENDERER_TIMER_OPTION
            }
          })
        },
        skip: (ctx) => !ctx.config.generateGossipKeys
      },
      {
        title: 'Generate gRPC TLS keys',
        task: async (ctx, parentTask) => {
          const config = ctx.config
          const subTasks = self.keyManager.taskGenerateTLSKeys(config.nodeIds, config.keysDir, config.curDate)
          // set up the sub-tasks
          return parentTask.newListr(subTasks, {
            concurrent: true,
            rendererOptions: {
              collapseSubtasks: false,
              timer: constants.LISTR_DEFAULT_RENDERER_TIMER_OPTION
            }
          })
        },
        skip: (ctx) => !ctx.config.generateTlsKeys
      },
      {
        title: 'Finalize',
        task: () => {
          // reset flags so that keys are not regenerated later
          self.configManager.setFlag(flags.generateGossipKeys, false)
          self.configManager.setFlag(flags.generateTlsKeys, false)
          self.configManager.persist()
        }
      }
    ])

    try {
      await tasks.run()
    } catch (e) {
      throw new SoloError(`Error generating keys: ${e.message}`, e)
    }

    return true
  }

  /**
   * @param {Object} argv
   * @returns {Promise<boolean>}
   */
  async refresh (argv) {
    const self = this

    const tasks = new Listr([
      {
        title: 'Initialize',
        task: async (ctx, task) => {
          self.configManager.update(argv)
          // disable the prompts that we don't want to prompt the user for
          prompts.disablePrompts([
            flags.app,
            flags.devMode,
            flags.localBuildPath
          ])

          await prompts.execute(task, self.configManager, NodeCommand.REFRESH_FLAGS_LIST)

          /**
           * @typedef {Object} NodeRefreshConfigClass
           * -- flags --
           * @property {string} app
           * @property {string} cacheDir
           * @property {boolean} devMode
           * @property {string} localBuildPath
           * @property {string} namespace
           * @property {string} nodeIDs
           * @property {string} releaseTag
           * -- extra args --
           * @property {string[]} nodeIds
           * @property {Object} podNames
           * -- methods --
           * @property {getUnusedConfigs} getUnusedConfigs
           */
          /**
           * @callback getUnusedConfigs
           * @returns {string[]}
           */

          // create a config object for subsequent steps
          ctx.config = /** @type {NodeRefreshConfigClass} **/ this.getConfig(NodeCommand.REFRESH_CONFIGS_NAME, NodeCommand.REFRESH_FLAGS_LIST,
            [
              'nodeIds',
              'podNames'
            ])

          ctx.config.nodeIds = helpers.parseNodeIds(ctx.config.nodeIDs)

          await self.initializeSetup(ctx.config, self.k8)

          self.logger.debug('Initialized config', ctx.config)
        }
      },
      {
        title: 'Identify network pods',
        task: (ctx, task) => self.taskCheckNetworkNodePods(ctx, task, ctx.config.nodeIds)
      },
      {
        title: 'Dump network nodes saved state',
        task:
          async (ctx, task) => {
            const config = /** @type {NodeRefreshConfigClass} **/ ctx.config
            const subTasks = []
            for (const nodeId of config.nodeIds) {
              const podName = config.podNames[nodeId]
              subTasks.push({
                title: `Node: ${chalk.yellow(nodeId)}`,
                task: async () =>
                  await self.k8.execContainer(podName, constants.ROOT_CONTAINER, ['bash', '-c', `rm -rf ${constants.HEDERA_HAPI_PATH}/data/saved/*`])
              })
            }

            // set up the sub-tasks
            return task.newListr(subTasks, {
              concurrent: true,
              rendererOptions: {
                collapseSubtasks: false
              }
            })
          }
      },
      {
        title: 'Fetch platform software into network nodes',
        task:
          async (ctx, task) => {
            const config = /** @type {NodeRefreshConfigClass} **/ ctx.config
            return self.fetchLocalOrReleasedPlatformSoftware(config.nodeIds, config.podNames, config.releaseTag, task, config.localBuildPath)
          }
      },
      {
        title: 'Setup network nodes',
        task: async (ctx, parentTask) => {
          return this.setupNodesTask(ctx, parentTask, ctx.config.nodeIds)
        }
      },
      {
        title: 'Starting nodes',
        task: (ctx, task) => {
          return this.startNetworkNodesTask(task, ctx.config.podNames, ctx.config.nodeIds)
        }
      },
      {
        title: 'Check nodes are ACTIVE',
        task: (ctx, task) => {
          return this.checkNodeActivenessTask(ctx, task, ctx.config.nodeIds)
        }
      },
      {
        title: 'Check node proxies are ACTIVE',
        // this is more reliable than checking the nodes logs for ACTIVE, as the
        // logs will have a lot of white noise from being behind
        task: async (ctx, task) => {
          return this.checkNodesProxiesTask(ctx, task, ctx.config.nodeIds)
        },
        skip: (ctx) => ctx.config.app !== ''
      }], {
      concurrent: false,
      rendererOptions: constants.LISTR_DEFAULT_RENDERER_OPTION
    })

    try {
      await tasks.run()
    } catch (e) {
      throw new SoloError(`Error in refreshing nodes: ${e.message}`, e)
    }

    return true
  }

  /**
   * @param {Object} argv
   * @returns {Promise<boolean>}
   */
  async logs (argv) {
    const self = this

    const tasks = new Listr([
      {
        title: 'Initialize',
        task: async (ctx, task) => {
          await prompts.execute(task, self.configManager, [
            flags.nodeIDs
          ])

          ctx.config = {
            namespace: self.configManager.getFlag(flags.namespace),
            nodeIds: helpers.parseNodeIds(self.configManager.getFlag(flags.nodeIDs))
          }
          self.logger.debug('Initialized config', { config: ctx.config })
        }
      },
      {
        title: 'Copy logs from all nodes',
        task: (ctx) => {
          getNodeLogs(this.k8, ctx.config.namespace)
        }
      }
    ], {
      concurrent: false,
      rendererOptions: constants.LISTR_DEFAULT_RENDERER_OPTION
    })

    try {
      await tasks.run()
    } catch (e) {
      throw new SoloError(`Error in downloading log from nodes: ${e.message}`, e)
    } finally {
      await self.close()
    }

    return true
  }

  addInitializeTask (argv) {
    const self = this

    return {
      title: 'Initialize',
      task: async (ctx, task) => {
        self.configManager.update(argv)

        // disable the prompts that we don't want to prompt the user for
        prompts.disablePrompts([
          flags.adminKey,
          flags.app,
          flags.chainId,
          flags.chartDirectory,
          flags.outputDir,
          flags.devMode,
          flags.debugNodeId,
          flags.endpointType,
          flags.force,
          flags.fstChartVersion,
          flags.localBuildPath,
          flags.gossipEndpoints,
          flags.grpcEndpoints
        ])

        await prompts.execute(task, self.configManager, NodeCommand.ADD_FLAGS_LIST)

        /**
           * @typedef {Object} NodeAddConfigClass
           * -- flags --
           * @property {string} app
           * @property {string} cacheDir
           * @property {string} chainId
           * @property {string} chartDirectory
           * @property {boolean} devMode
           * @property {string} debugNodeId
           * @property {string} endpointType
           * @property {string} fstChartVersion
           * @property {boolean} generateGossipKeys
           * @property {boolean} generateTlsKeys
           * @property {string} gossipEndpoints
           * @property {string} grpcEndpoints
           * @property {string} localBuildPath
           * @property {string} namespace
           * @property {string} nodeId
           * @property {string} releaseTag
           * -- extra args --
           * @property {PrivateKey} adminKey
           * @property {string[]} allNodeIds
           * @property {string} chartPath
           * @property {Date} curDate
           * @property {string[]} existingNodeIds
           * @property {string} freezeAdminPrivateKey
           * @property {string} keysDir
           * @property {string} lastStateZipPath
           * @property {Object} nodeClient
           * @property {Object} podNames
           * @property {Map<String, NetworkNodeServices>} serviceMap
           * @property {PrivateKey} treasuryKey
           * @property {string} stagingDir
           * @property {string} stagingKeysDir
           * -- methods --
           * @property {getUnusedConfigs} getUnusedConfigs
           */
        /**
           * @callback getUnusedConfigs
           * @returns {string[]}
           */

        // create a config object for subsequent steps
        const config = /** @type {NodeAddConfigClass} **/ this.getConfig(NodeCommand.ADD_CONFIGS_NAME, NodeCommand.ADD_FLAGS_LIST,
          [
            'allNodeIds',
            'chartPath',
            'curDate',
            'existingNodeIds',
            'freezeAdminPrivateKey',
            'keysDir',
            'lastStateZipPath',
            'nodeClient',
            'podNames',
            'serviceMap',
            'stagingDir',
            'stagingKeysDir',
            'treasuryKey'
          ])

        ctx.adminKey = argv[flags.adminKey.name] ? PrivateKey.fromStringED25519(argv[flags.adminKey.name]) : PrivateKey.fromStringED25519(constants.GENESIS_KEY)
        config.curDate = new Date()
        config.existingNodeIds = []

        if (config.keyFormat !== constants.KEY_FORMAT_PEM) {
          throw new SoloError('key type cannot be PFX')
        }

        await self.initializeSetup(config, self.k8)

        // set config in the context for later tasks to use
        ctx.config = config

        ctx.config.chartPath = await self.prepareChartPath(ctx.config.chartDirectory,
          constants.FULLSTACK_TESTING_CHART, constants.FULLSTACK_DEPLOYMENT_CHART)

        // initialize Node Client with existing network nodes prior to adding the new node which isn't functioning, yet
        ctx.config.nodeClient = await this.accountManager.loadNodeClient(ctx.config.namespace)

        const accountKeys = await this.accountManager.getAccountKeysFromSecret(FREEZE_ADMIN_ACCOUNT, config.namespace)
        config.freezeAdminPrivateKey = accountKeys.privateKey

        const treasuryAccount = await this.accountManager.getTreasuryAccountKeys(config.namespace)
        const treasuryAccountPrivateKey = treasuryAccount.privateKey
        config.treasuryKey = PrivateKey.fromStringED25519(treasuryAccountPrivateKey)

        config.serviceMap = await self.accountManager.getNodeServiceMap(
          config.namespace)

        self.logger.debug('Initialized config', { config })
      }
    }
  }

  getIdentifyExistingNetworkNodesTask (argv) {
    return {
      title: 'Identify existing network nodes',
      task: async (ctx, task) => {
        const config = /** @type {NodeAddConfigClass} **/ ctx.config
        return this.identifyExistingNetworkNodes(ctx, task, config)
      }
    }
  }

  getAddPrepareTasks (argv) {
    const self = this

    return [
      self.addInitializeTask(argv),
      {
        title: 'Check that PVCs are enabled',
        task: async () => {
          if (!self.configManager.getFlag(flags.persistentVolumeClaims)) {
            throw new SoloError('PVCs are not enabled. Please enable PVCs before adding a node')
          }
        }
      },
      self.getIdentifyExistingNetworkNodesTask(argv),
      {
        title: 'Determine new node account number',
        task: (ctx) => {
          const config = /** @type {NodeAddConfigClass} **/ ctx.config
          const values = { hedera: { nodes: [] } }
          let maxNum = 0

          let lastNodeName = DEFAULT_NETWORK_NODE_NAME

          for (/** @type {NetworkNodeServices} **/ const networkNodeServices of config.serviceMap.values()) {
            values.hedera.nodes.push({
              accountId: networkNodeServices.accountId,
              name: networkNodeServices.nodeName
            })
            maxNum = maxNum > AccountId.fromString(networkNodeServices.accountId).num
              ? maxNum
              : AccountId.fromString(networkNodeServices.accountId).num
            lastNodeName = networkNodeServices.nodeName
          }

          const lastNodeNumberMatch = lastNodeName.match(/\d+$/)
          if (lastNodeNumberMatch.length) {
            const incremented = parseInt(lastNodeNumberMatch[0]) + 1
            lastNodeName = lastNodeName.replace(/\d+$/, incremented.toString())
          }

          ctx.maxNum = maxNum
          ctx.newNode = {
            accountId: `${constants.HEDERA_NODE_ACCOUNT_ID_START.realm}.${constants.HEDERA_NODE_ACCOUNT_ID_START.shard}.${++maxNum}`,
            name: lastNodeName
          }
          config.nodeId = lastNodeName
          config.allNodeIds.push(lastNodeName)
        }
      },
      {
        title: 'Generate Gossip key',
        task: async (ctx, parentTask) => {
          const config = /** @type {NodeAddConfigClass} **/ ctx.config
          const subTasks = self.keyManager.taskGenerateGossipKeys(self.keytoolDepManager, [config.nodeId], config.keysDir, config.curDate, config.allNodeIds)
          // set up the sub-tasks
          return parentTask.newListr(subTasks, {
            concurrent: false,
            rendererOptions: {
              collapseSubtasks: false,
              timer: constants.LISTR_DEFAULT_RENDERER_TIMER_OPTION
            }
          })
        },
        skip: (ctx) => !ctx.config.generateGossipKeys
      },
      {
        title: 'Generate gRPC TLS key',
        task: async (ctx, parentTask) => {
          const config = /** @type {NodeAddConfigClass} **/ ctx.config
          const subTasks = self.keyManager.taskGenerateTLSKeys([config.nodeId], config.keysDir, config.curDate)
          // set up the sub-tasks
          return parentTask.newListr(subTasks, {
            concurrent: false,
            rendererOptions: {
              collapseSubtasks: false,
              timer: constants.LISTR_DEFAULT_RENDERER_TIMER_OPTION
            }
          })
        },
        skip: (ctx) => !ctx.config.generateTlsKeys
      },
      {
        title: 'Load signing key certificate',
        task: async (ctx) => {
          const config = /** @type {NodeAddConfigClass} **/ ctx.config
          const signingCertFile = Templates.renderGossipPemPublicKeyFile(constants.SIGNING_KEY_PREFIX, config.nodeId)
          const signingCertFullPath = path.join(config.keysDir, signingCertFile)
          ctx.signingCertDer = await this.loadPermCertificate(signingCertFullPath)
        }
      },
      {
        title: 'Compute mTLS certificate hash',
        task: async (ctx) => {
          const config = /** @type {NodeAddConfigClass} **/ ctx.config
          const tlsCertFile = Templates.renderTLSPemPublicKeyFile(config.nodeId)
          const tlsCertFullPath = path.join(config.keysDir, tlsCertFile)
          const tlsCertDer = await this.loadPermCertificate(tlsCertFullPath)
          ctx.tlsCertHash = crypto.createHash('sha384').update(tlsCertDer).digest()
        }
      },
      {
        title: 'Prepare gossip endpoints',
        task: (ctx) => {
          const config = /** @type {NodeAddConfigClass} **/ ctx.config
          let endpoints = []
          if (!config.gossipEndpoints) {
            if (config.endpointType !== constants.ENDPOINT_TYPE_FQDN) {
              throw new SoloError(`--gossip-endpoints must be set if --endpoint-type is: ${constants.ENDPOINT_TYPE_IP}`)
            }

            endpoints = [
              `${Templates.renderFullyQualifiedNetworkPodName(config.namespace, config.nodeId)}:${constants.HEDERA_NODE_INTERNAL_GOSSIP_PORT}`,
              `${Templates.renderFullyQualifiedNetworkSvcName(config.namespace, config.nodeId)}:${constants.HEDERA_NODE_EXTERNAL_GOSSIP_PORT}`
            ]
          } else {
            endpoints = helpers.splitFlagInput(config.gossipEndpoints)
          }

          ctx.gossipEndpoints = helpers.prepareEndpoints(config.endpointType, endpoints, constants.HEDERA_NODE_INTERNAL_GOSSIP_PORT)
        }
      },
      {
        title: 'Prepare grpc service endpoints',
        task: (ctx) => {
          const config = /** @type {NodeAddConfigClass} **/ ctx.config
          let endpoints = []

          if (!config.grpcEndpoints) {
            if (config.endpointType !== constants.ENDPOINT_TYPE_FQDN) {
              throw new SoloError(`--grpc-endpoints must be set if --endpoint-type is: ${constants.ENDPOINT_TYPE_IP}`)
            }

            endpoints = [
              `${Templates.renderFullyQualifiedNetworkSvcName(config.namespace, config.nodeId)}:${constants.HEDERA_NODE_EXTERNAL_GOSSIP_PORT}`
            ]
          } else {
            endpoints = helpers.splitFlagInput(config.grpcEndpoints)
          }

          ctx.grpcServiceEndpoints = helpers.prepareEndpoints(config.endpointType, endpoints, constants.HEDERA_NODE_EXTERNAL_GOSSIP_PORT)
        }
      },
      {
        title: 'Prepare upgrade zip file for node upgrade process',
        task: async (ctx) => {
          const config = /** @type {NodeAddConfigClass} **/ ctx.config
          ctx.upgradeZipFile = await this.prepareUpgradeZip(config.stagingDir)
          ctx.upgradeZipHash = await this.uploadUpgradeZip(ctx.upgradeZipFile, config.nodeClient)
        }
      },
      {
        title: 'Check existing nodes staked amount',
        task: async (ctx) => {
          const config = /** @type {NodeAddConfigClass} **/ ctx.config
          await this.checkStakingTask(config.existingNodeIds)
        }
      }
    ]
  }

  saveContextDataTask (argv, targetFile, parser) {
    return {
      title: 'Save context data',
<<<<<<< HEAD
      task: async (ctx) => {
        const config = /** @type {NodeAddConfigClass} **/ ctx.config
=======
      task: async (ctx, task) => {
>>>>>>> 3db7e08d
        const outputDir = argv[flags.outputDir.name]
        if (!outputDir) {
          throw new SoloError(`Path to export context data not specified. Please set a value for --${flags.outputDir.name}`)
        }

        if (!fs.existsSync(outputDir)) {
          fs.mkdirSync(outputDir, { recursive: true })
        }
        const exportedCtx = parser(ctx)
        fs.writeFileSync(path.join(outputDir, targetFile), JSON.stringify(exportedCtx))
      }
    }
  }

  loadContextDataTask (argv, targetFile, parser) {
    return {
      title: 'Load context data',
<<<<<<< HEAD
      task: async (ctx) => {
        if (argv.importCtxData) {
          const config = /** @type {NodeAddConfigClass} **/ ctx.config
          const inputDir = argv[flags.inputDir.name]
          if (!inputDir) {
            throw new FullstackTestingError(`Path to context data not specified. Please set a value for --${flags.inputDir.name}`)
          }
          const ctxData = JSON.parse(fs.readFileSync(path.join(inputDir, 'ctx.json')))

          ctx.signingCertDer = new Uint8Array(ctxData.signingCertDer.split(','))
          ctx.gossipEndpoints = this.prepareEndpoints(ctx.config.endpointType, ctxData.gossipEndpoints, constants.HEDERA_NODE_INTERNAL_GOSSIP_PORT)
          ctx.grpcServiceEndpoints = this.prepareEndpoints(ctx.config.endpointType, ctxData.grpcServiceEndpoints, constants.HEDERA_NODE_EXTERNAL_GOSSIP_PORT)
          ctx.adminKey = PrivateKey.fromStringED25519(ctxData.adminKey)
          config.nodeId = ctxData.newNode.name
          config.existingNodeIds = ctxData.existingNodeIds
          config.allNodeIds = [...config.existingNodeIds, ctxData.newNode.name]

          const fieldsToImport = [
            'tlsCertHash',
            'upgradeZipHash',
            'newNode'
          ]

          for (const prop of fieldsToImport) {
            ctx[prop] = ctxData[prop]
          }
=======
      task: async (ctx, task) => {
        const inputDir = argv[flags.inputDir.name]
        if (!inputDir) {
          throw new SoloError(`Path to context data not specified. Please set a value for --${flags.inputDir.name}`)
>>>>>>> 3db7e08d
        }
        const ctxData = JSON.parse(fs.readFileSync(path.join(inputDir, targetFile)))
        parser(ctx, ctxData)
      }
    }
  }

  getAddTransactionTasks (argv) {
    return [
      {
        title: 'Send node create transaction',
        task: async (ctx) => {
          const config = /** @type {NodeAddConfigClass} **/ ctx.config

          try {
            const nodeCreateTx = await new NodeCreateTransaction()
              .setAccountId(ctx.newNode.accountId)
              .setGossipEndpoints(ctx.gossipEndpoints)
              .setServiceEndpoints(ctx.grpcServiceEndpoints)
              .setGossipCaCertificate(ctx.signingCertDer)
              .setCertificateHash(ctx.tlsCertHash)
              .setAdminKey(ctx.adminKey.publicKey)
              .freezeWith(config.nodeClient)
            const signedTx = await nodeCreateTx.sign(ctx.adminKey)
            const txResp = await signedTx.execute(config.nodeClient)
            const nodeCreateReceipt = await txResp.getReceipt(config.nodeClient)
            this.logger.debug(`NodeCreateReceipt: ${nodeCreateReceipt.toString()}`)
          } catch (e) {
            this.logger.error(`Error adding node to network: ${e.message}`, e)
            throw new SoloError(`Error adding node to network: ${e.message}`, e)
          }
        }
      },
      {
        title: 'Send prepare upgrade transaction',
        task: async (ctx) => {
          const config = /** @type {NodeAddConfigClass} **/ ctx.config
          await this.prepareUpgradeNetworkNodes(config.freezeAdminPrivateKey, ctx.upgradeZipHash, config.nodeClient)
        }
      },
      {
        title: 'Send freeze upgrade transaction',
        task: async (ctx) => {
          const config = /** @type {NodeAddConfigClass} **/ ctx.config
          await this.freezeUpgradeNetworkNodes(config.freezeAdminPrivateKey, ctx.upgradeZipHash, config.nodeClient)
        }
      }

    ]
  }

  getAddExecuteTasks (argv) {
    const self = this

    return [
      {
        title: 'Download generated files from an existing node',
        task: async (ctx) => {
          const config = /** @type {NodeAddConfigClass} **/ ctx.config
          await this.downloadNodeGeneratedFiles(config)
        }
      },
      {
        title: 'Prepare staging directory',
        task: async (ctx, parentTask) => {
          const config = /** @type {NodeAddConfigClass} **/ ctx.config
          return this.prepareStagingTask(ctx, parentTask, config.keysDir, config.stagingKeysDir, config.allNodeIds)
        }
      },
      {
        title: 'Copy node keys to secrets',
        task: async (ctx, parentTask) => {
          return this.copyNodeKeyTask(ctx, parentTask)
        }
      },
      {
        title: 'Check network nodes are frozen',
        task: (ctx, task) => {
          return this.checkNodeActivenessTask(ctx, task, ctx.config.existingNodeIds, NodeStatusCodes.FREEZE_COMPLETE)
        }
      },
      {
        title: 'Get node logs and configs',
        task: async (ctx) => {
          const config = /** @type {NodeAddConfigClass} **/ ctx.config
          await helpers.getNodeLogs(self.k8, config.namespace)
        }
      },
      {
        title: 'Deploy new network node',
        task: async (ctx) => {
          await this.chartUpdateTask(ctx)
        }
      },
      {
        title: 'Kill nodes to pick up updated configMaps',
        task: async (ctx) => {
          const config = /** @type {NodeAddConfigClass} **/ ctx.config
          for (const /** @type {NetworkNodeServices} **/ service of config.serviceMap.values()) {
            await self.k8.kubeClient.deleteNamespacedPod(service.nodePodName, config.namespace, undefined, undefined, 1)
          }
        }
      },
      {
        title: 'Check node pods are running',
        task: async (ctx, task) => {
          const config = /** @type {NodeAddConfigClass} **/ ctx.config
          return this.checkPodRunningTask(ctx, task, config.allNodeIds)
        }
      },
      {
        title: 'Fetch platform software into all network nodes',
        task:
          async (ctx, task) => {
            const config = /** @type {NodeAddConfigClass} **/ ctx.config
            config.serviceMap = await self.accountManager.getNodeServiceMap(
              config.namespace)
            config.podNames[config.nodeId] = config.serviceMap.get(config.nodeId).nodePodName

            return self.fetchLocalOrReleasedPlatformSoftware(config.allNodeIds, config.podNames, config.releaseTag, task, config.localBuildPath)
          }
      },
      {
        title: 'Download last state from an existing node',
        task: async (ctx) => {
          const config = /** @type {NodeAddConfigClass} **/ ctx.config
          const node1FullyQualifiedPodName = Templates.renderNetworkPodName(config.existingNodeIds[0])
          const upgradeDirectory = `${constants.HEDERA_HAPI_PATH}/data/saved/com.hedera.services.ServicesMain/0/123`
          // zip the contents of the newest folder on node1 within /opt/hgcapp/services-hedera/HapiApp2.0/data/saved/com.hedera.services.ServicesMain/0/123/
          const zipFileName = await self.k8.execContainer(node1FullyQualifiedPodName, constants.ROOT_CONTAINER, ['bash', '-c', `cd ${upgradeDirectory} && mapfile -t states < <(ls -1t .) && jar cf "\${states[0]}.zip" -C "\${states[0]}" . && echo -n \${states[0]}.zip`])
          await self.k8.copyFrom(node1FullyQualifiedPodName, constants.ROOT_CONTAINER, `${upgradeDirectory}/${zipFileName}`, config.stagingDir)
          config.lastStateZipPath = path.join(config.stagingDir, zipFileName)
        }
      },
      {
        title: 'Upload last saved state to new network node',
        task:
            async (ctx) => {
              const config = /** @type {NodeAddConfigClass} **/ ctx.config
              const newNodeFullyQualifiedPodName = Templates.renderNetworkPodName(config.nodeId)
              const nodeNumber = Templates.nodeNumberFromNodeId(config.nodeId)
              const savedStateDir = (config.lastStateZipPath.match(/\/(\d+)\.zip$/))[1]
              const savedStatePath = `${constants.HEDERA_HAPI_PATH}/data/saved/com.hedera.services.ServicesMain/${nodeNumber}/123/${savedStateDir}`
              await self.k8.execContainer(newNodeFullyQualifiedPodName, constants.ROOT_CONTAINER, ['bash', '-c', `mkdir -p ${savedStatePath}`])
              await self.k8.copyTo(newNodeFullyQualifiedPodName, constants.ROOT_CONTAINER, config.lastStateZipPath, savedStatePath)
              await self.platformInstaller.setPathPermission(newNodeFullyQualifiedPodName, constants.HEDERA_HAPI_PATH)
              await self.k8.execContainer(newNodeFullyQualifiedPodName, constants.ROOT_CONTAINER, ['bash', '-c', `cd ${savedStatePath} && jar xf ${path.basename(config.lastStateZipPath)} && rm -f ${path.basename(config.lastStateZipPath)}`])
            }
      },
      {
        title: 'Setup new network node',
        task: async (ctx, parentTask) => {
          return this.setupNodesTask(ctx, parentTask, ctx.config.allNodeIds)
        }
      },
      {
        title: 'Start network nodes',
        task: async (ctx, task) => {
          const config = /** @type {NodeAddConfigClass} **/ ctx.config
          return this.startNetworkNodesTask(task, config.podNames, config.allNodeIds)
        }
      },
      {
        title: 'Enable port forwarding for JVM debugger',
        task: async (ctx) => {
          await this.enableJVMPortForwarding(ctx.config.debugNodeId)
        },
        skip: (ctx) => !ctx.config.debugNodeId
      },
      {
        title: 'Check all nodes are ACTIVE',
        task: async (ctx, task) => {
          return this.checkNodeActivenessTask(ctx, task, ctx.config.allNodeIds)
        }
      },
      {
        title: 'Check all node proxies are ACTIVE',
        // this is more reliable than checking the nodes logs for ACTIVE, as the
        // logs will have a lot of white noise from being behind
        task: async (ctx, task) => {
          return this.checkNodesProxiesTask(ctx, task, ctx.config.allNodeIds)
        }
      },
      {
        title: 'Stake new node',
        task: async (ctx) => {
          const config = /** @type {NodeAddConfigClass} **/ ctx.config
          await self.addStake(config.namespace, ctx.newNode.accountId, config.nodeId)
        }
      },
      {
        title: 'Trigger stake weight calculate',
        task: async (ctx) => {
          const config = /** @type {NodeAddConfigClass} **/ ctx.config
          await this.triggerStakeCalculation(config)
        }
      },
      {
        title: 'Finalize',
        task: () => {
          // reset flags so that keys are not regenerated later
          self.configManager.setFlag(flags.generateGossipKeys, false)
          self.configManager.setFlag(flags.generateTlsKeys, false)
          self.configManager.persist()
        }
      }
    ]
  }

  async addPrepare (argv) {
    const self = this
    const prepareTasks = this.getAddPrepareTasks(argv)
    const tasks = new Listr([
      ...prepareTasks,
      self.saveContextDataTask(argv, NodeCommand.ADD_CONTEXT_FILE, helpers.addSaveContextParser)
    ], {
      concurrent: false,
      rendererOptions: constants.LISTR_DEFAULT_RENDERER_OPTION
    })

    try {
      await tasks.run()
    } catch (e) {
      self.logger.error(`Error in setting up nodes: ${e.message}`, e)
      throw new SoloError(`Error in setting up nodes: ${e.message}`, e)
    } finally {
      await self.close()
    }

    return true
  }

  async addSubmitTransactions (argv) {
    const self = this

    const transactionTasks = this.getAddTransactionTasks(argv)
    const tasks = new Listr([
      self.addInitializeTask(argv),
      self.loadContextDataTask(argv, NodeCommand.ADD_CONTEXT_FILE, helpers.addLoadContextParser),
      ...transactionTasks
    ], {
      concurrent: false,
      rendererOptions: constants.LISTR_DEFAULT_RENDERER_OPTION
    })

    try {
      await tasks.run()
    } catch (e) {
      self.logger.error(`Error in submitting transactions to node: ${e.message}`, e)
      throw new SoloError(`Error in submitting transactions to up node: ${e.message}`, e)
    } finally {
      await self.close()
    }

    return true
  }

  async addExecute (argv) {
    const self = this

    const executeTasks = this.getAddExecuteTasks(argv)
    const tasks = new Listr([
      self.addInitializeTask(argv),
      self.getIdentifyExistingNetworkNodesTask(argv),
      self.loadContextDataTask(argv, NodeCommand.ADD_CONTEXT_FILE, helpers.addLoadContextParser),
      ...executeTasks
    ], {
      concurrent: false,
      rendererOptions: constants.LISTR_DEFAULT_RENDERER_OPTION
    })

    try {
      await tasks.run()
    } catch (e) {
      self.logger.error(`Error in starting up nodes: ${e.message}`, e)
      throw new SoloError(`Error in setting up nodes: ${e.message}`, e)
    } finally {
      await self.close()
    }

    return true
  }

  /**
     * @param {Object} argv
     * @returns {Promise<boolean>}
     */
  async add (argv) {
    const self = this

    const prepareTasks = this.getAddPrepareTasks(argv)
    const transactionTasks = this.getAddTransactionTasks(argv)
    const executeTasks = this.getAddExecuteTasks(argv)
    const tasks = new Listr([
      ...prepareTasks,
      ...transactionTasks,
      ...executeTasks
    ], {
      concurrent: false,
      rendererOptions: constants.LISTR_DEFAULT_RENDERER_OPTION
    })

    try {
      await tasks.run()
    } catch (e) {
      self.logger.error(`Error in adding nodes: ${e.message}`, e)
      throw new SoloError(`Error in adding nodes: ${e.message}`, e)
    } finally {
      await self.close()
    }

    return true
  }

  /**
   * @param {PrivateKey|string} freezeAdminPrivateKey
   * @param {Uint8Array|string} upgradeZipHash
   * @param {NodeClient} client
   * @returns {Promise<void>}
   */
  async prepareUpgradeNetworkNodes (freezeAdminPrivateKey, upgradeZipHash, client) {
    try {
      // transfer some tiny amount to the freeze admin account
      await this.accountManager.transferAmount(constants.TREASURY_ACCOUNT_ID, FREEZE_ADMIN_ACCOUNT, 100000)

      // query the balance
      const balance = await new AccountBalanceQuery()
        .setAccountId(FREEZE_ADMIN_ACCOUNT)
        .execute(this.accountManager._nodeClient)
      this.logger.debug(`Freeze admin account balance: ${balance.hbars}`)

      // set operator of freeze transaction as freeze admin account
      client.setOperator(FREEZE_ADMIN_ACCOUNT, freezeAdminPrivateKey)

      const prepareUpgradeTx = await new FreezeTransaction()
        .setFreezeType(FreezeType.PrepareUpgrade)
        .setFileId(constants.UPGRADE_FILE_ID)
        .setFileHash(upgradeZipHash)
        .freezeWith(client)
        .execute(client)

      const prepareUpgradeReceipt = await prepareUpgradeTx.getReceipt(client)

      this.logger.debug(
          `sent prepare upgrade transaction [id: ${prepareUpgradeTx.transactionId.toString()}]`,
          prepareUpgradeReceipt.status.toString()
      )
    } catch (e) {
      this.logger.error(`Error in prepare upgrade: ${e.message}`, e)
      throw new SoloError(`Error in prepare upgrade: ${e.message}`, e)
    }
  }

  /**
   * @param {PrivateKey|string} freezeAdminPrivateKey
   * @param {Uint8Array|string} upgradeZipHash
   * @param {NodeClient} client
   * @returns {Promise<void>}
   */
  async freezeUpgradeNetworkNodes (freezeAdminPrivateKey, upgradeZipHash, client) {
    try {
      const futureDate = new Date()
      this.logger.debug(`Current time: ${futureDate}`)

      futureDate.setTime(futureDate.getTime() + 5000) // 5 seconds in the future
      this.logger.debug(`Freeze time: ${futureDate}`)

      client.setOperator(FREEZE_ADMIN_ACCOUNT, freezeAdminPrivateKey)
      const freezeUpgradeTx = await new FreezeTransaction()
        .setFreezeType(FreezeType.FreezeUpgrade)
        .setStartTimestamp(Timestamp.fromDate(futureDate))
        .setFileId(constants.UPGRADE_FILE_ID)
        .setFileHash(upgradeZipHash)
        .freezeWith(client)
        .execute(client)

      const freezeUpgradeReceipt = await freezeUpgradeTx.getReceipt(client)
      this.logger.debug(`Upgrade frozen with transaction id: ${freezeUpgradeTx.transactionId.toString()}`,
        freezeUpgradeReceipt.status.toString())
    } catch (e) {
      this.logger.error(`Error in freeze upgrade: ${e.message}`, e)
      throw new SoloError(`Error in freeze upgrade: ${e.message}`, e)
    }
  }

  async enableJVMPortForwarding (nodeId) {
    const podName = `network-${nodeId}-0`
    this.logger.debug(`Enable port forwarding for JVM debugger on pod ${podName}`)
    await this.k8.portForward(podName, constants.JVM_DEBUG_PORT, constants.JVM_DEBUG_PORT)
  }

  /**
   * @param {Object} podNames
   * @param {string[]} nodeIds
   * @param {Object[]} subTasks
   */
  startNodes (podNames, nodeIds, subTasks) {
    for (const nodeId of nodeIds) {
      const podName = podNames[nodeId]
      subTasks.push({
        title: `Start node: ${chalk.yellow(nodeId)}`,
        task: async () => {
          await this.k8.execContainer(podName, constants.ROOT_CONTAINER, ['systemctl', 'restart', 'network-node'])
        }
      })
    }
  }

  // Command Definition
  /**
   * Return Yargs command definition for 'node' command
   * @param {NodeCommand} nodeCmd - an instance of NodeCommand
   * @returns {{command: string, desc: string, builder: Function}}
   */
  static getCommandDefinition (nodeCmd) {
    if (!nodeCmd || !(nodeCmd instanceof NodeCommand)) {
      throw new IllegalArgumentError('An instance of NodeCommand is required', nodeCmd)
    }
    return {
      command: 'node',
      desc: 'Manage Hedera platform node in solo network',
      builder: yargs => {
        return yargs
          .command({
            command: 'setup',
            desc: 'Setup node with a specific version of Hedera platform',
            builder: y => flags.setCommandFlags(y, ...NodeCommand.SETUP_FLAGS_LIST),
            handler: argv => {
              nodeCmd.logger.debug('==== Running \'node setup\' ===')
              nodeCmd.logger.debug(argv)

              nodeCmd.setup(argv).then(r => {
                nodeCmd.logger.debug('==== Finished running `node setup`====')
                if (!r) process.exit(1)
              }).catch(err => {
                nodeCmd.logger.showUserError(err)
                process.exit(1)
              })
            }
          })
          .command({
            command: 'start',
            desc: 'Start a node',
            builder: y => flags.setCommandFlags(y,
              NodeCommand.START_FLAGS_LIST
            ),
            handler: argv => {
              nodeCmd.logger.debug('==== Running \'node start\' ===')
              nodeCmd.logger.debug(argv)

              nodeCmd.start(argv).then(r => {
                nodeCmd.logger.debug('==== Finished running `node start`====')
                if (!r) process.exit(1)
              }).catch(err => {
                nodeCmd.logger.showUserError(err)
                process.exit(1)
              })
            }
          })
          .command({
            command: 'stop',
            desc: 'Stop a node',
            builder: y => flags.setCommandFlags(y,
              NodeCommand.STOP_FLAGS_LIST
            ),
            handler: argv => {
              nodeCmd.logger.debug('==== Running \'node stop\' ===')
              nodeCmd.logger.debug(argv)

              nodeCmd.stop(argv).then(r => {
                nodeCmd.logger.debug('==== Finished running `node stop`====')
                if (!r) process.exit(1)
              }).catch(err => {
                nodeCmd.logger.showUserError(err)
                process.exit(1)
              })
            }
          })
          .command({
            command: 'keys',
            desc: 'Generate node keys',
            builder: y => flags.setCommandFlags(y, ...NodeCommand.KEYS_FLAGS_LIST),
            handler: argv => {
              nodeCmd.logger.debug('==== Running \'node keys\' ===')
              nodeCmd.logger.debug(argv)

              nodeCmd.keys(argv).then(r => {
                nodeCmd.logger.debug('==== Finished running `node keys`====')
                if (!r) process.exit(1)
              }).catch(err => {
                nodeCmd.logger.showUserError(err)
                process.exit(1)
              })
            }
          })
          .command({
            command: 'refresh',
            desc: 'Reset and restart a node',
            builder: y => flags.setCommandFlags(y, ...NodeCommand.REFRESH_FLAGS_LIST),
            handler: argv => {
              nodeCmd.logger.debug('==== Running \'node refresh\' ===')
              nodeCmd.logger.debug(argv)

              nodeCmd.refresh(argv).then(r => {
                nodeCmd.logger.debug('==== Finished running `node refresh`====')
                if (!r) process.exit(1)
              }).catch(err => {
                nodeCmd.logger.showUserError(err)
                process.exit(1)
              })
            }
          })
          .command({
            command: 'logs',
            desc: 'Download application logs from the network nodes and stores them in <SOLO_LOGS_DIR>/<namespace>/<podName>/ directory',
            builder: y => flags.setCommandFlags(y,
              flags.nodeIDs
            ),
            handler: argv => {
              nodeCmd.logger.debug('==== Running \'node logs\' ===')
              nodeCmd.logger.debug(argv)

              nodeCmd.logs(argv).then(r => {
                nodeCmd.logger.debug('==== Finished running `node logs`====')
                if (!r) process.exit(1)
              }).catch(err => {
                nodeCmd.logger.showUserError(err)
                process.exit(1)
              })
            }
          })
          .command({
            command: 'add',
            desc: 'Adds a node with a specific version of Hedera platform',
            builder: y => flags.setCommandFlags(y, ...NodeCommand.ADD_FLAGS_LIST),
            handler: argv => {
              nodeCmd.logger.debug('==== Running \'node add\' ===')
              nodeCmd.logger.debug(argv)

              nodeCmd.add(argv).then(r => {
                nodeCmd.logger.debug('==== Finished running `node add`====')
                if (!r) process.exit(1)
              }).catch(err => {
                nodeCmd.logger.showUserError(err)
                process.exit(1)
              })
            }
          })
          .command({
            command: 'add-prepare',
            desc: 'Prepares the addition of a node with a specific version of Hedera platform',
            builder: y => flags.setCommandFlags(y, ...NodeCommand.ADD_PREPARE_FLAGS_LIST),
            handler: argv => {
              nodeCmd.logger.debug('==== Running \'node add-prepare\' ===')
              nodeCmd.logger.debug(argv)

              nodeCmd.addPrepare(argv).then(r => {
                nodeCmd.logger.debug('==== Finished running `node add`====')
                if (!r) process.exit(1)
              }).catch(err => {
                nodeCmd.logger.showUserError(err)
                process.exit(1)
              })
            }
          })
          .command({
            command: 'add-submit-transactions',
            desc: 'Submits NodeCreateTransaction and Upgrade transactions to the network nodes',
            builder: y => flags.setCommandFlags(y, ...NodeCommand.ADD_SUBMIT_TRANSACTIONS_FLAGS_LIST),
            handler: argv => {
              nodeCmd.logger.debug('==== Running \'node add-submit-transactions\' ===')
              nodeCmd.logger.debug(argv)

              nodeCmd.addSubmitTransactions(argv).then(r => {
                nodeCmd.logger.debug('==== Finished running `node add`====')
                if (!r) process.exit(1)
              }).catch(err => {
                nodeCmd.logger.showUserError(err)
                process.exit(1)
              })
            }
          })
          .command({
            command: 'add-execute',
            desc: 'Executes the addition of a previously prepared node',
            builder: y => flags.setCommandFlags(y, ...NodeCommand.ADD_EXECUTE_FLAGS_LIST),
            handler: argv => {
              nodeCmd.logger.debug('==== Running \'node add-execute\' ===')
              nodeCmd.logger.debug(argv)

              nodeCmd.addExecute(argv).then(r => {
                nodeCmd.logger.debug('==== Finished running `node add`====')
                if (!r) process.exit(1)
              }).catch(err => {
                nodeCmd.logger.showUserError(err)
                process.exit(1)
              })
            }
          })
          .command({
            command: 'update',
            desc: 'Update a node with a specific version of Hedera platform',
            builder: y => flags.setCommandFlags(y, ...NodeCommand.UPDATE_FLAGS_LIST),
            handler: argv => {
              nodeCmd.logger.debug('==== Running \'node update\' ===')
              nodeCmd.logger.debug(argv)

              nodeCmd.update(argv).then(r => {
                nodeCmd.logger.debug('==== Finished running `node update`====')
                if (!r) process.exit(1)
              }).catch(err => {
                nodeCmd.logger.showUserError(err)
                process.exit(1)
              })
            }
          })
          .command({
            command: 'delete',
            desc: 'Delete a node with a specific version of Hedera platform',
            builder: y => flags.setCommandFlags(y, ...NodeCommand.DELETE_FLAGS_LIST.concat(flags.nodeID)),
            handler: argv => {
              nodeCmd.logger.debug('==== Running \'node delete\' ===')
              nodeCmd.logger.debug(argv)

              nodeCmd.delete(argv).then(r => {
                nodeCmd.logger.debug('==== Finished running `node delete`====')
                if (!r) process.exit(1)
              }).catch(err => {
                nodeCmd.logger.showUserError(err)
                process.exit(1)
              })
            }
          })
          .command({
            command: 'delete-prepare',
            desc: 'Prepares the deletion of a node with a specific version of Hedera platform',
            builder: y => flags.setCommandFlags(y, ...NodeCommand.DELETE_PREPARE_FLAGS_LIST.concat(flags.nodeID)),
            handler: argv => {
              nodeCmd.logger.debug('==== Running \'node delete-prepare\' ===')
              nodeCmd.logger.debug(argv)

              nodeCmd.deletePrepare(argv).then(r => {
                nodeCmd.logger.debug('==== Finished running `node delete-prepare`====')
                if (!r) process.exit(1)
              }).catch(err => {
                nodeCmd.logger.showUserError(err)
                process.exit(1)
              })
            }
          })
          .command({
            command: 'delete-submit-transactions',
            desc: 'Submits transactions to the network nodes for deleting a node',
            builder: y => flags.setCommandFlags(y, ...NodeCommand.DELETE_SUBMIT_TRANSACTIONS_FLAGS_LIST),
            handler: argv => {
              nodeCmd.logger.debug('==== Running \'node delete-submit-transactions\' ===')
              nodeCmd.logger.debug(argv)

              nodeCmd.deleteSubmitTransactions(argv).then(r => {
                nodeCmd.logger.debug('==== Finished running `node delete-submit-transactions`====')
                if (!r) process.exit(1)
              }).catch(err => {
                nodeCmd.logger.showUserError(err)
                process.exit(1)
              })
            }
          })
          .command({
            command: 'delete-execute',
            desc: 'Executes the deletion of a previously prepared node',
            builder: y => flags.setCommandFlags(y, ...NodeCommand.DELETE_EXECUTE_FLAGS_LIST),
            handler: argv => {
              nodeCmd.logger.debug('==== Running \'node delete-execute\' ===')
              nodeCmd.logger.debug(argv)

              nodeCmd.deleteExecute(argv).then(r => {
                nodeCmd.logger.debug('==== Finished running `node delete-execute`====')
                if (!r) process.exit(1)
              }).catch(err => {
                nodeCmd.logger.showUserError(err)
                process.exit(1)
              })
            }
          })
          .demandCommand(1, 'Select a node command')
      }
    }
  }

  async update (argv) {
    const self = this

    const tasks = new Listr([
      {
        title: 'Initialize',
        task: async (ctx, task) => {
          self.configManager.update(argv)

          // disable the prompts that we don't want to prompt the user for
          prompts.disablePrompts([
            flags.app,
            flags.chartDirectory,
            flags.devMode,
            flags.debugNodeId,
            flags.endpointType,
            flags.force,
            flags.fstChartVersion,
            flags.gossipEndpoints,
            flags.gossipPrivateKey,
            flags.gossipPublicKey,
            flags.grpcEndpoints,
            flags.localBuildPath,
            flags.newAccountNumber,
            flags.newAdminKey,
            flags.tlsPrivateKey,
            flags.tlsPublicKey
          ])

          await prompts.execute(task, self.configManager, NodeCommand.UPDATE_FLAGS_LIST)

          /**
           * @typedef {Object} NodeUpdateConfigClass
           * -- flags --
           * @property {string} app
           * @property {string} cacheDir
           * @property {string} chartDirectory
           * @property {boolean} devMode
           * @property {string} debugNodeId
           * @property {string} endpointType
           * @property {string} fstChartVersion
           * @property {string} gossipEndpoints
           * @property {string} gossipPrivateKey
           * @property {string} gossipPublicKey
           * @property {string} grpcEndpoints
           * @property {string} localBuildPath
           * @property {string} namespace
           * @property {string} newAccountNumber
           * @property {string} newAdminKey
           * @property {string} nodeId
           * @property {string} releaseTag
           * @property {string} tlsPrivateKey
           * @property {string} tlsPublicKey
           * -- extra args --
           * @property {PrivateKey} adminKey
           * @property {string[]} allNodeIds
           * @property {string} chartPath
           * @property {string[]} existingNodeIds
           * @property {string} freezeAdminPrivateKey
           * @property {string} keysDir
           * @property {Object} nodeClient
           * @property {Object} podNames
           * @property {Map<String, NetworkNodeServices>} serviceMap
           * @property {string} stagingDir
           * @property {string} stagingKeysDir
           * @property {PrivateKey} treasuryKey
           * -- methods --
           * @property {getUnusedConfigs} getUnusedConfigs
           */
          /**
           * @callback getUnusedConfigs
           * @returns {string[]}
           */

          // create a config object for subsequent steps
          const config = /** @type {NodeUpdateConfigClass} **/ this.getConfig(NodeCommand.UPDATE_CONFIGS_NAME, NodeCommand.UPDATE_FLAGS_LIST,
            [
              'allNodeIds',
              'existingNodeIds',
              'freezeAdminPrivateKey',
              'keysDir',
              'nodeClient',
              'podNames',
              'serviceMap',
              'stagingDir',
              'stagingKeysDir',
              'treasuryKey'
            ])

          config.curDate = new Date()
          config.existingNodeIds = []

          await self.initializeSetup(config, self.k8)

          // set config in the context for later tasks to use
          ctx.config = config

          ctx.config.chartPath = await self.prepareChartPath(ctx.config.chartDirectory,
            constants.FULLSTACK_TESTING_CHART, constants.FULLSTACK_DEPLOYMENT_CHART)

          // initialize Node Client with existing network nodes prior to adding the new node which isn't functioning, yet
          ctx.config.nodeClient = await this.accountManager.loadNodeClient(ctx.config.namespace)

          const accountKeys = await this.accountManager.getAccountKeysFromSecret(FREEZE_ADMIN_ACCOUNT, config.namespace)
          config.freezeAdminPrivateKey = accountKeys.privateKey

          const treasuryAccount = await this.accountManager.getTreasuryAccountKeys(config.namespace)
          const treasuryAccountPrivateKey = treasuryAccount.privateKey
          config.treasuryKey = PrivateKey.fromStringED25519(treasuryAccountPrivateKey)

          self.logger.debug('Initialized config', { config })
        }
      },
      {
        title: 'Identify existing network nodes',
        task: async (ctx, task) => {
          const config = /** @type {NodeUpdateConfigClass} **/ ctx.config
          return this.identifyExistingNetworkNodes(ctx, task, config)
        }
      },
      {
        title: 'Prepare gossip endpoints',
        task: (ctx) => {
          const config = /** @type {NodeUpdateConfigClass} **/ ctx.config
          let endpoints = []
          if (!config.gossipEndpoints) {
            if (config.endpointType !== constants.ENDPOINT_TYPE_FQDN) {
              throw new SoloError(`--gossip-endpoints must be set if --endpoint-type is: ${constants.ENDPOINT_TYPE_IP}`)
            }

            endpoints = [
              `${Templates.renderFullyQualifiedNetworkPodName(config.namespace, config.nodeId)}:${constants.HEDERA_NODE_INTERNAL_GOSSIP_PORT}`,
              `${Templates.renderFullyQualifiedNetworkSvcName(config.namespace, config.nodeId)}:${constants.HEDERA_NODE_EXTERNAL_GOSSIP_PORT}`
            ]
          } else {
            endpoints = helpers.splitFlagInput(config.gossipEndpoints)
          }

          ctx.gossipEndpoints = helpers.prepareEndpoints(config.endpointType, endpoints, constants.HEDERA_NODE_INTERNAL_GOSSIP_PORT)
        }
      },
      {
        title: 'Prepare grpc service endpoints',
        task: (ctx) => {
          const config = /** @type {NodeUpdateConfigClass} **/ ctx.config
          let endpoints = []

          if (!config.grpcEndpoints) {
            if (config.endpointType !== constants.ENDPOINT_TYPE_FQDN) {
              throw new SoloError(`--grpc-endpoints must be set if --endpoint-type is: ${constants.ENDPOINT_TYPE_IP}`)
            }

            endpoints = [
              `${Templates.renderFullyQualifiedNetworkSvcName(config.namespace, config.nodeId)}:${constants.HEDERA_NODE_EXTERNAL_GOSSIP_PORT}`
            ]
          } else {
            endpoints = helpers.splitFlagInput(config.grpcEndpoints)
          }

          ctx.grpcServiceEndpoints = helpers.prepareEndpoints(config.endpointType, endpoints, constants.HEDERA_NODE_EXTERNAL_GOSSIP_PORT)
        }
      },
      {
        title: 'Load node admin key',
        task: async (ctx) => {
          const config = /** @type {NodeUpdateConfigClass} **/ ctx.config
          config.adminKey = PrivateKey.fromStringED25519(constants.GENESIS_KEY)
        }
      },
      {
        title: 'Prepare upgrade zip file for node upgrade process',
        task: async (ctx) => {
          const config = /** @type {NodeUpdateConfigClass} **/ ctx.config
          ctx.upgradeZipFile = await this.prepareUpgradeZip(config.stagingDir)
          ctx.upgradeZipHash = await this.uploadUpgradeZip(ctx.upgradeZipFile, config.nodeClient)
        }
      },
      {
        title: 'Check existing nodes staked amount',
        task: async (ctx) => {
          const config = /** @type {NodeUpdateConfigClass} **/ ctx.config
          await this.checkStakingTask(config.existingNodeIds)
        }
      },
      {
        title: 'Send node update transaction',
        task: async (ctx) => {
          const config = /** @type {NodeUpdateConfigClass} **/ ctx.config

          const nodeId = Templates.nodeNumberFromNodeId(config.nodeId) - 1
          self.logger.info(`nodeId: ${nodeId}`)
          self.logger.info(`config.newAccountNumber: ${config.newAccountNumber}`)

          try {
            const nodeUpdateTx = await new NodeUpdateTransaction()
              .setNodeId(nodeId)

            if (config.tlsPublicKey && config.tlsPrivateKey) {
              self.logger.info(`config.tlsPublicKey: ${config.tlsPublicKey}`)
              const tlsCertDer = await this.loadPermCertificate(config.tlsPublicKey)
              const tlsCertHash = crypto.createHash('sha384').update(tlsCertDer).digest()
              nodeUpdateTx.setCertificateHash(tlsCertHash)

              const publicKeyFile = Templates.renderTLSPemPublicKeyFile(config.nodeId)
              const privateKeyFile = Templates.renderTLSPemPrivateKeyFile(config.nodeId)
              renameAndCopyFile(config.tlsPublicKey, publicKeyFile, config.keysDir)
              renameAndCopyFile(config.tlsPrivateKey, privateKeyFile, config.keysDir)
            }

            if (config.gossipPublicKey && config.gossipPrivateKey) {
              self.logger.info(`config.gossipPublicKey: ${config.gossipPublicKey}`)
              const signingCertDer = await this.loadPermCertificate(config.gossipPublicKey)
              nodeUpdateTx.setGossipCaCertificate(signingCertDer)

              const publicKeyFile = Templates.renderGossipPemPublicKeyFile(constants.SIGNING_KEY_PREFIX, config.nodeId)
              const privateKeyFile = Templates.renderGossipPemPrivateKeyFile(constants.SIGNING_KEY_PREFIX, config.nodeId)
              renameAndCopyFile(config.gossipPublicKey, publicKeyFile, config.keysDir)
              renameAndCopyFile(config.gossipPrivateKey, privateKeyFile, config.keysDir)
            }

            if (config.newAccountNumber) {
              nodeUpdateTx.setAccountId(config.newAccountNumber)
            }

            let parsedNewKey
            if (config.newAdminKey) {
              parsedNewKey = PrivateKey.fromStringED25519(config.newAdminKey)
              nodeUpdateTx.setAdminKey(parsedNewKey.publicKey)
            }
            await nodeUpdateTx.freezeWith(config.nodeClient)

            // config.adminKey contains the original key, needed to sign the transaction
            if (config.newAdminKey) {
              await nodeUpdateTx.sign(parsedNewKey)
            }
            const signedTx = await nodeUpdateTx.sign(config.adminKey)
            const txResp = await signedTx.execute(config.nodeClient)
            const nodeUpdateReceipt = await txResp.getReceipt(config.nodeClient)
            this.logger.debug(`NodeUpdateReceipt: ${nodeUpdateReceipt.toString()}`)
          } catch (e) {
            this.logger.error(`Error updating node to network: ${e.message}`, e)
            this.logger.error(e.stack)
            throw new SoloError(`Error updating node to network: ${e.message}`, e)
          }
        }
      },
      {
        title: 'Send prepare upgrade transaction',
        task: async (ctx) => {
          const config = /** @type {NodeUpdateConfigClass} **/ ctx.config
          await this.prepareUpgradeNetworkNodes(config.freezeAdminPrivateKey, ctx.upgradeZipHash, config.nodeClient)
        }
      },
      {
        title: 'Download generated files from an existing node',
        task: async (ctx) => {
          const config = /** @type {NodeUpdateConfigClass} **/ ctx.config
          await this.downloadNodeGeneratedFiles(config)
        }
      },
      {
        title: 'Send freeze upgrade transaction',
        task: async (ctx) => {
          const config = /** @type {NodeUpdateConfigClass} **/ ctx.config
          await this.freezeUpgradeNetworkNodes(config.freezeAdminPrivateKey, ctx.upgradeZipHash, config.nodeClient)
        }
      },
      {
        title: 'Prepare staging directory',
        task: async (ctx, parentTask) => {
          const config = /** @type {NodeUpdateConfigClass} **/ ctx.config
          return this.prepareStagingTask(ctx, parentTask, config.keysDir, config.stagingKeysDir, config.allNodeIds)
        }
      },
      {
        title: 'Copy node keys to secrets',
        task: async (ctx, parentTask) => {
          return this.copyNodeKeyTask(ctx, parentTask)
        }
      },
      {
        title: 'Check network nodes are frozen',
        task: (ctx, task) => {
          return this.checkNodeActivenessTask(ctx, task, ctx.config.existingNodeIds, NodeStatusCodes.FREEZE_COMPLETE)
        }
      },
      {
        title: 'Get node logs and configs',
        task: async (ctx) => {
          const config = /** @type {NodeUpdateConfigClass} **/ ctx.config
          await helpers.getNodeLogs(self.k8, config.namespace)
        }
      },
      {
        title: 'Update chart to use new configMap due to account number change',
        task: async (ctx) => {
          await this.chartUpdateTask(ctx)
        },
        // no need to run this step if the account number is not changed, since config.txt will be the same
        skip: (ctx) => !ctx.config.newAccountNumber && !ctx.config.debugNodeId
      },
      {
        title: 'Kill nodes to pick up updated configMaps',
        task: async (ctx) => {
          const config = /** @type {NodeUpdateConfigClass} **/ ctx.config
          // the updated node will have a new pod ID if its account ID changed which is a label
          config.serviceMap = await self.accountManager.getNodeServiceMap(
            config.namespace)
          for (const /** @type {NetworkNodeServices} **/ service of config.serviceMap.values()) {
            await self.k8.kubeClient.deleteNamespacedPod(service.nodePodName, config.namespace, undefined, undefined, 1)
          }
          self.logger.info('sleep for 15 seconds to give time for pods to finish terminating')
          await sleep(15000)

          // again, the pod names will change after the pods are killed
          config.serviceMap = await self.accountManager.getNodeServiceMap(
            config.namespace)
          config.podNames = {}
          for (const service of config.serviceMap.values()) {
            config.podNames[service.nodeName] = service.nodePodName
          }
        }
      },
      {
        title: 'Check node pods are running',
        task: async (ctx, task) => {
          const config = /** @type {NodeUpdateConfigClass} **/ ctx.config
          return this.checkPodRunningTask(ctx, task, config.allNodeIds)
        }
      },
      {
        title: 'Fetch platform software into network nodes',
        task:
          async (ctx, task) => {
            const config = /** @type {NodeUpdateConfigClass} **/ ctx.config
            return self.fetchLocalOrReleasedPlatformSoftware(config.allNodeIds, config.podNames, config.releaseTag, task, config.localBuildPath)
          }
      },
      {
        title: 'Setup network nodes',
        task: async (ctx, parentTask) => {
          return this.setupNodesTask(ctx, parentTask, ctx.config.allNodeIds)
        }
      },
      {
        title: 'Start network nodes',
        task: async (ctx, task) => {
          const config = /** @type {NodeUpdateConfigClass} **/ ctx.config
          return this.startNetworkNodesTask(task, config.podNames, config.allNodeIds)
        }
      },
      {
        title: 'Enable port forwarding for JVM debugger',
        task: async (ctx) => {
          await this.enableJVMPortForwarding(ctx.config.debugNodeId)
        },
        skip: (ctx) => !ctx.config.debugNodeId
      },
      {
        title: 'Check all nodes are ACTIVE',
        task: async (ctx, task) => {
          return this.checkNodeActivenessTask(ctx, task, ctx.config.allNodeIds)
        }
      },
      {
        title: 'Check all node proxies are ACTIVE',
        // this is more reliable than checking the nodes logs for ACTIVE, as the
        // logs will have a lot of white noise from being behind
        task: async (ctx, task) => {
          return this.checkNodesProxiesTask(ctx, task, ctx.config.allNodeIds)
        }
      },
      {
        title: 'Trigger stake weight calculate',
        task: async (ctx) => {
          const config = /** @type {NodeUpdateConfigClass} **/ ctx.config
          await this.triggerStakeCalculation(config)
        }
      },
      {
        title: 'Finalize',
        task: () => {
          // reset flags so that keys are not regenerated later
          self.configManager.setFlag(flags.generateGossipKeys, false)
          self.configManager.setFlag(flags.generateTlsKeys, false)
          self.configManager.persist()
        }
      }
    ], {
      concurrent: false,
      rendererOptions: constants.LISTR_DEFAULT_RENDERER_OPTION
    })

    try {
      await tasks.run()
    } catch (e) {
      self.logger.error(`Error in updating nodes: ${e.message}`, e)
      this.logger.error(e.stack)
      throw new SoloError(`Error in updating nodes: ${e.message}`, e)
    } finally {
      await self.close()
    }

    return true
  }

  deleteInitializeTask (argv) {
    const self = this

    return {
      title: 'Initialize',
      task: async (ctx, task) => {
        self.configManager.update(argv)

        // disable the prompts that we don't want to prompt the user for
        prompts.disablePrompts([
          flags.app,
          flags.chainId,
          flags.chartDirectory,
          flags.devMode,
          flags.debugNodeId,
          flags.endpointType,
          flags.force,
          flags.fstChartVersion,
          flags.localBuildPath
        ])

        await prompts.execute(task, self.configManager, NodeCommand.DELETE_FLAGS_LIST)

        /**
       * @typedef {Object} NodeDeleteConfigClass
       * -- flags --
       * @property {string} app
       * @property {string} cacheDir
       * @property {string} chartDirectory
       * @property {boolean} devMode
       * @property {string} debugNodeId
       * @property {string} endpointType
       * @property {string} fstChartVersion
       * @property {string} localBuildPath
       * @property {string} namespace
       * @property {string} nodeId
       * @property {string} releaseTag
       * -- extra args --
       * @property {PrivateKey} adminKey
       * @property {string[]} allNodeIds
       * @property {string} chartPath
       * @property {string[]} existingNodeIds
       * @property {string} freezeAdminPrivateKey
       * @property {string} keysDir
       * @property {Object} nodeClient
       * @property {Object} podNames
       * @property {Map<String, NetworkNodeServices>} serviceMap
       * @property {string} stagingDir
       * @property {string} stagingKeysDir
       * @property {PrivateKey} treasuryKey
       * -- methods --
       * @property {getUnusedConfigs} getUnusedConfigs
       */
        /**
       * @callback getUnusedConfigs
       * @returns {string[]}
       */

        // create a config object for subsequent steps
        const config = /** @type {NodeDeleteConfigClass} **/ this.getConfig(NodeCommand.DELETE_CONFIGS_NAME, NodeCommand.DELETE_FLAGS_LIST,
          [
            'adminKey',
            'allNodeIds',
            'existingNodeIds',
            'freezeAdminPrivateKey',
            'keysDir',
            'nodeClient',
            'nodeId',
            'podNames',
            'serviceMap',
            'stagingDir',
            'stagingKeysDir',
            'treasuryKey'
          ])

        config.nodeId = argv[flags.nodeID.name]
        config.curDate = new Date()
        config.existingNodeIds = []

        await self.initializeSetup(config, self.k8)

        // set config in the context for later tasks to use
        ctx.config = config

        ctx.config.chartPath = await self.prepareChartPath(ctx.config.chartDirectory,
          constants.FULLSTACK_TESTING_CHART, constants.FULLSTACK_DEPLOYMENT_CHART)

        // initialize Node Client with existing network nodes prior to adding the new node which isn't functioning, yet
        ctx.config.nodeClient = await this.accountManager.loadNodeClient(ctx.config.namespace)

        const accountKeys = await this.accountManager.getAccountKeysFromSecret(FREEZE_ADMIN_ACCOUNT, config.namespace)
        config.freezeAdminPrivateKey = accountKeys.privateKey

        const treasuryAccount = await this.accountManager.getTreasuryAccountKeys(config.namespace)
        const treasuryAccountPrivateKey = treasuryAccount.privateKey
        config.treasuryKey = PrivateKey.fromStringED25519(treasuryAccountPrivateKey)

        self.logger.debug('Initialized config', { config })
      }
    }
  }

  deletePrepareTasks (argv) {
    return [
      this.deleteInitializeTask(argv),
      {
        title: 'Identify existing network nodes',
        task: async (ctx, task) => {
          const config = /** @type {NodeDeleteConfigClass} **/ ctx.config
          return this.identifyExistingNetworkNodes(ctx, task, config)
        }
      },
      {
        title: 'Load node admin key',
        task: async (ctx) => {
          const config = /** @type {NodeDeleteConfigClass} **/ ctx.config
          config.adminKey = PrivateKey.fromStringED25519(constants.GENESIS_KEY)
        }
      },
      {
        title: 'Prepare upgrade zip file for node upgrade process',
        task: async (ctx) => {
          const config = /** @type {NodeDeleteConfigClass} **/ ctx.config
          ctx.upgradeZipFile = await this.prepareUpgradeZip(config.stagingDir)
          ctx.upgradeZipHash = await this.uploadUpgradeZip(ctx.upgradeZipFile, config.nodeClient)
        }
      },
      {
        title: 'Check existing nodes staked amount',
        task: async (ctx) => {
          const config = /** @type {NodeDeleteConfigClass} **/ ctx.config
          await this.checkStakingTask(config.existingNodeIds)
        }
<<<<<<< HEAD
      },
      {
        title: 'Send node delete transaction',
        task: async (ctx) => {
          const config = /** @type {NodeDeleteConfigClass} **/ ctx.config
=======
      }
    ]
  }
>>>>>>> 3db7e08d

  deleteExecuteTasks (argv) {
    const self = this

<<<<<<< HEAD
            const signedTx = await nodeDeleteTx.sign(config.adminKey)
            const txResp = await signedTx.execute(config.nodeClient)
            const nodeUpdateReceipt = await txResp.getReceipt(config.nodeClient)
            this.logger.debug(`NodeUpdateReceipt: ${nodeUpdateReceipt.toString()}`)
          } catch (e) {
            this.logger.error(`Error deleting node from network: ${e.message}`, e)
            throw new FullstackTestingError(`Error deleting node from network: ${e.message}`, e)
          }
        }
      },
      {
        title: 'Send prepare upgrade transaction',
        task: async (ctx) => {
          const config = /** @type {NodeDeleteConfigClass} **/ ctx.config
          await this.prepareUpgradeNetworkNodes(config.freezeAdminPrivateKey, ctx.upgradeZipHash, config.nodeClient)
        }
      },
=======
    return [
>>>>>>> 3db7e08d
      {
        title: 'Download generated files from an existing node',
        task: async (ctx) => {
          const config = /** @type {NodeDeleteConfigClass} **/ ctx.config
          await this.downloadNodeGeneratedFiles(config)
        }
      },
      {
<<<<<<< HEAD
        title: 'Send freeze upgrade transaction',
        task: async (ctx) => {
          const config = /** @type {NodeDeleteConfigClass} **/ ctx.config
          await this.freezeUpgradeNetworkNodes(config.freezeAdminPrivateKey, ctx.upgradeZipHash, config.nodeClient)
        }
      },
      {
=======
>>>>>>> 3db7e08d
        title: 'Prepare staging directory',
        task: async (ctx, parentTask) => {
          const config = /** @type {NodeDeleteConfigClass} **/ ctx.config
          return this.prepareStagingTask(ctx, parentTask, config.keysDir, config.stagingKeysDir, config.existingNodeIds)
        }
      },
      {
        title: 'Copy node keys to secrets',
        task: async (ctx, parentTask) => {
          // remove nodeId from existingNodeIds
          ctx.config.allNodeIds = ctx.config.existingNodeIds.filter(nodeId => nodeId !== ctx.config.nodeId)
          return this.copyNodeKeyTask(ctx, parentTask)
        }
      },
      {
        title: 'Check network nodes are frozen',
        task: (ctx, task) => {
          return this.checkNodeActivenessTask(ctx, task, ctx.config.existingNodeIds, NodeStatusCodes.FREEZE_COMPLETE)
        }
      },
      {
        title: 'Get node logs and configs',
        task: async (ctx) => {
          const config = /** @type {NodeDeleteConfigClass} **/ ctx.config
          await helpers.getNodeLogs(self.k8, config.namespace)
        }
      },
      {
        title: 'Update chart to use new configMap',
        task: async (ctx) => {
          await this.chartUpdateTask(ctx)
        }
      },
      {
        title: 'Kill nodes to pick up updated configMaps',
        task: async (ctx) => {
          const config = /** @type {NodeDeleteConfigClass} **/ ctx.config
          for (const /** @type {NetworkNodeServices} **/ service of config.serviceMap.values()) {
            await self.k8.kubeClient.deleteNamespacedPod(service.nodePodName, config.namespace, undefined, undefined, 1)
          }
        }
      },
      {
        title: 'Check node pods are running',
        task:
            async (ctx, task) => {
              self.logger.info('sleep 20 seconds to give time for pods to come up after being killed')
              await sleep(20000)
              const config = /** @type {NodeDeleteConfigClass} **/ ctx.config
              return this.checkPodRunningTask(ctx, task, config.allNodeIds)
            }
      },
      {
        title: 'Fetch platform software into all network nodes',
        task:
            async (ctx, task) => {
              const config = /** @type {NodeDeleteConfigClass} **/ ctx.config
              config.serviceMap = await self.accountManager.getNodeServiceMap(
                config.namespace)
              config.podNames[config.nodeId] = config.serviceMap.get(
                config.nodeId).nodePodName
              return self.fetchLocalOrReleasedPlatformSoftware(config.allNodeIds, config.podNames, config.releaseTag, task, config.localBuildPath)
            }
      },
      {
        title: 'Setup network nodes',
        task: async (ctx, parentTask) => {
          return this.setupNodesTask(ctx, parentTask, ctx.config.allNodeIds)
        }
      },
      {
        title: 'Start network nodes',
        task: async (ctx, task) => {
          const config = /** @type {NodeDeleteConfigClass} **/ ctx.config
          return this.startNetworkNodesTask(task, config.podNames, config.allNodeIds)
        }
      },
      {
        title: 'Enable port forwarding for JVM debugger',
        task: async (ctx) => {
          await this.enableJVMPortForwarding(ctx.config.debugNodeId)
        },
        skip: (ctx) => !ctx.config.debugNodeId
      },
      {
        title: 'Check all nodes are ACTIVE',
        task: async (ctx, task) => {
          return this.checkNodeActivenessTask(ctx, task, ctx.config.allNodeIds)
        }
      },
      {
        title: 'Check all node proxies are ACTIVE',
        // this is more reliable than checking the nodes logs for ACTIVE, as the
        // logs will have a lot of white noise from being behind
        task: async (ctx, task) => {
          return this.checkNodesProxiesTask(ctx, task, ctx.config.allNodeIds)
        }
      },
      {
        title: 'Trigger stake weight calculate',
        task: async (ctx) => {
          const config = /** @type {NodeDeleteConfigClass} **/ ctx.config
          await this.triggerStakeCalculation(config)
        }
      },
      {
        title: 'Finalize',
        task: () => {
          // reset flags so that keys are not regenerated later
          self.configManager.setFlag(flags.generateGossipKeys, false)
          self.configManager.setFlag(flags.generateTlsKeys, false)
          self.configManager.persist()
        }
      }
    ]
  }

  deleteSubmitTransactionsTasks (argv) {
    return [
      {
        title: 'Send node delete transaction',
        task: async (ctx, task) => {
          const config = /** @type {NodeDeleteConfigClass} **/ ctx.config

          try {
            const accountMap = getNodeAccountMap(config.existingNodeIds)
            const deleteAccountId = accountMap.get(config.nodeId)
            this.logger.debug(`Deleting node: ${config.nodeId} with account: ${deleteAccountId}`)
            const nodeId = Templates.nodeNumberFromNodeId(config.nodeId) - 1
            const nodeDeleteTx = await new NodeDeleteTransaction()
              .setNodeId(nodeId)
              .freezeWith(config.nodeClient)

            const signedTx = await nodeDeleteTx.sign(config.adminKey)
            const txResp = await signedTx.execute(config.nodeClient)
            const nodeUpdateReceipt = await txResp.getReceipt(config.nodeClient)
            this.logger.debug(`NodeUpdateReceipt: ${nodeUpdateReceipt.toString()}`)
          } catch (e) {
            this.logger.error(`Error deleting node from network: ${e.message}`, e)
            throw new SoloError(`Error deleting node from network: ${e.message}`, e)
          }
        }
      },
      {
        title: 'Send prepare upgrade transaction',
        task: async (ctx, task) => {
          const config = /** @type {NodeDeleteConfigClass} **/ ctx.config
          await this.prepareUpgradeNetworkNodes(config.freezeAdminPrivateKey, ctx.upgradeZipHash, config.nodeClient)
        }
      },
      {
        title: 'Send freeze upgrade transaction',
        task: async (ctx, task) => {
          const config = /** @type {NodeDeleteConfigClass} **/ ctx.config
          await this.freezeUpgradeNetworkNodes(config.freezeAdminPrivateKey, ctx.upgradeZipHash, config.nodeClient)
        }
      }
    ]
  }

  async deletePrepare (argv) {
    const self = this

    const tasks = new Listr([
      ...self.deletePrepareTasks(argv),
      self.saveContextDataTask(argv, NodeCommand.DELETE_CONTEXT_FILE, helpers.deleteSaveContextParser)
    ], {
      concurrent: false,
      rendererOptions: constants.LISTR_DEFAULT_RENDERER_OPTION
    })

    try {
      await tasks.run()
    } catch (e) {
      self.logger.error(`Error in deleting nodes: ${e.message}`, e)
      throw new SoloError(`Error in deleting nodes: ${e.message}`, e)
    } finally {
      await self.close()
    }

    return true
  }

  async deleteExecute (argv) {
    const self = this

    const tasks = new Listr([
      self.deleteInitializeTask(argv),
      self.loadContextDataTask(argv, NodeCommand.DELETE_CONTEXT_FILE, helpers.deleteLoadContextParser),
      ...self.deleteExecuteTasks(argv)
    ], {
      concurrent: false,
      rendererOptions: constants.LISTR_DEFAULT_RENDERER_OPTION
    })

    try {
      await tasks.run()
    } catch (e) {
      self.logger.error(`Error in deleting nodes: ${e.message}`, e)
      throw new SoloError(`Error in deleting nodes: ${e.message}`, e)
    } finally {
      await self.close()
    }

    return true
  }

  async deleteSubmitTransactions (argv) {
    const self = this

    const tasks = new Listr([
      self.deleteInitializeTask(argv),
      self.loadContextDataTask(argv, NodeCommand.DELETE_CONTEXT_FILE, helpers.deleteLoadContextParser),
      ...self.deleteSubmitTransactionsTasks(argv)
    ], {
      concurrent: false,
      rendererOptions: constants.LISTR_DEFAULT_RENDERER_OPTION
    })

    try {
      await tasks.run()
    } catch (e) {
      self.logger.error(`Error in deleting nodes: ${e.message}`, e)
      throw new SoloError(`Error in deleting nodes: ${e.message}`, e)
    } finally {
      await self.close()
    }

    return true
  }

  async delete (argv) {
    const self = this

    const tasks = new Listr([
      ...self.deletePrepareTasks(argv),
      ...self.deleteSubmitTransactionsTasks(argv),
      ...self.deleteExecuteTasks(argv)
    ], {
      concurrent: false,
      rendererOptions: constants.LISTR_DEFAULT_RENDERER_OPTION
    })

    try {
      await tasks.run()
    } catch (e) {
      self.logger.error(`Error in deleting nodes: ${e.message}`, e)
      throw new SoloError(`Error in deleting nodes: ${e.message}`, e)
    } finally {
      await self.close()
    }

    return true
  }
}<|MERGE_RESOLUTION|>--- conflicted
+++ resolved
@@ -1070,48 +1070,6 @@
     }
   }
 
-<<<<<<< HEAD
-  /**
-   * @param {string} endpointType
-   * @param {string[]} endpoints
-   * @param {number|string} defaultPort
-   * @returns {ServiceEndpoint[]}
-   */
-  prepareEndpoints (endpointType, endpoints, defaultPort) {
-    const ret = /** @typedef ServiceEndpoint **/[]
-    for (const endpoint of endpoints) {
-      const parts = endpoint.split(':')
-
-      let url = ''
-      let port = defaultPort
-
-      if (parts.length === 2) {
-        url = parts[0].trim()
-        port = parts[1].trim()
-      } else if (parts.length === 1) {
-        url = parts[0]
-      } else {
-        throw new FullstackTestingError(`incorrect endpoint format. expected url:port, found ${endpoint}`)
-      }
-
-      if (endpointType.toUpperCase() === constants.ENDPOINT_TYPE_IP) {
-        ret.push(new ServiceEndpoint({
-          port,
-          ipAddressV4: helpers.parseIpAddressToUint8Array(url)
-        }))
-      } else {
-        ret.push(new ServiceEndpoint({
-          port,
-          domainName: url
-        }))
-      }
-    }
-
-    return ret
-  }
-
-=======
->>>>>>> 3db7e08d
   // List of Commands
   /**
    * @param {Object} argv
@@ -1963,12 +1921,7 @@
   saveContextDataTask (argv, targetFile, parser) {
     return {
       title: 'Save context data',
-<<<<<<< HEAD
-      task: async (ctx) => {
-        const config = /** @type {NodeAddConfigClass} **/ ctx.config
-=======
       task: async (ctx, task) => {
->>>>>>> 3db7e08d
         const outputDir = argv[flags.outputDir.name]
         if (!outputDir) {
           throw new SoloError(`Path to export context data not specified. Please set a value for --${flags.outputDir.name}`)
@@ -1986,39 +1939,10 @@
   loadContextDataTask (argv, targetFile, parser) {
     return {
       title: 'Load context data',
-<<<<<<< HEAD
-      task: async (ctx) => {
-        if (argv.importCtxData) {
-          const config = /** @type {NodeAddConfigClass} **/ ctx.config
-          const inputDir = argv[flags.inputDir.name]
-          if (!inputDir) {
-            throw new FullstackTestingError(`Path to context data not specified. Please set a value for --${flags.inputDir.name}`)
-          }
-          const ctxData = JSON.parse(fs.readFileSync(path.join(inputDir, 'ctx.json')))
-
-          ctx.signingCertDer = new Uint8Array(ctxData.signingCertDer.split(','))
-          ctx.gossipEndpoints = this.prepareEndpoints(ctx.config.endpointType, ctxData.gossipEndpoints, constants.HEDERA_NODE_INTERNAL_GOSSIP_PORT)
-          ctx.grpcServiceEndpoints = this.prepareEndpoints(ctx.config.endpointType, ctxData.grpcServiceEndpoints, constants.HEDERA_NODE_EXTERNAL_GOSSIP_PORT)
-          ctx.adminKey = PrivateKey.fromStringED25519(ctxData.adminKey)
-          config.nodeId = ctxData.newNode.name
-          config.existingNodeIds = ctxData.existingNodeIds
-          config.allNodeIds = [...config.existingNodeIds, ctxData.newNode.name]
-
-          const fieldsToImport = [
-            'tlsCertHash',
-            'upgradeZipHash',
-            'newNode'
-          ]
-
-          for (const prop of fieldsToImport) {
-            ctx[prop] = ctxData[prop]
-          }
-=======
       task: async (ctx, task) => {
         const inputDir = argv[flags.inputDir.name]
         if (!inputDir) {
           throw new SoloError(`Path to context data not specified. Please set a value for --${flags.inputDir.name}`)
->>>>>>> 3db7e08d
         }
         const ctxData = JSON.parse(fs.readFileSync(path.join(inputDir, targetFile)))
         parser(ctx, ctxData)
@@ -3247,42 +3171,14 @@
           const config = /** @type {NodeDeleteConfigClass} **/ ctx.config
           await this.checkStakingTask(config.existingNodeIds)
         }
-<<<<<<< HEAD
-      },
-      {
-        title: 'Send node delete transaction',
-        task: async (ctx) => {
-          const config = /** @type {NodeDeleteConfigClass} **/ ctx.config
-=======
       }
     ]
   }
->>>>>>> 3db7e08d
 
   deleteExecuteTasks (argv) {
     const self = this
 
-<<<<<<< HEAD
-            const signedTx = await nodeDeleteTx.sign(config.adminKey)
-            const txResp = await signedTx.execute(config.nodeClient)
-            const nodeUpdateReceipt = await txResp.getReceipt(config.nodeClient)
-            this.logger.debug(`NodeUpdateReceipt: ${nodeUpdateReceipt.toString()}`)
-          } catch (e) {
-            this.logger.error(`Error deleting node from network: ${e.message}`, e)
-            throw new FullstackTestingError(`Error deleting node from network: ${e.message}`, e)
-          }
-        }
-      },
-      {
-        title: 'Send prepare upgrade transaction',
-        task: async (ctx) => {
-          const config = /** @type {NodeDeleteConfigClass} **/ ctx.config
-          await this.prepareUpgradeNetworkNodes(config.freezeAdminPrivateKey, ctx.upgradeZipHash, config.nodeClient)
-        }
-      },
-=======
     return [
->>>>>>> 3db7e08d
       {
         title: 'Download generated files from an existing node',
         task: async (ctx) => {
@@ -3291,16 +3187,6 @@
         }
       },
       {
-<<<<<<< HEAD
-        title: 'Send freeze upgrade transaction',
-        task: async (ctx) => {
-          const config = /** @type {NodeDeleteConfigClass} **/ ctx.config
-          await this.freezeUpgradeNetworkNodes(config.freezeAdminPrivateKey, ctx.upgradeZipHash, config.nodeClient)
-        }
-      },
-      {
-=======
->>>>>>> 3db7e08d
         title: 'Prepare staging directory',
         task: async (ctx, parentTask) => {
           const config = /** @type {NodeDeleteConfigClass} **/ ctx.config
@@ -3345,25 +3231,23 @@
       },
       {
         title: 'Check node pods are running',
-        task:
-            async (ctx, task) => {
-              self.logger.info('sleep 20 seconds to give time for pods to come up after being killed')
-              await sleep(20000)
-              const config = /** @type {NodeDeleteConfigClass} **/ ctx.config
-              return this.checkPodRunningTask(ctx, task, config.allNodeIds)
-            }
+        task: async (ctx, task) => {
+          self.logger.info('sleep 20 seconds to give time for pods to come up after being killed')
+          await sleep(20000)
+          const config = /** @type {NodeDeleteConfigClass} **/ ctx.config
+          return this.checkPodRunningTask(ctx, task, config.allNodeIds)
+        }
       },
       {
         title: 'Fetch platform software into all network nodes',
-        task:
-            async (ctx, task) => {
-              const config = /** @type {NodeDeleteConfigClass} **/ ctx.config
-              config.serviceMap = await self.accountManager.getNodeServiceMap(
-                config.namespace)
-              config.podNames[config.nodeId] = config.serviceMap.get(
-                config.nodeId).nodePodName
-              return self.fetchLocalOrReleasedPlatformSoftware(config.allNodeIds, config.podNames, config.releaseTag, task, config.localBuildPath)
-            }
+        task: async (ctx, task) => {
+          const config = /** @type {NodeDeleteConfigClass} **/ ctx.config
+          config.serviceMap = await self.accountManager.getNodeServiceMap(
+            config.namespace)
+          config.podNames[config.nodeId] = config.serviceMap.get(
+            config.nodeId).nodePodName
+          return self.fetchLocalOrReleasedPlatformSoftware(config.allNodeIds, config.podNames, config.releaseTag, task, config.localBuildPath)
+        }
       },
       {
         title: 'Setup network nodes',
