/**
 * Copyright (C) 2024 Hedera Hashgraph, LLC
 *
 * Licensed under the Apache License, Version 2.0 (the ""License"");
 * you may not use this file except in compliance with the License.
 * You may obtain a copy of the License at
 *
 *      http://www.apache.org/licenses/LICENSE-2.0
 *
 * Unless required by applicable law or agreed to in writing, software
 * distributed under the License is distributed on an ""AS IS"" BASIS,
 * WITHOUT WARRANTIES OR CONDITIONS OF ANY KIND, either express or implied.
 * See the License for the specific language governing permissions and
 * limitations under the License.
 *
 */
import * as x509 from '@peculiar/x509'
import chalk from 'chalk'
import * as fs from 'fs'
import { Listr } from 'listr2'
import path from 'path'
import { FullstackTestingError, IllegalArgumentError } from '../core/errors.mjs'
import * as helpers from '../core/helpers.mjs'
import {
  getNodeAccountMap,
  getNodeLogs,
  getTmpDir, renameAndCopyFile,
  sleep,
  validatePath
} from '../core/helpers.mjs'
import { constants, Templates, Zippy } from '../core/index.mjs'
import { BaseCommand } from './base.mjs'
import * as flags from './flags.mjs'
import * as prompts from './prompts.mjs'

import {
  AccountBalanceQuery,
  AccountId,
  AccountUpdateTransaction,
  FileAppendTransaction,
  FileUpdateTransaction,
  FreezeTransaction,
  FreezeType,
  PrivateKey,
  NodeCreateTransaction,
  NodeUpdateTransaction,
  NodeDeleteTransaction,
  ServiceEndpoint,
  Timestamp
} from '@hashgraph/sdk'
import * as crypto from 'crypto'
import {
  FREEZE_ADMIN_ACCOUNT,
  HEDERA_NODE_DEFAULT_STAKE_AMOUNT,
  TREASURY_ACCOUNT_ID
} from '../core/constants.mjs'

/**
 * Defines the core functionalities of 'node' command
 */
export class NodeCommand extends BaseCommand {
  constructor (opts) {
    super(opts)

    if (!opts || !opts.downloader) throw new IllegalArgumentError('An instance of core/PackageDownloader is required', opts.downloader)
    if (!opts || !opts.platformInstaller) throw new IllegalArgumentError('An instance of core/PlatformInstaller is required', opts.platformInstaller)
    if (!opts || !opts.keyManager) throw new IllegalArgumentError('An instance of core/KeyManager is required', opts.keyManager)
    if (!opts || !opts.accountManager) throw new IllegalArgumentError('An instance of core/AccountManager is required', opts.accountManager)
    if (!opts || !opts.keytoolDepManager) throw new IllegalArgumentError('An instance of KeytoolDependencyManager is required', opts.keytoolDepManager)
    if (!opts || !opts.profileManager) throw new IllegalArgumentError('An instance of ProfileManager is required', opts.profileManager)

    this.downloader = opts.downloader
    this.platformInstaller = opts.platformInstaller
    this.keyManager = opts.keyManager
    this.accountManager = opts.accountManager
    this.keytoolDepManager = opts.keytoolDepManager
    this.profileManager = opts.profileManager
    this._portForwards = []
  }

  static get SETUP_CONFIGS_NAME () {
    return 'setupConfigs'
  }

  static get SETUP_FLAGS_LIST () {
    return [
      flags.appConfig,
      flags.cacheDir,
      flags.devMode,
      flags.force,
      flags.generateGossipKeys,
      flags.generateTlsKeys,
      flags.keyFormat,
      flags.localBuildPath,
      flags.namespace,
      flags.nodeIDs,
      flags.releaseTag
    ]
  }

  static get KEYS_CONFIGS_NAME () {
    return 'keysConfigs'
  }

  static get KEYS_FLAGS_LIST () {
    return [
      flags.cacheDir,
      flags.devMode,
      flags.generateGossipKeys,
      flags.generateTlsKeys,
      flags.keyFormat,
      flags.nodeIDs
    ]
  }

  static get REFRESH_CONFIGS_NAME () {
    return 'refreshConfigs'
  }

  static get REFRESH_FLAGS_LIST () {
    return [
      flags.cacheDir,
      flags.devMode,
      flags.force,
      flags.keyFormat,
      flags.localBuildPath,
      flags.namespace,
      flags.nodeIDs,
      flags.releaseTag
    ]
  }

  static get ADD_CONFIGS_NAME () {
    return 'addConfigs'
  }

  static get ADD_FLAGS_LIST () {
    return [
      flags.app,
      flags.cacheDir,
      flags.chainId,
      flags.chartDirectory,
      flags.devMode,
      flags.endpointType,
      flags.force,
      flags.fstChartVersion,
      flags.generateGossipKeys,
      flags.generateTlsKeys,
      flags.gossipEndpoints,
      flags.grpcEndpoints,
      flags.keyFormat,
      flags.localBuildPath,
      flags.namespace,
      flags.nodeID,
      flags.releaseTag
    ]
  }

  static get DELETE_CONFIGS_NAME () {
    return 'deleteConfigs'
  }

  static get DELETE_FLAGS_LIST () {
    return [
      flags.app,
      flags.cacheDir,
      flags.chartDirectory,
      flags.devMode,
      flags.endpointType,
      flags.keyFormat,
      flags.localBuildPath,
      flags.namespace,
      flags.nodeID,
      flags.releaseTag
    ]
  }

  static get UPDATE_CONFIGS_NAME () {
    return 'updateConfigs'
  }

  static get UPDATE_FLAGS_LIST () {
    return [
<<<<<<< HEAD
      flags.agreementPrivateKey,
      flags.agreementPublicKey,
=======
>>>>>>> 80639a97
      flags.app,
      flags.cacheDir,
      flags.chartDirectory,
      flags.devMode,
      flags.endpointType,
      flags.fstChartVersion,
      flags.gossipEndpoints,
      flags.gossipPrivateKey,
      flags.gossipPublicKey,
      flags.grpcEndpoints,
      flags.keyFormat,
      flags.localBuildPath,
      flags.namespace,
      flags.newAccountNumber,
      flags.newAdminKey,
      flags.nodeID,
      flags.releaseTag,
      flags.tlsPrivateKey,
      flags.tlsPublicKey
    ]
  }

  /**
   * stops and closes the port forwards
   * @returns {Promise<void>}
   */
  async close () {
    this.accountManager.close()
    if (this._portForwards) {
      for (const srv of this._portForwards) {
        await this.k8.stopPortForward(srv)
      }
    }

    this._portForwards = []
  }

  async addStake (namespace, accountId, nodeId) {
    try {
      await this.accountManager.loadNodeClient(namespace)
      const client = this.accountManager._nodeClient
      const treasuryKey = await this.accountManager.getTreasuryAccountKeys(namespace)
      const treasuryPrivateKey = PrivateKey.fromStringED25519(treasuryKey.privateKey)
      client.setOperator(TREASURY_ACCOUNT_ID, treasuryPrivateKey)

      // get some initial balance
      await this.accountManager.transferAmount(constants.TREASURY_ACCOUNT_ID, accountId, HEDERA_NODE_DEFAULT_STAKE_AMOUNT + 1)

      // check balance
      const balance = await new AccountBalanceQuery()
        .setAccountId(accountId)
        .execute(client)
      this.logger.debug(`Account ${accountId} balance: ${balance.hbars}`)

      // Create the transaction
      const transaction = await new AccountUpdateTransaction()
        .setAccountId(accountId)
        .setStakedNodeId(Templates.nodeNumberFromNodeId(nodeId) - 1)
        .freezeWith(client)

      // Sign the transaction with the account's private key
      const signTx = await transaction.sign(treasuryPrivateKey)

      // Submit the transaction to a Hedera network
      const txResponse = await signTx.execute(client)

      // Request the receipt of the transaction
      const receipt = await txResponse.getReceipt(client)

      // Get the transaction status
      const transactionStatus = receipt.status
      this.logger.debug(`The transaction consensus status is ${transactionStatus.toString()}`)
    } catch (e) {
      throw new FullstackTestingError(`Error in adding stake: ${e.message}`, e)
    }
  }

  async checkNetworkNodePod (namespace, nodeId, maxAttempts = 60, delay = 2000) {
    nodeId = nodeId.trim()
    const podName = Templates.renderNetworkPodName(nodeId)

    try {
      await this.k8.waitForPods([constants.POD_PHASE_RUNNING], [
        'fullstack.hedera.com/type=network-node',
        `fullstack.hedera.com/node-name=${nodeId}`
      ], 1, maxAttempts, delay)

      return podName
    } catch (e) {
      throw new FullstackTestingError(`no pod found for nodeId: ${nodeId}`, e)
    }
  }

  async checkNetworkNodeState (nodeId, maxAttempt = 100, status = 'ACTIVE', logfile = 'output/hgcaa.log') {
    nodeId = nodeId.trim()
    const podName = Templates.renderNetworkPodName(nodeId)
    const logfilePath = `${constants.HEDERA_HAPI_PATH}/${logfile}`
    let attempt = 0
    let isActive = false

    this.logger.debug(`Checking if node ${nodeId} is ${status}...`)
    // check log file is accessible
    let logFileAccessible = false
    while (attempt++ < maxAttempt) {
      try {
        if (await this.k8.hasFile(podName, constants.ROOT_CONTAINER, logfilePath)) {
          logFileAccessible = true
          break
        }
      } catch (e) {
      } // ignore errors

      await sleep(1000)
    }

    if (!logFileAccessible) {
      throw new FullstackTestingError(`Logs are not accessible: ${logfilePath}`)
    }

    attempt = 0
    while (attempt < maxAttempt) {
      try {
        const output = await this.k8.execContainer(podName, constants.ROOT_CONTAINER, ['tail', '-100', logfilePath])
        if (output && output.indexOf('Terminating Netty') < 0 && // make sure we are not at the beginning of a restart
          (output.indexOf(`Now current platform status = ${status}`) > 0 ||
            output.indexOf(`Platform Status Change ${status}`) > 0 ||
            output.indexOf(`is ${status}`) > 0 ||
            output.indexOf(`"newStatus":"${status}"`) > 0)) {
          this.logger.debug(`Node ${nodeId} is ${status} [ attempt: ${attempt}/${maxAttempt}]`)
          isActive = true
          break
        }
        this.logger.debug(`Node ${nodeId} is not ${status} yet. Trying again... [ attempt: ${attempt}/${maxAttempt} ]`)
      } catch (e) {
        this.logger.warn(`error in checking if node ${nodeId} is ${status}: ${e.message}. Trying again... [ attempt: ${attempt}/${maxAttempt} ]`)

        // ls the HAPI path for debugging
        await this.k8.execContainer(podName, constants.ROOT_CONTAINER, `ls -la ${constants.HEDERA_HAPI_PATH}`)

        // ls the output directory for debugging
        await this.k8.execContainer(podName, constants.ROOT_CONTAINER, `ls -la ${constants.HEDERA_HAPI_PATH}/output`)
      }
      attempt += 1
      await sleep(1000)
    }

    this.logger.info(`!> -- Node ${nodeId} is ${status} -- <!`)

    if (!isActive) {
      throw new FullstackTestingError(`node '${nodeId}' is not ${status} [ attempt = ${attempt}/${maxAttempt} ]`)
    }

    return true
  }

  /**
   * Return task for checking for all network node pods
   */
  taskCheckNetworkNodePods (ctx, task, nodeIds) {
    if (!ctx.config) {
      ctx.config = {}
    }

    ctx.config.podNames = {}

    const subTasks = []
    for (const nodeId of nodeIds) {
      subTasks.push({
        title: `Check network pod: ${chalk.yellow(nodeId)}`,
        task: async (ctx) => {
          ctx.config.podNames[nodeId] = await this.checkNetworkNodePod(ctx.config.namespace, nodeId)
        }
      })
    }

    // setup the sub-tasks
    return task.newListr(subTasks, {
      concurrent: true,
      rendererOptions: {
        collapseSubtasks: false
      }
    })
  }

  /**
   * Return a list of subtasks to generate gossip keys
   *
   * WARNING: These tasks MUST run in sequence.
   *
   * @param keyFormat key format (pem | pfx)
   * @param nodeIds node ids
   * @param keysDir keys directory
   * @param curDate current date
   * @param allNodeIds includes the nodeIds to get new keys as well as existing nodeIds that will be included in the public.pfx file
   * @return a list of subtasks
   * @private
   */
  _nodeGossipKeysTaskList (keyFormat, nodeIds, keysDir, curDate = new Date(), allNodeIds = null) {
    allNodeIds = allNodeIds || nodeIds
    if (!Array.isArray(nodeIds) || !nodeIds.every((nodeId) => typeof nodeId === 'string')) {
      throw new IllegalArgumentError('nodeIds must be an array of strings')
    }
    const self = this
    const subTasks = []

    switch (keyFormat) {
      case constants.KEY_FORMAT_PFX: {
        const tmpDir = getTmpDir()
        const keytool = self.keytoolDepManager.getKeytool()

        subTasks.push({
          title: `Check keytool exists (Version: ${self.keytoolDepManager.getKeytoolVersion()})`,
          task: async () => self.keytoolDepManager.checkVersion(true)

        })

        subTasks.push({
          title: 'Backup old files',
          task: () => helpers.backupOldPfxKeys(nodeIds, keysDir, curDate)
        })

        for (const nodeId of nodeIds) {
          subTasks.push({
            title: `Generate ${Templates.renderGossipPfxPrivateKeyFile(nodeId)} for node: ${chalk.yellow(nodeId)}`,
            task: async () => {
              const privatePfxFile = await self.keyManager.generatePrivatePfxKeys(keytool, nodeId, keysDir, tmpDir)
              const output = await keytool.list(`-storetype pkcs12 -storepass password -keystore ${privatePfxFile}`)
              if (!output.includes('Your keystore contains 3 entries')) {
                throw new FullstackTestingError(`malformed private pfx file: ${privatePfxFile}`)
              }
            }
          })
        }

        subTasks.push({
          title: `Generate ${constants.PUBLIC_PFX} file`,
          task: async () => {
            const publicPfxFile = await self.keyManager.updatePublicPfxKey(self.keytoolDepManager.getKeytool(), allNodeIds, keysDir, tmpDir)
            const output = await keytool.list(`-storetype pkcs12 -storepass password -keystore ${publicPfxFile}`)
            if (!output.includes(`Your keystore contains ${allNodeIds.length * 3} entries`)) {
              throw new FullstackTestingError(`malformed public.pfx file: ${publicPfxFile}`)
            }
          }
        })

        subTasks.push({
          title: 'Clean up temp files',
          task: async () => {
            if (fs.existsSync(tmpDir)) {
              fs.rmSync(tmpDir, { recursive: true })
            }
          }
        })
        break
      }

      case constants.KEY_FORMAT_PEM: {
        subTasks.push({
          title: 'Backup old files',
          task: () => helpers.backupOldPemKeys(nodeIds, keysDir, curDate)
        }
        )

        for (const nodeId of nodeIds) {
          subTasks.push({
            title: `Gossip ${keyFormat} key for node: ${chalk.yellow(nodeId)}`,
            task: async () => {
              const signingKey = await this.keyManager.generateSigningKey(nodeId)
              const signingKeyFiles = await this.keyManager.storeSigningKey(nodeId, signingKey, keysDir)
              this.logger.debug(`generated Gossip signing keys for node ${nodeId}`, { keyFiles: signingKeyFiles })

              const agreementKey = await this.keyManager.generateAgreementKey(nodeId, signingKey)
              const agreementKeyFiles = await this.keyManager.storeAgreementKey(nodeId, agreementKey, keysDir)
              this.logger.debug(`generated Gossip agreement keys for node ${nodeId}`, { keyFiles: agreementKeyFiles })
            }
          })
        }

        break
      }

      default:
        throw new FullstackTestingError(`unsupported key-format: ${keyFormat}`)
    }

    return subTasks
  }

  /**
   * Return a list of subtasks to generate gRPC TLS keys
   *
   * WARNING: These tasks should run in sequence
   *
   * @param nodeIds node ids
   * @param keysDir keys directory
   * @param curDate current date
   * @return return a list of subtasks
   * @private
   */
  _nodeTlsKeyTaskList (nodeIds, keysDir, curDate = new Date()) {
    // check if nodeIds is an array of strings
    if (!Array.isArray(nodeIds) || !nodeIds.every((nodeId) => typeof nodeId === 'string')) {
      throw new FullstackTestingError('nodeIds must be an array of strings')
    }
    const self = this
    const nodeKeyFiles = new Map()
    const subTasks = []

    subTasks.push({
      title: 'Backup old files',
      task: () => helpers.backupOldTlsKeys(nodeIds, keysDir, curDate)
    }
    )

    for (const nodeId of nodeIds) {
      subTasks.push({
        title: `TLS key for node: ${chalk.yellow(nodeId)}`,
        task: async () => {
          const tlsKey = await self.keyManager.generateGrpcTLSKey(nodeId)
          const tlsKeyFiles = await self.keyManager.storeTLSKey(nodeId, tlsKey, keysDir)
          nodeKeyFiles.set(nodeId, {
            tlsKeyFiles
          })
        }
      })
    }

    return subTasks
  }

  async _copyNodeKeys (nodeKey, destDir) {
    for (const keyFile of [nodeKey.privateKeyFile, nodeKey.certificateFile]) {
      if (!fs.existsSync(keyFile)) {
        throw new FullstackTestingError(`file (${keyFile}) is missing`)
      }

      const fileName = path.basename(keyFile)
      fs.cpSync(keyFile, path.join(destDir, fileName))
    }
  }

  async initializeSetup (config, k8) {
    // compute other config parameters
    config.keysDir = path.join(validatePath(config.cacheDir), 'keys')
    config.stagingDir = Templates.renderStagingDir(
      config.cacheDir,
      config.releaseTag
    )
    config.stagingKeysDir = path.join(validatePath(config.stagingDir), 'keys')

    if (!await k8.hasNamespace(config.namespace)) {
      throw new FullstackTestingError(`namespace ${config.namespace} does not exist`)
    }

    // prepare staging keys directory
    if (!fs.existsSync(config.stagingKeysDir)) {
      fs.mkdirSync(config.stagingKeysDir, { recursive: true })
    }

    // create cached keys dir if it does not exist yet
    if (!fs.existsSync(config.keysDir)) {
      fs.mkdirSync(config.keysDir)
    }
  }

  uploadPlatformSoftware (nodeIds, podNames, task, localBuildPath) {
    const self = this
    const subTasks = []

    self.logger.debug('no need to fetch, use local build jar files')

    const buildPathMap = new Map()
    let defaultDataLibBuildPath
    const parameterPairs = localBuildPath.split(',')
    for (const parameterPair of parameterPairs) {
      if (parameterPair.includes('=')) {
        const [nodeId, localDataLibBuildPath] = parameterPair.split('=')
        buildPathMap.set(nodeId, localDataLibBuildPath)
      } else {
        defaultDataLibBuildPath = parameterPair
      }
    }

    let localDataLibBuildPath
    for (const nodeId of nodeIds) {
      const podName = podNames[nodeId]
      if (buildPathMap.has(nodeId)) {
        localDataLibBuildPath = buildPathMap.get(nodeId)
      } else {
        localDataLibBuildPath = defaultDataLibBuildPath
      }

      if (!fs.existsSync(localDataLibBuildPath)) {
        throw new FullstackTestingError(`local build path does not exist: ${localDataLibBuildPath}`)
      }

      subTasks.push({
        title: `Copy local build to Node: ${chalk.yellow(nodeId)} from ${localDataLibBuildPath}`,
        task: async () => {
          this.logger.debug(`Copying build files to pod: ${podName} from ${localDataLibBuildPath}`)
          await self.k8.copyTo(podName, constants.ROOT_CONTAINER, localDataLibBuildPath, `${constants.HEDERA_HAPI_PATH}`)
          const testJsonFiles = self.configManager.getFlag(flags.appConfig).split(',')
          for (const jsonFile of testJsonFiles) {
            if (fs.existsSync(jsonFile)) {
              await self.k8.copyTo(podName, constants.ROOT_CONTAINER, jsonFile, `${constants.HEDERA_HAPI_PATH}`)
            }
          }
        }
      })
    }
    // set up the sub-tasks
    return task.newListr(subTasks, {
      concurrent: true,
      rendererOptions: constants.LISTR_DEFAULT_RENDERER_OPTION
    })
  }

  fetchLocalOrReleasedPlatformSoftware (nodeIds, podNames, releaseTag, task, localBuildPath) {
    const self = this
    if (localBuildPath !== '') {
      return self.uploadPlatformSoftware(nodeIds, podNames, task, localBuildPath)
    } else {
      return self.fetchPlatformSoftware(nodeIds, podNames, releaseTag, task, self.platformInstaller)
    }
  }

  fetchPlatformSoftware (nodeIds, podNames, releaseTag, task, platformInstaller) {
    const subTasks = []
    for (const nodeId of nodeIds) {
      const podName = podNames[nodeId]
      subTasks.push({
        title: `Update node: ${chalk.yellow(nodeId)} [ platformVersion = ${releaseTag} ]`,
        task: () =>
          platformInstaller.fetchPlatform(podName, releaseTag)
      })
    }

    // set up the sub-tasks
    return task.newListr(subTasks, {
      concurrent: true, // since we download in the container directly, we want this to be in parallel across all nodes
      rendererOptions: {
        collapseSubtasks: false
      }
    })
  }

  async loadPermCertificate (certFullPath) {
    const certPem = fs.readFileSync(certFullPath).toString()
    const decodedDers = x509.PemConverter.decode(certPem)
    if (!decodedDers || decodedDers.length === 0) {
      throw new FullstackTestingError('unable to load perm key: ' + certFullPath)
    }
    return (new Uint8Array(decodedDers[0]))
  }

  async prepareUpgradeZip (stagingDir) {
    // we build a mock upgrade.zip file as we really don't need to upgrade the network
    // also the platform zip file is ~80Mb in size requiring a lot of transactions since the max
    // transaction size is 6Kb and in practice we need to send the file as 4Kb chunks.
    // Note however that in DAB phase-2, we won't need to trigger this fake upgrade process
    const zipper = new Zippy(this.logger)
    const upgradeConfigDir = path.join(stagingDir, 'mock-upgrade', 'data', 'config')
    if (!fs.existsSync(upgradeConfigDir)) {
      fs.mkdirSync(upgradeConfigDir, { recursive: true })
    }

    // bump field hedera.config.version
    const fileBytes = fs.readFileSync(path.join(stagingDir, 'templates', 'application.properties'))
    const lines = fileBytes.toString().split('\n')
    const newLines = []
    for (let line of lines) {
      line = line.trim()
      const parts = line.split('=')
      if (parts.length === 2) {
        if (parts[0] === 'hedera.config.version') {
          let version = parseInt(parts[1])
          line = `hedera.config.version=${++version}`
        }
        newLines.push(line)
      }
    }
    fs.writeFileSync(path.join(upgradeConfigDir, 'application.properties'), newLines.join('\n'))

    return await zipper.zip(path.join(stagingDir, 'mock-upgrade'), path.join(stagingDir, 'mock-upgrade.zip'))
  }

  async uploadUpgradeZip (upgradeZipFile, nodeClient) {
    // get byte value of the zip file
    const zipBytes = fs.readFileSync(upgradeZipFile)
    const zipHash = crypto.createHash('sha384').update(zipBytes).digest('hex')
    this.logger.debug(`loaded upgrade zip file [ zipHash = ${zipHash} zipBytes.length = ${zipBytes.length}, zipPath = ${upgradeZipFile}]`)

    // create a file upload transaction to upload file to the network
    try {
      let start = 0

      while (start < zipBytes.length) {
        const zipBytesChunk = new Uint8Array(zipBytes.subarray(start, constants.UPGRADE_FILE_CHUNK_SIZE))
        let fileTransaction = null

        if (start === 0) {
          fileTransaction = new FileUpdateTransaction()
            .setFileId(constants.UPGRADE_FILE_ID)
            .setContents(zipBytesChunk)
        } else {
          fileTransaction = new FileAppendTransaction()
            .setFileId(constants.UPGRADE_FILE_ID)
            .setContents(zipBytesChunk)
        }
        const resp = await fileTransaction.execute(nodeClient)
        const receipt = await resp.getReceipt(nodeClient)
        this.logger.debug(`updated file ${constants.UPGRADE_FILE_ID} [chunkSize= ${zipBytesChunk.length}, txReceipt = ${receipt.toString()}]`)

        start += constants.UPGRADE_FILE_CHUNK_SIZE
      }

      return zipHash
    } catch (e) {
      throw new FullstackTestingError(`failed to upload build.zip file: ${e.message}`, e)
    }
  }

  prepareEndpoints (endpointType, endpoints, defaultPort) {
    const ret = /** @typedef ServiceEndpoint **/[]
    for (const endpoint of endpoints) {
      const parts = endpoint.split(':')

      let url = ''
      let port = defaultPort

      if (parts.length === 2) {
        url = parts[0].trim()
        port = parts[1].trim()
      } else if (parts.length === 1) {
        url = parts[0]
      } else {
        throw new FullstackTestingError(`incorrect endpoint format. expected url:port, found ${endpoint}`)
      }

      if (endpointType.toUpperCase() === constants.ENDPOINT_TYPE_IP) {
        ret.push(new ServiceEndpoint({
          port,
          ipAddressV4: helpers.parseIpAddressToUint8Array(url)
        }))
      } else {
        ret.push(new ServiceEndpoint({
          port,
          domainName: url
        }))
      }
    }

    return ret
  }

  // List of Commands

  async setup (argv) {
    const self = this

    const tasks = new Listr([
      {
        title: 'Initialize',
        task: async (ctx, task) => {
          self.configManager.update(argv)

          // disable the prompts that we don't want to prompt the user for
          prompts.disablePrompts([
            flags.appConfig,
            flags.devMode,
            flags.force,
            flags.localBuildPath
          ])

          await prompts.execute(task, self.configManager, NodeCommand.SETUP_FLAGS_LIST)

          /**
           * @typedef {Object} NodeSetupConfigClass
           * -- flags --
           * @property {string} app
           * @property {string} appConfig
           * @property {string} cacheDir
           * @property {boolean} devMode
           * @property {boolean} force
           * @property {boolean} generateGossipKeys
           * @property {boolean} generateTlsKeys
           * @property {string} keyFormat
           * @property {string} localBuildPath
           * @property {string} namespace
           * @property {string} nodeIDs
           * @property {string} releaseTag
           * -- extra args --
           * @property {Date} curDate
           * @property {string} keysDir
           * @property {string[]} nodeIds
           * @property {string[]} podNames
           * @property {string} stagingDir
           * @property {string} stagingKeysDir
           * -- methods --
           * @property {getUnusedConfigs} getUnusedConfigs
           */
          /**
           * @callback getUnusedConfigs
           * @returns {string[]}
           */

          // create a config object for subsequent steps
          const config = /** @type {NodeSetupConfigClass} **/ this.getConfig(NodeCommand.SETUP_CONFIGS_NAME, NodeCommand.SETUP_FLAGS_LIST,
            [
              'curDate',
              'keysDir',
              'nodeIds',
              'podNames',
              'stagingDir',
              'stagingKeysDir'
            ])

          config.nodeIds = helpers.parseNodeIds(config.nodeIDs)
          config.curDate = new Date()

          await self.initializeSetup(config, self.k8)

          // set config in the context for later tasks to use
          ctx.config = config

          self.logger.debug('Initialized config', { config })
        }
      },
      {
        title: 'Identify network pods',
        task: (ctx, task) => self.taskCheckNetworkNodePods(ctx, task, ctx.config.nodeIds)
      },
      {
        title: 'Generate Gossip keys',
        task: async (ctx, parentTask) => {
          const config = /** @type {NodeSetupConfigClass} **/ ctx.config

          const subTasks = self._nodeGossipKeysTaskList(config.keyFormat, config.nodeIds, config.keysDir, config.curDate)
          // set up the sub-tasks
          return parentTask.newListr(subTasks, {
            concurrent: false,
            rendererOptions: {
              collapseSubtasks: false,
              timer: constants.LISTR_DEFAULT_RENDERER_TIMER_OPTION
            }
          })
        },
        skip: (ctx, _) => !ctx.config.generateGossipKeys
      },
      {
        title: 'Generate gRPC TLS keys',
        task: async (ctx, parentTask) => {
          const config = ctx.config
          const subTasks = self._nodeTlsKeyTaskList(config.nodeIds, config.keysDir, config.curDate)
          // set up the sub-tasks
          return parentTask.newListr(subTasks, {
            concurrent: false,
            rendererOptions: {
              collapseSubtasks: false,
              timer: constants.LISTR_DEFAULT_RENDERER_TIMER_OPTION
            }
          })
        },
        skip: (ctx, _) => !ctx.config.generateTlsKeys
      },
      {
        title: 'Prepare staging directory',
        task: async (ctx, parentTask) => {
          const subTasks = [
            {
              title: 'Copy Gossip keys to staging',
              task: async (ctx, _) => {
                const config = /** @type {NodeSetupConfigClass} **/ ctx.config
                await this.copyGossipKeysToStaging(config.keyFormat, config.keysDir, config.stagingKeysDir, ctx.config.nodeIds)
              }
            },
            {
              title: 'Copy gRPC TLS keys to staging',
              task: async (ctx, _) => {
                for (const nodeId of ctx.config.nodeIds) {
                  const config = /** @type {NodeSetupConfigClass} **/ ctx.config
                  const tlsKeyFiles = self.keyManager.prepareTLSKeyFilePaths(nodeId, config.keysDir)
                  await self._copyNodeKeys(tlsKeyFiles, config.stagingKeysDir)
                }
              }
            }
          ]

          return parentTask.newListr(subTasks, {
            concurrent: false,
            rendererOptions: constants.LISTR_DEFAULT_RENDERER_OPTION
          })
        }
      },
      {
        title: 'Fetch platform software into network nodes',
        task:
          async (ctx, task) => {
            const config = /** @type {NodeSetupConfigClass} **/ ctx.config
            return self.fetchLocalOrReleasedPlatformSoftware(config.nodeIds, config.podNames, config.releaseTag, task, config.localBuildPath)
          }
      },
      {
        title: 'Setup network nodes',
        task: async (ctx, parentTask) => {
          const subTasks = []
          for (const nodeId of ctx.config.nodeIds) {
            const podName = ctx.config.podNames[nodeId]
            subTasks.push({
              title: `Node: ${chalk.yellow(nodeId)}`,
              task: () =>
                self.platformInstaller.taskInstall(
                  podName,
                  ctx.config.stagingDir,
                  ctx.config.nodeIds,
                  ctx.config.keyFormat,
                  ctx.config.force)
            })
          }

          // set up the sub-tasks
          return parentTask.newListr(subTasks, {
            concurrent: true,
            rendererOptions: constants.LISTR_DEFAULT_RENDERER_OPTION
          })
        }
      },
      {
        title: 'Finalize',
        task: (ctx, _) => {
          // reset flags so that keys are not regenerated later
          self.configManager.setFlag(flags.generateGossipKeys, false)
          self.configManager.setFlag(flags.generateTlsKeys, false)
          self.configManager.persist()
        }
      }
    ], {
      concurrent: false,
      rendererOptions: constants.LISTR_DEFAULT_RENDERER_OPTION
    })

    try {
      await tasks.run()
    } catch (e) {
      throw new FullstackTestingError(`Error in setting up nodes: ${e.message}`, e)
    }

    return true
  }

  async start (argv) {
    const self = this

    const tasks = new Listr([
      {
        title: 'Initialize',
        task: async (ctx, task) => {
          self.configManager.update(argv)
          await prompts.execute(task, self.configManager, [
            flags.namespace,
            flags.nodeIDs
          ])

          ctx.config = {
            app: self.configManager.getFlag(flags.app),
            cacheDir: self.configManager.getFlag(flags.cacheDir),
            namespace: self.configManager.getFlag(flags.namespace),
            nodeIds: helpers.parseNodeIds(self.configManager.getFlag(flags.nodeIDs))
          }

          ctx.config.stagingDir = Templates.renderStagingDir(
            self.configManager.getFlag(flags.cacheDir),
            self.configManager.getFlag(flags.releaseTag)
          )

          if (!await self.k8.hasNamespace(ctx.config.namespace)) {
            throw new FullstackTestingError(`namespace ${ctx.config.namespace} does not exist`)
          }
        }
      },
      {
        title: 'Identify network pods',
        task: (ctx, task) => self.taskCheckNetworkNodePods(ctx, task, ctx.config.nodeIds)
      },
      {
        title: 'Starting nodes',
        task: (ctx, task) => {
          const subTasks = []
          self.startNodes(ctx.config.podNames, ctx.config.nodeIds, subTasks)

          // set up the sub-tasks
          return task.newListr(subTasks, {
            concurrent: true,
            rendererOptions: {
              collapseSubtasks: false,
              timer: constants.LISTR_DEFAULT_RENDERER_TIMER_OPTION
            }
          })
        }
      },
      {
        title: 'Check nodes are ACTIVE',
        task: (ctx, task) => {
          const subTasks = []
          for (const nodeId of ctx.config.nodeIds) {
            if (self.configManager.getFlag(flags.app) !== '' && self.configManager.getFlag(flags.app) !== constants.HEDERA_APP_NAME) {
              subTasks.push({
                title: `Check node: ${chalk.yellow(nodeId)}`,
                task: () => self.checkNetworkNodeState(nodeId, 100, 'ACTIVE', 'output/swirlds.log')
              })
            } else {
              subTasks.push({
                title: `Check node: ${chalk.yellow(nodeId)}`,
                task: () => self.checkNetworkNodeState(nodeId)
              })
            }
          }

          // set up the sub-tasks
          return task.newListr(subTasks, {
            concurrent: false,
            rendererOptions: {
              collapseSubtasks: false
            }
          })
        }
      },
      {
        title: 'Check node proxies are ACTIVE',
        task: async (ctx, parentTask) => {
          const subTasks = []
          for (const nodeId of ctx.config.nodeIds) {
            subTasks.push({
              title: `Check proxy for node: ${chalk.yellow(nodeId)}`,
              task: async () => await self.k8.waitForPodReady(
                [`app=haproxy-${nodeId}`, 'fullstack.hedera.com/type=haproxy'],
                1, 300, 2000)
            })
          }

          // set up the sub-tasks
          return parentTask.newListr(subTasks, {
            concurrent: true,
            rendererOptions: {
              collapseSubtasks: false
            }
          })
        },
        skip: (ctx, _) => self.configManager.getFlag(flags.app) !== '' && self.configManager.getFlag(flags.app) !== constants.HEDERA_APP_NAME
      },
      {
        title: 'Add node stakes',
        task: (ctx, task) => {
          if (ctx.config.app === '' || ctx.config.app === constants.HEDERA_APP_NAME) {
            const subTasks = []
            const accountMap = getNodeAccountMap(ctx.config.nodeIds)
            for (const nodeId of ctx.config.nodeIds) {
              const accountId = accountMap.get(nodeId)
              subTasks.push({
                title: `Adding stake for node: ${chalk.yellow(nodeId)}`,
                task: () => self.addStake(ctx.config.namespace, accountId, nodeId)
              })
            }

            // set up the sub-tasks
            return task.newListr(subTasks, {
              concurrent: false,
              rendererOptions: {
                collapseSubtasks: false
              }
            })
          }
        }
      }], {
      concurrent: false,
      rendererOptions: constants.LISTR_DEFAULT_RENDERER_OPTION
    })

    try {
      await tasks.run()
      self.logger.debug('node start has completed')
    } catch (e) {
      throw new FullstackTestingError(`Error starting node: ${e.message}`, e)
    } finally {
      await self.close()
    }

    return true
  }

  async stop (argv) {
    const self = this

    const tasks = new Listr([
      {
        title: 'Initialize',
        task: async (ctx, task) => {
          self.configManager.update(argv)
          await prompts.execute(task, self.configManager, [
            flags.namespace,
            flags.nodeIDs
          ])

          ctx.config = {
            namespace: self.configManager.getFlag(flags.namespace),
            nodeIds: helpers.parseNodeIds(self.configManager.getFlag(flags.nodeIDs))
          }

          if (!await self.k8.hasNamespace(ctx.config.namespace)) {
            throw new FullstackTestingError(`namespace ${ctx.config.namespace} does not exist`)
          }
        }
      },
      {
        title: 'Identify network pods',
        task: (ctx, task) => self.taskCheckNetworkNodePods(ctx, task, ctx.config.nodeIds)
      },
      {
        title: 'Stopping nodes',
        task: (ctx, task) => {
          const subTasks = []
          for (const nodeId of ctx.config.nodeIds) {
            const podName = ctx.config.podNames[nodeId]
            subTasks.push({
              title: `Stop node: ${chalk.yellow(nodeId)}`,
              task: () => self.k8.execContainer(podName, constants.ROOT_CONTAINER, 'systemctl stop network-node')
            })
          }

          // setup the sub-tasks
          return task.newListr(subTasks, {
            concurrent: true,
            rendererOptions: {
              collapseSubtasks: false,
              timer: constants.LISTR_DEFAULT_RENDERER_TIMER_OPTION
            }
          })
        }
      }
    ], {
      concurrent: false,
      rendererOptions: constants.LISTR_DEFAULT_RENDERER_OPTION
    })

    try {
      await tasks.run()
    } catch (e) {
      throw new FullstackTestingError('Error stopping node', e)
    }

    return true
  }

  async keys (argv) {
    const self = this
    const tasks = new Listr([
      {
        title: 'Initialize',
        task: async (ctx, task) => {
          self.configManager.update(argv)

          // disable the prompts that we don't want to prompt the user for
          prompts.disablePrompts([
            flags.devMode
          ])

          await prompts.execute(task, self.configManager, NodeCommand.KEYS_FLAGS_LIST)

          /**
           * @typedef {Object} NodeKeysConfigClass
           * -- flags --
           * @property {string} cacheDir
           * @property {boolean} devMode
           * @property {boolean} generateGossipKeys
           * @property {boolean} generateTlsKeys
           * @property {string} keyFormat
           * @property {string} nodeIDs
           * -- extra args --
           * @property {Date} curDate
           * @property {string} keysDir
           * @property {string[]} nodeIds
           * -- methods --
           * @property {getUnusedConfigs} getUnusedConfigs
           */
          /**
           * @callback getUnusedConfigs
           * @returns {string[]}
           */

          // create a config object for subsequent steps
          const config = /** @type {NodeKeysConfigClass} **/ this.getConfig(NodeCommand.SETUP_CONFIGS_NAME, NodeCommand.SETUP_FLAGS_LIST,
            [
              'curDate',
              'keysDir',
              'nodeIds'
            ])

          config.curDate = new Date()
          config.nodeIds = helpers.parseNodeIds(config.nodeIDs)
          config.keysDir = path.join(self.configManager.getFlag(flags.cacheDir), 'keys')

          if (!fs.existsSync(config.keysDir)) {
            fs.mkdirSync(config.keysDir)
          }

          ctx.config = config
        }
      },
      {
        title: 'Generate gossip keys',
        task: async (ctx, parentTask) => {
          const config = ctx.config
          const subTasks = self._nodeGossipKeysTaskList(config.keyFormat, config.nodeIds, config.keysDir, config.curDate)
          // set up the sub-tasks
          return parentTask.newListr(subTasks, {
            concurrent: false,
            rendererOptions: {
              collapseSubtasks: false,
              timer: constants.LISTR_DEFAULT_RENDERER_TIMER_OPTION
            }
          })
        },
        skip: (ctx, _) => !ctx.config.generateGossipKeys
      },
      {
        title: 'Generate gRPC TLS keys',
        task: async (ctx, parentTask) => {
          const config = ctx.config
          const subTasks = self._nodeTlsKeyTaskList(config.nodeIds, config.keysDir, config.curDate)
          // set up the sub-tasks
          return parentTask.newListr(subTasks, {
            concurrent: true,
            rendererOptions: {
              collapseSubtasks: false,
              timer: constants.LISTR_DEFAULT_RENDERER_TIMER_OPTION
            }
          })
        },
        skip: (ctx, _) => !ctx.config.generateTlsKeys
      },
      {
        title: 'Finalize',
        task: (ctx, _) => {
          // reset flags so that keys are not regenerated later
          self.configManager.setFlag(flags.generateGossipKeys, false)
          self.configManager.setFlag(flags.generateTlsKeys, false)
          self.configManager.persist()
        }
      }
    ])

    try {
      await tasks.run()
    } catch (e) {
      throw new FullstackTestingError(`Error generating keys: ${e.message}`, e)
    }

    return true
  }

  async refresh (argv) {
    const self = this

    const tasks = new Listr([
      {
        title: 'Initialize',
        task: async (ctx, task) => {
          self.configManager.update(argv)
          // disable the prompts that we don't want to prompt the user for
          prompts.disablePrompts([
            flags.devMode,
            flags.force,
            flags.localBuildPath
          ])

          await prompts.execute(task, self.configManager, NodeCommand.REFRESH_FLAGS_LIST)

          /**
           * @typedef {Object} NodeRefreshConfigClass
           * -- flags --
           * @property {string} cacheDir
           * @property {boolean} devMode
           * @property {boolean} force
           * @property {string} keyFormat
           * @property {string} localBuildPath
           * @property {string} namespace
           * @property {string} nodeIDs
           * @property {string} releaseTag
           * -- extra args --
           * @property {string} keysDir
           * @property {string[]} nodeIds
           * @property {Object} podNames
           * @property {string} stagingDir
           * @property {string} stagingKeysDir
           * -- methods --
           * @property {getUnusedConfigs} getUnusedConfigs
           */
          /**
           * @callback getUnusedConfigs
           * @returns {string[]}
           */

          // create a config object for subsequent steps
          ctx.config = /** @type {NodeRefreshConfigClass} **/ this.getConfig(NodeCommand.REFRESH_CONFIGS_NAME, NodeCommand.REFRESH_FLAGS_LIST,
            [
              'keysDir',
              'nodeIds',
              'podNames',
              'stagingDir',
              'stagingKeysDir'
            ])

          ctx.config.nodeIds = helpers.parseNodeIds(ctx.config.nodeIDs)

          await self.initializeSetup(ctx.config, self.k8)

          self.logger.debug('Initialized config', ctx.config)
        }
      },
      {
        title: 'Identify network pods',
        task: (ctx, task) => self.taskCheckNetworkNodePods(ctx, task, ctx.config.nodeIds)
      },
      {
        title: 'Dump network nodes saved state',
        task:
          async (ctx, task) => {
            const subTasks = []
            for (const nodeId of ctx.config.nodeIds) {
              const podName = ctx.config.podNames[nodeId]
              subTasks.push({
                title: `Node: ${chalk.yellow(nodeId)}`,
                task: async () =>
                  await self.k8.execContainer(podName, constants.ROOT_CONTAINER, ['bash', '-c', `rm -rf ${constants.HEDERA_HAPI_PATH}/data/saved/*`])
              })
            }

            // set up the sub-tasks
            return task.newListr(subTasks, {
              concurrent: true,
              rendererOptions: {
                collapseSubtasks: false
              }
            })
          }
      },
      {
        title: 'Fetch platform software into network nodes',
        task:
          async (ctx, task) => {
            const config = /** @type {NodeRefreshConfigClass} **/ ctx.config
            return self.fetchLocalOrReleasedPlatformSoftware(config.nodeIds, config.podNames, config.releaseTag, task, config.localBuildPath)
          }
      },
      {
        title: 'Setup network nodes',
        task: async (ctx, parentTask) => {
          const config = ctx.config

          const subTasks = []
          const nodeList = []
          const networkNodeServicesMap = await self.accountManager.getNodeServiceMap(ctx.config.namespace)
          for (const networkNodeServices of networkNodeServicesMap.values()) {
            nodeList.push(networkNodeServices.nodeName)
          }

          for (const nodeId of config.nodeIds) {
            const podName = config.podNames[nodeId]
            subTasks.push({
              title: `Node: ${chalk.yellow(nodeId)}`,
              task: () =>
                self.platformInstaller.taskInstall(podName, config.stagingDir, nodeList, config.keyFormat, config.force)
            })
          }

          // set up the sub-tasks
          return parentTask.newListr(subTasks, {
            concurrent: true,
            rendererOptions: constants.LISTR_DEFAULT_RENDERER_OPTION
          })
        }
      },
      {
        title: 'Finalize',
        task: (ctx, _) => {
          // reset flags so that keys are not regenerated later
          self.configManager.setFlag(flags.generateGossipKeys, false)
          self.configManager.setFlag(flags.generateTlsKeys, false)
          self.configManager.persist()
        }
      },
      {
        title: 'Starting nodes',
        task: (ctx, task) => {
          const subTasks = []
          self.startNodes(ctx.config.podNames, ctx.config.nodeIds, subTasks)

          // set up the sub-tasks
          return task.newListr(subTasks, {
            concurrent: true,
            rendererOptions: {
              collapseSubtasks: false,
              timer: constants.LISTR_DEFAULT_RENDERER_TIMER_OPTION
            }
          })
        }
      },
      {
        title: 'Check nodes are ACTIVE',
        task: (ctx, task) => {
          const subTasks = []
          for (const nodeId of ctx.config.nodeIds) {
            if (ctx.config.app !== '' && ctx.config.app !== constants.HEDERA_APP_NAME) {
              subTasks.push({
                title: `Check node: ${chalk.yellow(nodeId)}`,
                task: () => self.checkNetworkNodeState(nodeId, 100, 'ACTIVE', 'output/swirlds.log')
              })
            } else {
              subTasks.push({
                title: `Check node: ${chalk.yellow(nodeId)}`,
                task: () => self.checkNetworkNodeState(nodeId)
              })
            }
          }

          // set up the sub-tasks
          return task.newListr(subTasks, {
            concurrent: false,
            rendererOptions: {
              collapseSubtasks: false
            }
          })
        }
      },
      {
        title: 'Check node proxies are ACTIVE',
        // this is more reliable than checking the nodes logs for ACTIVE, as the
        // logs will have a lot of white noise from being behind
        task: async (ctx, task) => {
          const subTasks = []
          for (const nodeId of ctx.config.nodeIds) {
            subTasks.push({
              title: `Check proxy for node: ${chalk.yellow(nodeId)}`,
              task: async () => await self.k8.waitForPodReady(
                [`app=haproxy-${nodeId}`, 'fullstack.hedera.com/type=haproxy'],
                1, 300, 2000)
            })
          }

          // set up the sub-tasks
          return task.newListr(subTasks, {
            concurrent: false,
            rendererOptions: {
              collapseSubtasks: false
            }
          })
        },
        skip: (ctx, _) => ctx.config.app !== ''
      }], {
      concurrent: false,
      rendererOptions: constants.LISTR_DEFAULT_RENDERER_OPTION
    })

    try {
      await tasks.run()
    } catch (e) {
      throw new FullstackTestingError(`Error in refreshing nodes: ${e.message}`, e)
    }

    return true
  }

  async logs (argv) {
    const self = this

    const tasks = new Listr([
      {
        title: 'Initialize',
        task: async (ctx, task) => {
          await prompts.execute(task, self.configManager, [
            flags.nodeIDs
          ])

          ctx.config = {
            namespace: self.configManager.getFlag(flags.namespace),
            nodeIds: helpers.parseNodeIds(self.configManager.getFlag(flags.nodeIDs))
          }
          self.logger.debug('Initialized config', { config: ctx.config })
        }
      },
      {
        title: 'Copy logs from all nodes',
        task: (ctx, _) => {
          getNodeLogs(this.k8, ctx.config.namespace)
        }
      }
    ], {
      concurrent: false,
      rendererOptions: constants.LISTR_DEFAULT_RENDERER_OPTION
    })

    try {
      await tasks.run()
    } catch (e) {
      throw new FullstackTestingError(`Error in downloading log from nodes: ${e.message}`, e)
    } finally {
      await self.close()
    }

    return true
  }

  async add (argv) {
    const self = this

    const tasks = new Listr([
      {
        title: 'Initialize',
        task: async (ctx, task) => {
          self.configManager.update(argv)

          // disable the prompts that we don't want to prompt the user for
          prompts.disablePrompts([
            flags.app,
            flags.chainId,
            flags.chartDirectory,
            flags.devMode,
            flags.endpointType,
            flags.force,
            flags.fstChartVersion,
            flags.localBuildPath,
            flags.gossipEndpoints,
            flags.grpcEndpoints
          ])

          await prompts.execute(task, self.configManager, NodeCommand.ADD_FLAGS_LIST)

          /**
           * @typedef {Object} NodeAddConfigClass
           * -- flags --
           * @property {string} app
           * @property {string} cacheDir
           * @property {string} chainId
           * @property {string} chartDirectory
           * @property {boolean} devMode
           * @property {string} endpointType
           * @property {boolean} force
           * @property {string} fstChartVersion
           * @property {boolean} generateGossipKeys
           * @property {boolean} generateTlsKeys
           * @property {string} gossipEndpoints
           * @property {string} grpcEndpoints
           * @property {string} keyFormat
           * @property {string} localBuildPath
           * @property {string} namespace
           * @property {string} nodeId
           * @property {string} releaseTag
           * -- extra args --
           * @property {PrivateKey} adminKey
           * @property {string[]} allNodeIds
           * @property {string} chartPath
           * @property {Date} curDate
           * @property {string[]} existingNodeIds
           * @property {string} freezeAdminPrivateKey
           * @property {string} keysDir
           * @property {string} lastStateZipPath
           * @property {Object} nodeClient
           * @property {Object} podNames
           * @property {Map<String, NetworkNodeServices>} serviceMap
           * @property {PrivateKey} treasuryKey
           * @property {string} stagingDir
           * @property {string} stagingKeysDir
           * -- methods --
           * @property {getUnusedConfigs} getUnusedConfigs
           */
          /**
           * @callback getUnusedConfigs
           * @returns {string[]}
           */

          // create a config object for subsequent steps
          const config = /** @type {NodeAddConfigClass} **/ this.getConfig(NodeCommand.ADD_CONFIGS_NAME, NodeCommand.ADD_FLAGS_LIST,
            [
              'adminKey',
              'allNodeIds',
              'chartPath',
              'curDate',
              'existingNodeIds',
              'freezeAdminPrivateKey',
              'keysDir',
              'lastStateZipPath',
              'nodeClient',
              'podNames',
              'serviceMap',
              'stagingDir',
              'stagingKeysDir',
              'treasuryKey'
            ])

          config.curDate = new Date()
          config.existingNodeIds = []

          if (config.keyFormat !== constants.KEY_FORMAT_PEM) {
            throw new FullstackTestingError('key type cannot be PFX')
          }

          await self.initializeSetup(config, self.k8)

          // set config in the context for later tasks to use
          ctx.config = config

          ctx.config.chartPath = await self.prepareChartPath(ctx.config.chartDirectory,
            constants.FULLSTACK_TESTING_CHART, constants.FULLSTACK_DEPLOYMENT_CHART)

          // initialize Node Client with existing network nodes prior to adding the new node which isn't functioning, yet
          ctx.config.nodeClient = await this.accountManager.loadNodeClient(ctx.config.namespace)

          const accountKeys = await this.accountManager.getAccountKeysFromSecret(FREEZE_ADMIN_ACCOUNT, config.namespace)
          config.freezeAdminPrivateKey = accountKeys.privateKey

          const treasuryAccount = await this.accountManager.getTreasuryAccountKeys(config.namespace)
          const treasuryAccountPrivateKey = treasuryAccount.privateKey
          config.treasuryKey = PrivateKey.fromStringED25519(treasuryAccountPrivateKey)

          self.logger.debug('Initialized config', { config })
        }
      },
      {
        title: 'Check that PVCs are enabled',
        task: async (ctx, task) => {
          if (!self.configManager.getFlag(flags.persistentVolumeClaims)) {
            throw new FullstackTestingError('PVCs are not enabled. Please enable PVCs before adding a node')
          }
        }
      },
      {
        title: 'Identify existing network nodes',
        task: async (ctx, task) => {
          const config = /** @type {NodeAddConfigClass} **/ ctx.config
          config.serviceMap = await self.accountManager.getNodeServiceMap(
            config.namespace)
          for (/** @type {NetworkNodeServices} **/ const networkNodeServices of config.serviceMap.values()) {
            config.existingNodeIds.push(networkNodeServices.nodeName)
          }

          return self.taskCheckNetworkNodePods(ctx, task, config.existingNodeIds)
        }
      },
      {
        title: 'Determine new node account number',
        task: (ctx, task) => {
          const config = /** @type {NodeAddConfigClass} **/ ctx.config
          const values = { hedera: { nodes: [] } }
          let maxNum = 0

          for (/** @type {NetworkNodeServices} **/ const networkNodeServices of config.serviceMap.values()) {
            values.hedera.nodes.push({
              accountId: networkNodeServices.accountId,
              name: networkNodeServices.nodeName
            })
            maxNum = maxNum > AccountId.fromString(networkNodeServices.accountId).num
              ? maxNum
              : AccountId.fromString(networkNodeServices.accountId).num
          }

          ctx.maxNum = maxNum
          ctx.newNode = {
            accountId: `${constants.HEDERA_NODE_ACCOUNT_ID_START.realm}.${constants.HEDERA_NODE_ACCOUNT_ID_START.shard}.${++maxNum}`,
            name: config.nodeId
          }
        }
      },
      {
        title: 'Generate Gossip key',
        task: async (ctx, parentTask) => {
          const config = /** @type {NodeAddConfigClass} **/ ctx.config
          const subTasks = self._nodeGossipKeysTaskList(config.keyFormat, [config.nodeId], config.keysDir, config.curDate, config.allNodeIds)
          // set up the sub-tasks
          return parentTask.newListr(subTasks, {
            concurrent: false,
            rendererOptions: {
              collapseSubtasks: false,
              timer: constants.LISTR_DEFAULT_RENDERER_TIMER_OPTION
            }
          })
        },
        skip: (ctx, _) => !ctx.config.generateGossipKeys
      },
      {
        title: 'Generate gRPC TLS key',
        task: async (ctx, parentTask) => {
          const config = /** @type {NodeAddConfigClass} **/ ctx.config
          const subTasks = self._nodeTlsKeyTaskList([config.nodeId], config.keysDir, config.curDate)
          // set up the sub-tasks
          return parentTask.newListr(subTasks, {
            concurrent: false,
            rendererOptions: {
              collapseSubtasks: false,
              timer: constants.LISTR_DEFAULT_RENDERER_TIMER_OPTION
            }
          })
        },
        skip: (ctx, _) => !ctx.config.generateTlsKeys
      },
      {
        title: 'Load signing key certificate',
        task: async (ctx, task) => {
          const config = /** @type {NodeAddConfigClass} **/ ctx.config
          const signingCertFile = Templates.renderGossipPemPublicKeyFile(constants.SIGNING_KEY_PREFIX, config.nodeId)
          const signingCertFullPath = path.join(config.keysDir, signingCertFile)
          ctx.signingCertDer = await this.loadPermCertificate(signingCertFullPath)
        }
      },
      {
        title: 'Compute mTLS certificate hash',
        task: async (ctx, task) => {
          const config = /** @type {NodeAddConfigClass} **/ ctx.config
          const tlsCertFile = Templates.renderTLSPemPublicKeyFile(config.nodeId)
          const tlsCertFullPath = path.join(config.keysDir, tlsCertFile)
          const tlsCertDer = await this.loadPermCertificate(tlsCertFullPath)
          ctx.tlsCertHash = crypto.createHash('sha384').update(tlsCertDer).digest()
        }
      },
      {
        title: 'Prepare gossip endpoints',
        task: (ctx, task) => {
          const config = /** @type {NodeAddConfigClass} **/ ctx.config
          let endpoints = []
          if (!config.gossipEndpoints) {
            if (config.endpointType !== constants.ENDPOINT_TYPE_FQDN) {
              throw new FullstackTestingError(`--gossip-endpoints must be set if --endpoint-type is: ${constants.ENDPOINT_TYPE_IP}`)
            }

            endpoints = [
              `${Templates.renderFullyQualifiedNetworkPodName(config.namespace, config.nodeId)}:${constants.HEDERA_NODE_INTERNAL_GOSSIP_PORT}`,
              `${Templates.renderFullyQualifiedNetworkSvcName(config.namespace, config.nodeId)}:${constants.HEDERA_NODE_EXTERNAL_GOSSIP_PORT}`
            ]
          } else {
            endpoints = helpers.splitFlagInput(config.gossipEndpoints)
          }

          ctx.gossipEndpoints = this.prepareEndpoints(config.endpointType, endpoints, constants.HEDERA_NODE_INTERNAL_GOSSIP_PORT)
        }
      },
      {
        title: 'Prepare grpc service endpoints',
        task: (ctx, task) => {
          const config = /** @type {NodeAddConfigClass} **/ ctx.config
          let endpoints = []

          if (!config.grpcEndpoints) {
            if (config.endpointType !== constants.ENDPOINT_TYPE_FQDN) {
              throw new FullstackTestingError(`--grpc-endpoints must be set if --endpoint-type is: ${constants.ENDPOINT_TYPE_IP}`)
            }

            endpoints = [
              `${Templates.renderFullyQualifiedNetworkSvcName(config.namespace, config.nodeId)}:${constants.HEDERA_NODE_EXTERNAL_GOSSIP_PORT}`
            ]
          } else {
            endpoints = helpers.splitFlagInput(config.grpcEndpoints)
          }

          ctx.grpcServiceEndpoints = this.prepareEndpoints(config.endpointType, endpoints, constants.HEDERA_NODE_EXTERNAL_GOSSIP_PORT)
        }
      },
      {
        title: 'Load node admin key',
        task: async (ctx, task) => {
          const config = /** @type {NodeAddConfigClass} **/ ctx.config
          config.adminKey = PrivateKey.fromStringED25519(constants.GENESIS_KEY)
        }
      },
      {
        title: 'Prepare upgrade zip file for node upgrade process',
        task: async (ctx, task) => {
          const config = /** @type {NodeAddConfigClass} **/ ctx.config
          ctx.upgradeZipFile = await this.prepareUpgradeZip(config.stagingDir)
          ctx.upgradeZipHash = await this.uploadUpgradeZip(ctx.upgradeZipFile, config.nodeClient)
        }
      },
      {
        title: 'Check existing nodes staked amount',
        task: async (ctx, task) => {
          const config = /** @type {NodeAddConfigClass} **/ ctx.config
          await sleep(60000)
          const accountMap = getNodeAccountMap(config.existingNodeIds)
          for (const nodeId of config.existingNodeIds) {
            const accountId = accountMap.get(nodeId)
            await this.accountManager.transferAmount(constants.TREASURY_ACCOUNT_ID, accountId, 1)
          }
        }
      },
      {
        title: 'Send node create transaction',
        task: async (ctx, task) => {
          const config = /** @type {NodeAddConfigClass} **/ ctx.config

          try {
            const nodeCreateTx = await new NodeCreateTransaction()
              .setAccountId(ctx.newNode.accountId)
              .setGossipEndpoints(ctx.gossipEndpoints)
              .setServiceEndpoints(ctx.grpcServiceEndpoints)
              .setGossipCaCertificate(ctx.signingCertDer)
              .setCertificateHash(ctx.tlsCertHash)
              .setAdminKey(config.adminKey.publicKey)
              .freezeWith(config.nodeClient)
            const signedTx = await nodeCreateTx.sign(config.adminKey)
            const txResp = await signedTx.execute(config.nodeClient)
            const nodeCreateReceipt = await txResp.getReceipt(config.nodeClient)
            this.logger.debug(`NodeCreateReceipt: ${nodeCreateReceipt.toString()}`)
          } catch (e) {
            this.logger.error(`Error adding node to network: ${e.message}`, e)
            throw new FullstackTestingError(`Error adding node to network: ${e.message}`, e)
          }
        }
      },
      {
        title: 'Send prepare upgrade transaction',
        task: async (ctx, task) => {
          const config = /** @type {NodeAddConfigClass} **/ ctx.config
          await this.prepareUpgradeNetworkNodes(config.freezeAdminPrivateKey, ctx.upgradeZipHash, config.nodeClient)
        }
      },
      {
        title: 'Download generated files from an existing node',
        task: async (ctx, task) => {
          const config = /** @type {NodeAddConfigClass} **/ ctx.config
          const node1FullyQualifiedPodName = Templates.renderNetworkPodName(config.existingNodeIds[0])

          // copy the config.txt file from the node1 upgrade directory
          await self.k8.copyFrom(node1FullyQualifiedPodName, constants.ROOT_CONTAINER, `${constants.HEDERA_HAPI_PATH}/data/upgrade/current/config.txt`, config.stagingDir)

          const signedKeyFiles = (await self.k8.listDir(node1FullyQualifiedPodName, constants.ROOT_CONTAINER, `${constants.HEDERA_HAPI_PATH}/data/upgrade/current`)).filter(file => file.name.startsWith(constants.SIGNING_KEY_PREFIX))
          for (const signedKeyFile of signedKeyFiles) {
            await self.k8.execContainer(node1FullyQualifiedPodName, constants.ROOT_CONTAINER, ['bash', '-c', `[[ ! -f "${constants.HEDERA_HAPI_PATH}/data/keys/${signedKeyFile.name}" ]] || cp ${constants.HEDERA_HAPI_PATH}/data/keys/${signedKeyFile.name} ${constants.HEDERA_HAPI_PATH}/data/keys/${signedKeyFile.name}.old`])
            await self.k8.copyFrom(node1FullyQualifiedPodName, constants.ROOT_CONTAINER, `${constants.HEDERA_HAPI_PATH}/data/upgrade/current/${signedKeyFile.name}`, `${config.keysDir}`)
          }
        }
      },
      {
        title: 'Send freeze upgrade transaction',
        task: async (ctx, task) => {
          const config = /** @type {NodeAddConfigClass} **/ ctx.config
          await this.freezeUpgradeNetworkNodes(config.freezeAdminPrivateKey, ctx.upgradeZipHash, config.nodeClient)
        }
      },
      {
        title: 'Check network nodes are frozen',
        task: (ctx, task) => {
          const config = /** @type {NodeAddConfigClass} **/ ctx.config
          const subTasks = []
          for (const nodeId of config.existingNodeIds) {
            subTasks.push({
              title: `Check node: ${chalk.yellow(nodeId)}`,
              task: () => self.checkNetworkNodeState(nodeId, 100, 'FREEZE_COMPLETE')
            })
          }

          // set up the sub-tasks
          return task.newListr(subTasks, {
            concurrent: false,
            rendererOptions: {
              collapseSubtasks: false
            }
          })
        }
      },
      {
        title: 'Get node logs and configs',
        task: async (ctx, task) => {
          const config = /** @type {NodeAddConfigClass} **/ ctx.config
          await helpers.getNodeLogs(self.k8, config.namespace)
        }
      },
      {
        title: 'Deploy new network node',
        task: async (ctx, task) => {
          const config = /** @type {NodeAddConfigClass} **/ ctx.config
          const index = config.existingNodeIds.length
          let valuesArg = ''
          for (let i = 0; i < index; i++) {
            valuesArg += ` --set "hedera.nodes[${i}].accountId=${config.serviceMap.get(config.existingNodeIds[i]).accountId}" --set "hedera.nodes[${i}].name=${config.existingNodeIds[i]}"`
          }
          valuesArg += ` --set "hedera.nodes[${index}].accountId=${ctx.newNode.accountId}" --set "hedera.nodes[${index}].name=${ctx.newNode.name}"`

          this.profileValuesFile = await self.profileManager.prepareValuesForNodeAdd(
            path.join(config.stagingDir, 'config.txt'),
            path.join(config.stagingDir, 'templates', 'application.properties'))
          if (this.profileValuesFile) {
            valuesArg += this.prepareValuesFiles(this.profileValuesFile)
          }

          await self.chartManager.upgrade(
            config.namespace,
            constants.FULLSTACK_DEPLOYMENT_CHART,
            config.chartPath,
            valuesArg,
            config.fstChartVersion
          )

          config.allNodeIds = [...config.existingNodeIds, config.nodeId]
        }
      },
      {
        title: 'Kill nodes to pick up updated configMaps',
        task: async (ctx, task) => {
          const config = /** @type {NodeAddConfigClass} **/ ctx.config
          for (const /** @type {NetworkNodeServices} **/ service of config.serviceMap.values()) {
            await self.k8.kubeClient.deleteNamespacedPod(service.nodePodName, config.namespace, undefined, undefined, 1)
          }
        }
      },
      {
        title: 'Check node pods are running',
        task:
            async (ctx, task) => {
              const subTasks = []
              const config = /** @type {NodeAddConfigClass} **/ ctx.config

              // nodes
              for (const nodeId of config.allNodeIds) {
                subTasks.push({
                  title: `Check Node: ${chalk.yellow(nodeId)}`,
                  task: () =>
                    self.k8.waitForPods([constants.POD_PHASE_RUNNING], [
                      'fullstack.hedera.com/type=network-node',
                        `fullstack.hedera.com/node-name=${nodeId}`
                    ], 1, 60 * 15, 1000) // timeout 15 minutes
                })
              }

              // set up the sub-tasks
              return task.newListr(subTasks, {
                concurrent: false, // no need to run concurrently since if one node is up, the rest should be up by then
                rendererOptions: {
                  collapseSubtasks: false
                }
              })
            }
      },
      {
        title: 'Prepare staging directory',
        task: async (ctx, parentTask) => {
          const subTasks = [
            {
              title: 'Copy Gossip keys to staging',
              task: async (ctx, _) => {
                const config = /** @type {NodeAddConfigClass} **/ ctx.config

                await this.copyGossipKeysToStaging(config.keyFormat, config.keysDir, config.stagingKeysDir, config.allNodeIds)
              }
            },
            {
              title: 'Copy gRPC TLS keys to staging',
              task: async (ctx, _) => {
                const config = /** @type {NodeAddConfigClass} **/ ctx.config
                for (const nodeId of config.allNodeIds) {
                  const tlsKeyFiles = self.keyManager.prepareTLSKeyFilePaths(nodeId, config.keysDir)
                  await self._copyNodeKeys(tlsKeyFiles, config.stagingKeysDir)
                }
              }
            }
          ]

          return parentTask.newListr(subTasks, {
            concurrent: false,
            rendererOptions: constants.LISTR_DEFAULT_RENDERER_OPTION
          })
        }
      },
      {
        title: 'Fetch platform software into all network nodes',
        task:
          async (ctx, task) => {
            const config = /** @type {NodeAddConfigClass} **/ ctx.config
            config.serviceMap = await self.accountManager.getNodeServiceMap(
              config.namespace)
            config.podNames[config.nodeId] = config.serviceMap.get(
              config.nodeId).nodePodName
            return self.fetchLocalOrReleasedPlatformSoftware(config.allNodeIds, config.podNames, config.releaseTag, task, config.localBuildPath)
          }
      },
      {
        title: 'Download last state from an existing node',
        task: async (ctx, task) => {
          const config = /** @type {NodeAddConfigClass} **/ ctx.config
          const node1FullyQualifiedPodName = Templates.renderNetworkPodName(config.existingNodeIds[0])
          const upgradeDirectory = `${constants.HEDERA_HAPI_PATH}/data/saved/com.hedera.services.ServicesMain/0/123`
          // zip the contents of the newest folder on node1 within /opt/hgcapp/services-hedera/HapiApp2.0/data/saved/com.hedera.services.ServicesMain/0/123/
          const zipFileName = await self.k8.execContainer(node1FullyQualifiedPodName, constants.ROOT_CONTAINER, ['bash', '-c', `cd ${upgradeDirectory} && mapfile -t states < <(ls -1t .) && jar cf "\${states[0]}.zip" -C "\${states[0]}" . && echo -n \${states[0]}.zip`])
          await self.k8.copyFrom(node1FullyQualifiedPodName, constants.ROOT_CONTAINER, `${upgradeDirectory}/${zipFileName}`, config.stagingDir)
          config.lastStateZipPath = path.join(config.stagingDir, zipFileName)
        }
      },
      {
        title: 'Upload last saved state to new network node',
        task:
            async (ctx, task) => {
              const config = /** @type {NodeAddConfigClass} **/ ctx.config
              const newNodeFullyQualifiedPodName = Templates.renderNetworkPodName(config.nodeId)
              const nodeNumber = Templates.nodeNumberFromNodeId(config.nodeId)
              const savedStateDir = (config.lastStateZipPath.match(/\/(\d+)\.zip$/))[1]
              const savedStatePath = `${constants.HEDERA_HAPI_PATH}/data/saved/com.hedera.services.ServicesMain/${nodeNumber}/123/${savedStateDir}`
              await self.k8.execContainer(newNodeFullyQualifiedPodName, constants.ROOT_CONTAINER, ['bash', '-c', `mkdir -p ${savedStatePath}`])
              await self.k8.copyTo(newNodeFullyQualifiedPodName, constants.ROOT_CONTAINER, config.lastStateZipPath, savedStatePath)
              await self.platformInstaller.setPathPermission(newNodeFullyQualifiedPodName, constants.HEDERA_HAPI_PATH)
              await self.k8.execContainer(newNodeFullyQualifiedPodName, constants.ROOT_CONTAINER, ['bash', '-c', `cd ${savedStatePath} && jar xf ${path.basename(config.lastStateZipPath)} && rm -f ${path.basename(config.lastStateZipPath)}`])
            }
      },
      {
        title: 'Setup new network node',
        task: async (ctx, parentTask) => {
          const config = /** @type {NodeAddConfigClass} **/ ctx.config

          const subTasks = []
          for (const nodeId of config.allNodeIds) {
            const podName = config.podNames[nodeId]
            subTasks.push({
              title: `Node: ${chalk.yellow(nodeId)}`,
              task: () =>
                self.platformInstaller.taskInstall(podName, config.stagingDir, config.allNodeIds, config.keyFormat, config.force)
            })
          }

          // set up the sub-tasks
          return parentTask.newListr(subTasks, {
            concurrent: true,
            rendererOptions: constants.LISTR_DEFAULT_RENDERER_OPTION
          })
        }
      },
      {
        title: 'Start network nodes',
        task: async (ctx, task) => {
          const config = /** @type {NodeAddConfigClass} **/ ctx.config
          const subTasks = []
          self.startNodes(config.podNames, config.allNodeIds, subTasks)

          // set up the sub-tasks
          return task.newListr(subTasks, {
            concurrent: true,
            rendererOptions: {
              collapseSubtasks: false,
              timer: constants.LISTR_DEFAULT_RENDERER_TIMER_OPTION
            }
          })
        }
      },
      {
        title: 'Check all nodes are ACTIVE',
        task: async (ctx, task) => {
          const subTasks = []
          // sleep for 30 seconds to give time for the logs to roll over to prevent capturing an invalid "ACTIVE" string
          await sleep(30000)
          for (const nodeId of ctx.config.allNodeIds) {
            subTasks.push({
              title: `Check node: ${chalk.yellow(nodeId)}`,
              task: () => self.checkNetworkNodeState(nodeId, 200)
            })
          }

          // set up the sub-tasks
          return task.newListr(subTasks, {
            concurrent: false,
            rendererOptions: {
              collapseSubtasks: false
            }
          })
        }
      },
      {
        title: 'Check all node proxies are ACTIVE',
        // this is more reliable than checking the nodes logs for ACTIVE, as the
        // logs will have a lot of white noise from being behind
        task: async (ctx, task) => {
          const config = /** @type {NodeAddConfigClass} **/ ctx.config
          const subTasks = []
          for (const nodeId of config.allNodeIds) {
            subTasks.push({
              title: `Check proxy for node: ${chalk.yellow(nodeId)}`,
              task: async () => await self.k8.waitForPodReady(
                [`app=haproxy-${nodeId}`, 'fullstack.hedera.com/type=haproxy'],
                1, 300, 2000)
            })
          }

          // set up the sub-tasks
          return task.newListr(subTasks, {
            concurrent: false,
            rendererOptions: {
              collapseSubtasks: false
            }
          })
        }
      },
      {
        title: 'Stake new node',
        task: (ctx, _) => {
          const config = /** @type {NodeAddConfigClass} **/ ctx.config
          self.addStake(config.namespace, ctx.newNode.accountId, config.nodeId)
        }
      },
      {
        title: 'Trigger stake weight calculate',
        task: async (ctx, task) => {
          const config = /** @type {NodeAddConfigClass} **/ ctx.config
          self.logger.info('sleep 60 seconds for the handler to be able to trigger the network node stake weight recalculate')
          await sleep(60000)
          const accountMap = getNodeAccountMap(config.allNodeIds)
          // send some write transactions to invoke the handler that will trigger the stake weight recalculate
          for (const nodeId of config.allNodeIds) {
            const accountId = accountMap.get(nodeId)
            config.nodeClient.setOperator(TREASURY_ACCOUNT_ID, config.treasuryKey)
            await this.accountManager.transferAmount(constants.TREASURY_ACCOUNT_ID, accountId, 1)
          }
        }
      },
      {
        title: 'Finalize',
        task: (ctx, _) => {
          // reset flags so that keys are not regenerated later
          self.configManager.setFlag(flags.generateGossipKeys, false)
          self.configManager.setFlag(flags.generateTlsKeys, false)
          self.configManager.persist()
        }
      }
    ], {
      concurrent: false,
      rendererOptions: constants.LISTR_DEFAULT_RENDERER_OPTION
    })

    try {
      await tasks.run()
    } catch (e) {
      self.logger.error(`Error in adding nodes: ${e.message}`, e)
      throw new FullstackTestingError(`Error in adding nodes: ${e.message}`, e)
    } finally {
      await self.close()
    }

    return true
  }

  async prepareUpgradeNetworkNodes (freezeAdminPrivateKey, upgradeZipHash, client) {
    try {
      // transfer some tiny amount to the freeze admin account
      await this.accountManager.transferAmount(constants.TREASURY_ACCOUNT_ID, FREEZE_ADMIN_ACCOUNT, 100000)

      // query the balance
      const balance = await new AccountBalanceQuery()
        .setAccountId(FREEZE_ADMIN_ACCOUNT)
        .execute(this.accountManager._nodeClient)
      this.logger.debug(`Freeze admin account balance: ${balance.hbars}`)

      // set operator of freeze transaction as freeze admin account
      client.setOperator(FREEZE_ADMIN_ACCOUNT, freezeAdminPrivateKey)

      const prepareUpgradeTx = await new FreezeTransaction()
        .setFreezeType(FreezeType.PrepareUpgrade)
        .setFileId(constants.UPGRADE_FILE_ID)
        .setFileHash(upgradeZipHash)
        .freezeWith(client)
        .execute(client)

      const prepareUpgradeReceipt = await prepareUpgradeTx.getReceipt(client)

      this.logger.debug(
          `sent prepare upgrade transaction [id: ${prepareUpgradeTx.transactionId.toString()}]`,
          prepareUpgradeReceipt.status.toString()
      )
    } catch (e) {
      this.logger.error(`Error in prepare upgrade: ${e.message}`, e)
      throw new FullstackTestingError(`Error in prepare upgrade: ${e.message}`, e)
    }
  }

  async freezeUpgradeNetworkNodes (freezeAdminPrivateKey, upgradeZipHash, client) {
    try {
      const futureDate = new Date()
      this.logger.debug(`Current time: ${futureDate}`)

      futureDate.setTime(futureDate.getTime() + 5000) // 5 seconds in the future
      this.logger.debug(`Freeze time: ${futureDate}`)

      client.setOperator(FREEZE_ADMIN_ACCOUNT, freezeAdminPrivateKey)
      const freezeUpgradeTx = await new FreezeTransaction()
        .setFreezeType(FreezeType.FreezeUpgrade)
        .setStartTimestamp(Timestamp.fromDate(futureDate))
        .setFileId(constants.UPGRADE_FILE_ID)
        .setFileHash(upgradeZipHash)
        .freezeWith(client)
        .execute(client)

      const freezeUpgradeReceipt = await freezeUpgradeTx.getReceipt(client)
      this.logger.debug(`Upgrade frozen with transaction id: ${freezeUpgradeTx.transactionId.toString()}`,
        freezeUpgradeReceipt.status.toString())
    } catch (e) {
      this.logger.error(`Error in freeze upgrade: ${e.message}`, e)
      throw new FullstackTestingError(`Error in freeze upgrade: ${e.message}`, e)
    }
  }

  startNodes (podNames, nodeIds, subTasks) {
    for (const nodeId of nodeIds) {
      const podName = podNames[nodeId]
      subTasks.push({
        title: `Start node: ${chalk.yellow(nodeId)}`,
        task: async () => {
          await this.k8.execContainer(podName, constants.ROOT_CONTAINER, ['systemctl', 'restart', 'network-node'])
        }
      })
    }
  }

  async copyGossipKeysToStaging (keyFormat, keysDir, stagingKeysDir, nodeIds) {
    // copy gossip keys to the staging
    for (const nodeId of nodeIds) {
      switch (keyFormat) {
        case constants.KEY_FORMAT_PEM: {
          const signingKeyFiles = this.keyManager.prepareNodeKeyFilePaths(nodeId, keysDir, constants.SIGNING_KEY_PREFIX)
          await this._copyNodeKeys(signingKeyFiles, stagingKeysDir)

          // generate missing agreement keys
          const agreementKeyFiles = this.keyManager.prepareNodeKeyFilePaths(nodeId, keysDir, constants.AGREEMENT_KEY_PREFIX)
          await this._copyNodeKeys(agreementKeyFiles, stagingKeysDir)
          break
        }

        case constants.KEY_FORMAT_PFX: {
          const privateKeyFile = Templates.renderGossipPfxPrivateKeyFile(nodeId)
          fs.cpSync(path.join(keysDir, privateKeyFile), path.join(stagingKeysDir, privateKeyFile))
          fs.cpSync(path.join(keysDir, constants.PUBLIC_PFX), path.join(stagingKeysDir, constants.PUBLIC_PFX))
          break
        }

        default:
          throw new FullstackTestingError(`Unsupported key-format ${keyFormat}`)
      }
    }
  }

  // Command Definition
  /**
   * Return Yargs command definition for 'node' command
   * @param nodeCmd an instance of NodeCommand
   */
  static getCommandDefinition (nodeCmd) {
    if (!nodeCmd || !(nodeCmd instanceof NodeCommand)) {
      throw new IllegalArgumentError('An instance of NodeCommand is required', nodeCmd)
    }
    return {
      command: 'node',
      desc: 'Manage Hedera platform node in fullstack testing network',
      builder: yargs => {
        return yargs
          .command({
            command: 'setup',
            desc: 'Setup node with a specific version of Hedera platform',
            builder: y => flags.setCommandFlags(y, ...NodeCommand.SETUP_FLAGS_LIST),
            handler: argv => {
              nodeCmd.logger.debug('==== Running \'node setup\' ===')
              nodeCmd.logger.debug(argv)

              nodeCmd.setup(argv).then(r => {
                nodeCmd.logger.debug('==== Finished running `node setup`====')
                if (!r) process.exit(1)
              }).catch(err => {
                nodeCmd.logger.showUserError(err)
                process.exit(1)
              })
            }
          })
          .command({
            command: 'start',
            desc: 'Start a node',
            builder: y => flags.setCommandFlags(y,
              flags.app,
              flags.namespace,
              flags.nodeIDs
            ),
            handler: argv => {
              nodeCmd.logger.debug('==== Running \'node start\' ===')
              nodeCmd.logger.debug(argv)

              nodeCmd.start(argv).then(r => {
                nodeCmd.logger.debug('==== Finished running `node start`====')
                if (!r) process.exit(1)
              }).catch(err => {
                nodeCmd.logger.showUserError(err)
                process.exit(1)
              })
            }
          })
          .command({
            command: 'stop',
            desc: 'Stop a node',
            builder: y => flags.setCommandFlags(y,
              flags.namespace,
              flags.nodeIDs
            ),
            handler: argv => {
              nodeCmd.logger.debug('==== Running \'node stop\' ===')
              nodeCmd.logger.debug(argv)

              nodeCmd.stop(argv).then(r => {
                nodeCmd.logger.debug('==== Finished running `node stop`====')
                if (!r) process.exit(1)
              }).catch(err => {
                nodeCmd.logger.showUserError(err)
                process.exit(1)
              })
            }
          })
          .command({
            command: 'keys',
            desc: 'Generate node keys',
            builder: y => flags.setCommandFlags(y, ...NodeCommand.KEYS_FLAGS_LIST),
            handler: argv => {
              nodeCmd.logger.debug('==== Running \'node keys\' ===')
              nodeCmd.logger.debug(argv)

              nodeCmd.keys(argv).then(r => {
                nodeCmd.logger.debug('==== Finished running `node keys`====')
                if (!r) process.exit(1)
              }).catch(err => {
                nodeCmd.logger.showUserError(err)
                process.exit(1)
              })
            }
          })
          .command({
            command: 'refresh',
            desc: 'Reset and restart a node',
            builder: y => flags.setCommandFlags(y, ...NodeCommand.REFRESH_FLAGS_LIST),
            handler: argv => {
              nodeCmd.logger.debug('==== Running \'node refresh\' ===')
              nodeCmd.logger.debug(argv)

              nodeCmd.refresh(argv).then(r => {
                nodeCmd.logger.debug('==== Finished running `node refresh`====')
                if (!r) process.exit(1)
              }).catch(err => {
                nodeCmd.logger.showUserError(err)
                process.exit(1)
              })
            }
          })
          .command({
            command: 'logs',
            desc: 'Download application logs from the network nodes and stores them in <SOLO_LOGS_DIR>/<namespace>/<podName>/ directory',
            builder: y => flags.setCommandFlags(y,
              flags.nodeIDs
            ),
            handler: argv => {
              nodeCmd.logger.debug('==== Running \'node logs\' ===')
              nodeCmd.logger.debug(argv)

              nodeCmd.logs(argv).then(r => {
                nodeCmd.logger.debug('==== Finished running `node logs`====')
                if (!r) process.exit(1)
              }).catch(err => {
                nodeCmd.logger.showUserError(err)
                process.exit(1)
              })
            }
          })
          .command({
            command: 'add',
            desc: 'Adds a node with a specific version of Hedera platform',
            builder: y => flags.setCommandFlags(y, ...NodeCommand.ADD_FLAGS_LIST),
            handler: argv => {
              nodeCmd.logger.debug('==== Running \'node add\' ===')
              nodeCmd.logger.debug(argv)

              nodeCmd.add(argv).then(r => {
                nodeCmd.logger.debug('==== Finished running `node add`====')
                if (!r) process.exit(1)
              }).catch(err => {
                nodeCmd.logger.showUserError(err)
                process.exit(1)
              })
            }
          })
          .command({
            command: 'update',
            desc: 'Update a node with a specific version of Hedera platform',
            builder: y => flags.setCommandFlags(y, ...NodeCommand.UPDATE_FLAGS_LIST),
            handler: argv => {
              nodeCmd.logger.debug('==== Running \'node update\' ===')
              nodeCmd.logger.debug(argv)

              nodeCmd.update(argv).then(r => {
                nodeCmd.logger.debug('==== Finished running `node update`====')
                if (!r) process.exit(1)
              }).catch(err => {
                nodeCmd.logger.showUserError(err)
                process.exit(1)
              })
            }
          })
          .command({
            command: 'delete',
            desc: 'Delete a node with a specific version of Hedera platform',
            builder: y => flags.setCommandFlags(y, ...NodeCommand.DELETE_FLAGS_LIST),
            handler: argv => {
              nodeCmd.logger.debug('==== Running \'node delete\' ===')
              nodeCmd.logger.debug(argv)

              nodeCmd.delete(argv).then(r => {
                nodeCmd.logger.debug('==== Finished running `node delete`====')
                if (!r) process.exit(1)
              }).catch(err => {
                nodeCmd.logger.showUserError(err)
                process.exit(1)
              })
            }
          })
          .demandCommand(1, 'Select a node command')
      }
    }
  }

  async update (argv) {
    const self = this

    const tasks = new Listr([
      {
        title: 'Initialize',
        task: async (ctx, task) => {
          self.configManager.update(argv)

          // disable the prompts that we don't want to prompt the user for
          prompts.disablePrompts([
<<<<<<< HEAD
            flags.agreementPrivateKey,
            flags.agreementPublicKey,
=======
>>>>>>> 80639a97
            flags.app,
            flags.chartDirectory,
            flags.devMode,
            flags.endpointType,
            flags.force,
            flags.fstChartVersion,
            flags.gossipEndpoints,
            flags.gossipPrivateKey,
            flags.gossipPublicKey,
            flags.grpcEndpoints,
            flags.localBuildPath,
            flags.newAccountNumber,
            flags.newAdminKey,
            flags.tlsPrivateKey,
            flags.tlsPublicKey
          ])

          await prompts.execute(task, self.configManager, NodeCommand.UPDATE_FLAGS_LIST)

          /**
           * @typedef {Object} NodeUpdateConfigClass
           * -- flags --
<<<<<<< HEAD
           * @property {string} agreementPrivateKey
           * @property {string} agreementPublicKey
=======
>>>>>>> 80639a97
           * @property {string} app
           * @property {string} cacheDir
           * @property {string} chartDirectory
           * @property {boolean} devMode
           * @property {string} endpointType
           * @property {string} fstChartVersion
           * @property {string} gossipEndpoints
           * @property {string} gossipPrivateKey
           * @property {string} gossipPublicKey
           * @property {string} grpcEndpoints
           * @property {string} keyFormat
           * @property {string} localBuildPath
           * @property {string} namespace
           * @property {string} newAccountNumber
           * @property {string} newAdminKey
           * @property {string} nodeId
           * @property {string} releaseTag
           * @property {string} tlsPrivateKey
           * @property {string} tlsPublicKey
           * -- extra args --
           * @property {PrivateKey} adminKey
           * @property {string[]} allNodeIds
           * @property {string} chartPath
           * @property {string[]} existingNodeIds
           * @property {string} freezeAdminPrivateKey
           * @property {string} keysDir
           * @property {Object} nodeClient
           * @property {Object} podNames
           * @property {Map<String, NetworkNodeServices>} serviceMap
           * @property {string} stagingDir
           * @property {string} stagingKeysDir
           * @property {PrivateKey} treasuryKey
           * -- methods --
           * @property {getUnusedConfigs} getUnusedConfigs
           */
          /**
           * @callback getUnusedConfigs
           * @returns {string[]}
           */

          // create a config object for subsequent steps
          const config = /** @type {NodeUpdateConfigClass} **/ this.getConfig(NodeCommand.UPDATE_CONFIGS_NAME, NodeCommand.UPDATE_FLAGS_LIST,
            [
              'allNodeIds',
              'existingNodeIds',
              'freezeAdminPrivateKey',
              'keysDir',
              'nodeClient',
              'podNames',
              'serviceMap',
              'stagingDir',
              'stagingKeysDir',
              'treasuryKey'
            ])

          config.curDate = new Date()
          config.existingNodeIds = []

          await self.initializeSetup(config, self.k8)

          // set config in the context for later tasks to use
          ctx.config = config

          ctx.config.chartPath = await self.prepareChartPath(ctx.config.chartDirectory,
            constants.FULLSTACK_TESTING_CHART, constants.FULLSTACK_DEPLOYMENT_CHART)

          // initialize Node Client with existing network nodes prior to adding the new node which isn't functioning, yet
          ctx.config.nodeClient = await this.accountManager.loadNodeClient(ctx.config.namespace)

          const accountKeys = await this.accountManager.getAccountKeysFromSecret(FREEZE_ADMIN_ACCOUNT, config.namespace)
          config.freezeAdminPrivateKey = accountKeys.privateKey

          const treasuryAccount = await this.accountManager.getTreasuryAccountKeys(config.namespace)
          const treasuryAccountPrivateKey = treasuryAccount.privateKey
          config.treasuryKey = PrivateKey.fromStringED25519(treasuryAccountPrivateKey)

          self.logger.debug('Initialized config', { config })
        }
      },
      {
        title: 'Identify existing network nodes',
        task: async (ctx, task) => {
          const config = /** @type {NodeUpdateConfigClass} **/ ctx.config
          config.serviceMap = await self.accountManager.getNodeServiceMap(
            config.namespace)
          for (/** @type {NetworkNodeServices} **/ const networkNodeServices of config.serviceMap.values()) {
            config.existingNodeIds.push(networkNodeServices.nodeName)
          }

          return self.taskCheckNetworkNodePods(ctx, task, config.existingNodeIds)
        }
      },
      {
        title: 'Prepare gossip endpoints',
        task: (ctx, task) => {
          const config = /** @type {NodeUpdateConfigClass} **/ ctx.config
          let endpoints = []
          if (!config.gossipEndpoints) {
            if (config.endpointType !== constants.ENDPOINT_TYPE_FQDN) {
              throw new FullstackTestingError(`--gossip-endpoints must be set if --endpoint-type is: ${constants.ENDPOINT_TYPE_IP}`)
            }

            endpoints = [
              `${Templates.renderFullyQualifiedNetworkPodName(config.namespace, config.nodeId)}:${constants.HEDERA_NODE_INTERNAL_GOSSIP_PORT}`,
              `${Templates.renderFullyQualifiedNetworkSvcName(config.namespace, config.nodeId)}:${constants.HEDERA_NODE_EXTERNAL_GOSSIP_PORT}`
            ]
          } else {
            endpoints = helpers.splitFlagInput(config.gossipEndpoints)
          }

          ctx.gossipEndpoints = this.prepareEndpoints(config.endpointType, endpoints, constants.HEDERA_NODE_INTERNAL_GOSSIP_PORT)
        }
      },
      {
        title: 'Prepare grpc service endpoints',
        task: (ctx, task) => {
          const config = /** @type {NodeUpdateConfigClass} **/ ctx.config
          let endpoints = []

          if (!config.grpcEndpoints) {
            if (config.endpointType !== constants.ENDPOINT_TYPE_FQDN) {
              throw new FullstackTestingError(`--grpc-endpoints must be set if --endpoint-type is: ${constants.ENDPOINT_TYPE_IP}`)
            }

            endpoints = [
              `${Templates.renderFullyQualifiedNetworkSvcName(config.namespace, config.nodeId)}:${constants.HEDERA_NODE_EXTERNAL_GOSSIP_PORT}`
            ]
          } else {
            endpoints = helpers.splitFlagInput(config.grpcEndpoints)
          }

          ctx.grpcServiceEndpoints = this.prepareEndpoints(config.endpointType, endpoints, constants.HEDERA_NODE_EXTERNAL_GOSSIP_PORT)
        }
      },
      {
        title: 'Load node admin key',
        task: async (ctx, task) => {
          const config = /** @type {NodeUpdateConfigClass} **/ ctx.config
          config.adminKey = PrivateKey.fromStringED25519(constants.GENESIS_KEY)
        }
      },
      {
        title: 'Prepare upgrade zip file for node upgrade process',
        task: async (ctx, task) => {
          const config = /** @type {NodeUpdateConfigClass} **/ ctx.config
          ctx.upgradeZipFile = await this.prepareUpgradeZip(config.stagingDir)
          ctx.upgradeZipHash = await this.uploadUpgradeZip(ctx.upgradeZipFile, config.nodeClient)
        }
      },
      {
        title: 'Check existing nodes staked amount',
        task: async (ctx, task) => {
          const config = /** @type {NodeUpdateConfigClass} **/ ctx.config
          const accountMap = getNodeAccountMap(config.existingNodeIds)
          for (const nodeId of config.existingNodeIds) {
            const accountId = accountMap.get(nodeId)
            await this.accountManager.transferAmount(constants.TREASURY_ACCOUNT_ID, accountId, 1)
          }
        }
      },
      {
        title: 'Send node update transaction',
        task: async (ctx, task) => {
          const config = /** @type {NodeUpdateConfigClass} **/ ctx.config

          const nodeId = Templates.nodeNumberFromNodeId(config.nodeId) - 1
          self.logger.info(`nodeId: ${nodeId}`)
          self.logger.info(`config.newAccountNumber: ${config.newAccountNumber}`)

          try {
            const nodeUpdateTx = await new NodeUpdateTransaction()
              .setNodeId(nodeId)

            if (config.tlsPublicKey && config.tlsPrivateKey) {
              self.logger.info(`config.tlsPublicKey: ${config.tlsPublicKey}`)
              const tlsCertDer = await this.loadPermCertificate(config.tlsPublicKey)
              const tlsCertHash = crypto.createHash('sha384').update(tlsCertDer).digest()
              nodeUpdateTx.setCertificateHash(tlsCertHash)

              const publicKeyFile = Templates.renderTLSPemPublicKeyFile(config.nodeId)
              const privateKeyFile = Templates.renderTLSPemPrivateKeyFile(config.nodeId)
              renameAndCopyFile(config.tlsPublicKey, publicKeyFile, config.keysDir)
              renameAndCopyFile(config.tlsPrivateKey, privateKeyFile, config.keysDir)
            }

<<<<<<< HEAD
            if (config.gossipPublicKey && config.gossipPrivateKey &&
              config.agreementPrivateKey && config.agreementPublicKey) {
=======
            if (config.gossipPublicKey && config.gossipPrivateKey) {
>>>>>>> 80639a97
              self.logger.info(`config.gossipPublicKey: ${config.gossipPublicKey}`)
              const signingCertDer = await this.loadPermCertificate(config.gossipPublicKey)
              nodeUpdateTx.setGossipCaCertificate(signingCertDer)

              const publicKeyFile = Templates.renderGossipPemPublicKeyFile(constants.SIGNING_KEY_PREFIX, config.nodeId)
              const privateKeyFile = Templates.renderGossipPemPrivateKeyFile(constants.SIGNING_KEY_PREFIX, config.nodeId)
              renameAndCopyFile(config.gossipPublicKey, publicKeyFile, config.keysDir)
              renameAndCopyFile(config.gossipPrivateKey, privateKeyFile, config.keysDir)
<<<<<<< HEAD

              const agreePublicKeyFile = Templates.renderGossipPemPublicKeyFile(constants.AGREEMENT_KEY_PREFIX, config.nodeId)
              const agreePrivateKeyFile = Templates.renderGossipPemPrivateKeyFile(constants.AGREEMENT_KEY_PREFIX, config.nodeId)
              renameAndCopyFile(config.agreementPublicKey, agreePublicKeyFile, config.keysDir)
              renameAndCopyFile(config.agreementPrivateKey, agreePrivateKeyFile, config.keysDir)
=======
>>>>>>> 80639a97
            }

            if (config.newAccountNumber) {
              nodeUpdateTx.setAccountId(config.newAccountNumber)
            }

            let parsedNewKey
            if (config.newAdminKey) {
              parsedNewKey = PrivateKey.fromStringED25519(config.newAdminKey)
              nodeUpdateTx.setAdminKey(parsedNewKey.publicKey)
            }
            await nodeUpdateTx.freezeWith(config.nodeClient)

            // config.adminKey contains the original key, needed to sign the transaction
            if (config.newAdminKey) {
              await nodeUpdateTx.sign(parsedNewKey)
            }
            const signedTx = await nodeUpdateTx.sign(config.adminKey)
            const txResp = await signedTx.execute(config.nodeClient)
            const nodeUpdateReceipt = await txResp.getReceipt(config.nodeClient)
            this.logger.debug(`NodeUpdateReceipt: ${nodeUpdateReceipt.toString()}`)
          } catch (e) {
            this.logger.error(`Error updating node to network: ${e.message}`, e)
            this.logger.error(e.stack)
            throw new FullstackTestingError(`Error updating node to network: ${e.message}`, e)
          }
        }
      },
      {
        title: 'Send prepare upgrade transaction',
        task: async (ctx, task) => {
          const config = /** @type {NodeUpdateConfigClass} **/ ctx.config
          await this.prepareUpgradeNetworkNodes(config.freezeAdminPrivateKey, ctx.upgradeZipHash, config.nodeClient)
        }
      },
      {
        title: 'Send freeze upgrade transaction',
        task: async (ctx, task) => {
          const config = /** @type {NodeUpdateConfigClass} **/ ctx.config
          await this.freezeUpgradeNetworkNodes(config.freezeAdminPrivateKey, ctx.upgradeZipHash, config.nodeClient)
        }
      },
      {
        title: 'Download generated files from an existing node',
        task: async (ctx, task) => {
          const config = /** @type {NodeUpdateConfigClass} **/ ctx.config
          const node1FullyQualifiedPodName = Templates.renderNetworkPodName(config.existingNodeIds[0])

          // copy the config.txt file from the node1 upgrade directory
          await self.k8.copyFrom(node1FullyQualifiedPodName, constants.ROOT_CONTAINER, `${constants.HEDERA_HAPI_PATH}/data/upgrade/current/config.txt`, config.stagingDir)

          const signedKeyFiles = (await self.k8.listDir(node1FullyQualifiedPodName, constants.ROOT_CONTAINER, `${constants.HEDERA_HAPI_PATH}/data/upgrade/current`)).filter(file => file.name.startsWith(constants.SIGNING_KEY_PREFIX))
          for (const signedKeyFile of signedKeyFiles) {
            await self.k8.execContainer(node1FullyQualifiedPodName, constants.ROOT_CONTAINER, ['bash', '-c', `[[ ! -f "${constants.HEDERA_HAPI_PATH}/data/keys/${signedKeyFile.name}" ]] || cp ${constants.HEDERA_HAPI_PATH}/data/keys/${signedKeyFile.name} ${constants.HEDERA_HAPI_PATH}/data/keys/${signedKeyFile.name}.old`])
            await self.k8.copyFrom(node1FullyQualifiedPodName, constants.ROOT_CONTAINER, `${constants.HEDERA_HAPI_PATH}/data/upgrade/current/${signedKeyFile.name}`, `${config.keysDir}`)
          }
        }
      },
      {
        title: 'Check network nodes are frozen',
        task: (ctx, task) => {
          const config = /** @type {NodeUpdateConfigClass} **/ ctx.config
          const subTasks = []
          for (const nodeId of config.existingNodeIds) {
            subTasks.push({
              title: `Check node: ${chalk.yellow(nodeId)}`,
              task: () => self.checkNetworkNodeState(nodeId, 100, 'FREEZE_COMPLETE')
            })
          }

          // set up the sub-tasks
          return task.newListr(subTasks, {
            concurrent: false,
            rendererOptions: {
              collapseSubtasks: false
            }
          })
        }
      },
      {
        title: 'Get node logs and configs',
        task: async (ctx, task) => {
          const config = /** @type {NodeUpdateConfigClass} **/ ctx.config
          await helpers.getNodeLogs(self.k8, config.namespace)
        }
      },
      {
        title: 'Update chart to use new configMap due to account number change',
        task: async (ctx, task) => {
          const config = /** @type {NodeUpdateConfigClass} **/ ctx.config
          const index = config.existingNodeIds.length
          const nodeId = Templates.nodeNumberFromNodeId(config.nodeId) - 1
          let valuesArg = ''
          for (let i = 0; i < index; i++) {
<<<<<<< HEAD
            if (i !== nodeId && config.newAccountNumber) {
=======
            if (i !== nodeId) {
>>>>>>> 80639a97
              valuesArg += ` --set "hedera.nodes[${i}].accountId=${config.serviceMap.get(config.existingNodeIds[i]).accountId}" --set "hedera.nodes[${i}].name=${config.existingNodeIds[i]}"`
            } else {
              // use new account number for this node id
              valuesArg += ` --set "hedera.nodes[${i}].accountId=${config.newAccountNumber}" --set "hedera.nodes[${i}].name=${config.existingNodeIds[i]}"`
            }
          }
          this.profileValuesFile = await self.profileManager.prepareValuesForNodeAdd(
            path.join(config.stagingDir, 'config.txt'),
            path.join(config.stagingDir, 'templates', 'application.properties'))
          if (this.profileValuesFile) {
            valuesArg += this.prepareValuesFiles(this.profileValuesFile)
          }

          await self.chartManager.upgrade(
            config.namespace,
            constants.FULLSTACK_DEPLOYMENT_CHART,
            config.chartPath,
            valuesArg,
            config.fstChartVersion
          )
<<<<<<< HEAD
        },
        // no need to run this step if the account number is not changed, therefore config.txt will be the same
        skip: (ctx, _) => !ctx.config.newAccountNumber
=======
        }
>>>>>>> 80639a97
      },
      {
        title: 'Kill nodes to pick up updated configMaps',
        task: async (ctx, task) => {
          const config = /** @type {NodeUpdateConfigClass} **/ ctx.config
          // the updated node will have a new pod ID if its account ID changed which is a label
          config.serviceMap = await self.accountManager.getNodeServiceMap(
            config.namespace)
          for (const /** @type {NetworkNodeServices} **/ service of config.serviceMap.values()) {
            await self.k8.kubeClient.deleteNamespacedPod(service.nodePodName, config.namespace, undefined, undefined, 1)
          }
          // again, the pod names will change after the pods are killed
          config.serviceMap = await self.accountManager.getNodeServiceMap(
            config.namespace)
          config.podNames = {}
          for (const service of config.serviceMap.values()) {
            config.podNames[service.nodeName] = service.nodePodName
          }
        }
      },
      {
        title: 'Check node pods are running',
        task:
          async (ctx, task) => {
            const subTasks = []
            const config = /** @type {NodeUpdateConfigClass} **/ ctx.config
            ctx.config.allNodeIds = ctx.config.existingNodeIds
            // nodes
            for (const nodeId of config.allNodeIds) {
              subTasks.push({
                title: `Check Node: ${chalk.yellow(nodeId)}`,
                task: () =>
                  self.k8.waitForPods([constants.POD_PHASE_RUNNING], [
                    'fullstack.hedera.com/type=network-node',
                    `fullstack.hedera.com/node-name=${nodeId}`
                  ], 1, 60 * 15, 1000) // timeout 15 minutes
              })
            }

            // set up the sub-tasks
            return task.newListr(subTasks, {
              concurrent: false, // no need to run concurrently since if one node is up, the rest should be up by then
              rendererOptions: {
                collapseSubtasks: false
              }
            })
          }
      },
      {
        title: 'Prepare staging directory',
        task: async (ctx, parentTask) => {
          const subTasks = [
            {
              title: 'Copy Gossip keys to staging',
              task: async (ctx, _) => {
                const config = /** @type {NodeUpdateConfigClass} **/ ctx.config

                await this.copyGossipKeysToStaging(config.keyFormat, config.keysDir, config.stagingKeysDir, config.allNodeIds)
              }
            },
            {
              title: 'Copy gRPC TLS keys to staging',
              task: async (ctx, _) => {
                const config = /** @type {NodeUpdateConfigClass} **/ ctx.config
                for (const nodeId of config.allNodeIds) {
                  const tlsKeyFiles = self.keyManager.prepareTLSKeyFilePaths(nodeId, config.keysDir)
                  await self._copyNodeKeys(tlsKeyFiles, config.stagingKeysDir)
                }
              }
            }
          ]

          return parentTask.newListr(subTasks, {
            concurrent: false,
            rendererOptions: constants.LISTR_DEFAULT_RENDERER_OPTION
          })
        }
      },
      {
        title: 'Fetch platform software into network nodes',
        task:
          async (ctx, task) => {
            // without this sleep, copy software from local build to container sometimes fail
            await sleep(15000)
            ctx.config.allNodeIds = ctx.config.existingNodeIds
            const config = /** @type {NodeUpdateConfigClass} **/ ctx.config
            return self.fetchLocalOrReleasedPlatformSoftware(config.allNodeIds, config.podNames, config.releaseTag, task, config.localBuildPath)
          }
      },
      {
        title: 'Setup new network node',
        task: async (ctx, parentTask) => {
          const config = /** @type {NodeUpdateConfigClass} **/ ctx.config

          const subTasks = []
          for (const nodeId of config.allNodeIds) {
            const podName = config.podNames[nodeId]
            subTasks.push({
              title: `Node: ${chalk.yellow(nodeId)}`,
              task: () =>
                self.platformInstaller.taskInstall(podName, config.stagingDir, config.allNodeIds, config.keyFormat, config.force)
            })
          }

          // set up the sub-tasks
          return parentTask.newListr(subTasks, {
            concurrent: true,
            rendererOptions: constants.LISTR_DEFAULT_RENDERER_OPTION
          })
        }
      },
      {
        title: 'Start network nodes',
        task: async (ctx, task) => {
          const config = /** @type {NodeUpdateConfigClass} **/ ctx.config
          const subTasks = []
          // ctx.config.allNodeIds = ctx.config.existingNodeIds
          self.startNodes(config.podNames, config.allNodeIds, subTasks)

          // set up the sub-tasks
          return task.newListr(subTasks, {
            concurrent: true,
            rendererOptions: {
              collapseSubtasks: false,
              timer: constants.LISTR_DEFAULT_RENDERER_TIMER_OPTION
            }
          })
        }
      },
      {
        title: 'Check all nodes are ACTIVE',
        task: async (ctx, task) => {
          const subTasks = []
          // sleep for 30 seconds to give time for the logs to roll over to prevent capturing an invalid "ACTIVE" string
          await sleep(30000)
          for (const nodeId of ctx.config.allNodeIds) {
            subTasks.push({
              title: `Check node: ${chalk.yellow(nodeId)}`,
              task: () => self.checkNetworkNodeState(nodeId, 200)
            })
          }

          // set up the sub-tasks
          return task.newListr(subTasks, {
            concurrent: false,
            rendererOptions: {
              collapseSubtasks: false
            }
          })
        }
      },
      {
        title: 'Check all node proxies are ACTIVE',
        // this is more reliable than checking the nodes logs for ACTIVE, as the
        // logs will have a lot of white noise from being behind
        task: async (ctx, task) => {
          const config = /** @type {NodeUpdateConfigClass} **/ ctx.config
          const subTasks = []
          for (const nodeId of config.allNodeIds) {
            subTasks.push({
              title: `Check proxy for node: ${chalk.yellow(nodeId)}`,
              task: async () => await self.k8.waitForPodReady(
                [`app=haproxy-${nodeId}`, 'fullstack.hedera.com/type=haproxy'],
                1, 300, 2000)
            })
          }

          // set up the sub-tasks
          return task.newListr(subTasks, {
            concurrent: false,
            rendererOptions: {
              collapseSubtasks: false
            }
          })
        }
      },
      {
        title: 'Trigger stake weight calculate',
        task: async (ctx, task) => {
          const config = /** @type {NodeUpdateConfigClass} **/ ctx.config
          self.logger.info('sleep 60 seconds for the handler to be able to trigger the network node stake weight recalculate')
          await sleep(60000)
          const accountMap = getNodeAccountMap(config.allNodeIds)
          // update map with current account ids
          accountMap.set(config.nodeId, config.newAccountNumber)

          // update _nodeClient with the new service map since one of the account number has changed
          await this.accountManager.refreshNodeClient(config.namespace)

          // send some write transactions to invoke the handler that will trigger the stake weight recalculate
          for (const nodeId of config.allNodeIds) {
            const accountId = accountMap.get(nodeId)
            config.nodeClient.setOperator(TREASURY_ACCOUNT_ID, config.treasuryKey)
            self.logger.info(`Sending 1 tinybar to account: ${accountId}`)
            await this.accountManager.transferAmount(constants.TREASURY_ACCOUNT_ID, accountId, 1)
          }
        }
      },
      {
        title: 'Finalize',
        task: (ctx, _) => {
          // reset flags so that keys are not regenerated later
          self.configManager.setFlag(flags.generateGossipKeys, false)
          self.configManager.setFlag(flags.generateTlsKeys, false)
          self.configManager.persist()
        }
      }
    ], {
      concurrent: false,
      rendererOptions: constants.LISTR_DEFAULT_RENDERER_OPTION
    })

    try {
      await tasks.run()
    } catch (e) {
      self.logger.error(`Error in updating nodes: ${e.message}`, e)
      this.logger.error(e.stack)
      throw new FullstackTestingError(`Error in updating nodes: ${e.message}`, e)
    } finally {
      await self.close()
    }

    return true
  }

  async delete (argv) {
    const self = this

    const tasks = new Listr([
      {
        title: 'Initialize',
        task: async (ctx, task) => {
          self.configManager.update(argv)

          // disable the prompts that we don't want to prompt the user for
          prompts.disablePrompts([
            flags.app,
            flags.chainId,
            flags.chartDirectory,
            flags.devMode,
            flags.endpointType,
            flags.force,
            flags.fstChartVersion,
            flags.localBuildPath
          ])

          await prompts.execute(task, self.configManager, NodeCommand.DELETE_FLAGS_LIST)

          /**
           * @typedef {Object} NodeDeleteConfigClass
           * -- flags --
           * @property {string} app
           * @property {string} cacheDir
           * @property {string} charDirectory
           * @property {boolean} devMode
           * @property {string} endpointType
           * @property {string} fstChartVersion
           * @property {string} keyFormat
           * @property {string} localBuildPath
           * @property {string} namespace
           * @property {string} nodeId
           * @property {string} releaseTag
           * -- extra args --
           * @property {PrivateKey} adminKey
           * @property {string[]} allNodeIds
           * @property {string} chartPath
           * @property {string[]} existingNodeIds
           * @property {string} freezeAdminPrivateKey
           * @property {string} keysDir
           * @property {Object} nodeClient
           * @property {Object} podNames
           * @property {Map<String, NetworkNodeServices>} serviceMap
           * @property {string} stagingDir
           * @property {string} stagingKeysDir
           * @property {PrivateKey} treasuryKey
           * -- methods --
           * @property {getUnusedConfigs} getUnusedConfigs
           */
          /**
           * @callback getUnusedConfigs
           * @returns {string[]}
           */

          // create a config object for subsequent steps
          const config = /** @type {NodeDeleteConfigClass} **/ this.getConfig(NodeCommand.DELETE_CONFIGS_NAME, NodeCommand.DELETE_FLAGS_LIST,
            [
              'adminKey',
              'allNodeIds',
              'existingNodeIds',
              'freezeAdminPrivateKey',
              'keysDir',
              'nodeClient',
              'podNames',
              'serviceMap',
              'stagingDir',
              'stagingKeysDir',
              'treasuryKey'
            ])

          config.curDate = new Date()
          config.existingNodeIds = []

          await self.initializeSetup(config, self.k8)

          // set config in the context for later tasks to use
          ctx.config = config

          ctx.config.chartPath = await self.prepareChartPath(ctx.config.chartDirectory,
            constants.FULLSTACK_TESTING_CHART, constants.FULLSTACK_DEPLOYMENT_CHART)

          // initialize Node Client with existing network nodes prior to adding the new node which isn't functioning, yet
          ctx.config.nodeClient = await this.accountManager.loadNodeClient(ctx.config.namespace)

          const accountKeys = await this.accountManager.getAccountKeysFromSecret(FREEZE_ADMIN_ACCOUNT, config.namespace)
          config.freezeAdminPrivateKey = accountKeys.privateKey

          const treasuryAccount = await this.accountManager.getTreasuryAccountKeys(config.namespace)
          const treasuryAccountPrivateKey = treasuryAccount.privateKey
          config.treasuryKey = PrivateKey.fromStringED25519(treasuryAccountPrivateKey)

          self.logger.debug('Initialized config', { config })
        }
      },
      {
        title: 'Identify existing network nodes',
        task: async (ctx, task) => {
          const config = /** @type {NodeDeleteConfigClass} **/ ctx.config
          config.serviceMap = await self.accountManager.getNodeServiceMap(
            config.namespace)
          for (/** @type {NetworkNodeServices} **/ const networkNodeServices of config.serviceMap.values()) {
            config.existingNodeIds.push(networkNodeServices.nodeName)
          }

          return self.taskCheckNetworkNodePods(ctx, task, config.existingNodeIds)
        }
      },
      {
        title: 'Load node admin key',
        task: async (ctx, task) => {
          const config = /** @type {NodeDeleteConfigClass} **/ ctx.config
          config.adminKey = PrivateKey.fromStringED25519(constants.GENESIS_KEY)
        }
      },
      {
        title: 'Prepare upgrade zip file for node upgrade process',
        task: async (ctx, task) => {
          const config = /** @type {NodeDeleteConfigClass} **/ ctx.config
          ctx.upgradeZipFile = await this.prepareUpgradeZip(config.stagingDir)
          ctx.upgradeZipHash = await this.uploadUpgradeZip(ctx.upgradeZipFile, config.nodeClient)
        }
      },
      {
        title: 'Check existing nodes staked amount',
        task: async (ctx, task) => {
          const config = /** @type {NodeDeleteConfigClass} **/ ctx.config
          const accountMap = getNodeAccountMap(config.existingNodeIds)
          for (const nodeId of config.existingNodeIds) {
            const accountId = accountMap.get(nodeId)
            await this.accountManager.transferAmount(constants.TREASURY_ACCOUNT_ID, accountId, 1)
          }
        }
      },
      {
        title: 'Send node delete transaction',
        task: async (ctx, task) => {
          const config = /** @type {NodeDeleteConfigClass} **/ ctx.config

          try {
            const accountMap = getNodeAccountMap(config.existingNodeIds)
            const deleteAccountId = accountMap.get(ctx.config.nodeId)
            this.logger.debug(`Deleting node: ${ctx.config.nodeId} with account: ${deleteAccountId}`)
            const nodeId = Templates.nodeNumberFromNodeId(ctx.config.nodeId) - 1
            const nodeDeleteTx = await new NodeDeleteTransaction()
              .setNodeId(nodeId)
              .freezeWith(config.nodeClient)

            const signedTx = await nodeDeleteTx.sign(config.adminKey)
            const txResp = await signedTx.execute(config.nodeClient)
            const nodeUpdateReceipt = await txResp.getReceipt(config.nodeClient)
            this.logger.debug(`NodeUpdateReceipt: ${nodeUpdateReceipt.toString()}`)
          } catch (e) {
            this.logger.error(`Error deleting node from network: ${e.message}`, e)
            throw new FullstackTestingError(`Error deleting node from network: ${e.message}`, e)
          }
        }
      },
      {
        title: 'Send prepare upgrade transaction',
        task: async (ctx, task) => {
          const config = /** @type {NodeDeleteConfigClass} **/ ctx.config
          await this.prepareUpgradeNetworkNodes(config.freezeAdminPrivateKey, ctx.upgradeZipHash, config.nodeClient)
        }
      },
      {
        title: 'Send freeze upgrade transaction',
        task: async (ctx, task) => {
          const config = /** @type {NodeDeleteConfigClass} **/ ctx.config
          await this.freezeUpgradeNetworkNodes(config.freezeAdminPrivateKey, ctx.upgradeZipHash, config.nodeClient)
        }
      },
      {
        title: 'Check network nodes are frozen',
        task: (ctx, task) => {
          const config = /** @type {NodeDeleteConfigClass} **/ ctx.config
          const subTasks = []
          for (const nodeId of config.existingNodeIds) {
            subTasks.push({
              title: `Check node: ${chalk.yellow(nodeId)}`,
              task: () => self.checkNetworkNodeState(nodeId, 100, 'FREEZE_COMPLETE')
            })
          }

          // set up the sub-tasks
          return task.newListr(subTasks, {
            concurrent: false,
            rendererOptions: {
              collapseSubtasks: false
            }
          })
        }
      },
      {
        title: 'Download new config.txt',
        task: async (ctx, task) => {
          const config = /** @type {NodeDeleteConfigClass} **/ ctx.config
          const node1FullyQualifiedPodName = Templates.renderNetworkPodName(config.existingNodeIds[0])

          // copy the config.txt file from the node1 upgrade directory
          await self.k8.copyFrom(node1FullyQualifiedPodName, constants.ROOT_CONTAINER, `${constants.HEDERA_HAPI_PATH}/data/upgrade/current/config.txt`, config.stagingDir)
        }
      },
      {
        title: 'Get node logs and configs',
        task: async (ctx, task) => {
          const config = /** @type {NodeDeleteConfigClass} **/ ctx.config
          await helpers.getNodeLogs(self.k8, config.namespace)
        }
      },
      {
        title: 'Update chart to use new configMap',
        task: async (ctx, task) => {
          const config = /** @type {NodeDeleteConfigClass} **/ ctx.config
          const index = config.existingNodeIds.length
          let valuesArg = ''
          for (let i = 0; i < index; i++) {
            valuesArg += ` --set "hedera.nodes[${i}].accountId=${config.serviceMap.get(config.existingNodeIds[i]).accountId}" --set "hedera.nodes[${i}].name=${config.existingNodeIds[i]}"`
          }

          this.profileValuesFile = await self.profileManager.prepareValuesForNodeAdd(
            path.join(config.stagingDir, 'config.txt'),
            path.join(config.stagingDir, 'templates', 'application.properties'))
          if (this.profileValuesFile) {
            valuesArg += this.prepareValuesFiles(this.profileValuesFile)
          }

          await self.chartManager.upgrade(
            config.namespace,
            constants.FULLSTACK_DEPLOYMENT_CHART,
            config.chartPath,
            valuesArg,
            config.fstChartVersion
          )
        }
      },
      {
        title: 'Kill nodes to pick up updated configMaps',
        task: async (ctx, task) => {
          const config = /** @type {NodeDeleteConfigClass} **/ ctx.config
          for (const /** @type {NetworkNodeServices} **/ service of config.serviceMap.values()) {
            await self.k8.kubeClient.deleteNamespacedPod(service.nodePodName, config.namespace, undefined, undefined, 1)
          }
        }
      },
      {
        title: 'Check node pods are running',
        task:
          async (ctx, task) => {
            await sleep(20000)
            const subTasks = []
            const config = /** @type {NodeDeleteConfigClass} **/ ctx.config

            // remove nodeId from existingNodeIds
            ctx.config.allNodeIds = ctx.config.existingNodeIds.filter(nodeId => nodeId !== ctx.config.nodeId)

            // nodes
            for (const nodeId of config.allNodeIds) {
              subTasks.push({
                title: `Check Node: ${chalk.yellow(nodeId)}`,
                task: () =>
                  self.k8.waitForPods([constants.POD_PHASE_RUNNING], [
                    'fullstack.hedera.com/type=network-node',
                    `fullstack.hedera.com/node-name=${nodeId}`
                  ], 1, 60 * 15, 1000) // timeout 15 minutes
              })
            }

            // set up the sub-tasks
            return task.newListr(subTasks, {
              concurrent: false, // no need to run concurrently since if one node is up, the rest should be up by then
              rendererOptions: {
                collapseSubtasks: false
              }
            })
          }
      },
      {
        title: 'Prepare staging directory',
        task: async (ctx, parentTask) => {
          const subTasks = [
            {
              title: 'Copy Gossip keys to staging',
              task: async (ctx, _) => {
                const config = /** @type {NodeDeleteConfigClass} **/ ctx.config

                await this.copyGossipKeysToStaging(config.keyFormat, config.keysDir, config.stagingKeysDir, config.allNodeIds)
              }
            },
            {
              title: 'Copy gRPC TLS keys to staging',
              task: async (ctx, _) => {
                const config = /** @type {NodeDeleteConfigClass} **/ ctx.config
                for (const nodeId of config.allNodeIds) {
                  const tlsKeyFiles = self.keyManager.prepareTLSKeyFilePaths(nodeId, config.keysDir)
                  await self._copyNodeKeys(tlsKeyFiles, config.stagingKeysDir)
                }
              }
            }
          ]

          return parentTask.newListr(subTasks, {
            concurrent: false,
            rendererOptions: constants.LISTR_DEFAULT_RENDERER_OPTION
          })
        }
      },
      {
        title: 'Fetch platform software into all network nodes',
        task:
          async (ctx, task) => {
            const config = /** @type {NodeDeleteConfigClass} **/ ctx.config
            config.serviceMap = await self.accountManager.getNodeServiceMap(
              config.namespace)
            config.podNames[config.nodeId] = config.serviceMap.get(
              config.nodeId).nodePodName
            return self.fetchLocalOrReleasedPlatformSoftware(config.allNodeIds, config.podNames, config.releaseTag, task, config.localBuildPath)
          }
      },
      {
        title: 'Setup new network node',
        task: async (ctx, parentTask) => {
          const config = /** @type {NodeDeleteConfigClass} **/ ctx.config

          // remove nodeId from existingNodeIds
          ctx.config.allNodeIds = ctx.config.existingNodeIds.filter(nodeId => nodeId !== ctx.config.nodeId)

          const subTasks = []
          for (const nodeId of config.allNodeIds) {
            const podName = config.podNames[nodeId]
            subTasks.push({
              title: `Node: ${chalk.yellow(nodeId)}`,
              task: () =>
                self.platformInstaller.taskInstall(podName, config.stagingDir, config.allNodeIds, config.keyFormat, config.force)
            })
          }

          // set up the sub-tasks
          return parentTask.newListr(subTasks, {
            concurrent: true,
            rendererOptions: constants.LISTR_DEFAULT_RENDERER_OPTION
          })
        }
      },
      {
        title: 'Start network nodes',
        task: async (ctx, task) => {
          const config = /** @type {NodeDeleteConfigClass} **/ ctx.config
          const subTasks = []

          self.startNodes(config.podNames, config.allNodeIds, subTasks)

          // set up the sub-tasks
          return task.newListr(subTasks, {
            concurrent: true,
            rendererOptions: {
              collapseSubtasks: false,
              timer: constants.LISTR_DEFAULT_RENDERER_TIMER_OPTION
            }
          })
        }
      },
      {
        title: 'Check all nodes are ACTIVE',
        task: async (ctx, task) => {
          const subTasks = []
          // sleep for 30 seconds to give time for the logs to roll over to prevent capturing an invalid "ACTIVE" string
          await sleep(30000)
          for (const nodeId of ctx.config.allNodeIds) {
            subTasks.push({
              title: `Check node: ${chalk.yellow(nodeId)}`,
              task: () => self.checkNetworkNodeState(nodeId, 200)
            })
          }

          // set up the sub-tasks
          return task.newListr(subTasks, {
            concurrent: false,
            rendererOptions: {
              collapseSubtasks: false
            }
          })
        }
      },
      {
        title: 'Check all node proxies are ACTIVE',
        // this is more reliable than checking the nodes logs for ACTIVE, as the
        // logs will have a lot of white noise from being behind
        task: async (ctx, task) => {
          const config = /** @type {NodeDeleteConfigClass} **/ ctx.config
          const subTasks = []
          for (const nodeId of config.allNodeIds) {
            subTasks.push({
              title: `Check proxy for node: ${chalk.yellow(nodeId)}`,
              task: async () => await self.k8.waitForPodReady(
                [`app=haproxy-${nodeId}`, 'fullstack.hedera.com/type=haproxy'],
                1, 300, 2000)
            })
          }

          // set up the sub-tasks
          return task.newListr(subTasks, {
            concurrent: false,
            rendererOptions: {
              collapseSubtasks: false
            }
          })
        }
      },
      {
        title: 'Trigger stake weight calculate',
        task: async (ctx, task) => {
          const config = /** @type {NodeDeleteConfigClass} **/ ctx.config
          // sleep 60 seconds for the handler to be able to trigger the network node stake weight recalculate
          await sleep(60000)
          const accountMap = getNodeAccountMap(config.allNodeIds)
          // send some write transactions to invoke the handler that will trigger the stake weight recalculate
          for (const nodeId of config.allNodeIds) {
            const accountId = accountMap.get(nodeId)
            config.nodeClient.setOperator(TREASURY_ACCOUNT_ID, config.treasuryKey)
            await this.accountManager.transferAmount(constants.TREASURY_ACCOUNT_ID, accountId, 1)
          }
        }
      },
      {
        title: 'Finalize',
        task: (ctx, _) => {
          // reset flags so that keys are not regenerated later
          self.configManager.setFlag(flags.generateGossipKeys, false)
          self.configManager.setFlag(flags.generateTlsKeys, false)
          self.configManager.persist()
        }
      }
    ], {
      concurrent: false,
      rendererOptions: constants.LISTR_DEFAULT_RENDERER_OPTION
    })

    try {
      await tasks.run()
    } catch (e) {
      self.logger.error(`Error in deleting nodes: ${e.message}`, e)
      throw new FullstackTestingError(`Error in deleting nodes: ${e.message}`, e)
    } finally {
      await self.close()
    }

    return true
  }
}<|MERGE_RESOLUTION|>--- conflicted
+++ resolved
@@ -181,11 +181,8 @@
 
   static get UPDATE_FLAGS_LIST () {
     return [
-<<<<<<< HEAD
       flags.agreementPrivateKey,
       flags.agreementPublicKey,
-=======
->>>>>>> 80639a97
       flags.app,
       flags.cacheDir,
       flags.chartDirectory,
@@ -2419,11 +2416,8 @@
 
           // disable the prompts that we don't want to prompt the user for
           prompts.disablePrompts([
-<<<<<<< HEAD
             flags.agreementPrivateKey,
             flags.agreementPublicKey,
-=======
->>>>>>> 80639a97
             flags.app,
             flags.chartDirectory,
             flags.devMode,
@@ -2446,11 +2440,8 @@
           /**
            * @typedef {Object} NodeUpdateConfigClass
            * -- flags --
-<<<<<<< HEAD
            * @property {string} agreementPrivateKey
            * @property {string} agreementPublicKey
-=======
->>>>>>> 80639a97
            * @property {string} app
            * @property {string} cacheDir
            * @property {string} chartDirectory
@@ -2636,12 +2627,8 @@
               renameAndCopyFile(config.tlsPrivateKey, privateKeyFile, config.keysDir)
             }
 
-<<<<<<< HEAD
             if (config.gossipPublicKey && config.gossipPrivateKey &&
               config.agreementPrivateKey && config.agreementPublicKey) {
-=======
-            if (config.gossipPublicKey && config.gossipPrivateKey) {
->>>>>>> 80639a97
               self.logger.info(`config.gossipPublicKey: ${config.gossipPublicKey}`)
               const signingCertDer = await this.loadPermCertificate(config.gossipPublicKey)
               nodeUpdateTx.setGossipCaCertificate(signingCertDer)
@@ -2650,14 +2637,11 @@
               const privateKeyFile = Templates.renderGossipPemPrivateKeyFile(constants.SIGNING_KEY_PREFIX, config.nodeId)
               renameAndCopyFile(config.gossipPublicKey, publicKeyFile, config.keysDir)
               renameAndCopyFile(config.gossipPrivateKey, privateKeyFile, config.keysDir)
-<<<<<<< HEAD
 
               const agreePublicKeyFile = Templates.renderGossipPemPublicKeyFile(constants.AGREEMENT_KEY_PREFIX, config.nodeId)
               const agreePrivateKeyFile = Templates.renderGossipPemPrivateKeyFile(constants.AGREEMENT_KEY_PREFIX, config.nodeId)
               renameAndCopyFile(config.agreementPublicKey, agreePublicKeyFile, config.keysDir)
               renameAndCopyFile(config.agreementPrivateKey, agreePrivateKeyFile, config.keysDir)
-=======
->>>>>>> 80639a97
             }
 
             if (config.newAccountNumber) {
@@ -2752,11 +2736,7 @@
           const nodeId = Templates.nodeNumberFromNodeId(config.nodeId) - 1
           let valuesArg = ''
           for (let i = 0; i < index; i++) {
-<<<<<<< HEAD
             if (i !== nodeId && config.newAccountNumber) {
-=======
-            if (i !== nodeId) {
->>>>>>> 80639a97
               valuesArg += ` --set "hedera.nodes[${i}].accountId=${config.serviceMap.get(config.existingNodeIds[i]).accountId}" --set "hedera.nodes[${i}].name=${config.existingNodeIds[i]}"`
             } else {
               // use new account number for this node id
@@ -2777,13 +2757,9 @@
             valuesArg,
             config.fstChartVersion
           )
-<<<<<<< HEAD
         },
-        // no need to run this step if the account number is not changed, therefore config.txt will be the same
+        // no need to run this step if the account number is not changed, since config.txt will be the same
         skip: (ctx, _) => !ctx.config.newAccountNumber
-=======
-        }
->>>>>>> 80639a97
       },
       {
         title: 'Kill nodes to pick up updated configMaps',
