--- conflicted
+++ resolved
@@ -87,11 +87,7 @@
     }
   }
 
-<<<<<<< HEAD
-  async checkNetworkNodeStarted (nodeId, maxAttempt = 100, status = 'ACTIVE', logfile = 'logs/hgcaa.log') {
-=======
-  async checkNetworkNodeState (nodeId, maxAttempt = 100, status = 'ACTIVE') {
->>>>>>> 11d076a1
+  async checkNetworkNodeState (nodeId, maxAttempt = 100, status = 'ACTIVE', logfile = 'logs/hgcaa.log') {
     nodeId = nodeId.trim()
     const podName = Templates.renderNetworkPodName(nodeId)
     const logfilePath = `${constants.HEDERA_HAPI_PATH}/${logfile}`
@@ -679,25 +675,18 @@
         task: (ctx, task) => {
           const subTasks = []
           for (const nodeId of ctx.config.nodeIds) {
-<<<<<<< HEAD
             const pttTestConfig = self.configManager.getFlag(flags.pttTestConfig)
             if (pttTestConfig !== '') {
               subTasks.push({
                 title: `Check node: ${chalk.yellow(nodeId)}`,
-                task: () => self.checkNetworkNodeStarted(nodeId, 100, 'ACTIVE', 'logs/swirlds.log')
+                task: () => self.checkNetworkNodeState(nodeId, 100, 'ACTIVE', 'logs/swirlds.log')
               })
             } else {
               subTasks.push({
                 title: `Check node: ${chalk.yellow(nodeId)}`,
-                task: () => self.checkNetworkNodeStarted(nodeId)
+                task: () => self.checkNetworkNodeState(nodeId)
               })
             }
-=======
-            subTasks.push({
-              title: `Check node: ${chalk.yellow(nodeId)}`,
-              task: () => self.checkNetworkNodeState(nodeId)
-            })
->>>>>>> 11d076a1
           }
 
           // set up the sub-tasks
@@ -1110,10 +1099,18 @@
         task: (ctx, task) => {
           const subTasks = []
           for (const nodeId of ctx.config.nodeIds) {
-            subTasks.push({
-              title: `Check node: ${chalk.yellow(nodeId)}`,
-              task: () => self.checkNetworkNodeState(nodeId)
-            })
+            const pttTestConfig = self.configManager.getFlag(flags.pttTestConfig)
+            if (pttTestConfig !== '') {
+              subTasks.push({
+                title: `Check node: ${chalk.yellow(nodeId)}`,
+                task: () => self.checkNetworkNodeState(nodeId, 100, 'ACTIVE', 'logs/swirlds.log')
+              })
+            } else {
+              subTasks.push({
+                title: `Check node: ${chalk.yellow(nodeId)}`,
+                task: () => self.checkNetworkNodeState(nodeId)
+              })
+            }
           }
 
           // set up the sub-tasks
@@ -1146,7 +1143,8 @@
               collapseSubtasks: false
             }
           })
-        }
+        },
+        skip: (ctx, _) => self.configManager.getFlag(flags.pttTestConfig) !== ''
       }], {
       concurrent: false,
       rendererOptions: constants.LISTR_DEFAULT_RENDERER_OPTION
@@ -1446,27 +1444,11 @@
         title: 'Check nodes are ACTIVE',
         task: (ctx, task) => {
           const subTasks = []
-<<<<<<< HEAD
-          for (const nodeId of ctx.config.nodeIds) {
-            const pttTestConfig = self.configManager.getFlag(flags.pttTestConfig)
-            if (pttTestConfig !== '') {
-              subTasks.push({
-                title: `Check node: ${chalk.yellow(nodeId)}`,
-                task: () => self.checkNetworkNodeStarted(nodeId, 100, 'ACTIVE', 'logs/swirlds.log')
-              })
-            } else {
-              subTasks.push({
-                title: `Check node: ${chalk.yellow(nodeId)}`,
-                task: () => self.checkNetworkNodeStarted(nodeId)
-              })
-            }
-=======
           for (const nodeId of ctx.config.allNodeIds) {
             subTasks.push({
               title: `Check node: ${chalk.yellow(nodeId)}`,
               task: () => self.checkNetworkNodeState(nodeId, 200)
             })
->>>>>>> 11d076a1
           }
 
           // set up the sub-tasks
@@ -1499,11 +1481,6 @@
               collapseSubtasks: false
             }
           })
-<<<<<<< HEAD
-        },
-        skip: (ctx, _) => self.configManager.getFlag(flags.pttTestConfig) !== ''
-      }], {
-=======
         }
       },
       {
@@ -1516,7 +1493,6 @@
         }
       }
     ], {
->>>>>>> 11d076a1
       concurrent: false,
       rendererOptions: constants.LISTR_DEFAULT_RENDERER_OPTION
     })
