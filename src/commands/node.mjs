/**
 * Copyright (C) 2024 Hedera Hashgraph, LLC
 *
 * Licensed under the Apache License, Version 2.0 (the ""License"");
 * you may not use this file except in compliance with the License.
 * You may obtain a copy of the License at
 *
 *      http://www.apache.org/licenses/LICENSE-2.0
 *
 * Unless required by applicable law or agreed to in writing, software
 * distributed under the License is distributed on an ""AS IS"" BASIS,
 * WITHOUT WARRANTIES OR CONDITIONS OF ANY KIND, either express or implied.
 * See the License for the specific language governing permissions and
 * limitations under the License.
 *
 */
'use strict'
import * as x509 from '@peculiar/x509'
import chalk from 'chalk'
import * as fs from 'fs'
import { Listr } from 'listr2'
import path from 'path'
import { FullstackTestingError, IllegalArgumentError } from '../core/errors.mjs'
import * as helpers from '../core/helpers.mjs'
import {
  getNodeAccountMap,
  getNodeLogs,
  renameAndCopyFile,
  sleep,
  validatePath
} from '../core/helpers.mjs'
import { constants, Templates, Zippy } from '../core/index.mjs'
import { BaseCommand } from './base.mjs'
import * as flags from './flags.mjs'
import * as prompts from './prompts.mjs'

import {
  AccountBalanceQuery,
  AccountId,
  AccountUpdateTransaction,
  FileAppendTransaction,
  FileUpdateTransaction,
  FreezeTransaction,
  FreezeType,
  PrivateKey,
  NodeCreateTransaction,
  NodeUpdateTransaction,
  NodeDeleteTransaction,
  ServiceEndpoint,
  Timestamp
} from '@hashgraph/sdk'
import * as crypto from 'crypto'
import {
  FREEZE_ADMIN_ACCOUNT,
  HEDERA_NODE_DEFAULT_STAKE_AMOUNT,
  TREASURY_ACCOUNT_ID
} from '../core/constants.mjs'

/**
 * Defines the core functionalities of 'node' command
 */
export class NodeCommand extends BaseCommand {
  /**
   * @param {{logger: Logger, helm: Helm, k8: K8, chartManager: ChartManager, configManager: ConfigManager,
   * depManager: DependencyManager, keytoolDepManager: KeytoolDependencyManager, downloader: PackageDownloader,
   * platformInstaller: PlatformInstaller, keyManager: KeyManager, accountManager: AccountManager,
   * profileManager: ProfileManager}} opts
   */
  constructor (opts) {
    super(opts)

    if (!opts || !opts.downloader) throw new IllegalArgumentError('An instance of core/PackageDownloader is required', opts.downloader)
    if (!opts || !opts.platformInstaller) throw new IllegalArgumentError('An instance of core/PlatformInstaller is required', opts.platformInstaller)
    if (!opts || !opts.keyManager) throw new IllegalArgumentError('An instance of core/KeyManager is required', opts.keyManager)
    if (!opts || !opts.accountManager) throw new IllegalArgumentError('An instance of core/AccountManager is required', opts.accountManager)
    if (!opts || !opts.keytoolDepManager) throw new IllegalArgumentError('An instance of KeytoolDependencyManager is required', opts.keytoolDepManager)
    if (!opts || !opts.profileManager) throw new IllegalArgumentError('An instance of ProfileManager is required', opts.profileManager)

    this.downloader = opts.downloader
    this.platformInstaller = opts.platformInstaller
    this.keyManager = opts.keyManager
    this.accountManager = opts.accountManager
    this.keytoolDepManager = opts.keytoolDepManager
    this.profileManager = opts.profileManager
    this._portForwards = []
  }

  /**
   * @returns {string}
   */
  static get SETUP_CONFIGS_NAME () {
    return 'setupConfigs'
  }

  /**
   * @returns {CommandFlag[]}
   */
  static get SETUP_FLAGS_LIST () {
    return [
      flags.appConfig,
      flags.cacheDir,
      flags.devMode,
      flags.localBuildPath,
      flags.namespace,
      flags.nodeIDs,
      flags.releaseTag
    ]
  }

  /**
   * @returns {string}
   */
  static get KEYS_CONFIGS_NAME () {
    return 'keysConfigs'
  }

  /**
   * @returns {CommandFlag[]}
   */
  static get KEYS_FLAGS_LIST () {
    return [
      flags.cacheDir,
      flags.devMode,
      flags.generateGossipKeys,
      flags.generateTlsKeys,
      flags.keyFormat,
      flags.nodeIDs
    ]
  }

  /**
   * @returns {string}
   */
  static get REFRESH_CONFIGS_NAME () {
    return 'refreshConfigs'
  }

  /**
   * @returns {CommandFlag[]}
   */
  static get REFRESH_FLAGS_LIST () {
    return [
      flags.app,
      flags.cacheDir,
      flags.devMode,
      flags.localBuildPath,
      flags.namespace,
      flags.nodeIDs,
      flags.releaseTag
    ]
  }

  /**
   * @returns {string}
   */
  static get ADD_CONFIGS_NAME () {
    return 'addConfigs'
  }

  /**
   * @returns {CommandFlag[]}
   */
  static get ADD_FLAGS_LIST () {
    return [
      flags.app,
      flags.cacheDir,
      flags.chainId,
      flags.chartDirectory,
      flags.devMode,
      flags.endpointType,
      flags.fstChartVersion,
      flags.generateGossipKeys,
      flags.generateTlsKeys,
      flags.gossipEndpoints,
      flags.grpcEndpoints,
      flags.keyFormat,
      flags.localBuildPath,
      flags.namespace,
      flags.nodeID,
      flags.releaseTag
    ]
  }

  static get DELETE_CONFIGS_NAME () {
    return 'deleteConfigs'
  }

  static get DELETE_FLAGS_LIST () {
    return [
      flags.app,
      flags.cacheDir,
      flags.chartDirectory,
      flags.devMode,
      flags.endpointType,
      flags.keyFormat,
      flags.localBuildPath,
      flags.namespace,
      flags.nodeID,
      flags.releaseTag
    ]
  }

  static get UPDATE_CONFIGS_NAME () {
    return 'updateConfigs'
  }

  static get UPDATE_FLAGS_LIST () {
    return [
      flags.app,
      flags.cacheDir,
      flags.chartDirectory,
      flags.devMode,
      flags.endpointType,
      flags.fstChartVersion,
      flags.gossipEndpoints,
      flags.gossipPrivateKey,
      flags.gossipPublicKey,
      flags.grpcEndpoints,
      flags.keyFormat,
      flags.localBuildPath,
      flags.namespace,
      flags.newAccountNumber,
      flags.newAdminKey,
      flags.nodeID,
      flags.releaseTag,
      flags.tlsPrivateKey,
      flags.tlsPublicKey
    ]
  }

  /**
   * stops and closes the port forwards
   * @returns {Promise<void>}
   */
  async close () {
    this.accountManager.close()
    if (this._portForwards) {
      for (const srv of this._portForwards) {
        await this.k8.stopPortForward(srv)
      }
    }

    this._portForwards = []
  }

  /**
   * @param {string} namespace
   * @param {string} accountId
   * @param {string} nodeId
   * @returns {Promise<void>}
   */
  async addStake (namespace, accountId, nodeId) {
    try {
      await this.accountManager.loadNodeClient(namespace)
      const client = this.accountManager._nodeClient
      const treasuryKey = await this.accountManager.getTreasuryAccountKeys(namespace)
      const treasuryPrivateKey = PrivateKey.fromStringED25519(treasuryKey.privateKey)
      client.setOperator(TREASURY_ACCOUNT_ID, treasuryPrivateKey)

      // get some initial balance
      await this.accountManager.transferAmount(constants.TREASURY_ACCOUNT_ID, accountId, HEDERA_NODE_DEFAULT_STAKE_AMOUNT + 1)

      // check balance
      const balance = await new AccountBalanceQuery()
        .setAccountId(accountId)
        .execute(client)
      this.logger.debug(`Account ${accountId} balance: ${balance.hbars}`)

      // Create the transaction
      const transaction = await new AccountUpdateTransaction()
        .setAccountId(accountId)
        .setStakedNodeId(Templates.nodeNumberFromNodeId(nodeId) - 1)
        .freezeWith(client)

      // Sign the transaction with the account's private key
      const signTx = await transaction.sign(treasuryPrivateKey)

      // Submit the transaction to a Hedera network
      const txResponse = await signTx.execute(client)

      // Request the receipt of the transaction
      const receipt = await txResponse.getReceipt(client)

      // Get the transaction status
      const transactionStatus = receipt.status
      this.logger.debug(`The transaction consensus status is ${transactionStatus.toString()}`)
    } catch (e) {
      throw new FullstackTestingError(`Error in adding stake: ${e.message}`, e)
    }
  }

  /**
   * @param {string} namespace
   * @param {string} nodeId
   * @param {number} [maxAttempts]
   * @param {number} [delay]
   * @returns {Promise<string>}
   */
  async checkNetworkNodePod (namespace, nodeId, maxAttempts = 60, delay = 2000) {
    nodeId = nodeId.trim()
    const podName = Templates.renderNetworkPodName(nodeId)

    try {
      await this.k8.waitForPods([constants.POD_PHASE_RUNNING], [
        'fullstack.hedera.com/type=network-node',
        `fullstack.hedera.com/node-name=${nodeId}`
      ], 1, maxAttempts, delay)

      return podName
    } catch (e) {
      throw new FullstackTestingError(`no pod found for nodeId: ${nodeId}`, e)
    }
  }

  /**
   * @param {string} nodeId
   * @param {number} [maxAttempt]
   * @param {string} [status]
   * @param {string} [logfile]
   * @returns {Promise<boolean>}
   */
  async checkNetworkNodeState (nodeId, maxAttempt = 100, status = 'ACTIVE', logfile = 'output/hgcaa.log') {
    nodeId = nodeId.trim()
    const podName = Templates.renderNetworkPodName(nodeId)
    const logfilePath = `${constants.HEDERA_HAPI_PATH}/${logfile}`
    let attempt = 0
    let isActive = false

    this.logger.debug(`Checking if node ${nodeId} is ${status}...`)
    // check log file is accessible
    let logFileAccessible = false
    while (attempt++ < maxAttempt) {
      try {
        if (await this.k8.hasFile(podName, constants.ROOT_CONTAINER, logfilePath)) {
          logFileAccessible = true
          break
        }
      } catch (e) {
      } // ignore errors

      await sleep(1000)
    }

    if (!logFileAccessible) {
      throw new FullstackTestingError(`Logs are not accessible: ${logfilePath}`)
    }

    attempt = 0
    while (attempt < maxAttempt) {
      try {
        const output = await this.k8.execContainer(podName, constants.ROOT_CONTAINER, ['tail', '-100', logfilePath])
        if (output && output.indexOf('Terminating Netty') < 0 && // make sure we are not at the beginning of a restart
          (output.indexOf(`Now current platform status = ${status}`) > 0 ||
            output.indexOf(`Platform Status Change ${status}`) > 0 ||
            output.indexOf(`is ${status}`) > 0 ||
            output.indexOf(`"newStatus":"${status}"`) > 0)) {
          this.logger.debug(`Node ${nodeId} is ${status} [ attempt: ${attempt}/${maxAttempt}]`)
          isActive = true
          break
        }
        this.logger.debug(`Node ${nodeId} is not ${status} yet. Trying again... [ attempt: ${attempt}/${maxAttempt} ]`)
      } catch (e) {
        this.logger.warn(`error in checking if node ${nodeId} is ${status}: ${e.message}. Trying again... [ attempt: ${attempt}/${maxAttempt} ]`)

        // ls the HAPI path for debugging
        await this.k8.execContainer(podName, constants.ROOT_CONTAINER, `ls -la ${constants.HEDERA_HAPI_PATH}`)

        // ls the output directory for debugging
        await this.k8.execContainer(podName, constants.ROOT_CONTAINER, `ls -la ${constants.HEDERA_HAPI_PATH}/output`)
      }
      attempt += 1
      await sleep(1000)
    }

    this.logger.info(`!> -- Node ${nodeId} is ${status} -- <!`)

    if (!isActive) {
      throw new FullstackTestingError(`node '${nodeId}' is not ${status} [ attempt = ${attempt}/${maxAttempt} ]`)
    }

    return true
  }

  /**
   * Return task for checking for all network node pods
   * @param {any} ctx
   * @param {typeof import('listr2').TaskWrapper} task
   * @param {string[]} nodeIds
   * @returns {*}
   */
  taskCheckNetworkNodePods (ctx, task, nodeIds) {
    if (!ctx.config) {
      ctx.config = {}
    }

    ctx.config.podNames = {}

    const subTasks = []
    for (const nodeId of nodeIds) {
      subTasks.push({
        title: `Check network pod: ${chalk.yellow(nodeId)}`,
        task: async (ctx) => {
          ctx.config.podNames[nodeId] = await this.checkNetworkNodePod(ctx.config.namespace, nodeId)
        }
      })
    }

    // setup the sub-tasks
    return task.newListr(subTasks, {
      concurrent: true,
      rendererOptions: {
        collapseSubtasks: false
      }
    })
  }

<<<<<<< HEAD
  /**
   * Return a list of subtasks to generate gossip keys
   *
   * WARNING: These tasks MUST run in sequence.
   *
   * @param {string} keyFormat - key format (pem | pfx)
   * @param {string[]} nodeIds
   * @param {string} keysDir
   * @param {Date} [curDate]
   * @param {string[]|null} [allNodeIds] - includes the nodeIds to get new keys as well as existing nodeIds that will be included in the public.pfx file
   * @returns {{title: string, task: () => Promise<*>}[]} a list of subtasks
   * @private
   */
  _nodeGossipKeysTaskList (keyFormat, nodeIds, keysDir, curDate = new Date(), allNodeIds = null) {
    allNodeIds = allNodeIds || nodeIds
    if (!Array.isArray(nodeIds) || !nodeIds.every((nodeId) => typeof nodeId === 'string')) {
      throw new IllegalArgumentError('nodeIds must be an array of strings')
    }
    const self = this
    const subTasks = []

    switch (keyFormat) {
      case constants.KEY_FORMAT_PFX: {
        const tmpDir = getTmpDir()
        const keytool = self.keytoolDepManager.getKeytool()

        subTasks.push({
          title: `Check keytool exists (Version: ${self.keytoolDepManager.getKeytoolVersion()})`,
          task: async () => self.keytoolDepManager.checkVersion(true)

        })

        subTasks.push({
          title: 'Backup old files',
          task: () => helpers.backupOldPfxKeys(nodeIds, keysDir, curDate)
        })

        for (const nodeId of nodeIds) {
          subTasks.push({
            title: `Generate ${Templates.renderGossipPfxPrivateKeyFile(nodeId)} for node: ${chalk.yellow(nodeId)}`,
            task: async () => {
              const privatePfxFile = await self.keyManager.generatePrivatePfxKeys(keytool, nodeId, keysDir, tmpDir)
              const output = await keytool.list(`-storetype pkcs12 -storepass password -keystore ${privatePfxFile}`)
              if (!output.includes('Your keystore contains 3 entries')) {
                throw new FullstackTestingError(`malformed private pfx file: ${privatePfxFile}`)
              }
            }
          })
        }

        subTasks.push({
          title: `Generate ${constants.PUBLIC_PFX} file`,
          task: async () => {
            const publicPfxFile = await self.keyManager.updatePublicPfxKey(self.keytoolDepManager.getKeytool(), allNodeIds, keysDir, tmpDir)
            const output = await keytool.list(`-storetype pkcs12 -storepass password -keystore ${publicPfxFile}`)
            if (!output.includes(`Your keystore contains ${allNodeIds.length * 3} entries`)) {
              throw new FullstackTestingError(`malformed public.pfx file: ${publicPfxFile}`)
            }
          }
        })

        subTasks.push({
          title: 'Clean up temp files',
          task: async () => {
            if (fs.existsSync(tmpDir)) {
              fs.rmSync(tmpDir, { recursive: true })
            }
          }
        })
        break
      }

      case constants.KEY_FORMAT_PEM: {
        subTasks.push({
          title: 'Backup old files',
          task: () => helpers.backupOldPemKeys(nodeIds, keysDir, curDate)
        }
        )

        for (const nodeId of nodeIds) {
          subTasks.push({
            title: `Gossip ${keyFormat} key for node: ${chalk.yellow(nodeId)}`,
            task: async () => {
              const signingKey = await this.keyManager.generateSigningKey(nodeId)
              const signingKeyFiles = await this.keyManager.storeSigningKey(nodeId, signingKey, keysDir)
              this.logger.debug(`generated Gossip signing keys for node ${nodeId}`, { keyFiles: signingKeyFiles })

              const agreementKey = await this.keyManager.generateAgreementKey(nodeId, signingKey)
              const agreementKeyFiles = await this.keyManager.storeAgreementKey(nodeId, agreementKey, keysDir)
              this.logger.debug(`generated Gossip agreement keys for node ${nodeId}`, { keyFiles: agreementKeyFiles })
            }
          })
        }

        break
      }

      default:
        throw new FullstackTestingError(`unsupported key-format: ${keyFormat}`)
    }

    return subTasks
  }

  /**
   * Return a list of subtasks to generate gRPC TLS keys
   *
   * WARNING: These tasks should run in sequence
   *
   * @param {string[]} nodeIds
   * @param {string} keysDir
   * @param {Date} [curDate]
   * @returns {{title: string, task: () => Promise<*>}[]} return a list of subtasks
   * @private
   */
  _nodeTlsKeyTaskList (nodeIds, keysDir, curDate = new Date()) {
    // check if nodeIds is an array of strings
    if (!Array.isArray(nodeIds) || !nodeIds.every((nodeId) => typeof nodeId === 'string')) {
      throw new FullstackTestingError('nodeIds must be an array of strings')
    }
    const self = this
    const nodeKeyFiles = new Map()
    const subTasks = []

    subTasks.push({
      title: 'Backup old files',
      task: () => helpers.backupOldTlsKeys(nodeIds, keysDir, curDate)
    }
    )

    for (const nodeId of nodeIds) {
      subTasks.push({
        title: `TLS key for node: ${chalk.yellow(nodeId)}`,
        task: async () => {
          const tlsKey = await self.keyManager.generateGrpcTLSKey(nodeId)
          const tlsKeyFiles = await self.keyManager.storeTLSKey(nodeId, tlsKey, keysDir)
          nodeKeyFiles.set(nodeId, {
            tlsKeyFiles
          })
        }
      })
    }

    return subTasks
  }

  /**
   * @param nodeKey
   * @param {string} destDir
   * @returns {Promise<void>}
   * @private
   */
  async _copyNodeKeys (nodeKey, destDir) {
    for (const keyFile of [nodeKey.privateKeyFile, nodeKey.certificateFile]) {
      if (!fs.existsSync(keyFile)) {
        throw new FullstackTestingError(`file (${keyFile}) is missing`)
      }

      const fileName = path.basename(keyFile)
      fs.cpSync(keyFile, path.join(destDir, fileName))
    }
  }

  /**
   * @param {Object} config
   * @param {K8} k8
   * @returns {Promise<void>}
   */
=======
>>>>>>> ede18421
  async initializeSetup (config, k8) {
    // compute other config parameters
    config.keysDir = path.join(validatePath(config.cacheDir), 'keys')
    config.stagingDir = Templates.renderStagingDir(
      config.cacheDir,
      config.releaseTag
    )
    config.stagingKeysDir = path.join(validatePath(config.stagingDir), 'keys')

    if (!await k8.hasNamespace(config.namespace)) {
      throw new FullstackTestingError(`namespace ${config.namespace} does not exist`)
    }

    // prepare staging keys directory
    if (!fs.existsSync(config.stagingKeysDir)) {
      fs.mkdirSync(config.stagingKeysDir, { recursive: true })
    }

    // create cached keys dir if it does not exist yet
    if (!fs.existsSync(config.keysDir)) {
      fs.mkdirSync(config.keysDir)
    }
  }

  /**
   * @param {string[]} nodeIds
   * @param {Object} podNames
   * @param {typeof import('listr2').TaskWrapper} task
   * @param {string} localBuildPath
   * @returns {Listr<*, *, *>}
   */
  uploadPlatformSoftware (nodeIds, podNames, task, localBuildPath) {
    const self = this
    const subTasks = []

    self.logger.debug('no need to fetch, use local build jar files')

    const buildPathMap = new Map()
    let defaultDataLibBuildPath
    const parameterPairs = localBuildPath.split(',')
    for (const parameterPair of parameterPairs) {
      if (parameterPair.includes('=')) {
        const [nodeId, localDataLibBuildPath] = parameterPair.split('=')
        buildPathMap.set(nodeId, localDataLibBuildPath)
      } else {
        defaultDataLibBuildPath = parameterPair
      }
    }

    let localDataLibBuildPath
    for (const nodeId of nodeIds) {
      const podName = podNames[nodeId]
      if (buildPathMap.has(nodeId)) {
        localDataLibBuildPath = buildPathMap.get(nodeId)
      } else {
        localDataLibBuildPath = defaultDataLibBuildPath
      }

      if (!fs.existsSync(localDataLibBuildPath)) {
        throw new FullstackTestingError(`local build path does not exist: ${localDataLibBuildPath}`)
      }

      subTasks.push({
        title: `Copy local build to Node: ${chalk.yellow(nodeId)} from ${localDataLibBuildPath}`,
        task: async () => {
          this.logger.debug(`Copying build files to pod: ${podName} from ${localDataLibBuildPath}`)
          await self.k8.copyTo(podName, constants.ROOT_CONTAINER, localDataLibBuildPath, `${constants.HEDERA_HAPI_PATH}`)
          const testJsonFiles = self.configManager.getFlag(flags.appConfig).split(',')
          for (const jsonFile of testJsonFiles) {
            if (fs.existsSync(jsonFile)) {
              await self.k8.copyTo(podName, constants.ROOT_CONTAINER, jsonFile, `${constants.HEDERA_HAPI_PATH}`)
            }
          }
        }
      })
    }
    // set up the sub-tasks
    return task.newListr(subTasks, {
      concurrent: true,
      rendererOptions: constants.LISTR_DEFAULT_RENDERER_OPTION
    })
  }

  /**
   * @param {string[]} nodeIds
   * @param {Object} podNames
   * @param {string} releaseTag
   * @param {typeof import('listr2').TaskWrapper} task
   * @param {string} localBuildPath
   * @returns {Listr<*, *, *>}
   */
  fetchLocalOrReleasedPlatformSoftware (nodeIds, podNames, releaseTag, task, localBuildPath) {
    const self = this
    if (localBuildPath !== '') {
      return self.uploadPlatformSoftware(nodeIds, podNames, task, localBuildPath)
    } else {
      return self.fetchPlatformSoftware(nodeIds, podNames, releaseTag, task, self.platformInstaller)
    }
  }

  /**
   * @param {string[]} nodeIds
   * @param {Object} podNames
   * @param {string} releaseTag
   * @param {typeof import('listr2').TaskWrapper} task
   * @param {PlatformInstaller} platformInstaller
   * @returns {Listr<any, any, any>}
   */
  fetchPlatformSoftware (nodeIds, podNames, releaseTag, task, platformInstaller) {
    const subTasks = []
    for (const nodeId of nodeIds) {
      const podName = podNames[nodeId]
      subTasks.push({
        title: `Update node: ${chalk.yellow(nodeId)} [ platformVersion = ${releaseTag} ]`,
        task: () =>
          platformInstaller.fetchPlatform(podName, releaseTag)
      })
    }

    // set up the sub-tasks
    return task.newListr(subTasks, {
      concurrent: true, // since we download in the container directly, we want this to be in parallel across all nodes
      rendererOptions: {
        collapseSubtasks: false
      }
    })
  }

  async loadPermCertificate (certFullPath) {
    const certPem = fs.readFileSync(certFullPath).toString()
    const decodedDers = x509.PemConverter.decode(certPem)
    if (!decodedDers || decodedDers.length === 0) {
      throw new FullstackTestingError('unable to load perm key: ' + certFullPath)
    }
    return (new Uint8Array(decodedDers[0]))
  }

  async prepareUpgradeZip (stagingDir) {
    // we build a mock upgrade.zip file as we really don't need to upgrade the network
    // also the platform zip file is ~80Mb in size requiring a lot of transactions since the max
    // transaction size is 6Kb and in practice we need to send the file as 4Kb chunks.
    // Note however that in DAB phase-2, we won't need to trigger this fake upgrade process
    const zipper = new Zippy(this.logger)
    const upgradeConfigDir = path.join(stagingDir, 'mock-upgrade', 'data', 'config')
    if (!fs.existsSync(upgradeConfigDir)) {
      fs.mkdirSync(upgradeConfigDir, { recursive: true })
    }

    // bump field hedera.config.version
    const fileBytes = fs.readFileSync(path.join(stagingDir, 'templates', 'application.properties'))
    const lines = fileBytes.toString().split('\n')
    const newLines = []
    for (let line of lines) {
      line = line.trim()
      const parts = line.split('=')
      if (parts.length === 2) {
        if (parts[0] === 'hedera.config.version') {
          let version = parseInt(parts[1])
          line = `hedera.config.version=${++version}`
        }
        newLines.push(line)
      }
    }
    fs.writeFileSync(path.join(upgradeConfigDir, 'application.properties'), newLines.join('\n'))

    return await zipper.zip(path.join(stagingDir, 'mock-upgrade'), path.join(stagingDir, 'mock-upgrade.zip'))
  }

  /**
   * @param {string} upgradeZipFile
   * @param nodeClient
   * @returns {Promise<string>}
   */
  async uploadUpgradeZip (upgradeZipFile, nodeClient) {
    // get byte value of the zip file
    const zipBytes = fs.readFileSync(upgradeZipFile)
    const zipHash = crypto.createHash('sha384').update(zipBytes).digest('hex')
    this.logger.debug(`loaded upgrade zip file [ zipHash = ${zipHash} zipBytes.length = ${zipBytes.length}, zipPath = ${upgradeZipFile}]`)

    // create a file upload transaction to upload file to the network
    try {
      let start = 0

      while (start < zipBytes.length) {
        const zipBytesChunk = new Uint8Array(zipBytes.subarray(start, constants.UPGRADE_FILE_CHUNK_SIZE))
        let fileTransaction = null

        if (start === 0) {
          fileTransaction = new FileUpdateTransaction()
            .setFileId(constants.UPGRADE_FILE_ID)
            .setContents(zipBytesChunk)
        } else {
          fileTransaction = new FileAppendTransaction()
            .setFileId(constants.UPGRADE_FILE_ID)
            .setContents(zipBytesChunk)
        }
        const resp = await fileTransaction.execute(nodeClient)
        const receipt = await resp.getReceipt(nodeClient)
        this.logger.debug(`updated file ${constants.UPGRADE_FILE_ID} [chunkSize= ${zipBytesChunk.length}, txReceipt = ${receipt.toString()}]`)

        start += constants.UPGRADE_FILE_CHUNK_SIZE
      }

      return zipHash
    } catch (e) {
      throw new FullstackTestingError(`failed to upload build.zip file: ${e.message}`, e)
    }
  }

  /**
   * @param {string} endpointType
   * @param {string[]} endpoints
   * @param {number} defaultPort
   * @returns {ServiceEndpoint[]}
   */
  prepareEndpoints (endpointType, endpoints, defaultPort) {
    const ret = /** @typedef ServiceEndpoint **/[]
    for (const endpoint of endpoints) {
      const parts = endpoint.split(':')

      let url = ''
      let port = defaultPort

      if (parts.length === 2) {
        url = parts[0].trim()
        port = parts[1].trim()
      } else if (parts.length === 1) {
        url = parts[0]
      } else {
        throw new FullstackTestingError(`incorrect endpoint format. expected url:port, found ${endpoint}`)
      }

      if (endpointType.toUpperCase() === constants.ENDPOINT_TYPE_IP) {
        ret.push(new ServiceEndpoint({
          port,
          ipAddressV4: helpers.parseIpAddressToUint8Array(url)
        }))
      } else {
        ret.push(new ServiceEndpoint({
          port,
          domainName: url
        }))
      }
    }

    return ret
  }

  // List of Commands
  /**
   * @param {Object} argv
   * @returns {Promise<boolean>}
   */
  async setup (argv) {
    const self = this

    const tasks = new Listr([
      {
        title: 'Initialize',
        task: async (ctx, task) => {
          self.configManager.update(argv)

          // disable the prompts that we don't want to prompt the user for
          prompts.disablePrompts([
            flags.appConfig,
            flags.devMode,
            flags.localBuildPath
          ])

          await prompts.execute(task, self.configManager, NodeCommand.SETUP_FLAGS_LIST)

          /**
           * @typedef {Object} NodeSetupConfigClass
           * -- flags --
           * @property {string} app
           * @property {string} appConfig
           * @property {string} cacheDir
           * @property {boolean} devMode
           * @property {string} localBuildPath
           * @property {string} namespace
           * @property {string} nodeIDs
           * @property {string} releaseTag
           * -- extra args --
           * @property {string[]} nodeIds
           * @property {string[]} podNames
           * -- methods --
           * @property {getUnusedConfigs} getUnusedConfigs
           */
          /**
           * @callback getUnusedConfigs
           * @returns {string[]}
           */

          // create a config object for subsequent steps
          const config = /** @type {NodeSetupConfigClass} **/ this.getConfig(NodeCommand.SETUP_CONFIGS_NAME, NodeCommand.SETUP_FLAGS_LIST,
            [
              'nodeIds',
              'podNames'
            ])

          config.nodeIds = helpers.parseNodeIds(config.nodeIDs)

          await self.initializeSetup(config, self.k8)

          // set config in the context for later tasks to use
          ctx.config = config

          self.logger.debug('Initialized config', { config })
        }
      },
      {
        title: 'Identify network pods',
        task: (ctx, task) => self.taskCheckNetworkNodePods(ctx, task, ctx.config.nodeIds)
      },
      {
        title: 'Fetch platform software into network nodes',
        task:
          async (ctx, task) => {
            const config = /** @type {NodeSetupConfigClass} **/ ctx.config
            return self.fetchLocalOrReleasedPlatformSoftware(config.nodeIds, config.podNames, config.releaseTag, task, config.localBuildPath)
          }
      },
      {
        title: 'Setup network nodes',
        task: async (ctx, parentTask) => {
          const subTasks = []
          for (const nodeId of ctx.config.nodeIds) {
            const podName = ctx.config.podNames[nodeId]
            subTasks.push({
              title: `Node: ${chalk.yellow(nodeId)}`,
              task: () =>
                self.platformInstaller.taskSetup(podName)
            })
          }

          // set up the sub-tasks
          return parentTask.newListr(subTasks, {
            concurrent: true,
            rendererOptions: constants.LISTR_DEFAULT_RENDERER_OPTION
          })
        }
      }
    ], {
      concurrent: false,
      rendererOptions: constants.LISTR_DEFAULT_RENDERER_OPTION
    })

    try {
      await tasks.run()
    } catch (e) {
      throw new FullstackTestingError(`Error in setting up nodes: ${e.message}`, e)
    }

    return true
  }

  /**
   * @param {Object} argv
   * @returns {Promise<boolean>}
   */
  async start (argv) {
    const self = this

    const tasks = new Listr([
      {
        title: 'Initialize',
        task: async (ctx, task) => {
          self.configManager.update(argv)
          await prompts.execute(task, self.configManager, [
            flags.namespace,
            flags.nodeIDs
          ])

          ctx.config = {
            app: self.configManager.getFlag(flags.app),
            cacheDir: self.configManager.getFlag(flags.cacheDir),
            namespace: self.configManager.getFlag(flags.namespace),
            nodeIds: helpers.parseNodeIds(self.configManager.getFlag(flags.nodeIDs))
          }

          ctx.config.stagingDir = Templates.renderStagingDir(
            self.configManager.getFlag(flags.cacheDir),
            self.configManager.getFlag(flags.releaseTag)
          )

          if (!await self.k8.hasNamespace(ctx.config.namespace)) {
            throw new FullstackTestingError(`namespace ${ctx.config.namespace} does not exist`)
          }
        }
      },
      {
        title: 'Identify network pods',
        task: (ctx, task) => self.taskCheckNetworkNodePods(ctx, task, ctx.config.nodeIds)
      },
      {
        title: 'Starting nodes',
        task: (ctx, task) => {
          const subTasks = []
          self.startNodes(ctx.config.podNames, ctx.config.nodeIds, subTasks)

          // set up the sub-tasks
          return task.newListr(subTasks, {
            concurrent: true,
            rendererOptions: {
              collapseSubtasks: false,
              timer: constants.LISTR_DEFAULT_RENDERER_TIMER_OPTION
            }
          })
        }
      },
      {
        title: 'Check nodes are ACTIVE',
        task: (ctx, task) => {
          const subTasks = []
          for (const nodeId of ctx.config.nodeIds) {
            if (self.configManager.getFlag(flags.app) !== '' && self.configManager.getFlag(flags.app) !== constants.HEDERA_APP_NAME) {
              subTasks.push({
                title: `Check node: ${chalk.yellow(nodeId)}`,
                task: () => self.checkNetworkNodeState(nodeId, 100, 'ACTIVE', 'output/swirlds.log')
              })
            } else {
              subTasks.push({
                title: `Check node: ${chalk.yellow(nodeId)}`,
                task: () => self.checkNetworkNodeState(nodeId)
              })
            }
          }

          // set up the sub-tasks
          return task.newListr(subTasks, {
            concurrent: false,
            rendererOptions: {
              collapseSubtasks: false
            }
          })
        }
      },
      {
        title: 'Check node proxies are ACTIVE',
        task: async (ctx, parentTask) => {
          const subTasks = []
          for (const nodeId of ctx.config.nodeIds) {
            subTasks.push({
              title: `Check proxy for node: ${chalk.yellow(nodeId)}`,
              task: async () => await self.k8.waitForPodReady(
                [`app=haproxy-${nodeId}`, 'fullstack.hedera.com/type=haproxy'],
                1, 300, 2000)
            })
          }

          // set up the sub-tasks
          return parentTask.newListr(subTasks, {
            concurrent: true,
            rendererOptions: {
              collapseSubtasks: false
            }
          })
        },
        skip: (ctx, _) => self.configManager.getFlag(flags.app) !== '' && self.configManager.getFlag(flags.app) !== constants.HEDERA_APP_NAME
      },
      {
        title: 'Add node stakes',
        task: (ctx, task) => {
          if (ctx.config.app === '' || ctx.config.app === constants.HEDERA_APP_NAME) {
            const subTasks = []
            const accountMap = getNodeAccountMap(ctx.config.nodeIds)
            for (const nodeId of ctx.config.nodeIds) {
              const accountId = accountMap.get(nodeId)
              subTasks.push({
                title: `Adding stake for node: ${chalk.yellow(nodeId)}`,
                task: () => self.addStake(ctx.config.namespace, accountId, nodeId)
              })
            }

            // set up the sub-tasks
            return task.newListr(subTasks, {
              concurrent: false,
              rendererOptions: {
                collapseSubtasks: false
              }
            })
          }
        }
      }], {
      concurrent: false,
      rendererOptions: constants.LISTR_DEFAULT_RENDERER_OPTION
    })

    try {
      await tasks.run()
      self.logger.debug('node start has completed')
    } catch (e) {
      throw new FullstackTestingError(`Error starting node: ${e.message}`, e)
    } finally {
      await self.close()
    }

    return true
  }

  /**
   * @param {Object} argv
   * @returns {Promise<boolean>}
   */
  async stop (argv) {
    const self = this

    const tasks = new Listr([
      {
        title: 'Initialize',
        task: async (ctx, task) => {
          self.configManager.update(argv)
          await prompts.execute(task, self.configManager, [
            flags.namespace,
            flags.nodeIDs
          ])

          ctx.config = {
            namespace: self.configManager.getFlag(flags.namespace),
            nodeIds: helpers.parseNodeIds(self.configManager.getFlag(flags.nodeIDs))
          }

          if (!await self.k8.hasNamespace(ctx.config.namespace)) {
            throw new FullstackTestingError(`namespace ${ctx.config.namespace} does not exist`)
          }
        }
      },
      {
        title: 'Identify network pods',
        task: (ctx, task) => self.taskCheckNetworkNodePods(ctx, task, ctx.config.nodeIds)
      },
      {
        title: 'Stopping nodes',
        task: (ctx, task) => {
          const subTasks = []
          for (const nodeId of ctx.config.nodeIds) {
            const podName = ctx.config.podNames[nodeId]
            subTasks.push({
              title: `Stop node: ${chalk.yellow(nodeId)}`,
              task: () => self.k8.execContainer(podName, constants.ROOT_CONTAINER, 'systemctl stop network-node')
            })
          }

          // setup the sub-tasks
          return task.newListr(subTasks, {
            concurrent: true,
            rendererOptions: {
              collapseSubtasks: false,
              timer: constants.LISTR_DEFAULT_RENDERER_TIMER_OPTION
            }
          })
        }
      }
    ], {
      concurrent: false,
      rendererOptions: constants.LISTR_DEFAULT_RENDERER_OPTION
    })

    try {
      await tasks.run()
    } catch (e) {
      throw new FullstackTestingError('Error stopping node', e)
    }

    return true
  }

  /**
   * @param {Object} argv
   * @returns {Promise<boolean>}
   */
  async keys (argv) {
    const self = this
    const tasks = new Listr([
      {
        title: 'Initialize',
        task: async (ctx, task) => {
          self.configManager.update(argv)

          // disable the prompts that we don't want to prompt the user for
          prompts.disablePrompts([
            flags.devMode
          ])

          await prompts.execute(task, self.configManager, NodeCommand.KEYS_FLAGS_LIST)

          /**
           * @typedef {Object} NodeKeysConfigClass
           * -- flags --
           * @property {string} cacheDir
           * @property {boolean} devMode
           * @property {boolean} generateGossipKeys
           * @property {boolean} generateTlsKeys
           * @property {string} keyFormat
           * @property {string} nodeIDs
           * -- extra args --
           * @property {Date} curDate
           * @property {string} keysDir
           * @property {string[]} nodeIds
           * -- methods --
           * @property {getUnusedConfigs} getUnusedConfigs
           */
          /**
           * @callback getUnusedConfigs
           * @returns {string[]}
           */

          // create a config object for subsequent steps
          const config = /** @type {NodeKeysConfigClass} **/ this.getConfig(NodeCommand.KEYS_CONFIGS_NAME, NodeCommand.KEYS_FLAGS_LIST,
            [
              'curDate',
              'keysDir',
              'nodeIds'
            ])

          config.curDate = new Date()
          config.nodeIds = helpers.parseNodeIds(config.nodeIDs)
          config.keysDir = path.join(self.configManager.getFlag(flags.cacheDir), 'keys')

          if (!fs.existsSync(config.keysDir)) {
            fs.mkdirSync(config.keysDir)
          }

          ctx.config = config
        }
      },
      {
        title: 'Generate gossip keys',
        task: async (ctx, parentTask) => {
          const config = ctx.config
          const subTasks = self.keyManager.taskGenerateGossipKeys(self.keytoolDepManager, config.keyFormat, config.nodeIds, config.keysDir, config.curDate)
          // set up the sub-tasks
          return parentTask.newListr(subTasks, {
            concurrent: false,
            rendererOptions: {
              collapseSubtasks: false,
              timer: constants.LISTR_DEFAULT_RENDERER_TIMER_OPTION
            }
          })
        },
        skip: (ctx, _) => !ctx.config.generateGossipKeys
      },
      {
        title: 'Generate gRPC TLS keys',
        task: async (ctx, parentTask) => {
          const config = ctx.config
          const subTasks = self.keyManager.taskGenerateTLSKeys(config.nodeIds, config.keysDir, config.curDate)
          // set up the sub-tasks
          return parentTask.newListr(subTasks, {
            concurrent: true,
            rendererOptions: {
              collapseSubtasks: false,
              timer: constants.LISTR_DEFAULT_RENDERER_TIMER_OPTION
            }
          })
        },
        skip: (ctx, _) => !ctx.config.generateTlsKeys
      },
      {
        title: 'Finalize',
        task: (ctx, _) => {
          // reset flags so that keys are not regenerated later
          self.configManager.setFlag(flags.generateGossipKeys, false)
          self.configManager.setFlag(flags.generateTlsKeys, false)
          self.configManager.persist()
        }
      }
    ])

    try {
      await tasks.run()
    } catch (e) {
      throw new FullstackTestingError(`Error generating keys: ${e.message}`, e)
    }

    return true
  }

  /**
   * @param {Object} argv
   * @returns {Promise<boolean>}
   */
  async refresh (argv) {
    const self = this

    const tasks = new Listr([
      {
        title: 'Initialize',
        task: async (ctx, task) => {
          self.configManager.update(argv)
          // disable the prompts that we don't want to prompt the user for
          prompts.disablePrompts([
            flags.app,
            flags.devMode,
            flags.localBuildPath
          ])

          await prompts.execute(task, self.configManager, NodeCommand.REFRESH_FLAGS_LIST)

          /**
           * @typedef {Object} NodeRefreshConfigClass
           * -- flags --
           * @property {string} app
           * @property {string} cacheDir
           * @property {boolean} devMode
           * @property {string} localBuildPath
           * @property {string} namespace
           * @property {string} nodeIDs
           * @property {string} releaseTag
           * -- extra args --
           * @property {string[]} nodeIds
           * @property {Object} podNames
           * -- methods --
           * @property {getUnusedConfigs} getUnusedConfigs
           */
          /**
           * @callback getUnusedConfigs
           * @returns {string[]}
           */

          // create a config object for subsequent steps
          ctx.config = /** @type {NodeRefreshConfigClass} **/ this.getConfig(NodeCommand.REFRESH_CONFIGS_NAME, NodeCommand.REFRESH_FLAGS_LIST,
            [
              'nodeIds',
              'podNames'
            ])

          ctx.config.nodeIds = helpers.parseNodeIds(ctx.config.nodeIDs)

          await self.initializeSetup(ctx.config, self.k8)

          self.logger.debug('Initialized config', ctx.config)
        }
      },
      {
        title: 'Identify network pods',
        task: (ctx, task) => self.taskCheckNetworkNodePods(ctx, task, ctx.config.nodeIds)
      },
      {
        title: 'Dump network nodes saved state',
        task:
          async (ctx, task) => {
            const config = /** @type {NodeRefreshConfigClass} **/ ctx.config
            const subTasks = []
            for (const nodeId of config.nodeIds) {
              const podName = config.podNames[nodeId]
              subTasks.push({
                title: `Node: ${chalk.yellow(nodeId)}`,
                task: async () =>
                  await self.k8.execContainer(podName, constants.ROOT_CONTAINER, ['bash', '-c', `rm -rf ${constants.HEDERA_HAPI_PATH}/data/saved/*`])
              })
            }

            // set up the sub-tasks
            return task.newListr(subTasks, {
              concurrent: true,
              rendererOptions: {
                collapseSubtasks: false
              }
            })
          }
      },
      {
        title: 'Fetch platform software into network nodes',
        task:
          async (ctx, task) => {
            const config = /** @type {NodeRefreshConfigClass} **/ ctx.config
            return self.fetchLocalOrReleasedPlatformSoftware(config.nodeIds, config.podNames, config.releaseTag, task, config.localBuildPath)
          }
      },
      {
        title: 'Setup network nodes',
        task: async (ctx, parentTask) => {
          const config = /** @type {NodeRefreshConfigClass} **/ ctx.config

          const subTasks = []

          for (const nodeId of config.nodeIds) {
            const podName = config.podNames[nodeId]
            subTasks.push({
              title: `Node: ${chalk.yellow(nodeId)}`,
              task: () =>
                self.platformInstaller.taskSetup(podName)
            })
          }

          // set up the sub-tasks
          return parentTask.newListr(subTasks, {
            concurrent: true,
            rendererOptions: constants.LISTR_DEFAULT_RENDERER_OPTION
          })
        }
      },
      {
        title: 'Starting nodes',
        task: (ctx, task) => {
          const config = /** @type {NodeRefreshConfigClass} **/ ctx.config
          const subTasks = []
          self.startNodes(config.podNames, config.nodeIds, subTasks)

          // set up the sub-tasks
          return task.newListr(subTasks, {
            concurrent: true,
            rendererOptions: {
              collapseSubtasks: false,
              timer: constants.LISTR_DEFAULT_RENDERER_TIMER_OPTION
            }
          })
        }
      },
      {
        title: 'Check nodes are ACTIVE',
        task: (ctx, task) => {
          const config = /** @type {NodeRefreshConfigClass} **/ ctx.config
          const subTasks = []
          for (const nodeId of ctx.config.nodeIds) {
            if (config.app !== '' && config.app !== constants.HEDERA_APP_NAME) {
              subTasks.push({
                title: `Check node: ${chalk.yellow(nodeId)}`,
                task: () => self.checkNetworkNodeState(nodeId, 100, 'ACTIVE', 'output/swirlds.log')
              })
            } else {
              subTasks.push({
                title: `Check node: ${chalk.yellow(nodeId)}`,
                task: () => self.checkNetworkNodeState(nodeId)
              })
            }
          }

          // set up the sub-tasks
          return task.newListr(subTasks, {
            concurrent: false,
            rendererOptions: {
              collapseSubtasks: false
            }
          })
        }
      },
      {
        title: 'Check node proxies are ACTIVE',
        // this is more reliable than checking the nodes logs for ACTIVE, as the
        // logs will have a lot of white noise from being behind
        task: async (ctx, task) => {
          const subTasks = []
          for (const nodeId of ctx.config.nodeIds) {
            subTasks.push({
              title: `Check proxy for node: ${chalk.yellow(nodeId)}`,
              task: async () => await self.k8.waitForPodReady(
                [`app=haproxy-${nodeId}`, 'fullstack.hedera.com/type=haproxy'],
                1, 300, 2000)
            })
          }

          // set up the sub-tasks
          return task.newListr(subTasks, {
            concurrent: false,
            rendererOptions: {
              collapseSubtasks: false
            }
          })
        },
        skip: (ctx, _) => ctx.config.app !== ''
      }], {
      concurrent: false,
      rendererOptions: constants.LISTR_DEFAULT_RENDERER_OPTION
    })

    try {
      await tasks.run()
    } catch (e) {
      throw new FullstackTestingError(`Error in refreshing nodes: ${e.message}`, e)
    }

    return true
  }

  /**
   * @param {Object} argv
   * @returns {Promise<boolean>}
   */
  async logs (argv) {
    const self = this

    const tasks = new Listr([
      {
        title: 'Initialize',
        task: async (ctx, task) => {
          await prompts.execute(task, self.configManager, [
            flags.nodeIDs
          ])

          ctx.config = {
            namespace: self.configManager.getFlag(flags.namespace),
            nodeIds: helpers.parseNodeIds(self.configManager.getFlag(flags.nodeIDs))
          }
          self.logger.debug('Initialized config', { config: ctx.config })
        }
      },
      {
        title: 'Copy logs from all nodes',
        task: (ctx, _) => {
          getNodeLogs(this.k8, ctx.config.namespace)
        }
      }
    ], {
      concurrent: false,
      rendererOptions: constants.LISTR_DEFAULT_RENDERER_OPTION
    })

    try {
      await tasks.run()
    } catch (e) {
      throw new FullstackTestingError(`Error in downloading log from nodes: ${e.message}`, e)
    } finally {
      await self.close()
    }

    return true
  }

  /**
   * @param {Object} argv
   * @returns {Promise<boolean>}
   */
  async add (argv) {
    const self = this

    const tasks = new Listr([
      {
        title: 'Initialize',
        task: async (ctx, task) => {
          self.configManager.update(argv)

          // disable the prompts that we don't want to prompt the user for
          prompts.disablePrompts([
            flags.app,
            flags.chainId,
            flags.chartDirectory,
            flags.devMode,
            flags.endpointType,
            flags.fstChartVersion,
            flags.localBuildPath,
            flags.gossipEndpoints,
            flags.grpcEndpoints
          ])

          await prompts.execute(task, self.configManager, NodeCommand.ADD_FLAGS_LIST)

          /**
           * @typedef {Object} NodeAddConfigClass
           * -- flags --
           * @property {string} app
           * @property {string} cacheDir
           * @property {string} chainId
           * @property {string} chartDirectory
           * @property {boolean} devMode
           * @property {string} endpointType
           * @property {string} fstChartVersion
           * @property {boolean} generateGossipKeys
           * @property {boolean} generateTlsKeys
           * @property {string} gossipEndpoints
           * @property {string} grpcEndpoints
           * @property {string} keyFormat
           * @property {string} localBuildPath
           * @property {string} namespace
           * @property {string} nodeId
           * @property {string} releaseTag
           * -- extra args --
           * @property {PrivateKey} adminKey
           * @property {string[]} allNodeIds
           * @property {string} chartPath
           * @property {Date} curDate
           * @property {string[]} existingNodeIds
           * @property {string} freezeAdminPrivateKey
           * @property {string} keysDir
           * @property {string} lastStateZipPath
           * @property {Object} nodeClient
           * @property {Object} podNames
           * @property {Map<String, NetworkNodeServices>} serviceMap
           * @property {PrivateKey} treasuryKey
           * @property {string} stagingDir
           * @property {string} stagingKeysDir
           * -- methods --
           * @property {getUnusedConfigs} getUnusedConfigs
           */
          /**
           * @callback getUnusedConfigs
           * @returns {string[]}
           */

          // create a config object for subsequent steps
          const config = /** @type {NodeAddConfigClass} **/ this.getConfig(NodeCommand.ADD_CONFIGS_NAME, NodeCommand.ADD_FLAGS_LIST,
            [
              'adminKey',
              'allNodeIds',
              'chartPath',
              'curDate',
              'existingNodeIds',
              'freezeAdminPrivateKey',
              'keysDir',
              'lastStateZipPath',
              'nodeClient',
              'podNames',
              'serviceMap',
              'stagingDir',
              'stagingKeysDir',
              'treasuryKey'
            ])

          config.curDate = new Date()
          config.existingNodeIds = []

          if (config.keyFormat !== constants.KEY_FORMAT_PEM) {
            throw new FullstackTestingError('key type cannot be PFX')
          }

          await self.initializeSetup(config, self.k8)

          // set config in the context for later tasks to use
          ctx.config = config

          ctx.config.chartPath = await self.prepareChartPath(ctx.config.chartDirectory,
            constants.FULLSTACK_TESTING_CHART, constants.FULLSTACK_DEPLOYMENT_CHART)

          // initialize Node Client with existing network nodes prior to adding the new node which isn't functioning, yet
          ctx.config.nodeClient = await this.accountManager.loadNodeClient(ctx.config.namespace)

          const accountKeys = await this.accountManager.getAccountKeysFromSecret(FREEZE_ADMIN_ACCOUNT, config.namespace)
          config.freezeAdminPrivateKey = accountKeys.privateKey

          const treasuryAccount = await this.accountManager.getTreasuryAccountKeys(config.namespace)
          const treasuryAccountPrivateKey = treasuryAccount.privateKey
          config.treasuryKey = PrivateKey.fromStringED25519(treasuryAccountPrivateKey)

          config.serviceMap = await self.accountManager.getNodeServiceMap(
            config.namespace)

          self.logger.debug('Initialized config', { config })
        }
      },
      {
        title: 'Check that PVCs are enabled',
        task: async (ctx, task) => {
          if (!self.configManager.getFlag(flags.persistentVolumeClaims)) {
            throw new FullstackTestingError('PVCs are not enabled. Please enable PVCs before adding a node')
          }
        }
      },
      {
        title: 'Identify existing network nodes',
        task: async (ctx, task) => {
          const config = /** @type {NodeAddConfigClass} **/ ctx.config
          config.serviceMap = await self.accountManager.getNodeServiceMap(
            config.namespace)
          for (/** @type {NetworkNodeServices} **/ const networkNodeServices of config.serviceMap.values()) {
            config.existingNodeIds.push(networkNodeServices.nodeName)
          }

          config.allNodeIds = [...config.existingNodeIds, config.nodeId]

          return self.taskCheckNetworkNodePods(ctx, task, config.existingNodeIds)
        }
      },
      {
        title: 'Determine new node account number',
        task: (ctx, task) => {
          const config = /** @type {NodeAddConfigClass} **/ ctx.config
          const values = { hedera: { nodes: [] } }
          let maxNum = 0

          for (/** @type {NetworkNodeServices} **/ const networkNodeServices of config.serviceMap.values()) {
            values.hedera.nodes.push({
              accountId: networkNodeServices.accountId,
              name: networkNodeServices.nodeName
            })
            maxNum = maxNum > AccountId.fromString(networkNodeServices.accountId).num
              ? maxNum
              : AccountId.fromString(networkNodeServices.accountId).num
          }

          ctx.maxNum = maxNum
          ctx.newNode = {
            accountId: `${constants.HEDERA_NODE_ACCOUNT_ID_START.realm}.${constants.HEDERA_NODE_ACCOUNT_ID_START.shard}.${++maxNum}`,
            name: config.nodeId
          }
        }
      },
      {
        title: 'Generate Gossip key',
        task: async (ctx, parentTask) => {
          const config = /** @type {NodeAddConfigClass} **/ ctx.config
          const subTasks = self.keyManager.taskGenerateGossipKeys(self.keytoolDepManager, config.keyFormat, [config.nodeId], config.keysDir, config.curDate, config.allNodeIds)
          // set up the sub-tasks
          return parentTask.newListr(subTasks, {
            concurrent: false,
            rendererOptions: {
              collapseSubtasks: false,
              timer: constants.LISTR_DEFAULT_RENDERER_TIMER_OPTION
            }
          })
        },
        skip: (ctx, _) => !ctx.config.generateGossipKeys
      },
      {
        title: 'Generate gRPC TLS key',
        task: async (ctx, parentTask) => {
          const config = /** @type {NodeAddConfigClass} **/ ctx.config
          const subTasks = self.keyManager.taskGenerateTLSKeys([config.nodeId], config.keysDir, config.curDate)
          // set up the sub-tasks
          return parentTask.newListr(subTasks, {
            concurrent: false,
            rendererOptions: {
              collapseSubtasks: false,
              timer: constants.LISTR_DEFAULT_RENDERER_TIMER_OPTION
            }
          })
        },
        skip: (ctx, _) => !ctx.config.generateTlsKeys
      },
      {
        title: 'Load signing key certificate',
        task: async (ctx, task) => {
          const config = /** @type {NodeAddConfigClass} **/ ctx.config
          const signingCertFile = Templates.renderGossipPemPublicKeyFile(constants.SIGNING_KEY_PREFIX, config.nodeId)
          const signingCertFullPath = path.join(config.keysDir, signingCertFile)
          ctx.signingCertDer = await this.loadPermCertificate(signingCertFullPath)
        }
      },
      {
        title: 'Compute mTLS certificate hash',
        task: async (ctx, task) => {
          const config = /** @type {NodeAddConfigClass} **/ ctx.config
          const tlsCertFile = Templates.renderTLSPemPublicKeyFile(config.nodeId)
          const tlsCertFullPath = path.join(config.keysDir, tlsCertFile)
          const tlsCertDer = await this.loadPermCertificate(tlsCertFullPath)
          ctx.tlsCertHash = crypto.createHash('sha384').update(tlsCertDer).digest()
        }
      },
      {
        title: 'Prepare gossip endpoints',
        task: (ctx, task) => {
          const config = /** @type {NodeAddConfigClass} **/ ctx.config
          let endpoints = []
          if (!config.gossipEndpoints) {
            if (config.endpointType !== constants.ENDPOINT_TYPE_FQDN) {
              throw new FullstackTestingError(`--gossip-endpoints must be set if --endpoint-type is: ${constants.ENDPOINT_TYPE_IP}`)
            }

            endpoints = [
              `${Templates.renderFullyQualifiedNetworkPodName(config.namespace, config.nodeId)}:${constants.HEDERA_NODE_INTERNAL_GOSSIP_PORT}`,
              `${Templates.renderFullyQualifiedNetworkSvcName(config.namespace, config.nodeId)}:${constants.HEDERA_NODE_EXTERNAL_GOSSIP_PORT}`
            ]
          } else {
            endpoints = helpers.splitFlagInput(config.gossipEndpoints)
          }

          ctx.gossipEndpoints = this.prepareEndpoints(config.endpointType, endpoints, constants.HEDERA_NODE_INTERNAL_GOSSIP_PORT)
        }
      },
      {
        title: 'Prepare grpc service endpoints',
        task: (ctx, task) => {
          const config = /** @type {NodeAddConfigClass} **/ ctx.config
          let endpoints = []

          if (!config.grpcEndpoints) {
            if (config.endpointType !== constants.ENDPOINT_TYPE_FQDN) {
              throw new FullstackTestingError(`--grpc-endpoints must be set if --endpoint-type is: ${constants.ENDPOINT_TYPE_IP}`)
            }

            endpoints = [
              `${Templates.renderFullyQualifiedNetworkSvcName(config.namespace, config.nodeId)}:${constants.HEDERA_NODE_EXTERNAL_GOSSIP_PORT}`
            ]
          } else {
            endpoints = helpers.splitFlagInput(config.grpcEndpoints)
          }

          ctx.grpcServiceEndpoints = this.prepareEndpoints(config.endpointType, endpoints, constants.HEDERA_NODE_EXTERNAL_GOSSIP_PORT)
        }
      },
      {
        title: 'Load node admin key',
        task: async (ctx, task) => {
          const config = /** @type {NodeAddConfigClass} **/ ctx.config
          config.adminKey = PrivateKey.fromStringED25519(constants.GENESIS_KEY)
        }
      },
      {
        title: 'Prepare upgrade zip file for node upgrade process',
        task: async (ctx, task) => {
          const config = /** @type {NodeAddConfigClass} **/ ctx.config
          ctx.upgradeZipFile = await this.prepareUpgradeZip(config.stagingDir)
          ctx.upgradeZipHash = await this.uploadUpgradeZip(ctx.upgradeZipFile, config.nodeClient)
        }
      },
      {
        title: 'Check existing nodes staked amount',
        task: async (ctx, task) => {
          const config = /** @type {NodeAddConfigClass} **/ ctx.config
          await sleep(60000)
          const accountMap = getNodeAccountMap(config.existingNodeIds)
          for (const nodeId of config.existingNodeIds) {
            const accountId = accountMap.get(nodeId)
            await this.accountManager.transferAmount(constants.TREASURY_ACCOUNT_ID, accountId, 1)
          }
        }
      },
      {
        title: 'Send node create transaction',
        task: async (ctx, task) => {
          const config = /** @type {NodeAddConfigClass} **/ ctx.config

          try {
            const nodeCreateTx = await new NodeCreateTransaction()
              .setAccountId(ctx.newNode.accountId)
              .setGossipEndpoints(ctx.gossipEndpoints)
              .setServiceEndpoints(ctx.grpcServiceEndpoints)
              .setGossipCaCertificate(ctx.signingCertDer)
              .setCertificateHash(ctx.tlsCertHash)
              .setAdminKey(config.adminKey.publicKey)
              .freezeWith(config.nodeClient)
            const signedTx = await nodeCreateTx.sign(config.adminKey)
            const txResp = await signedTx.execute(config.nodeClient)
            const nodeCreateReceipt = await txResp.getReceipt(config.nodeClient)
            this.logger.debug(`NodeCreateReceipt: ${nodeCreateReceipt.toString()}`)
          } catch (e) {
            this.logger.error(`Error adding node to network: ${e.message}`, e)
            throw new FullstackTestingError(`Error adding node to network: ${e.message}`, e)
          }
        }
      },
      {
        title: 'Send prepare upgrade transaction',
        task: async (ctx, task) => {
          const config = /** @type {NodeAddConfigClass} **/ ctx.config
          await this.prepareUpgradeNetworkNodes(config.freezeAdminPrivateKey, ctx.upgradeZipHash, config.nodeClient)
        }
      },
      {
        title: 'Download generated files from an existing node',
        task: async (ctx, task) => {
          const config = /** @type {NodeAddConfigClass} **/ ctx.config
          const node1FullyQualifiedPodName = Templates.renderNetworkPodName(config.existingNodeIds[0])

          // copy the config.txt file from the node1 upgrade directory
          await self.k8.copyFrom(node1FullyQualifiedPodName, constants.ROOT_CONTAINER, `${constants.HEDERA_HAPI_PATH}/data/upgrade/current/config.txt`, config.stagingDir)

          const signedKeyFiles = (await self.k8.listDir(node1FullyQualifiedPodName, constants.ROOT_CONTAINER, `${constants.HEDERA_HAPI_PATH}/data/upgrade/current`)).filter(file => file.name.startsWith(constants.SIGNING_KEY_PREFIX))
          await self.k8.execContainer(node1FullyQualifiedPodName, constants.ROOT_CONTAINER, ['bash', '-c', `mkdir -p ${constants.HEDERA_HAPI_PATH}/data/keys_backup && cp ${constants.HEDERA_HAPI_PATH}/data/keys/..data/* ${constants.HEDERA_HAPI_PATH}/data/keys_backup/`])
          for (const signedKeyFile of signedKeyFiles) {
            await self.k8.copyFrom(node1FullyQualifiedPodName, constants.ROOT_CONTAINER, `${constants.HEDERA_HAPI_PATH}/data/upgrade/current/${signedKeyFile.name}`, `${config.keysDir}`)
          }
        }
      },
      {
        title: 'Send freeze upgrade transaction',
        task: async (ctx, task) => {
          const config = /** @type {NodeAddConfigClass} **/ ctx.config
          await this.freezeUpgradeNetworkNodes(config.freezeAdminPrivateKey, ctx.upgradeZipHash, config.nodeClient)
        }
      },
      {
        title: 'Prepare staging directory',
        task: async (ctx, parentTask) => {
          const subTasks = [
            {
              title: 'Copy Gossip keys to staging',
              task: async (ctx, _) => {
                const config = /** @type {NodeAddConfigClass} **/ ctx.config

                await this.keyManager.copyGossipKeysToStaging(config.keyFormat, config.keysDir, config.stagingKeysDir, config.allNodeIds)
              }
            },
            {
              title: 'Copy gRPC TLS keys to staging',
              task: async (ctx, _) => {
                const config = /** @type {NodeAddConfigClass} **/ ctx.config
                for (const nodeId of config.allNodeIds) {
                  const tlsKeyFiles = self.keyManager.prepareTLSKeyFilePaths(nodeId, config.keysDir)
                  await self.keyManager.copyNodeKeysToStaging(tlsKeyFiles, config.stagingKeysDir)
                }
              }
            }
          ]

          return parentTask.newListr(subTasks, {
            concurrent: false,
            rendererOptions: constants.LISTR_DEFAULT_RENDERER_OPTION
          })
        }
      },
      {
        title: 'Copy node keys to secrets',
        task: async (ctx, parentTask) => {
          const config = /** @type {NodeAddConfigClass} **/ ctx.config

          const subTasks = self.platformInstaller.copyNodeKeys(config.stagingDir, config.allNodeIds, config.keyFormat)

          // set up the sub-tasks
          return parentTask.newListr(subTasks, {
            concurrent: true,
            rendererOptions: constants.LISTR_DEFAULT_RENDERER_OPTION
          })
        }
      },
      {
        title: 'Check network nodes are frozen',
        task: (ctx, task) => {
          const config = /** @type {NodeAddConfigClass} **/ ctx.config
          const subTasks = []
          for (const nodeId of config.existingNodeIds) {
            subTasks.push({
              title: `Check node: ${chalk.yellow(nodeId)}`,
              task: () => self.checkNetworkNodeState(nodeId, 100, 'FREEZE_COMPLETE')
            })
          }

          // set up the sub-tasks
          return task.newListr(subTasks, {
            concurrent: false,
            rendererOptions: {
              collapseSubtasks: false
            }
          })
        }
      },
      {
        title: 'Get node logs and configs',
        task: async (ctx, task) => {
          const config = /** @type {NodeAddConfigClass} **/ ctx.config
          await helpers.getNodeLogs(self.k8, config.namespace)
        }
      },
      {
        title: 'Deploy new network node',
        task: async (ctx, task) => {
          const config = /** @type {NodeAddConfigClass} **/ ctx.config
          const index = config.existingNodeIds.length
          let valuesArg = ''
          for (let i = 0; i < index; i++) {
            valuesArg += ` --set "hedera.nodes[${i}].accountId=${config.serviceMap.get(config.existingNodeIds[i]).accountId}" --set "hedera.nodes[${i}].name=${config.existingNodeIds[i]}"`
          }
          valuesArg += ` --set "hedera.nodes[${index}].accountId=${ctx.newNode.accountId}" --set "hedera.nodes[${index}].name=${ctx.newNode.name}"`

          this.profileValuesFile = await self.profileManager.prepareValuesForNodeAdd(
            path.join(config.stagingDir, 'config.txt'),
            path.join(config.stagingDir, 'templates', 'application.properties'))
          if (this.profileValuesFile) {
            valuesArg += this.prepareValuesFiles(this.profileValuesFile)
          }

          await self.chartManager.upgrade(
            config.namespace,
            constants.FULLSTACK_DEPLOYMENT_CHART,
            config.chartPath,
            valuesArg,
            config.fstChartVersion
          )
        }
      },
      {
        title: 'Kill nodes to pick up updated configMaps',
        task: async (ctx, task) => {
          const config = /** @type {NodeAddConfigClass} **/ ctx.config
          for (const /** @type {NetworkNodeServices} **/ service of config.serviceMap.values()) {
            await self.k8.kubeClient.deleteNamespacedPod(service.nodePodName, config.namespace, undefined, undefined, 1)
          }
        }
      },
      {
        title: 'Check node pods are running',
        task:
            async (ctx, task) => {
              const subTasks = []
              const config = /** @type {NodeAddConfigClass} **/ ctx.config

              // nodes
              for (const nodeId of config.allNodeIds) {
                subTasks.push({
                  title: `Check Node: ${chalk.yellow(nodeId)}`,
                  task: () =>
                    self.k8.waitForPods([constants.POD_PHASE_RUNNING], [
                      'fullstack.hedera.com/type=network-node',
                        `fullstack.hedera.com/node-name=${nodeId}`
                    ], 1, 60 * 15, 1000) // timeout 15 minutes
                })
              }

              // set up the sub-tasks
              return task.newListr(subTasks, {
                concurrent: false, // no need to run concurrently since if one node is up, the rest should be up by then
                rendererOptions: {
                  collapseSubtasks: false
                }
              })
            }
      },
      {
        title: 'Fetch platform software into all network nodes',
        task:
          async (ctx, task) => {
            const config = /** @type {NodeAddConfigClass} **/ ctx.config
            config.serviceMap = await self.accountManager.getNodeServiceMap(
              config.namespace)
            config.podNames[config.nodeId] = config.serviceMap.get(
              config.nodeId).nodePodName

            return self.fetchLocalOrReleasedPlatformSoftware(config.allNodeIds, config.podNames, config.releaseTag, task, config.localBuildPath)
          }
      },
      {
        title: 'Download last state from an existing node',
        task: async (ctx, task) => {
          const config = /** @type {NodeAddConfigClass} **/ ctx.config
          const node1FullyQualifiedPodName = Templates.renderNetworkPodName(config.existingNodeIds[0])
          const upgradeDirectory = `${constants.HEDERA_HAPI_PATH}/data/saved/com.hedera.services.ServicesMain/0/123`
          // zip the contents of the newest folder on node1 within /opt/hgcapp/services-hedera/HapiApp2.0/data/saved/com.hedera.services.ServicesMain/0/123/
          const zipFileName = await self.k8.execContainer(node1FullyQualifiedPodName, constants.ROOT_CONTAINER, ['bash', '-c', `cd ${upgradeDirectory} && mapfile -t states < <(ls -1t .) && jar cf "\${states[0]}.zip" -C "\${states[0]}" . && echo -n \${states[0]}.zip`])
          await self.k8.copyFrom(node1FullyQualifiedPodName, constants.ROOT_CONTAINER, `${upgradeDirectory}/${zipFileName}`, config.stagingDir)
          config.lastStateZipPath = path.join(config.stagingDir, zipFileName)
        }
      },
      {
        title: 'Upload last saved state to new network node',
        task:
            async (ctx, task) => {
              const config = /** @type {NodeAddConfigClass} **/ ctx.config
              const newNodeFullyQualifiedPodName = Templates.renderNetworkPodName(config.nodeId)
              const nodeNumber = Templates.nodeNumberFromNodeId(config.nodeId)
              const savedStateDir = (config.lastStateZipPath.match(/\/(\d+)\.zip$/))[1]
              const savedStatePath = `${constants.HEDERA_HAPI_PATH}/data/saved/com.hedera.services.ServicesMain/${nodeNumber}/123/${savedStateDir}`
              await self.k8.execContainer(newNodeFullyQualifiedPodName, constants.ROOT_CONTAINER, ['bash', '-c', `mkdir -p ${savedStatePath}`])
              await self.k8.copyTo(newNodeFullyQualifiedPodName, constants.ROOT_CONTAINER, config.lastStateZipPath, savedStatePath)
              await self.platformInstaller.setPathPermission(newNodeFullyQualifiedPodName, constants.HEDERA_HAPI_PATH)
              await self.k8.execContainer(newNodeFullyQualifiedPodName, constants.ROOT_CONTAINER, ['bash', '-c', `cd ${savedStatePath} && jar xf ${path.basename(config.lastStateZipPath)} && rm -f ${path.basename(config.lastStateZipPath)}`])
            }
      },
      {
        title: 'Setup new network node',
        task: async (ctx, parentTask) => {
          const config = /** @type {NodeAddConfigClass} **/ ctx.config

          const subTasks = []
          for (const nodeId of config.allNodeIds) {
            const podName = config.podNames[nodeId]
            subTasks.push({
              title: `Node: ${chalk.yellow(nodeId)}`,
              task: () =>
                self.platformInstaller.taskSetup(podName)
            })
          }

          // set up the sub-tasks
          return parentTask.newListr(subTasks, {
            concurrent: true,
            rendererOptions: constants.LISTR_DEFAULT_RENDERER_OPTION
          })
        }
      },
      {
        title: 'Start network nodes',
        task: async (ctx, task) => {
          const config = /** @type {NodeAddConfigClass} **/ ctx.config
          const subTasks = []
          self.startNodes(config.podNames, config.allNodeIds, subTasks)

          // set up the sub-tasks
          return task.newListr(subTasks, {
            concurrent: true,
            rendererOptions: {
              collapseSubtasks: false,
              timer: constants.LISTR_DEFAULT_RENDERER_TIMER_OPTION
            }
          })
        }
      },
      {
        title: 'Check all nodes are ACTIVE',
        task: async (ctx, task) => {
          const subTasks = []
          // sleep for 30 seconds to give time for the logs to roll over to prevent capturing an invalid "ACTIVE" string
          await sleep(30000)
          for (const nodeId of ctx.config.allNodeIds) {
            subTasks.push({
              title: `Check node: ${chalk.yellow(nodeId)}`,
              task: () => self.checkNetworkNodeState(nodeId, 200)
            })
          }

          // set up the sub-tasks
          return task.newListr(subTasks, {
            concurrent: false,
            rendererOptions: {
              collapseSubtasks: false
            }
          })
        }
      },
      {
        title: 'Check all node proxies are ACTIVE',
        // this is more reliable than checking the nodes logs for ACTIVE, as the
        // logs will have a lot of white noise from being behind
        task: async (ctx, task) => {
          const config = /** @type {NodeAddConfigClass} **/ ctx.config
          const subTasks = []
          for (const nodeId of config.allNodeIds) {
            subTasks.push({
              title: `Check proxy for node: ${chalk.yellow(nodeId)}`,
              task: async () => await self.k8.waitForPodReady(
                [`app=haproxy-${nodeId}`, 'fullstack.hedera.com/type=haproxy'],
                1, 300, 2000)
            })
          }

          // set up the sub-tasks
          return task.newListr(subTasks, {
            concurrent: false,
            rendererOptions: {
              collapseSubtasks: false
            }
          })
        }
      },
      {
        title: 'Stake new node',
        task: (ctx, _) => {
          const config = /** @type {NodeAddConfigClass} **/ ctx.config
          self.addStake(config.namespace, ctx.newNode.accountId, config.nodeId)
        }
      },
      {
        title: 'Trigger stake weight calculate',
        task: async (ctx, task) => {
          const config = /** @type {NodeAddConfigClass} **/ ctx.config
          self.logger.info('sleep 60 seconds for the handler to be able to trigger the network node stake weight recalculate')
          await sleep(60000)
          const accountMap = getNodeAccountMap(config.allNodeIds)
          // send some write transactions to invoke the handler that will trigger the stake weight recalculate
          for (const nodeId of config.allNodeIds) {
            const accountId = accountMap.get(nodeId)
            config.nodeClient.setOperator(TREASURY_ACCOUNT_ID, config.treasuryKey)
            await this.accountManager.transferAmount(constants.TREASURY_ACCOUNT_ID, accountId, 1)
          }
        }
      },
      {
        title: 'Finalize',
        task: (ctx, _) => {
          // reset flags so that keys are not regenerated later
          self.configManager.setFlag(flags.generateGossipKeys, false)
          self.configManager.setFlag(flags.generateTlsKeys, false)
          self.configManager.persist()
        }
      }
    ], {
      concurrent: false,
      rendererOptions: constants.LISTR_DEFAULT_RENDERER_OPTION
    })

    try {
      await tasks.run()
    } catch (e) {
      self.logger.error(`Error in adding nodes: ${e.message}`, e)
      throw new FullstackTestingError(`Error in adding nodes: ${e.message}`, e)
    } finally {
      await self.close()
    }

    return true
  }

  /**
   * @param {PrivateKey|string} freezeAdminPrivateKey
   * @param {Uint8Array|string} upgradeZipHash
   * @param {Client<import('../channel/Channel.js').default,import('../channel/MirrorChannel.js').default>} client
   * @returns {Promise<void>}
   */
  async prepareUpgradeNetworkNodes (freezeAdminPrivateKey, upgradeZipHash, client) {
    try {
      // transfer some tiny amount to the freeze admin account
      await this.accountManager.transferAmount(constants.TREASURY_ACCOUNT_ID, FREEZE_ADMIN_ACCOUNT, 100000)

      // query the balance
      const balance = await new AccountBalanceQuery()
        .setAccountId(FREEZE_ADMIN_ACCOUNT)
        .execute(this.accountManager._nodeClient)
      this.logger.debug(`Freeze admin account balance: ${balance.hbars}`)

      // set operator of freeze transaction as freeze admin account
      client.setOperator(FREEZE_ADMIN_ACCOUNT, freezeAdminPrivateKey)

      const prepareUpgradeTx = await new FreezeTransaction()
        .setFreezeType(FreezeType.PrepareUpgrade)
        .setFileId(constants.UPGRADE_FILE_ID)
        .setFileHash(upgradeZipHash)
        .freezeWith(client)
        .execute(client)

      const prepareUpgradeReceipt = await prepareUpgradeTx.getReceipt(client)

      this.logger.debug(
          `sent prepare upgrade transaction [id: ${prepareUpgradeTx.transactionId.toString()}]`,
          prepareUpgradeReceipt.status.toString()
      )
    } catch (e) {
      this.logger.error(`Error in prepare upgrade: ${e.message}`, e)
      throw new FullstackTestingError(`Error in prepare upgrade: ${e.message}`, e)
    }
  }

  /**
   * @param {PrivateKey|string} freezeAdminPrivateKey
   * @param {Uint8Array|string} upgradeZipHash
   * @param {Client<import('../channel/Channel.js').default,import('../channel/MirrorChannel.js').default>} client
   * @returns {Promise<void>}
   */
  async freezeUpgradeNetworkNodes (freezeAdminPrivateKey, upgradeZipHash, client) {
    try {
      const futureDate = new Date()
      this.logger.debug(`Current time: ${futureDate}`)

      futureDate.setTime(futureDate.getTime() + 5000) // 5 seconds in the future
      this.logger.debug(`Freeze time: ${futureDate}`)

      client.setOperator(FREEZE_ADMIN_ACCOUNT, freezeAdminPrivateKey)
      const freezeUpgradeTx = await new FreezeTransaction()
        .setFreezeType(FreezeType.FreezeUpgrade)
        .setStartTimestamp(Timestamp.fromDate(futureDate))
        .setFileId(constants.UPGRADE_FILE_ID)
        .setFileHash(upgradeZipHash)
        .freezeWith(client)
        .execute(client)

      const freezeUpgradeReceipt = await freezeUpgradeTx.getReceipt(client)
      this.logger.debug(`Upgrade frozen with transaction id: ${freezeUpgradeTx.transactionId.toString()}`,
        freezeUpgradeReceipt.status.toString())
    } catch (e) {
      this.logger.error(`Error in freeze upgrade: ${e.message}`, e)
      throw new FullstackTestingError(`Error in freeze upgrade: ${e.message}`, e)
    }
  }

  /**
   * @param {Object} podNames
   * @param {string} nodeIds
   * @param {{title: string, task: () => Promise<void>}[]} subTasks
   */
  startNodes (podNames, nodeIds, subTasks) {
    for (const nodeId of nodeIds) {
      const podName = podNames[nodeId]
      subTasks.push({
        title: `Start node: ${chalk.yellow(nodeId)}`,
        task: async () => {
          await this.k8.execContainer(podName, constants.ROOT_CONTAINER, ['systemctl', 'restart', 'network-node'])
        }
      })
    }
  }

<<<<<<< HEAD
  /**
   * @param {string} keyFormat
   * @param {string} keysDir
   * @param {string} stagingKeysDir
   * @param {string[]} nodeIds
   * @returns {Promise<void>}
   */
  async copyGossipKeysToStaging (keyFormat, keysDir, stagingKeysDir, nodeIds) {
    // copy gossip keys to the staging
    for (const nodeId of nodeIds) {
      switch (keyFormat) {
        case constants.KEY_FORMAT_PEM: {
          const signingKeyFiles = this.keyManager.prepareNodeKeyFilePaths(nodeId, keysDir, constants.SIGNING_KEY_PREFIX)
          await this._copyNodeKeys(signingKeyFiles, stagingKeysDir)

          // generate missing agreement keys
          const agreementKeyFiles = this.keyManager.prepareNodeKeyFilePaths(nodeId, keysDir, constants.AGREEMENT_KEY_PREFIX)
          await this._copyNodeKeys(agreementKeyFiles, stagingKeysDir)
          break
        }

        case constants.KEY_FORMAT_PFX: {
          const privateKeyFile = Templates.renderGossipPfxPrivateKeyFile(nodeId)
          fs.cpSync(path.join(keysDir, privateKeyFile), path.join(stagingKeysDir, privateKeyFile))
          fs.cpSync(path.join(keysDir, constants.PUBLIC_PFX), path.join(stagingKeysDir, constants.PUBLIC_PFX))
          break
        }

        default:
          throw new FullstackTestingError(`Unsupported key-format ${keyFormat}`)
      }
    }
  }

=======
>>>>>>> ede18421
  // Command Definition
  /**
   * Return Yargs command definition for 'node' command
   * @param {NodeCommand} nodeCmd - an instance of NodeCommand
   * @returns {{command: string, desc: string, builder: Function}}
   */
  static getCommandDefinition (nodeCmd) {
    if (!nodeCmd || !(nodeCmd instanceof NodeCommand)) {
      throw new IllegalArgumentError('An instance of NodeCommand is required', nodeCmd)
    }
    return {
      command: 'node',
      desc: 'Manage Hedera platform node in fullstack testing network',
      builder: yargs => {
        return yargs
          .command({
            command: 'setup',
            desc: 'Setup node with a specific version of Hedera platform',
            builder: y => flags.setCommandFlags(y, ...NodeCommand.SETUP_FLAGS_LIST),
            handler: argv => {
              nodeCmd.logger.debug('==== Running \'node setup\' ===')
              nodeCmd.logger.debug(argv)

              nodeCmd.setup(argv).then(r => {
                nodeCmd.logger.debug('==== Finished running `node setup`====')
                if (!r) process.exit(1)
              }).catch(err => {
                nodeCmd.logger.showUserError(err)
                process.exit(1)
              })
            }
          })
          .command({
            command: 'start',
            desc: 'Start a node',
            builder: y => flags.setCommandFlags(y,
              flags.app,
              flags.namespace,
              flags.nodeIDs
            ),
            handler: argv => {
              nodeCmd.logger.debug('==== Running \'node start\' ===')
              nodeCmd.logger.debug(argv)

              nodeCmd.start(argv).then(r => {
                nodeCmd.logger.debug('==== Finished running `node start`====')
                if (!r) process.exit(1)
              }).catch(err => {
                nodeCmd.logger.showUserError(err)
                process.exit(1)
              })
            }
          })
          .command({
            command: 'stop',
            desc: 'Stop a node',
            builder: y => flags.setCommandFlags(y,
              flags.namespace,
              flags.nodeIDs
            ),
            handler: argv => {
              nodeCmd.logger.debug('==== Running \'node stop\' ===')
              nodeCmd.logger.debug(argv)

              nodeCmd.stop(argv).then(r => {
                nodeCmd.logger.debug('==== Finished running `node stop`====')
                if (!r) process.exit(1)
              }).catch(err => {
                nodeCmd.logger.showUserError(err)
                process.exit(1)
              })
            }
          })
          .command({
            command: 'keys',
            desc: 'Generate node keys',
            builder: y => flags.setCommandFlags(y, ...NodeCommand.KEYS_FLAGS_LIST),
            handler: argv => {
              nodeCmd.logger.debug('==== Running \'node keys\' ===')
              nodeCmd.logger.debug(argv)

              nodeCmd.keys(argv).then(r => {
                nodeCmd.logger.debug('==== Finished running `node keys`====')
                if (!r) process.exit(1)
              }).catch(err => {
                nodeCmd.logger.showUserError(err)
                process.exit(1)
              })
            }
          })
          .command({
            command: 'refresh',
            desc: 'Reset and restart a node',
            builder: y => flags.setCommandFlags(y, ...NodeCommand.REFRESH_FLAGS_LIST),
            handler: argv => {
              nodeCmd.logger.debug('==== Running \'node refresh\' ===')
              nodeCmd.logger.debug(argv)

              nodeCmd.refresh(argv).then(r => {
                nodeCmd.logger.debug('==== Finished running `node refresh`====')
                if (!r) process.exit(1)
              }).catch(err => {
                nodeCmd.logger.showUserError(err)
                process.exit(1)
              })
            }
          })
          .command({
            command: 'logs',
            desc: 'Download application logs from the network nodes and stores them in <SOLO_LOGS_DIR>/<namespace>/<podName>/ directory',
            builder: y => flags.setCommandFlags(y,
              flags.nodeIDs
            ),
            handler: argv => {
              nodeCmd.logger.debug('==== Running \'node logs\' ===')
              nodeCmd.logger.debug(argv)

              nodeCmd.logs(argv).then(r => {
                nodeCmd.logger.debug('==== Finished running `node logs`====')
                if (!r) process.exit(1)
              }).catch(err => {
                nodeCmd.logger.showUserError(err)
                process.exit(1)
              })
            }
          })
          .command({
            command: 'add',
            desc: 'Adds a node with a specific version of Hedera platform',
            builder: y => flags.setCommandFlags(y, ...NodeCommand.ADD_FLAGS_LIST),
            handler: argv => {
              nodeCmd.logger.debug('==== Running \'node add\' ===')
              nodeCmd.logger.debug(argv)

              nodeCmd.add(argv).then(r => {
                nodeCmd.logger.debug('==== Finished running `node add`====')
                if (!r) process.exit(1)
              }).catch(err => {
                nodeCmd.logger.showUserError(err)
                process.exit(1)
              })
            }
          })
          .command({
            command: 'update',
            desc: 'Update a node with a specific version of Hedera platform',
            builder: y => flags.setCommandFlags(y, ...NodeCommand.UPDATE_FLAGS_LIST),
            handler: argv => {
              nodeCmd.logger.debug('==== Running \'node update\' ===')
              nodeCmd.logger.debug(argv)

              nodeCmd.update(argv).then(r => {
                nodeCmd.logger.debug('==== Finished running `node update`====')
                if (!r) process.exit(1)
              }).catch(err => {
                nodeCmd.logger.showUserError(err)
                process.exit(1)
              })
            }
          })
          .command({
            command: 'delete',
            desc: 'Delete a node with a specific version of Hedera platform',
            builder: y => flags.setCommandFlags(y, ...NodeCommand.DELETE_FLAGS_LIST),
            handler: argv => {
              nodeCmd.logger.debug('==== Running \'node delete\' ===')
              nodeCmd.logger.debug(argv)

              nodeCmd.delete(argv).then(r => {
                nodeCmd.logger.debug('==== Finished running `node delete`====')
                if (!r) process.exit(1)
              }).catch(err => {
                nodeCmd.logger.showUserError(err)
                process.exit(1)
              })
            }
          })
          .demandCommand(1, 'Select a node command')
      }
    }
  }

  async update (argv) {
    const self = this

    const tasks = new Listr([
      {
        title: 'Initialize',
        task: async (ctx, task) => {
          self.configManager.update(argv)

          // disable the prompts that we don't want to prompt the user for
          prompts.disablePrompts([
            flags.app,
            flags.chartDirectory,
            flags.devMode,
            flags.endpointType,
            flags.force,
            flags.fstChartVersion,
            flags.gossipEndpoints,
            flags.gossipPrivateKey,
            flags.gossipPublicKey,
            flags.grpcEndpoints,
            flags.localBuildPath,
            flags.newAccountNumber,
            flags.newAdminKey,
            flags.tlsPrivateKey,
            flags.tlsPublicKey
          ])

          await prompts.execute(task, self.configManager, NodeCommand.UPDATE_FLAGS_LIST)

          /**
           * @typedef {Object} NodeUpdateConfigClass
           * -- flags --
           * @property {string} app
           * @property {string} cacheDir
           * @property {string} chartDirectory
           * @property {boolean} devMode
           * @property {string} endpointType
           * @property {string} fstChartVersion
           * @property {string} gossipEndpoints
           * @property {string} gossipPrivateKey
           * @property {string} gossipPublicKey
           * @property {string} grpcEndpoints
           * @property {string} keyFormat
           * @property {string} localBuildPath
           * @property {string} namespace
           * @property {string} newAccountNumber
           * @property {string} newAdminKey
           * @property {string} nodeId
           * @property {string} releaseTag
           * @property {string} tlsPrivateKey
           * @property {string} tlsPublicKey
           * -- extra args --
           * @property {PrivateKey} adminKey
           * @property {string[]} allNodeIds
           * @property {string} chartPath
           * @property {string[]} existingNodeIds
           * @property {string} freezeAdminPrivateKey
           * @property {string} keysDir
           * @property {Object} nodeClient
           * @property {Object} podNames
           * @property {Map<String, NetworkNodeServices>} serviceMap
           * @property {string} stagingDir
           * @property {string} stagingKeysDir
           * @property {PrivateKey} treasuryKey
           * -- methods --
           * @property {getUnusedConfigs} getUnusedConfigs
           */
          /**
           * @callback getUnusedConfigs
           * @returns {string[]}
           */

          // create a config object for subsequent steps
          const config = /** @type {NodeUpdateConfigClass} **/ this.getConfig(NodeCommand.UPDATE_CONFIGS_NAME, NodeCommand.UPDATE_FLAGS_LIST,
            [
              'allNodeIds',
              'existingNodeIds',
              'freezeAdminPrivateKey',
              'keysDir',
              'nodeClient',
              'podNames',
              'serviceMap',
              'stagingDir',
              'stagingKeysDir',
              'treasuryKey'
            ])

          config.curDate = new Date()
          config.existingNodeIds = []

          await self.initializeSetup(config, self.k8)

          // set config in the context for later tasks to use
          ctx.config = config

          ctx.config.chartPath = await self.prepareChartPath(ctx.config.chartDirectory,
            constants.FULLSTACK_TESTING_CHART, constants.FULLSTACK_DEPLOYMENT_CHART)

          // initialize Node Client with existing network nodes prior to adding the new node which isn't functioning, yet
          ctx.config.nodeClient = await this.accountManager.loadNodeClient(ctx.config.namespace)

          const accountKeys = await this.accountManager.getAccountKeysFromSecret(FREEZE_ADMIN_ACCOUNT, config.namespace)
          config.freezeAdminPrivateKey = accountKeys.privateKey

          const treasuryAccount = await this.accountManager.getTreasuryAccountKeys(config.namespace)
          const treasuryAccountPrivateKey = treasuryAccount.privateKey
          config.treasuryKey = PrivateKey.fromStringED25519(treasuryAccountPrivateKey)

          self.logger.debug('Initialized config', { config })
        }
      },
      {
        title: 'Identify existing network nodes',
        task: async (ctx, task) => {
          const config = /** @type {NodeUpdateConfigClass} **/ ctx.config
          config.serviceMap = await self.accountManager.getNodeServiceMap(
            config.namespace)
          for (/** @type {NetworkNodeServices} **/ const networkNodeServices of config.serviceMap.values()) {
            config.existingNodeIds.push(networkNodeServices.nodeName)
          }

          config.allNodeIds = [...config.existingNodeIds]

          return self.taskCheckNetworkNodePods(ctx, task, config.existingNodeIds)
        }
      },
      {
        title: 'Prepare gossip endpoints',
        task: (ctx, task) => {
          const config = /** @type {NodeUpdateConfigClass} **/ ctx.config
          let endpoints = []
          if (!config.gossipEndpoints) {
            if (config.endpointType !== constants.ENDPOINT_TYPE_FQDN) {
              throw new FullstackTestingError(`--gossip-endpoints must be set if --endpoint-type is: ${constants.ENDPOINT_TYPE_IP}`)
            }

            endpoints = [
              `${Templates.renderFullyQualifiedNetworkPodName(config.namespace, config.nodeId)}:${constants.HEDERA_NODE_INTERNAL_GOSSIP_PORT}`,
              `${Templates.renderFullyQualifiedNetworkSvcName(config.namespace, config.nodeId)}:${constants.HEDERA_NODE_EXTERNAL_GOSSIP_PORT}`
            ]
          } else {
            endpoints = helpers.splitFlagInput(config.gossipEndpoints)
          }

          ctx.gossipEndpoints = this.prepareEndpoints(config.endpointType, endpoints, constants.HEDERA_NODE_INTERNAL_GOSSIP_PORT)
        }
      },
      {
        title: 'Prepare grpc service endpoints',
        task: (ctx, task) => {
          const config = /** @type {NodeUpdateConfigClass} **/ ctx.config
          let endpoints = []

          if (!config.grpcEndpoints) {
            if (config.endpointType !== constants.ENDPOINT_TYPE_FQDN) {
              throw new FullstackTestingError(`--grpc-endpoints must be set if --endpoint-type is: ${constants.ENDPOINT_TYPE_IP}`)
            }

            endpoints = [
              `${Templates.renderFullyQualifiedNetworkSvcName(config.namespace, config.nodeId)}:${constants.HEDERA_NODE_EXTERNAL_GOSSIP_PORT}`
            ]
          } else {
            endpoints = helpers.splitFlagInput(config.grpcEndpoints)
          }

          ctx.grpcServiceEndpoints = this.prepareEndpoints(config.endpointType, endpoints, constants.HEDERA_NODE_EXTERNAL_GOSSIP_PORT)
        }
      },
      {
        title: 'Load node admin key',
        task: async (ctx, task) => {
          const config = /** @type {NodeUpdateConfigClass} **/ ctx.config
          config.adminKey = PrivateKey.fromStringED25519(constants.GENESIS_KEY)
        }
      },
      {
        title: 'Prepare upgrade zip file for node upgrade process',
        task: async (ctx, task) => {
          const config = /** @type {NodeUpdateConfigClass} **/ ctx.config
          ctx.upgradeZipFile = await this.prepareUpgradeZip(config.stagingDir)
          ctx.upgradeZipHash = await this.uploadUpgradeZip(ctx.upgradeZipFile, config.nodeClient)
        }
      },
      {
        title: 'Check existing nodes staked amount',
        task: async (ctx, task) => {
          const config = /** @type {NodeUpdateConfigClass} **/ ctx.config
          const accountMap = getNodeAccountMap(config.existingNodeIds)
          for (const nodeId of config.existingNodeIds) {
            const accountId = accountMap.get(nodeId)
            await this.accountManager.transferAmount(constants.TREASURY_ACCOUNT_ID, accountId, 1)
          }
        }
      },
      {
        title: 'Send node update transaction',
        task: async (ctx, task) => {
          const config = /** @type {NodeUpdateConfigClass} **/ ctx.config

          const nodeId = Templates.nodeNumberFromNodeId(config.nodeId) - 1
          self.logger.info(`nodeId: ${nodeId}`)
          self.logger.info(`config.newAccountNumber: ${config.newAccountNumber}`)

          try {
            const nodeUpdateTx = await new NodeUpdateTransaction()
              .setNodeId(nodeId)

            if (config.tlsPublicKey && config.tlsPrivateKey) {
              self.logger.info(`config.tlsPublicKey: ${config.tlsPublicKey}`)
              const tlsCertDer = await this.loadPermCertificate(config.tlsPublicKey)
              const tlsCertHash = crypto.createHash('sha384').update(tlsCertDer).digest()
              nodeUpdateTx.setCertificateHash(tlsCertHash)

              const publicKeyFile = Templates.renderTLSPemPublicKeyFile(config.nodeId)
              const privateKeyFile = Templates.renderTLSPemPrivateKeyFile(config.nodeId)
              renameAndCopyFile(config.tlsPublicKey, publicKeyFile, config.keysDir)
              renameAndCopyFile(config.tlsPrivateKey, privateKeyFile, config.keysDir)
            }

            if (config.gossipPublicKey && config.gossipPrivateKey) {
              self.logger.info(`config.gossipPublicKey: ${config.gossipPublicKey}`)
              const signingCertDer = await this.loadPermCertificate(config.gossipPublicKey)
              nodeUpdateTx.setGossipCaCertificate(signingCertDer)

              const publicKeyFile = Templates.renderGossipPemPublicKeyFile(constants.SIGNING_KEY_PREFIX, config.nodeId)
              const privateKeyFile = Templates.renderGossipPemPrivateKeyFile(constants.SIGNING_KEY_PREFIX, config.nodeId)
              renameAndCopyFile(config.gossipPublicKey, publicKeyFile, config.keysDir)
              renameAndCopyFile(config.gossipPrivateKey, privateKeyFile, config.keysDir)
            }

            if (config.newAccountNumber) {
              nodeUpdateTx.setAccountId(config.newAccountNumber)
            }

            let parsedNewKey
            if (config.newAdminKey) {
              parsedNewKey = PrivateKey.fromStringED25519(config.newAdminKey)
              nodeUpdateTx.setAdminKey(parsedNewKey.publicKey)
            }
            await nodeUpdateTx.freezeWith(config.nodeClient)

            // config.adminKey contains the original key, needed to sign the transaction
            if (config.newAdminKey) {
              await nodeUpdateTx.sign(parsedNewKey)
            }
            const signedTx = await nodeUpdateTx.sign(config.adminKey)
            const txResp = await signedTx.execute(config.nodeClient)
            const nodeUpdateReceipt = await txResp.getReceipt(config.nodeClient)
            this.logger.debug(`NodeUpdateReceipt: ${nodeUpdateReceipt.toString()}`)
          } catch (e) {
            this.logger.error(`Error updating node to network: ${e.message}`, e)
            this.logger.error(e.stack)
            throw new FullstackTestingError(`Error updating node to network: ${e.message}`, e)
          }
        }
      },
      {
        title: 'Send prepare upgrade transaction',
        task: async (ctx, task) => {
          const config = /** @type {NodeUpdateConfigClass} **/ ctx.config
          await this.prepareUpgradeNetworkNodes(config.freezeAdminPrivateKey, ctx.upgradeZipHash, config.nodeClient)
        }
      },
      {
        title: 'Download generated files from an existing node',
        task: async (ctx, task) => {
          const config = /** @type {NodeUpdateConfigClass} **/ ctx.config
          const node1FullyQualifiedPodName = Templates.renderNetworkPodName(config.existingNodeIds[0])

          // copy the config.txt file from the node1 upgrade directory
          await self.k8.copyFrom(node1FullyQualifiedPodName, constants.ROOT_CONTAINER, `${constants.HEDERA_HAPI_PATH}/data/upgrade/current/config.txt`, config.stagingDir)

          const signedKeyFiles = (await self.k8.listDir(node1FullyQualifiedPodName, constants.ROOT_CONTAINER, `${constants.HEDERA_HAPI_PATH}/data/upgrade/current`)).filter(file => file.name.startsWith(constants.SIGNING_KEY_PREFIX))
          await self.k8.execContainer(node1FullyQualifiedPodName, constants.ROOT_CONTAINER, ['bash', '-c', `mkdir -p ${constants.HEDERA_HAPI_PATH}/data/keys_backup && cp ${constants.HEDERA_HAPI_PATH}/data/keys/..data/* ${constants.HEDERA_HAPI_PATH}/data/keys_backup/`])
          for (const signedKeyFile of signedKeyFiles) {
            await self.k8.copyFrom(node1FullyQualifiedPodName, constants.ROOT_CONTAINER, `${constants.HEDERA_HAPI_PATH}/data/upgrade/current/${signedKeyFile.name}`, `${config.keysDir}`)
          }
        }
      },
      {
        title: 'Send freeze upgrade transaction',
        task: async (ctx, task) => {
          const config = /** @type {NodeUpdateConfigClass} **/ ctx.config
          await this.freezeUpgradeNetworkNodes(config.freezeAdminPrivateKey, ctx.upgradeZipHash, config.nodeClient)
        }
      },
      {
        title: 'Prepare staging directory',
        task: async (ctx, parentTask) => {
          const subTasks = [
            {
              title: 'Copy Gossip keys to staging',
              task: async (ctx, _) => {
                const config = /** @type {NodeUpdateConfigClass} **/ ctx.config

                await this.keyManager.copyGossipKeysToStaging(config.keyFormat, config.keysDir, config.stagingKeysDir, config.allNodeIds)
              }
            },
            {
              title: 'Copy gRPC TLS keys to staging',
              task: async (ctx, _) => {
                const config = /** @type {NodeUpdateConfigClass} **/ ctx.config
                for (const nodeId of config.allNodeIds) {
                  const tlsKeyFiles = self.keyManager.prepareTLSKeyFilePaths(nodeId, config.keysDir)
                  await self.keyManager.copyNodeKeysToStaging(tlsKeyFiles, config.stagingKeysDir)
                }
              }
            }
          ]

          return parentTask.newListr(subTasks, {
            concurrent: false,
            rendererOptions: constants.LISTR_DEFAULT_RENDERER_OPTION
          })
        }
      },
      {
        title: 'Copy node keys to secrets',
        task: async (ctx, parentTask) => {
          const config = /** @type {NodeUpdateConfigClass} **/ ctx.config

          const subTasks = self.platformInstaller.copyNodeKeys(config.stagingDir, config.allNodeIds, config.keyFormat)

          // set up the sub-tasks
          return parentTask.newListr(subTasks, {
            concurrent: true,
            rendererOptions: constants.LISTR_DEFAULT_RENDERER_OPTION
          })
        }
      },
      {
        title: 'Check network nodes are frozen',
        task: (ctx, task) => {
          const config = /** @type {NodeUpdateConfigClass} **/ ctx.config
          const subTasks = []
          for (const nodeId of config.existingNodeIds) {
            subTasks.push({
              title: `Check node: ${chalk.yellow(nodeId)}`,
              task: () => self.checkNetworkNodeState(nodeId, 100, 'FREEZE_COMPLETE')
            })
          }

          // set up the sub-tasks
          return task.newListr(subTasks, {
            concurrent: false,
            rendererOptions: {
              collapseSubtasks: false
            }
          })
        }
      },
      {
        title: 'Get node logs and configs',
        task: async (ctx, task) => {
          const config = /** @type {NodeUpdateConfigClass} **/ ctx.config
          await helpers.getNodeLogs(self.k8, config.namespace)
        }
      },
      {
        title: 'Update chart to use new configMap due to account number change',
        task: async (ctx, task) => {
          const config = /** @type {NodeUpdateConfigClass} **/ ctx.config
          const index = config.existingNodeIds.length
          const nodeId = Templates.nodeNumberFromNodeId(config.nodeId) - 1
          let valuesArg = ''
          for (let i = 0; i < index; i++) {
            if (i !== nodeId) {
              valuesArg += ` --set "hedera.nodes[${i}].accountId=${config.serviceMap.get(config.existingNodeIds[i]).accountId}" --set "hedera.nodes[${i}].name=${config.existingNodeIds[i]}"`
            } else {
              // use new account number for this node id
              valuesArg += ` --set "hedera.nodes[${i}].accountId=${config.newAccountNumber}" --set "hedera.nodes[${i}].name=${config.existingNodeIds[i]}"`
            }
          }
          this.profileValuesFile = await self.profileManager.prepareValuesForNodeAdd(
            path.join(config.stagingDir, 'config.txt'),
            path.join(config.stagingDir, 'templates', 'application.properties'))
          if (this.profileValuesFile) {
            valuesArg += this.prepareValuesFiles(this.profileValuesFile)
          }

          await self.chartManager.upgrade(
            config.namespace,
            constants.FULLSTACK_DEPLOYMENT_CHART,
            config.chartPath,
            valuesArg,
            config.fstChartVersion
          )
        }
      },
      {
        title: 'Kill nodes to pick up updated configMaps',
        task: async (ctx, task) => {
          const config = /** @type {NodeUpdateConfigClass} **/ ctx.config
          // the updated node will have a new pod ID if its account ID changed which is a label
          config.serviceMap = await self.accountManager.getNodeServiceMap(
            config.namespace)
          for (const /** @type {NetworkNodeServices} **/ service of config.serviceMap.values()) {
            await self.k8.kubeClient.deleteNamespacedPod(service.nodePodName, config.namespace, undefined, undefined, 1)
          }
          // again, the pod names will change after the pods are killed
          config.serviceMap = await self.accountManager.getNodeServiceMap(
            config.namespace)
          config.podNames = {}
          for (const service of config.serviceMap.values()) {
            config.podNames[service.nodeName] = service.nodePodName
          }
        }
      },
      {
        title: 'Check node pods are running',
        task:
          async (ctx, task) => {
            const subTasks = []
            const config = /** @type {NodeUpdateConfigClass} **/ ctx.config

            // nodes
            for (const nodeId of config.allNodeIds) {
              subTasks.push({
                title: `Check Node: ${chalk.yellow(nodeId)}`,
                task: () =>
                  self.k8.waitForPods([constants.POD_PHASE_RUNNING], [
                    'fullstack.hedera.com/type=network-node',
                    `fullstack.hedera.com/node-name=${nodeId}`
                  ], 1, 60 * 15, 1000) // timeout 15 minutes
              })
            }

            // set up the sub-tasks
            return task.newListr(subTasks, {
              concurrent: false, // no need to run concurrently since if one node is up, the rest should be up by then
              rendererOptions: {
                collapseSubtasks: false
              }
            })
          }
      },
      {
        title: 'Fetch platform software into network nodes',
        task:
          async (ctx, task) => {
            // without this sleep, copy software from local build to container sometimes fail
            await sleep(15000)

            const config = /** @type {NodeUpdateConfigClass} **/ ctx.config
            return self.fetchLocalOrReleasedPlatformSoftware(config.allNodeIds, config.podNames, config.releaseTag, task, config.localBuildPath)
          }
      },
      {
        title: 'Setup network nodes',
        task: async (ctx, parentTask) => {
          const config = /** @type {NodeUpdateConfigClass} **/ ctx.config

          const subTasks = []
          for (const nodeId of config.allNodeIds) {
            const podName = config.podNames[nodeId]
            subTasks.push({
              title: `Node: ${chalk.yellow(nodeId)}`,
              task: () =>
                self.platformInstaller.taskSetup(podName)
            })
          }

          // set up the sub-tasks
          return parentTask.newListr(subTasks, {
            concurrent: true,
            rendererOptions: constants.LISTR_DEFAULT_RENDERER_OPTION
          })
        }
      },
      {
        title: 'Start network nodes',
        task: async (ctx, task) => {
          const config = /** @type {NodeUpdateConfigClass} **/ ctx.config
          const subTasks = []
          // ctx.config.allNodeIds = ctx.config.existingNodeIds
          self.startNodes(config.podNames, config.allNodeIds, subTasks)

          // set up the sub-tasks
          return task.newListr(subTasks, {
            concurrent: true,
            rendererOptions: {
              collapseSubtasks: false,
              timer: constants.LISTR_DEFAULT_RENDERER_TIMER_OPTION
            }
          })
        }
      },
      {
        title: 'Check all nodes are ACTIVE',
        task: async (ctx, task) => {
          const subTasks = []
          // sleep for 30 seconds to give time for the logs to roll over to prevent capturing an invalid "ACTIVE" string
          await sleep(30000)
          for (const nodeId of ctx.config.allNodeIds) {
            subTasks.push({
              title: `Check node: ${chalk.yellow(nodeId)}`,
              task: () => self.checkNetworkNodeState(nodeId, 200)
            })
          }

          // set up the sub-tasks
          return task.newListr(subTasks, {
            concurrent: false,
            rendererOptions: {
              collapseSubtasks: false
            }
          })
        }
      },
      {
        title: 'Check all node proxies are ACTIVE',
        // this is more reliable than checking the nodes logs for ACTIVE, as the
        // logs will have a lot of white noise from being behind
        task: async (ctx, task) => {
          const config = /** @type {NodeUpdateConfigClass} **/ ctx.config
          const subTasks = []
          for (const nodeId of config.allNodeIds) {
            subTasks.push({
              title: `Check proxy for node: ${chalk.yellow(nodeId)}`,
              task: async () => await self.k8.waitForPodReady(
                [`app=haproxy-${nodeId}`, 'fullstack.hedera.com/type=haproxy'],
                1, 300, 2000)
            })
          }

          // set up the sub-tasks
          return task.newListr(subTasks, {
            concurrent: false,
            rendererOptions: {
              collapseSubtasks: false
            }
          })
        }
      },
      {
        title: 'Trigger stake weight calculate',
        task: async (ctx, task) => {
          const config = /** @type {NodeUpdateConfigClass} **/ ctx.config
          self.logger.info('sleep 60 seconds for the handler to be able to trigger the network node stake weight recalculate')
          await sleep(60000)
          const accountMap = getNodeAccountMap(config.allNodeIds)
          // update map with current account ids
          accountMap.set(config.nodeId, config.newAccountNumber)

          // update _nodeClient with the new service map since one of the account number has changed
          await this.accountManager.refreshNodeClient(config.namespace)

          // send some write transactions to invoke the handler that will trigger the stake weight recalculate
          for (const nodeId of config.allNodeIds) {
            const accountId = accountMap.get(nodeId)
            config.nodeClient.setOperator(TREASURY_ACCOUNT_ID, config.treasuryKey)
            self.logger.info(`Sending 1 HBAR to account: ${accountId}`)
            await this.accountManager.transferAmount(constants.TREASURY_ACCOUNT_ID, accountId, 1)
          }
        }
      },
      {
        title: 'Finalize',
        task: (ctx, _) => {
          // reset flags so that keys are not regenerated later
          self.configManager.setFlag(flags.generateGossipKeys, false)
          self.configManager.setFlag(flags.generateTlsKeys, false)
          self.configManager.persist()
        }
      }
    ], {
      concurrent: false,
      rendererOptions: constants.LISTR_DEFAULT_RENDERER_OPTION
    })

    try {
      await tasks.run()
    } catch (e) {
      self.logger.error(`Error in updating nodes: ${e.message}`, e)
      this.logger.error(e.stack)
      throw new FullstackTestingError(`Error in updating nodes: ${e.message}`, e)
    } finally {
      await self.close()
    }

    return true
  }

  async delete (argv) {
    const self = this

    const tasks = new Listr([
      {
        title: 'Initialize',
        task: async (ctx, task) => {
          self.configManager.update(argv)

          // disable the prompts that we don't want to prompt the user for
          prompts.disablePrompts([
            flags.app,
            flags.chainId,
            flags.chartDirectory,
            flags.devMode,
            flags.endpointType,
            flags.force,
            flags.fstChartVersion,
            flags.localBuildPath
          ])

          await prompts.execute(task, self.configManager, NodeCommand.DELETE_FLAGS_LIST)

          /**
           * @typedef {Object} NodeDeleteConfigClass
           * -- flags --
           * @property {string} app
           * @property {string} cacheDir
           * @property {string} chartDirectory
           * @property {boolean} devMode
           * @property {string} endpointType
           * @property {string} fstChartVersion
           * @property {string} keyFormat
           * @property {string} localBuildPath
           * @property {string} namespace
           * @property {string} nodeId
           * @property {string} releaseTag
           * -- extra args --
           * @property {PrivateKey} adminKey
           * @property {string[]} allNodeIds
           * @property {string} chartPath
           * @property {string[]} existingNodeIds
           * @property {string} freezeAdminPrivateKey
           * @property {string} keysDir
           * @property {Object} nodeClient
           * @property {Object} podNames
           * @property {Map<String, NetworkNodeServices>} serviceMap
           * @property {string} stagingDir
           * @property {string} stagingKeysDir
           * @property {PrivateKey} treasuryKey
           * -- methods --
           * @property {getUnusedConfigs} getUnusedConfigs
           */
          /**
           * @callback getUnusedConfigs
           * @returns {string[]}
           */

          // create a config object for subsequent steps
          const config = /** @type {NodeDeleteConfigClass} **/ this.getConfig(NodeCommand.DELETE_CONFIGS_NAME, NodeCommand.DELETE_FLAGS_LIST,
            [
              'adminKey',
              'allNodeIds',
              'existingNodeIds',
              'freezeAdminPrivateKey',
              'keysDir',
              'nodeClient',
              'podNames',
              'serviceMap',
              'stagingDir',
              'stagingKeysDir',
              'treasuryKey'
            ])

          config.curDate = new Date()
          config.existingNodeIds = []

          await self.initializeSetup(config, self.k8)

          // set config in the context for later tasks to use
          ctx.config = config

          ctx.config.chartPath = await self.prepareChartPath(ctx.config.chartDirectory,
            constants.FULLSTACK_TESTING_CHART, constants.FULLSTACK_DEPLOYMENT_CHART)

          // initialize Node Client with existing network nodes prior to adding the new node which isn't functioning, yet
          ctx.config.nodeClient = await this.accountManager.loadNodeClient(ctx.config.namespace)

          const accountKeys = await this.accountManager.getAccountKeysFromSecret(FREEZE_ADMIN_ACCOUNT, config.namespace)
          config.freezeAdminPrivateKey = accountKeys.privateKey

          const treasuryAccount = await this.accountManager.getTreasuryAccountKeys(config.namespace)
          const treasuryAccountPrivateKey = treasuryAccount.privateKey
          config.treasuryKey = PrivateKey.fromStringED25519(treasuryAccountPrivateKey)

          self.logger.debug('Initialized config', { config })
        }
      },
      {
        title: 'Identify existing network nodes',
        task: async (ctx, task) => {
          const config = /** @type {NodeDeleteConfigClass} **/ ctx.config
          config.serviceMap = await self.accountManager.getNodeServiceMap(
            config.namespace)
          for (/** @type {NetworkNodeServices} **/ const networkNodeServices of config.serviceMap.values()) {
            config.existingNodeIds.push(networkNodeServices.nodeName)
          }

          return self.taskCheckNetworkNodePods(ctx, task, config.existingNodeIds)
        }
      },
      {
        title: 'Load node admin key',
        task: async (ctx, task) => {
          const config = /** @type {NodeDeleteConfigClass} **/ ctx.config
          config.adminKey = PrivateKey.fromStringED25519(constants.GENESIS_KEY)
        }
      },
      {
        title: 'Prepare upgrade zip file for node upgrade process',
        task: async (ctx, task) => {
          const config = /** @type {NodeDeleteConfigClass} **/ ctx.config
          ctx.upgradeZipFile = await this.prepareUpgradeZip(config.stagingDir)
          ctx.upgradeZipHash = await this.uploadUpgradeZip(ctx.upgradeZipFile, config.nodeClient)
        }
      },
      {
        title: 'Check existing nodes staked amount',
        task: async (ctx, task) => {
          const config = /** @type {NodeDeleteConfigClass} **/ ctx.config
          const accountMap = getNodeAccountMap(config.existingNodeIds)
          for (const nodeId of config.existingNodeIds) {
            const accountId = accountMap.get(nodeId)
            await this.accountManager.transferAmount(constants.TREASURY_ACCOUNT_ID, accountId, 1)
          }
        }
      },
      {
        title: 'Send node delete transaction',
        task: async (ctx, task) => {
          const config = /** @type {NodeDeleteConfigClass} **/ ctx.config

          try {
            const accountMap = getNodeAccountMap(config.existingNodeIds)
            const deleteAccountId = accountMap.get(config.nodeId)
            this.logger.debug(`Deleting node: ${config.nodeId} with account: ${deleteAccountId}`)
            const nodeId = Templates.nodeNumberFromNodeId(config.nodeId) - 1
            const nodeDeleteTx = await new NodeDeleteTransaction()
              .setNodeId(nodeId)
              .freezeWith(config.nodeClient)

            const signedTx = await nodeDeleteTx.sign(config.adminKey)
            const txResp = await signedTx.execute(config.nodeClient)
            const nodeUpdateReceipt = await txResp.getReceipt(config.nodeClient)
            this.logger.debug(`NodeUpdateReceipt: ${nodeUpdateReceipt.toString()}`)
          } catch (e) {
            this.logger.error(`Error deleting node from network: ${e.message}`, e)
            throw new FullstackTestingError(`Error deleting node from network: ${e.message}`, e)
          }
        }
      },
      {
        title: 'Send prepare upgrade transaction',
        task: async (ctx, task) => {
          const config = /** @type {NodeDeleteConfigClass} **/ ctx.config
          await this.prepareUpgradeNetworkNodes(config.freezeAdminPrivateKey, ctx.upgradeZipHash, config.nodeClient)
        }
      },
      {
        title: 'Download generated files from an existing node',
        task: async (ctx, task) => {
          const config = /** @type {NodeDeleteConfigClass} **/ ctx.config
          const node1FullyQualifiedPodName = Templates.renderNetworkPodName(config.existingNodeIds[0])

          // copy the config.txt file from the node1 upgrade directory
          await self.k8.copyFrom(node1FullyQualifiedPodName, constants.ROOT_CONTAINER, `${constants.HEDERA_HAPI_PATH}/data/upgrade/current/config.txt`, config.stagingDir)

          const signedKeyFiles = (await self.k8.listDir(node1FullyQualifiedPodName, constants.ROOT_CONTAINER, `${constants.HEDERA_HAPI_PATH}/data/upgrade/current`)).filter(file => file.name.startsWith(constants.SIGNING_KEY_PREFIX))
          await self.k8.execContainer(node1FullyQualifiedPodName, constants.ROOT_CONTAINER, ['bash', '-c', `mkdir -p ${constants.HEDERA_HAPI_PATH}/data/keys_backup && cp ${constants.HEDERA_HAPI_PATH}/data/keys/..data/* ${constants.HEDERA_HAPI_PATH}/data/keys_backup/`])
          for (const signedKeyFile of signedKeyFiles) {
            await self.k8.copyFrom(node1FullyQualifiedPodName, constants.ROOT_CONTAINER, `${constants.HEDERA_HAPI_PATH}/data/upgrade/current/${signedKeyFile.name}`, `${config.keysDir}`)
          }
        }
      },
      {
        title: 'Send freeze upgrade transaction',
        task: async (ctx, task) => {
          const config = /** @type {NodeDeleteConfigClass} **/ ctx.config
          await this.freezeUpgradeNetworkNodes(config.freezeAdminPrivateKey, ctx.upgradeZipHash, config.nodeClient)
        }
      },
      {
        title: 'Prepare staging directory',
        task: async (ctx, parentTask) => {
          const subTasks = [
            {
              title: 'Copy Gossip keys to staging',
              task: async (ctx, _) => {
                const config = /** @type {NodeDeleteConfigClass} **/ ctx.config

                await this.keyManager.copyGossipKeysToStaging(config.keyFormat, config.keysDir, config.stagingKeysDir, config.existingNodeIds)
              }
            },
            {
              title: 'Copy gRPC TLS keys to staging',
              task: async (ctx, _) => {
                const config = /** @type {NodeDeleteConfigClass} **/ ctx.config
                for (const nodeId of config.existingNodeIds) {
                  const tlsKeyFiles = self.keyManager.prepareTLSKeyFilePaths(nodeId, config.keysDir)
                  await self.keyManager.copyNodeKeysToStaging(tlsKeyFiles, config.stagingKeysDir)
                }
              }
            }
          ]

          return parentTask.newListr(subTasks, {
            concurrent: false,
            rendererOptions: constants.LISTR_DEFAULT_RENDERER_OPTION
          })
        }
      },
      {
        title: 'Copy node keys to secrets',
        task: async (ctx, parentTask) => {
          const config = /** @type {NodeDeleteConfigClass} **/ ctx.config

          // remove nodeId from existingNodeIds
          config.allNodeIds = config.existingNodeIds.filter(nodeId => nodeId !== ctx.config.nodeId)
          const subTasks = self.platformInstaller.copyNodeKeys(config.stagingDir, config.allNodeIds, config.keyFormat)

          // set up the sub-tasks
          return parentTask.newListr(subTasks, {
            concurrent: true,
            rendererOptions: constants.LISTR_DEFAULT_RENDERER_OPTION
          })
        }
      },
      {
        title: 'Check network nodes are frozen',
        task: (ctx, task) => {
          const config = /** @type {NodeDeleteConfigClass} **/ ctx.config
          const subTasks = []
          for (const nodeId of config.existingNodeIds) {
            subTasks.push({
              title: `Check node: ${chalk.yellow(nodeId)}`,
              task: () => self.checkNetworkNodeState(nodeId, 100, 'FREEZE_COMPLETE')
            })
          }

          // set up the sub-tasks
          return task.newListr(subTasks, {
            concurrent: false,
            rendererOptions: {
              collapseSubtasks: false
            }
          })
        }
      },
      {
        title: 'Get node logs and configs',
        task: async (ctx, task) => {
          const config = /** @type {NodeDeleteConfigClass} **/ ctx.config
          await helpers.getNodeLogs(self.k8, config.namespace)
        }
      },
      {
        title: 'Update chart to use new configMap',
        task: async (ctx, task) => {
          const config = /** @type {NodeDeleteConfigClass} **/ ctx.config
          const index = config.existingNodeIds.length
          let valuesArg = ''
          for (let i = 0; i < index; i++) {
            valuesArg += ` --set "hedera.nodes[${i}].accountId=${config.serviceMap.get(config.existingNodeIds[i]).accountId}" --set "hedera.nodes[${i}].name=${config.existingNodeIds[i]}"`
          }

          this.profileValuesFile = await self.profileManager.prepareValuesForNodeAdd(
            path.join(config.stagingDir, 'config.txt'),
            path.join(config.stagingDir, 'templates', 'application.properties'))
          if (this.profileValuesFile) {
            valuesArg += this.prepareValuesFiles(this.profileValuesFile)
          }

          await self.chartManager.upgrade(
            config.namespace,
            constants.FULLSTACK_DEPLOYMENT_CHART,
            config.chartPath,
            valuesArg,
            config.fstChartVersion
          )
        }
      },
      {
        title: 'Kill nodes to pick up updated configMaps',
        task: async (ctx, task) => {
          const config = /** @type {NodeDeleteConfigClass} **/ ctx.config
          for (const /** @type {NetworkNodeServices} **/ service of config.serviceMap.values()) {
            await self.k8.kubeClient.deleteNamespacedPod(service.nodePodName, config.namespace, undefined, undefined, 1)
          }
        }
      },
      {
        title: 'Check node pods are running',
        task:
          async (ctx, task) => {
            await sleep(20000)
            const subTasks = []
            const config = /** @type {NodeDeleteConfigClass} **/ ctx.config

            // nodes
            for (const nodeId of config.allNodeIds) {
              subTasks.push({
                title: `Check Node: ${chalk.yellow(nodeId)}`,
                task: () =>
                  self.k8.waitForPods([constants.POD_PHASE_RUNNING], [
                    'fullstack.hedera.com/type=network-node',
                    `fullstack.hedera.com/node-name=${nodeId}`
                  ], 1, 60 * 15, 1000) // timeout 15 minutes
              })
            }

            // set up the sub-tasks
            return task.newListr(subTasks, {
              concurrent: false, // no need to run concurrently since if one node is up, the rest should be up by then
              rendererOptions: {
                collapseSubtasks: false
              }
            })
          }
      },
      {
        title: 'Fetch platform software into all network nodes',
        task:
          async (ctx, task) => {
            const config = /** @type {NodeDeleteConfigClass} **/ ctx.config
            config.serviceMap = await self.accountManager.getNodeServiceMap(
              config.namespace)
            config.podNames[config.nodeId] = config.serviceMap.get(
              config.nodeId).nodePodName
            return self.fetchLocalOrReleasedPlatformSoftware(config.allNodeIds, config.podNames, config.releaseTag, task, config.localBuildPath)
          }
      },
      {
        title: 'Setup network nodes',
        task: async (ctx, parentTask) => {
          const config = /** @type {NodeDeleteConfigClass} **/ ctx.config

          const subTasks = []
          for (const nodeId of config.allNodeIds) {
            const podName = config.podNames[nodeId]
            subTasks.push({
              title: `Node: ${chalk.yellow(nodeId)}`,
              task: () =>
                self.platformInstaller.taskSetup(podName)
            })
          }

          // set up the sub-tasks
          return parentTask.newListr(subTasks, {
            concurrent: true,
            rendererOptions: constants.LISTR_DEFAULT_RENDERER_OPTION
          })
        }
      },
      {
        title: 'Start network nodes',
        task: async (ctx, task) => {
          const config = /** @type {NodeDeleteConfigClass} **/ ctx.config
          const subTasks = []

          self.startNodes(config.podNames, config.allNodeIds, subTasks)

          // set up the sub-tasks
          return task.newListr(subTasks, {
            concurrent: true,
            rendererOptions: {
              collapseSubtasks: false,
              timer: constants.LISTR_DEFAULT_RENDERER_TIMER_OPTION
            }
          })
        }
      },
      {
        title: 'Check all nodes are ACTIVE',
        task: async (ctx, task) => {
          const subTasks = []
          // sleep for 30 seconds to give time for the logs to roll over to prevent capturing an invalid "ACTIVE" string
          await sleep(30000)
          for (const nodeId of ctx.config.allNodeIds) {
            subTasks.push({
              title: `Check node: ${chalk.yellow(nodeId)}`,
              task: () => self.checkNetworkNodeState(nodeId, 200)
            })
          }

          // set up the sub-tasks
          return task.newListr(subTasks, {
            concurrent: false,
            rendererOptions: {
              collapseSubtasks: false
            }
          })
        }
      },
      {
        title: 'Check all node proxies are ACTIVE',
        // this is more reliable than checking the nodes logs for ACTIVE, as the
        // logs will have a lot of white noise from being behind
        task: async (ctx, task) => {
          const config = /** @type {NodeDeleteConfigClass} **/ ctx.config
          const subTasks = []
          for (const nodeId of config.allNodeIds) {
            subTasks.push({
              title: `Check proxy for node: ${chalk.yellow(nodeId)}`,
              task: async () => await self.k8.waitForPodReady(
                [`app=haproxy-${nodeId}`, 'fullstack.hedera.com/type=haproxy'],
                1, 300, 2000)
            })
          }

          // set up the sub-tasks
          return task.newListr(subTasks, {
            concurrent: false,
            rendererOptions: {
              collapseSubtasks: false
            }
          })
        }
      },
      {
        title: 'Trigger stake weight calculate',
        task: async (ctx, task) => {
          const config = /** @type {NodeDeleteConfigClass} **/ ctx.config
          // sleep 60 seconds for the handler to be able to trigger the network node stake weight recalculate
          await sleep(60000)
          const accountMap = getNodeAccountMap(config.allNodeIds)
          // send some write transactions to invoke the handler that will trigger the stake weight recalculate
          for (const nodeId of config.allNodeIds) {
            const accountId = accountMap.get(nodeId)
            config.nodeClient.setOperator(TREASURY_ACCOUNT_ID, config.treasuryKey)
            await this.accountManager.transferAmount(constants.TREASURY_ACCOUNT_ID, accountId, 1)
          }
        }
      },
      {
        title: 'Finalize',
        task: (ctx, _) => {
          // reset flags so that keys are not regenerated later
          self.configManager.setFlag(flags.generateGossipKeys, false)
          self.configManager.setFlag(flags.generateTlsKeys, false)
          self.configManager.persist()
        }
      }
    ], {
      concurrent: false,
      rendererOptions: constants.LISTR_DEFAULT_RENDERER_OPTION
    })

    try {
      await tasks.run()
    } catch (e) {
      self.logger.error(`Error in deleting nodes: ${e.message}`, e)
      throw new FullstackTestingError(`Error in deleting nodes: ${e.message}`, e)
    } finally {
      await self.close()
    }

    return true
  }
}<|MERGE_RESOLUTION|>--- conflicted
+++ resolved
@@ -414,177 +414,6 @@
     })
   }
 
-<<<<<<< HEAD
-  /**
-   * Return a list of subtasks to generate gossip keys
-   *
-   * WARNING: These tasks MUST run in sequence.
-   *
-   * @param {string} keyFormat - key format (pem | pfx)
-   * @param {string[]} nodeIds
-   * @param {string} keysDir
-   * @param {Date} [curDate]
-   * @param {string[]|null} [allNodeIds] - includes the nodeIds to get new keys as well as existing nodeIds that will be included in the public.pfx file
-   * @returns {{title: string, task: () => Promise<*>}[]} a list of subtasks
-   * @private
-   */
-  _nodeGossipKeysTaskList (keyFormat, nodeIds, keysDir, curDate = new Date(), allNodeIds = null) {
-    allNodeIds = allNodeIds || nodeIds
-    if (!Array.isArray(nodeIds) || !nodeIds.every((nodeId) => typeof nodeId === 'string')) {
-      throw new IllegalArgumentError('nodeIds must be an array of strings')
-    }
-    const self = this
-    const subTasks = []
-
-    switch (keyFormat) {
-      case constants.KEY_FORMAT_PFX: {
-        const tmpDir = getTmpDir()
-        const keytool = self.keytoolDepManager.getKeytool()
-
-        subTasks.push({
-          title: `Check keytool exists (Version: ${self.keytoolDepManager.getKeytoolVersion()})`,
-          task: async () => self.keytoolDepManager.checkVersion(true)
-
-        })
-
-        subTasks.push({
-          title: 'Backup old files',
-          task: () => helpers.backupOldPfxKeys(nodeIds, keysDir, curDate)
-        })
-
-        for (const nodeId of nodeIds) {
-          subTasks.push({
-            title: `Generate ${Templates.renderGossipPfxPrivateKeyFile(nodeId)} for node: ${chalk.yellow(nodeId)}`,
-            task: async () => {
-              const privatePfxFile = await self.keyManager.generatePrivatePfxKeys(keytool, nodeId, keysDir, tmpDir)
-              const output = await keytool.list(`-storetype pkcs12 -storepass password -keystore ${privatePfxFile}`)
-              if (!output.includes('Your keystore contains 3 entries')) {
-                throw new FullstackTestingError(`malformed private pfx file: ${privatePfxFile}`)
-              }
-            }
-          })
-        }
-
-        subTasks.push({
-          title: `Generate ${constants.PUBLIC_PFX} file`,
-          task: async () => {
-            const publicPfxFile = await self.keyManager.updatePublicPfxKey(self.keytoolDepManager.getKeytool(), allNodeIds, keysDir, tmpDir)
-            const output = await keytool.list(`-storetype pkcs12 -storepass password -keystore ${publicPfxFile}`)
-            if (!output.includes(`Your keystore contains ${allNodeIds.length * 3} entries`)) {
-              throw new FullstackTestingError(`malformed public.pfx file: ${publicPfxFile}`)
-            }
-          }
-        })
-
-        subTasks.push({
-          title: 'Clean up temp files',
-          task: async () => {
-            if (fs.existsSync(tmpDir)) {
-              fs.rmSync(tmpDir, { recursive: true })
-            }
-          }
-        })
-        break
-      }
-
-      case constants.KEY_FORMAT_PEM: {
-        subTasks.push({
-          title: 'Backup old files',
-          task: () => helpers.backupOldPemKeys(nodeIds, keysDir, curDate)
-        }
-        )
-
-        for (const nodeId of nodeIds) {
-          subTasks.push({
-            title: `Gossip ${keyFormat} key for node: ${chalk.yellow(nodeId)}`,
-            task: async () => {
-              const signingKey = await this.keyManager.generateSigningKey(nodeId)
-              const signingKeyFiles = await this.keyManager.storeSigningKey(nodeId, signingKey, keysDir)
-              this.logger.debug(`generated Gossip signing keys for node ${nodeId}`, { keyFiles: signingKeyFiles })
-
-              const agreementKey = await this.keyManager.generateAgreementKey(nodeId, signingKey)
-              const agreementKeyFiles = await this.keyManager.storeAgreementKey(nodeId, agreementKey, keysDir)
-              this.logger.debug(`generated Gossip agreement keys for node ${nodeId}`, { keyFiles: agreementKeyFiles })
-            }
-          })
-        }
-
-        break
-      }
-
-      default:
-        throw new FullstackTestingError(`unsupported key-format: ${keyFormat}`)
-    }
-
-    return subTasks
-  }
-
-  /**
-   * Return a list of subtasks to generate gRPC TLS keys
-   *
-   * WARNING: These tasks should run in sequence
-   *
-   * @param {string[]} nodeIds
-   * @param {string} keysDir
-   * @param {Date} [curDate]
-   * @returns {{title: string, task: () => Promise<*>}[]} return a list of subtasks
-   * @private
-   */
-  _nodeTlsKeyTaskList (nodeIds, keysDir, curDate = new Date()) {
-    // check if nodeIds is an array of strings
-    if (!Array.isArray(nodeIds) || !nodeIds.every((nodeId) => typeof nodeId === 'string')) {
-      throw new FullstackTestingError('nodeIds must be an array of strings')
-    }
-    const self = this
-    const nodeKeyFiles = new Map()
-    const subTasks = []
-
-    subTasks.push({
-      title: 'Backup old files',
-      task: () => helpers.backupOldTlsKeys(nodeIds, keysDir, curDate)
-    }
-    )
-
-    for (const nodeId of nodeIds) {
-      subTasks.push({
-        title: `TLS key for node: ${chalk.yellow(nodeId)}`,
-        task: async () => {
-          const tlsKey = await self.keyManager.generateGrpcTLSKey(nodeId)
-          const tlsKeyFiles = await self.keyManager.storeTLSKey(nodeId, tlsKey, keysDir)
-          nodeKeyFiles.set(nodeId, {
-            tlsKeyFiles
-          })
-        }
-      })
-    }
-
-    return subTasks
-  }
-
-  /**
-   * @param nodeKey
-   * @param {string} destDir
-   * @returns {Promise<void>}
-   * @private
-   */
-  async _copyNodeKeys (nodeKey, destDir) {
-    for (const keyFile of [nodeKey.privateKeyFile, nodeKey.certificateFile]) {
-      if (!fs.existsSync(keyFile)) {
-        throw new FullstackTestingError(`file (${keyFile}) is missing`)
-      }
-
-      const fileName = path.basename(keyFile)
-      fs.cpSync(keyFile, path.join(destDir, fileName))
-    }
-  }
-
-  /**
-   * @param {Object} config
-   * @param {K8} k8
-   * @returns {Promise<void>}
-   */
-=======
->>>>>>> ede18421
   async initializeSetup (config, k8) {
     // compute other config parameters
     config.keysDir = path.join(validatePath(config.cacheDir), 'keys')
@@ -2244,43 +2073,6 @@
     }
   }
 
-<<<<<<< HEAD
-  /**
-   * @param {string} keyFormat
-   * @param {string} keysDir
-   * @param {string} stagingKeysDir
-   * @param {string[]} nodeIds
-   * @returns {Promise<void>}
-   */
-  async copyGossipKeysToStaging (keyFormat, keysDir, stagingKeysDir, nodeIds) {
-    // copy gossip keys to the staging
-    for (const nodeId of nodeIds) {
-      switch (keyFormat) {
-        case constants.KEY_FORMAT_PEM: {
-          const signingKeyFiles = this.keyManager.prepareNodeKeyFilePaths(nodeId, keysDir, constants.SIGNING_KEY_PREFIX)
-          await this._copyNodeKeys(signingKeyFiles, stagingKeysDir)
-
-          // generate missing agreement keys
-          const agreementKeyFiles = this.keyManager.prepareNodeKeyFilePaths(nodeId, keysDir, constants.AGREEMENT_KEY_PREFIX)
-          await this._copyNodeKeys(agreementKeyFiles, stagingKeysDir)
-          break
-        }
-
-        case constants.KEY_FORMAT_PFX: {
-          const privateKeyFile = Templates.renderGossipPfxPrivateKeyFile(nodeId)
-          fs.cpSync(path.join(keysDir, privateKeyFile), path.join(stagingKeysDir, privateKeyFile))
-          fs.cpSync(path.join(keysDir, constants.PUBLIC_PFX), path.join(stagingKeysDir, constants.PUBLIC_PFX))
-          break
-        }
-
-        default:
-          throw new FullstackTestingError(`Unsupported key-format ${keyFormat}`)
-      }
-    }
-  }
-
-=======
->>>>>>> ede18421
   // Command Definition
   /**
    * Return Yargs command definition for 'node' command
