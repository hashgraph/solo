--- conflicted
+++ resolved
@@ -1409,7 +1409,6 @@
   addInitializeTask (argv) {
     const self = this
 
-<<<<<<< HEAD
     return {
       title: 'Initialize',
       task: async (ctx, task) => {
@@ -1423,6 +1422,7 @@
           flags.chartDirectory,
           flags.outputDir,
           flags.devMode,
+          flags.debugNodeId,
           flags.endpointType,
           flags.force,
           flags.fstChartVersion,
@@ -1434,31 +1434,6 @@
         await prompts.execute(task, self.configManager, NodeCommand.ADD_FLAGS_LIST)
 
         /**
-=======
-    const tasks = new Listr([
-      {
-        title: 'Initialize',
-        task: async (ctx, task) => {
-          self.configManager.update(argv)
-
-          // disable the prompts that we don't want to prompt the user for
-          prompts.disablePrompts([
-            flags.app,
-            flags.chainId,
-            flags.chartDirectory,
-            flags.devMode,
-            flags.debugNodeId,
-            flags.endpointType,
-            flags.fstChartVersion,
-            flags.localBuildPath,
-            flags.gossipEndpoints,
-            flags.grpcEndpoints
-          ])
-
-          await prompts.execute(task, self.configManager, NodeCommand.ADD_FLAGS_LIST)
-
-          /**
->>>>>>> 36ce6045
            * @typedef {Object} NodeAddConfigClass
            * -- flags --
            * @property {string} app
