--- conflicted
+++ resolved
@@ -133,7 +133,7 @@
       flags.app,
       flags.debugNodeId,
       flags.namespace,
-      flags.nodeIDs,
+      flags.nodeAliasesUnparsed,
       flags.quiet
     ]
   }
@@ -144,7 +144,7 @@
   static get STOP_FLAGS_LIST () {
     return [
       flags.namespace,
-      flags.nodeIDs,
+      flags.nodeAliasesUnparsed,
       flags.quiet
     ]
   }
@@ -165,12 +165,8 @@
       flags.devMode,
       flags.generateGossipKeys,
       flags.generateTlsKeys,
-<<<<<<< HEAD
-      flags.nodeAliasesUnparsed
-=======
-      flags.nodeIDs,
+      flags.nodeAliasesUnparsed,
       flags.quiet
->>>>>>> efa17832
     ]
   }
 
@@ -191,12 +187,8 @@
       flags.devMode,
       flags.localBuildPath,
       flags.namespace,
-<<<<<<< HEAD
       flags.nodeAliasesUnparsed,
-=======
-      flags.nodeIDs,
       flags.quiet,
->>>>>>> efa17832
       flags.releaseTag
     ]
   }
@@ -321,11 +313,8 @@
       flags.endpointType,
       flags.localBuildPath,
       flags.namespace,
-<<<<<<< HEAD
       flags.nodeAlias,
-=======
       flags.quiet,
->>>>>>> efa17832
       flags.releaseTag
     ]
   }
@@ -351,12 +340,8 @@
       flags.namespace,
       flags.newAccountNumber,
       flags.newAdminKey,
-<<<<<<< HEAD
       flags.nodeAlias,
-=======
-      flags.nodeID,
       flags.quiet,
->>>>>>> efa17832
       flags.releaseTag,
       flags.tlsPrivateKey,
       flags.tlsPublicKey
@@ -444,11 +429,7 @@
 
       return podName
     } catch (e) {
-<<<<<<< HEAD
-      throw new FullstackTestingError(`no pod found for nodeAlias: ${nodeAlias}`, e)
-=======
-      throw new SoloError(`no pod found for nodeId: ${nodeId}`, e)
->>>>>>> efa17832
+      throw new SoloError(`no pod found for nodeAlias: ${nodeAlias}`, e)
     }
   }
 
@@ -529,11 +510,7 @@
     await this.k8.stopPortForward(srv)
 
     if (!success) {
-<<<<<<< HEAD
-      throw new FullstackTestingError(`node '${nodeAlias}' is not ${NodeStatusEnums[status]}` +
-=======
-      throw new SoloError(`node '${nodeId}' is not ${NodeStatusEnums[status]}` +
->>>>>>> efa17832
+      throw new SoloError(`node '${nodeAlias}' is not ${NodeStatusEnums[status]}` +
         `[ attempt = ${chalk.blueBright(`${attempt}/${maxAttempts}`)} ]`)
     }
 
@@ -726,13 +703,8 @@
    * @param task
    * @param keysDir
    * @param stagingKeysDir
-<<<<<<< HEAD
    * @param {NodeAliases} nodeAliases
    * @return return task for reparing staging directory
-=======
-   * @param nodeIds
-   * @return return task for repairing staging directory
->>>>>>> efa17832
    */
   prepareStagingTask (ctx, task, keysDir, stagingKeysDir, nodeAliases) {
     const subTasks = [
@@ -1962,29 +1934,8 @@
         if (!fs.existsSync(outputDir)) {
           fs.mkdirSync(outputDir, { recursive: true })
         }
-<<<<<<< HEAD
-        const exportedFields = [
-          'tlsCertHash',
-          'upgradeZipHash',
-          'newNode'
-        ]
-        const exportedCtx = {}
-
-        exportedCtx.signingCertDer = ctx.signingCertDer.toString()
-        exportedCtx.gossipEndpoints = ctx.gossipEndpoints.map(ep => `${ep.getDomainName}:${ep.getPort}`)
-        exportedCtx.grpcServiceEndpoints = ctx.grpcServiceEndpoints.map(ep => `${ep.getDomainName}:${ep.getPort}`)
-        exportedCtx.adminKey = ctx.adminKey.toString()
-        exportedCtx.existingNodeAliases = config.existingNodeAliases
-
-        for (const prop of exportedFields) {
-          exportedCtx[prop] = ctx[prop]
-        }
-
-        fs.writeFileSync(path.join(outputDir, 'ctx.json'), JSON.stringify(exportedCtx))
-=======
         const exportedCtx = parser(ctx)
         fs.writeFileSync(path.join(outputDir, targetFile), JSON.stringify(exportedCtx))
->>>>>>> efa17832
       }
     }
   }
@@ -1993,37 +1944,9 @@
     return {
       title: 'Load context data',
       task: async (ctx, task) => {
-<<<<<<< HEAD
-        if (argv.importCtxData) {
-          const config = /** @type {NodeAddConfigClass} **/ ctx.config
-          const inputDir = argv[flags.inputDir.name]
-          if (!inputDir) {
-            throw new FullstackTestingError(`Path to context data not specified. Please set a value for --${flags.inputDir.name}`)
-          }
-          const ctxData = JSON.parse(fs.readFileSync(path.join(inputDir, 'ctx.json')))
-
-          ctx.signingCertDer = new Uint8Array(ctxData.signingCertDer.split(','))
-          ctx.gossipEndpoints = this.prepareEndpoints(ctx.config.endpointType, ctxData.gossipEndpoints, constants.HEDERA_NODE_INTERNAL_GOSSIP_PORT)
-          ctx.grpcServiceEndpoints = this.prepareEndpoints(ctx.config.endpointType, ctxData.grpcServiceEndpoints, constants.HEDERA_NODE_EXTERNAL_GOSSIP_PORT)
-          ctx.adminKey = PrivateKey.fromStringED25519(ctxData.adminKey)
-          config.nodeAlias = ctxData.newNode.name
-          config.existingNodeAliases = ctxData.existingNodeAliases
-          config.allNodeAliases = [...config.existingNodeAliases, ctxData.newNode.name]
-
-          const fieldsToImport = [
-            'tlsCertHash',
-            'upgradeZipHash',
-            'newNode'
-          ]
-
-          for (const prop of fieldsToImport) {
-            ctx[prop] = ctxData[prop]
-          }
-=======
         const inputDir = argv[flags.inputDir.name]
         if (!inputDir) {
           throw new SoloError(`Path to context data not specified. Please set a value for --${flags.inputDir.name}`)
->>>>>>> efa17832
         }
         const ctxData = JSON.parse(fs.readFileSync(path.join(inputDir, targetFile)))
         parser(ctx, ctxData)
@@ -2421,11 +2344,7 @@
 
   /**
    * @param {Object} podNames
-<<<<<<< HEAD
    * @param {NodeAliases} nodeAliases
-=======
-   * @param {string[]} nodeIds
->>>>>>> efa17832
    * @param {Object[]} subTasks
    */
   startNodes (podNames, nodeAliases, subTasks) {
@@ -2476,14 +2395,7 @@
             command: 'start',
             desc: 'Start a node',
             builder: y => flags.setCommandFlags(y,
-<<<<<<< HEAD
-              flags.app,
-              flags.debugNodeId,
-              flags.namespace,
-              flags.nodeAliasesUnparsed
-=======
               NodeCommand.START_FLAGS_LIST
->>>>>>> efa17832
             ),
             handler: argv => {
               nodeCmd.logger.debug('==== Running \'node start\' ===')
@@ -2502,12 +2414,7 @@
             command: 'stop',
             desc: 'Stop a node',
             builder: y => flags.setCommandFlags(y,
-<<<<<<< HEAD
-              flags.namespace,
-              flags.nodeAliasesUnparsed
-=======
               NodeCommand.STOP_FLAGS_LIST
->>>>>>> efa17832
             ),
             handler: argv => {
               nodeCmd.logger.debug('==== Running \'node stop\' ===')
@@ -3162,61 +3069,6 @@
 
         await prompts.execute(task, self.configManager, NodeCommand.DELETE_FLAGS_LIST)
 
-<<<<<<< HEAD
-          /**
-           * @typedef {Object} NodeDeleteConfigClass
-           * -- flags --
-           * @property {string} app
-           * @property {string} cacheDir
-           * @property {string} chartDirectory
-           * @property {boolean} devMode
-           * @property {string} debugNodeId
-           * @property {string} endpointType
-           * @property {string} fstChartVersion
-           * @property {string} localBuildPath
-           * @property {string} namespace
-           * @property {NodeAlias} nodeAlias
-           * @property {string} releaseTag
-           * -- extra args --
-           * @property {PrivateKey} adminKey
-           * @property {NodeAliases} allNodeAliases
-           * @property {string} chartPath
-           * @property {NodeAliases} existingNodeAliases
-           * @property {string} freezeAdminPrivateKey
-           * @property {string} keysDir
-           * @property {Object} nodeClient
-           * @property {Object} podNames
-           * @property {Map<String, NetworkNodeServices>} serviceMap
-           * @property {string} stagingDir
-           * @property {string} stagingKeysDir
-           * @property {PrivateKey} treasuryKey
-           * -- methods --
-           * @property {getUnusedConfigs} getUnusedConfigs
-           */
-          /**
-           * @callback getUnusedConfigs
-           * @returns {string[]}
-           */
-
-          // create a config object for subsequent steps
-          const config = /** @type {NodeDeleteConfigClass} **/ this.getConfig(NodeCommand.DELETE_CONFIGS_NAME, NodeCommand.DELETE_FLAGS_LIST,
-            [
-              'adminKey',
-              'allNodeAliases',
-              'existingNodeAliases',
-              'freezeAdminPrivateKey',
-              'keysDir',
-              'nodeClient',
-              'podNames',
-              'serviceMap',
-              'stagingDir',
-              'stagingKeysDir',
-              'treasuryKey'
-            ])
-
-          config.curDate = new Date()
-          config.existingNodeAliases = []
-=======
         /**
        * @typedef {Object} NodeDeleteConfigClass
        * -- flags --
@@ -3229,13 +3081,13 @@
        * @property {string} fstChartVersion
        * @property {string} localBuildPath
        * @property {string} namespace
-       * @property {string} nodeId
+       * @property {NodeAlias} nodeAlias
        * @property {string} releaseTag
        * -- extra args --
        * @property {PrivateKey} adminKey
-       * @property {string[]} allNodeIds
+       * @property {NodeAliases} allNodeAliases
        * @property {string} chartPath
-       * @property {string[]} existingNodeIds
+       * @property {NodeAliases} existingNodeAliases
        * @property {string} freezeAdminPrivateKey
        * @property {string} keysDir
        * @property {Object} nodeClient
@@ -3256,8 +3108,8 @@
         const config = /** @type {NodeDeleteConfigClass} **/ this.getConfig(NodeCommand.DELETE_CONFIGS_NAME, NodeCommand.DELETE_FLAGS_LIST,
           [
             'adminKey',
-            'allNodeIds',
-            'existingNodeIds',
+            'allNodeAliases',
+            'existingNodeAliases',
             'freezeAdminPrivateKey',
             'keysDir',
             'nodeClient',
@@ -3271,8 +3123,7 @@
 
         config.nodeId = argv[flags.nodeID.name]
         config.curDate = new Date()
-        config.existingNodeIds = []
->>>>>>> efa17832
+        config.existingNodeAliases = []
 
         await self.initializeSetup(config, self.k8)
 
@@ -3332,19 +3183,8 @@
     ]
   }
 
-<<<<<<< HEAD
-          try {
-            const accountMap = getNodeAccountMap(config.existingNodeAliases)
-            const deleteAccountId = accountMap.get(config.nodeAlias)
-            this.logger.debug(`Deleting node: ${config.nodeAlias} with account: ${deleteAccountId}`)
-            const nodeId = Templates.nodeNumberFromNodeAlias(config.nodeAlias) - 1
-            const nodeDeleteTx = await new NodeDeleteTransaction()
-              .setNodeId(nodeId)
-              .freezeWith(config.nodeClient)
-=======
   deleteExecuteTasks (argv) {
     const self = this
->>>>>>> efa17832
 
     return [
       {
@@ -3399,32 +3239,11 @@
       },
       {
         title: 'Check node pods are running',
-<<<<<<< HEAD
-        task:
-          async (ctx, task) => {
-            self.logger.info('sleep 20 seconds to give time for pods to come up after being killed')
-            await sleep(20000)
-            const config = /** @type {NodeDeleteConfigClass} **/ ctx.config
-            return this.checkPodRunningTask(ctx, task, config.allNodeAliases)
-          }
-      },
-      {
-        title: 'Fetch platform software into all network nodes',
-        task:
-          async (ctx, task) => {
-            const config = /** @type {NodeDeleteConfigClass} **/ ctx.config
-            config.serviceMap = await self.accountManager.getNodeServiceMap(
-              config.namespace)
-            config.podNames[config.nodeAlias] = config.serviceMap.get(
-              config.nodeAlias).nodePodName
-            return self.fetchLocalOrReleasedPlatformSoftware(config.allNodeAliases, config.podNames, config.releaseTag, task, config.localBuildPath)
-          }
-=======
         task: async (ctx, task) => {
           self.logger.info('sleep 20 seconds to give time for pods to come up after being killed')
           await sleep(20000)
           const config = /** @type {NodeDeleteConfigClass} **/ ctx.config
-          return this.checkPodRunningTask(ctx, task, config.allNodeIds)
+          return this.checkPodRunningTask(ctx, task, config.allNodeAliases)
         }
       },
       {
@@ -3433,11 +3252,10 @@
           const config = /** @type {NodeDeleteConfigClass} **/ ctx.config
           config.serviceMap = await self.accountManager.getNodeServiceMap(
             config.namespace)
-          config.podNames[config.nodeId] = config.serviceMap.get(
-            config.nodeId).nodePodName
-          return self.fetchLocalOrReleasedPlatformSoftware(config.allNodeIds, config.podNames, config.releaseTag, task, config.localBuildPath)
-        }
->>>>>>> efa17832
+          config.podNames[config.nodeAlias] = config.serviceMap.get(
+            config.nodeAlias).nodePodName
+          return self.fetchLocalOrReleasedPlatformSoftware(config.allNodeAliases, config.podNames, config.releaseTag, task, config.localBuildPath)
+        }
       },
       {
         title: 'Setup network nodes',
