/**
 * Copyright (C) 2024 Hedera Hashgraph, LLC
 *
 * Licensed under the Apache License, Version 2.0 (the ""License"");
 * you may not use this file except in compliance with the License.
 * You may obtain a copy of the License at
 *
 *      http://www.apache.org/licenses/LICENSE-2.0
 *
 * Unless required by applicable law or agreed to in writing, software
 * distributed under the License is distributed on an ""AS IS"" BASIS,
 * WITHOUT WARRANTIES OR CONDITIONS OF ANY KIND, either express or implied.
 * See the License for the specific language governing permissions and
 * limitations under the License.
 *
 */
'use strict'
import * as x509 from '@peculiar/x509'
import chalk from 'chalk'
import * as fs from 'fs'
import { Listr } from 'listr2'
import path from 'path'
import { FullstackTestingError, IllegalArgumentError } from '../core/errors.mjs'
import * as helpers from '../core/helpers.mjs'
import {
  addDebugOptions,
  getNodeAccountMap,
  getNodeLogs,
  renameAndCopyFile,
  sleep,
  validatePath
} from '../core/helpers.mjs'
import { constants, Templates, Zippy } from '../core/index.mjs'
import { BaseCommand } from './base.mjs'
import * as flags from './flags.mjs'
import * as prompts from './prompts.mjs'

import {
  AccountBalanceQuery,
  AccountId,
  AccountUpdateTransaction,
  FileAppendTransaction,
  FileUpdateTransaction,
  FreezeTransaction,
  FreezeType,
  PrivateKey,
  NodeCreateTransaction,
  NodeUpdateTransaction,
  NodeDeleteTransaction,
  ServiceEndpoint,
  Timestamp
} from '@hashgraph/sdk'
import * as crypto from 'crypto'
import {
  FREEZE_ADMIN_ACCOUNT,
  HEDERA_NODE_DEFAULT_STAKE_AMOUNT,
  TREASURY_ACCOUNT_ID,
  LOCAL_HOST
} from '../core/constants.mjs'
import { NodeStatusCodes, NodeStatusEnums } from '../core/enumerations.mjs'

/**
 * Defines the core functionalities of 'node' command
 */
export class NodeCommand extends BaseCommand {
  /**
   * @param {{logger: Logger, helm: Helm, k8: K8, chartManager: ChartManager, configManager: ConfigManager,
   * depManager: DependencyManager, keytoolDepManager: KeytoolDependencyManager, downloader: PackageDownloader,
   * platformInstaller: PlatformInstaller, keyManager: KeyManager, accountManager: AccountManager,
   * profileManager: ProfileManager}} opts
   */
  constructor (opts) {
    super(opts)

    if (!opts || !opts.downloader) throw new IllegalArgumentError('An instance of core/PackageDownloader is required', opts.downloader)
    if (!opts || !opts.platformInstaller) throw new IllegalArgumentError('An instance of core/PlatformInstaller is required', opts.platformInstaller)
    if (!opts || !opts.keyManager) throw new IllegalArgumentError('An instance of core/KeyManager is required', opts.keyManager)
    if (!opts || !opts.accountManager) throw new IllegalArgumentError('An instance of core/AccountManager is required', opts.accountManager)
    if (!opts || !opts.keytoolDepManager) throw new IllegalArgumentError('An instance of KeytoolDependencyManager is required', opts.keytoolDepManager)
    if (!opts || !opts.profileManager) throw new IllegalArgumentError('An instance of ProfileManager is required', opts.profileManager)

    this.downloader = opts.downloader
    this.platformInstaller = opts.platformInstaller
    this.keyManager = opts.keyManager
    this.accountManager = opts.accountManager
    this.keytoolDepManager = opts.keytoolDepManager
    this.profileManager = opts.profileManager
    this._portForwards = []
  }

  /**
   * @returns {string}
   */
  static get SETUP_CONFIGS_NAME () {
    return 'setupConfigs'
  }

  /**
   * @returns {CommandFlag[]}
   */
  static get SETUP_FLAGS_LIST () {
    return [
      flags.app,
      flags.appConfig,
      flags.cacheDir,
      flags.devMode,
      flags.localBuildPath,
      flags.namespace,
      flags.nodeIDs,
      flags.releaseTag
    ]
  }

  /**
   * @returns {string}
   */
  static get KEYS_CONFIGS_NAME () {
    return 'keysConfigs'
  }

  /**
   * @returns {CommandFlag[]}
   */
  static get KEYS_FLAGS_LIST () {
    return [
      flags.cacheDir,
      flags.devMode,
      flags.generateGossipKeys,
      flags.generateTlsKeys,
      flags.nodeIDs
    ]
  }

  /**
   * @returns {string}
   */
  static get REFRESH_CONFIGS_NAME () {
    return 'refreshConfigs'
  }

  /**
   * @returns {CommandFlag[]}
   */
  static get REFRESH_FLAGS_LIST () {
    return [
      flags.app,
      flags.cacheDir,
      flags.devMode,
      flags.localBuildPath,
      flags.namespace,
      flags.nodeIDs,
      flags.releaseTag
    ]
  }

  /**
   * @returns {string}
   */
  static get ADD_CONFIGS_NAME () {
    return 'addConfigs'
  }

  /**
   * @returns {CommandFlag[]}
   */
  static get ADD_FLAGS_LIST () {
    return [
      flags.app,
      flags.cacheDir,
      flags.chainId,
      flags.chartDirectory,
      flags.devMode,
      flags.debugNodeId,
      flags.endpointType,
      flags.fstChartVersion,
      flags.generateGossipKeys,
      flags.generateTlsKeys,
      flags.gossipEndpoints,
      flags.grpcEndpoints,
      flags.localBuildPath,
      flags.namespace,
      flags.nodeID,
      flags.releaseTag
    ]
  }

  static get DELETE_CONFIGS_NAME () {
    return 'deleteConfigs'
  }

  static get DELETE_FLAGS_LIST () {
    return [
      flags.app,
      flags.cacheDir,
      flags.chartDirectory,
      flags.devMode,
      flags.debugNodeId,
      flags.endpointType,
      flags.localBuildPath,
      flags.namespace,
      flags.nodeID,
      flags.releaseTag
    ]
  }

  static get UPDATE_CONFIGS_NAME () {
    return 'updateConfigs'
  }

  static get UPDATE_FLAGS_LIST () {
    return [
      flags.agreementPrivateKey,
      flags.agreementPublicKey,
      flags.app,
      flags.cacheDir,
      flags.chartDirectory,
      flags.devMode,
      flags.debugNodeId,
      flags.endpointType,
      flags.fstChartVersion,
      flags.gossipEndpoints,
      flags.gossipPrivateKey,
      flags.gossipPublicKey,
      flags.grpcEndpoints,
      flags.localBuildPath,
      flags.namespace,
      flags.newAccountNumber,
      flags.newAdminKey,
      flags.nodeID,
      flags.releaseTag,
      flags.tlsPrivateKey,
      flags.tlsPublicKey
    ]
  }

  /**
   * stops and closes the port forwards
   * @returns {Promise<void>}
   */
  async close () {
    this.accountManager.close()
    if (this._portForwards) {
      for (const srv of this._portForwards) {
        await this.k8.stopPortForward(srv)
      }
    }

    this._portForwards = []
  }

  /**
   * @param {string} namespace
   * @param {string} accountId
   * @param {string} nodeId
   * @returns {Promise<void>}
   */
  async addStake (namespace, accountId, nodeId) {
    try {
      await this.accountManager.loadNodeClient(namespace)
      const client = this.accountManager._nodeClient
      const treasuryKey = await this.accountManager.getTreasuryAccountKeys(namespace)
      const treasuryPrivateKey = PrivateKey.fromStringED25519(treasuryKey.privateKey)
      client.setOperator(TREASURY_ACCOUNT_ID, treasuryPrivateKey)

      // get some initial balance
      await this.accountManager.transferAmount(constants.TREASURY_ACCOUNT_ID, accountId, HEDERA_NODE_DEFAULT_STAKE_AMOUNT + 1)

      // check balance
      const balance = await new AccountBalanceQuery()
        .setAccountId(accountId)
        .execute(client)
      this.logger.debug(`Account ${accountId} balance: ${balance.hbars}`)

      // Create the transaction
      const transaction = await new AccountUpdateTransaction()
        .setAccountId(accountId)
        .setStakedNodeId(Templates.nodeNumberFromNodeId(nodeId) - 1)
        .freezeWith(client)

      // Sign the transaction with the account's private key
      const signTx = await transaction.sign(treasuryPrivateKey)

      // Submit the transaction to a Hedera network
      const txResponse = await signTx.execute(client)

      // Request the receipt of the transaction
      const receipt = await txResponse.getReceipt(client)

      // Get the transaction status
      const transactionStatus = receipt.status
      this.logger.debug(`The transaction consensus status is ${transactionStatus.toString()}`)
    } catch (e) {
      throw new FullstackTestingError(`Error in adding stake: ${e.message}`, e)
    }
  }

  /**
   * Check if the network node pod is running
   * @param {string} namespace
   * @param {string} nodeId
   * @param {number} [maxAttempts]
   * @param {number} [delay]
   * @returns {Promise<string>}
   */
  async checkNetworkNodePod (namespace, nodeId, maxAttempts = 60, delay = 2000) {
    nodeId = nodeId.trim()
    const podName = Templates.renderNetworkPodName(nodeId)

    try {
      await this.k8.waitForPods([constants.POD_PHASE_RUNNING], [
        'fullstack.hedera.com/type=network-node',
        `fullstack.hedera.com/node-name=${nodeId}`
      ], 1, maxAttempts, delay)

      return podName
    } catch (e) {
      throw new FullstackTestingError(`no pod found for nodeId: ${nodeId}`, e)
    }
  }

  /**
   * @param {string} nodeId
   * @param {number} [maxAttempt]
   * @param {string} [status]
   * @param {string} [logfile]
   * @returns {Promise<boolean>}
   */
  async checkNetworkNodeState (nodeId, maxAttempt = 100, status = 'ACTIVE', logfile = 'output/hgcaa.log') {
    nodeId = nodeId.trim()
    const podName = Templates.renderNetworkPodName(nodeId)
    const logfilePath = `${constants.HEDERA_HAPI_PATH}/${logfile}`
    let attempt = 0
    let isActive = false

    this.logger.debug(`Checking if node ${nodeId} is ${status}...`)
    // check log file is accessible
    let logFileAccessible = false
    while (attempt++ < maxAttempt) {
      try {
        if (await this.k8.hasFile(podName, constants.ROOT_CONTAINER, logfilePath)) {
          logFileAccessible = true
          break
        }
      } catch (e) {
      } // ignore errors

      await sleep(1000)
    }

    if (!logFileAccessible) {
      throw new FullstackTestingError(`Logs are not accessible: ${logfilePath}`)
    }

    attempt = 0
    while (attempt < maxAttempt) {
      try {
        const output = await this.k8.execContainer(podName, constants.ROOT_CONTAINER, ['tail', '-100', logfilePath])
        if (output && output.indexOf('Terminating Netty') < 0 && // make sure we are not at the beginning of a restart
          (output.indexOf(`Now current platform status = ${status}`) > 0 ||
            output.indexOf(`Platform Status Change ${status}`) > 0 ||
            output.indexOf(`is ${status}`) > 0 ||
            output.indexOf(`"newStatus":"${status}"`) > 0)) {
          this.logger.debug(`Node ${nodeId} is ${status} [ attempt: ${attempt}/${maxAttempt}]`)
          isActive = true
          break
        }
        this.logger.debug(`Node ${nodeId} is not ${status} yet. Trying again... [ attempt: ${attempt}/${maxAttempt} ]`)
      } catch (e) {
        this.logger.warn(`error in checking if node ${nodeId} is ${status}: ${e.message}. Trying again... [ attempt: ${attempt}/${maxAttempt} ]`)

        // ls the HAPI path for debugging
        await this.k8.execContainer(podName, constants.ROOT_CONTAINER, `ls -la ${constants.HEDERA_HAPI_PATH}`)

        // ls the output directory for debugging
        await this.k8.execContainer(podName, constants.ROOT_CONTAINER, `ls -la ${constants.HEDERA_HAPI_PATH}/output`)
      }
      attempt += 1
      await sleep(1000)
    }

    this.logger.info(`!> -- Node ${nodeId} is ${status} -- <!`)

    if (!isActive) {
      throw new FullstackTestingError(`node '${nodeId}' is not ${status} [ attempt = ${attempt}/${maxAttempt} ]`)
    }

    return true
  }

  /**
   * @param {string} namespace
   * @param {string} nodeId
   * @param {TaskWrapper} task
   * @param {string} title
   * @param {number} index
   * @param {number} [status]
   * @param {number} [maxAttempts]
   * @param {number} [delay]
   * @param {number} [timeout]
   * @returns {Promise<string>}
   */
  async checkNetworkNodeHealth (namespace, nodeId, task, title, index, status = NodeStatusCodes.ACTIVE, maxAttempts = 120, delay = 1_000, timeout = 1_000) {
    nodeId = nodeId.trim()
    const podName = Templates.renderNetworkPodName(nodeId)
    const podPort = 9_999
    const localPort = 19_000 + index
    task.title = `${title} - status ${chalk.yellow('STARTING')}, attempt ${chalk.blueBright(`0/${maxAttempts}`)}`

    const srv = await this.k8.portForward(podName, localPort, podPort)

    let attempt = 0
    let success = false
    while (attempt < maxAttempts) {
      const controller = new AbortController()

      const timeoutId = setTimeout(() => {
        task.title = `${title} - status ${chalk.yellow('TIMEOUT')}, attempt ${chalk.blueBright(`${attempt}/${maxAttempts}`)}`
        controller.abort()
      }, timeout)

      try {
        const url = `http://${LOCAL_HOST}:${localPort}/metrics`
        console.log(url)
        const response = await fetch(url, { signal: controller.signal })

        if (!response.ok) {
          task.title = `${title} - status ${chalk.yellow('UNKNOWN')}, attempt ${chalk.blueBright(`${attempt}/${maxAttempts}`)}`
          clearTimeout(timeoutId)
          throw new Error()
        }

        const text = await response.text()
        const statusLine = text
          .split('\n')
          .find(line => line.startsWith('platform_PlatformStatus'))

        if (!statusLine) {
          task.title = `${title} - status ${chalk.yellow('STARTING')}, attempt: ${chalk.blueBright(`${attempt}/${maxAttempts}`)}`
          clearTimeout(timeoutId)
          throw new Error()
        }

        const statusNumber = parseInt(statusLine.split(' ').pop())

        if (statusNumber === status) {
          task.title = `${title} - status ${chalk.green(NodeStatusEnums[status])}, attempt: ${chalk.blueBright(`${attempt}/${maxAttempts}`)}`
          success = true
          clearTimeout(timeoutId)
          break
        } else if (statusNumber === NodeStatusCodes.CATASTROPHIC_FAILURE) {
          task.title = `${title} - status ${chalk.red('CATASTROPHIC_FAILURE')}, attempt: ${chalk.blueBright(`${attempt}/${maxAttempts}`)}`
          break
        } else if (statusNumber) {
          task.title = `${title} - status ${chalk.yellow(NodeStatusEnums[statusNumber])}, attempt: ${chalk.blueBright(`${attempt}/${maxAttempts}`)}`
        }
        clearTimeout(timeoutId)
      } catch {}

      attempt++
      clearTimeout(timeoutId)
      await sleep(delay)
    }

    await this.k8.stopPortForward(srv)

    if (!success) {
      throw new FullstackTestingError(`node '${nodeId}' is not ${status} [ attempt = ${chalk.blueBright(`${attempt}/${maxAttempts}`)} ]`)
    }

    return podName
  }

  /**
   * Return task for checking for all network node pods
   * @param {any} ctx
   * @param {TaskWrapper} task
   * @param {string[]} nodeIds
   * @returns {*}
   */
  taskCheckNetworkNodePods (ctx, task, nodeIds) {
    if (!ctx.config) {
      ctx.config = {}
    }

    ctx.config.podNames = {}

    const subTasks = []
    for (const nodeId of nodeIds) {
      subTasks.push({
        title: `Check network pod: ${chalk.yellow(nodeId)}`,
        task: async (ctx) => {
          ctx.config.podNames[nodeId] = await this.checkNetworkNodePod(ctx.config.namespace, nodeId)
        }
      })
    }

    // setup the sub-tasks
    return task.newListr(subTasks, {
      concurrent: true,
      rendererOptions: {
        collapseSubtasks: false
      }
    })
  }

  /**
   * Return task for checking for all network node pods
   * @param {any} ctx
   * @param {TaskWrapper} task
   * @param {string[]} nodeIds
   * @returns {*}
   */
  checkPodRunningTask (ctx, task, nodeIds) {
    const subTasks = []
    for (const nodeId of nodeIds) {
      subTasks.push({
        title: `Check Node: ${chalk.yellow(nodeId)}`,
        task: async () =>
          await this.k8.waitForPods([constants.POD_PHASE_RUNNING], [
            'fullstack.hedera.com/type=network-node',
            `fullstack.hedera.com/node-name=${nodeId}`
          ], 1, 60 * 15, 1000) // timeout 15 minutes
      })
    }

    // set up the sub-tasks
    return task.newListr(subTasks, {
      concurrent: false, // no need to run concurrently since if one node is up, the rest should be up by then
      rendererOptions: {
        collapseSubtasks: false
      }
    })
  }

  /**
   *
   * @param {string} debugNodeId
   * @param {TaskWrapper} task
   * @param {string[]} nodeIds
   * @return {Listr<any, any, any>}
   */
  checkNodeActiveTask (debugNodeId, task, nodeIds) {
    const subTasks = []
    for (const nodeId of nodeIds) {
      let reminder = ''
      if (debugNodeId === nodeId) {
        reminder = ' Please attach JVM debugger now.'
      }
      if (this.configManager.getFlag(flags.app) !== '' && this.configManager.getFlag(flags.app) !== constants.HEDERA_APP_NAME) {
        subTasks.push({
          title: `Check node: ${chalk.yellow(nodeId)} ${chalk.red(reminder)}`,
          task: async () => await this.checkNetworkNodeState(nodeId, 100, 'ACTIVE', 'output/swirlds.log')
        })
      } else {
        subTasks.push({
          title: `Check node: ${chalk.yellow(nodeId)} ${chalk.red(reminder)}`,
          task: async () => await this.checkNetworkNodeState(nodeId)
        })
      }
    }

    // set up the sub-tasks
    return task.newListr(subTasks, {
      concurrent: true,
      rendererOptions: {
        collapseSubtasks: false
      }
    })
  }

  /**
   * Return task for checking for if node is in freeze state
   * @param {any} ctx
   * @param {TaskWrapper} task
   * @param {string[]} nodeIds
   * @returns {*}
   */
  checkNodeFreezeTask (ctx, task, nodeIds) {
    const subTasks = []
    for (const nodeId of nodeIds) {
      subTasks.push({
        title: `Check node: ${chalk.yellow(nodeId)}`,
        task: async () => await this.checkNetworkNodeState(nodeId, 100, 'FREEZE_COMPLETE')
      })
    }

    // set up the sub-tasks
    return task.newListr(subTasks, {
      concurrent: false,
      rendererOptions: {
        collapseSubtasks: false
      }
    })
  }

  /**
   * Return task for setup network nodes
   * @param {any} ctx
   * @param {TaskWrapper} task
   * @param {string[]} nodeIds
   * @returns {*}
   */
  setupNodesTask (ctx, task, nodeIds) {
    const subTasks = []
    for (const nodeId of nodeIds) {
      const podName = ctx.config.podNames[nodeId]
      subTasks.push({
        title: `Node: ${chalk.yellow(nodeId)}`,
        task: () =>
          this.platformInstaller.taskSetup(podName)
      })
    }

    // set up the sub-tasks
    return task.newListr(subTasks, {
      concurrent: true,
      rendererOptions: constants.LISTR_DEFAULT_RENDERER_OPTION
    })
  }

  /**
   * Return task for start network node hedera service
   * @param {TaskWrapper} task
   * @param {string[]} podNames
   * @param {string[]} nodeIds
   * @returns {*}
   */
  startNetworkNodesTask (task, podNames, nodeIds) {
    const subTasks = []
    // ctx.config.allNodeIds = ctx.config.existingNodeIds
    this.startNodes(podNames, nodeIds, subTasks)

    // set up the sub-tasks
    return task.newListr(subTasks, {
      concurrent: true,
      rendererOptions: {
        collapseSubtasks: false,
        timer: constants.LISTR_DEFAULT_RENDERER_TIMER_OPTION
      }
    })
  }

  /**
   * Return task for check if node proxies are ready
   * @param {any} ctx
   * @param {TaskWrapper} task
   * @param {string[]} nodeIds
   * @returns {*}
   */
  checkNodesProxiesTask (ctx, task, nodeIds) {
    const subTasks = []
    for (const nodeId of nodeIds) {
      subTasks.push({
        title: `Check proxy for node: ${chalk.yellow(nodeId)}`,
        task: async () => await this.k8.waitForPodReady(
          [`app=haproxy-${nodeId}`, 'fullstack.hedera.com/type=haproxy'],
          1, 300, 2000)
      })
    }

    // set up the sub-tasks
    return task.newListr(subTasks, {
      concurrent: false,
      rendererOptions: {
        collapseSubtasks: false
      }
    })
  }

  /**
   * Transfer some hbar to the node for staking purpose
   * @param existingNodeIds
   * @return {Promise<void>}
   */
  async checkStakingTask (existingNodeIds) {
    const accountMap = getNodeAccountMap(existingNodeIds)
    for (const nodeId of existingNodeIds) {
      const accountId = accountMap.get(nodeId)
      await this.accountManager.transferAmount(constants.TREASURY_ACCOUNT_ID, accountId, 1)
    }
  }

  /**
   * Task for repairing staging directory
   * @param ctx
   * @param task
   * @param keysDir
   * @param stagingKeysDir
   * @param nodeIds
   * @return return task for reparing staging directory
   */
  prepareStagingTask (ctx, task, keysDir, stagingKeysDir, nodeIds) {
    const subTasks = [
      {
        title: 'Copy Gossip keys to staging',
        task: async (ctx, _) => {
          // const config = /** @type {NodeDeleteConfigClass} **/ ctx.config

          await this.keyManager.copyGossipKeysToStaging(keysDir, stagingKeysDir, nodeIds)
        }
      },
      {
        title: 'Copy gRPC TLS keys to staging',
        task: async (ctx, _) => {
          // const config = /** @type {NodeDeleteConfigClass} **/ ctx.config
          for (const nodeId of nodeIds) {
            const tlsKeyFiles = this.keyManager.prepareTLSKeyFilePaths(nodeId, keysDir)
            await this.keyManager.copyNodeKeysToStaging(tlsKeyFiles, stagingKeysDir)
          }
        }
      }
    ]
    return task.newListr(subTasks, {
      concurrent: false,
      rendererOptions: constants.LISTR_DEFAULT_RENDERER_OPTION
    })
  }

  /**
   * Return task for copy node key to staging directory
   * @param ctx
   * @param task
   */
  copyNodeKeyTask (ctx, task) {
    const subTasks = this.platformInstaller.copyNodeKeys(ctx.config.stagingDir, ctx.config.allNodeIds)

    // set up the sub-tasks
    return task.newListr(subTasks, {
      concurrent: true,
      rendererOptions: constants.LISTR_DEFAULT_RENDERER_OPTION
    })
  }

  /**
   * Prepare parameter and update the network node chart
   * @param ctx
   */
  async chartUpdateTask (ctx) {
    const config = ctx.config
    const index = config.existingNodeIds.length
    const nodeId = Templates.nodeNumberFromNodeId(config.nodeId) - 1

    let valuesArg = ''
    for (let i = 0; i < index; i++) {
      if ((config.newAccountNumber && i !== nodeId) || !config.newAccountNumber) { // for the case of updating node
        valuesArg += ` --set "hedera.nodes[${i}].accountId=${config.serviceMap.get(config.existingNodeIds[i]).accountId}" --set "hedera.nodes[${i}].name=${config.existingNodeIds[i]}"`
      } else {
        // use new account number for this node id
        valuesArg += ` --set "hedera.nodes[${i}].accountId=${config.newAccountNumber}" --set "hedera.nodes[${i}].name=${config.existingNodeIds[i]}"`
      }
    }

    // for the case of adding new node
    if (ctx.newNode && ctx.newNode.accountId) {
      valuesArg += ` --set "hedera.nodes[${index}].accountId=${ctx.newNode.accountId}" --set "hedera.nodes[${index}].name=${ctx.newNode.name}"`
    }
    this.profileValuesFile = await this.profileManager.prepareValuesForNodeAdd(
      path.join(config.stagingDir, 'config.txt'),
      path.join(config.stagingDir, 'templates', 'application.properties'))
    if (this.profileValuesFile) {
      valuesArg += this.prepareValuesFiles(this.profileValuesFile)
    }

    valuesArg = addDebugOptions(valuesArg, config.debugNodeId)

    await this.chartManager.upgrade(
      config.namespace,
      constants.FULLSTACK_DEPLOYMENT_CHART,
      config.chartPath,
      valuesArg,
      config.fstChartVersion
    )
  }

  /**
   * Update account manager and transfer hbar for staking purpose
   * @param config
   */
  async triggerStakeCalculation (config) {
    this.logger.info('sleep 60 seconds for the handler to be able to trigger the network node stake weight recalculate')
    await sleep(60000)
    const accountMap = getNodeAccountMap(config.allNodeIds)

    if (config.newAccountNumber) {
      // update map with current account ids
      accountMap.set(config.nodeId, config.newAccountNumber)

      // update _nodeClient with the new service map since one of the account number has changed
      await this.accountManager.refreshNodeClient(config.namespace)
    }

    // send some write transactions to invoke the handler that will trigger the stake weight recalculate
    for (const nodeId of config.allNodeIds) {
      const accountId = accountMap.get(nodeId)
      config.nodeClient.setOperator(TREASURY_ACCOUNT_ID, config.treasuryKey)
      await this.accountManager.transferAmount(constants.TREASURY_ACCOUNT_ID, accountId, 1)
    }
  }

  /**
   * Identify existing network nodes and check if they are running
   * @param {any} ctx
   * @param {TaskWrapper} task
   * @param config
   * @param isAddNode if this is an operation of adding a new node
   */
  async identifyExistingNetworkNodes (ctx, task, config, isAddNode = false) {
    config.existingNodeIds = []
    config.serviceMap = await this.accountManager.getNodeServiceMap(
      config.namespace)
    for (/** @type {NetworkNodeServices} **/ const networkNodeServices of config.serviceMap.values()) {
      config.existingNodeIds.push(networkNodeServices.nodeName)
    }
    if (isAddNode) { // case of adding new node
      config.allNodeIds = [...config.existingNodeIds, config.nodeId]
    } else {
      config.allNodeIds = [...config.existingNodeIds]
    }
    return this.taskCheckNetworkNodePods(ctx, task, config.existingNodeIds)
  }

  /**
   * Download generated config files and key files from the network node
   * @param config
   */
  async downloadNodeGeneratedFiles (config) {
    const node1FullyQualifiedPodName = Templates.renderNetworkPodName(config.existingNodeIds[0])

    // copy the config.txt file from the node1 upgrade directory
    await this.k8.copyFrom(node1FullyQualifiedPodName, constants.ROOT_CONTAINER, `${constants.HEDERA_HAPI_PATH}/data/upgrade/current/config.txt`, config.stagingDir)

    const signedKeyFiles = (await this.k8.listDir(node1FullyQualifiedPodName, constants.ROOT_CONTAINER, `${constants.HEDERA_HAPI_PATH}/data/upgrade/current`)).filter(file => file.name.startsWith(constants.SIGNING_KEY_PREFIX))
    await this.k8.execContainer(node1FullyQualifiedPodName, constants.ROOT_CONTAINER, ['bash', '-c', `mkdir -p ${constants.HEDERA_HAPI_PATH}/data/keys_backup && cp ${constants.HEDERA_HAPI_PATH}/data/keys/..data/* ${constants.HEDERA_HAPI_PATH}/data/keys_backup/`])
    for (const signedKeyFile of signedKeyFiles) {
      await this.k8.copyFrom(node1FullyQualifiedPodName, constants.ROOT_CONTAINER, `${constants.HEDERA_HAPI_PATH}/data/upgrade/current/${signedKeyFile.name}`, `${config.keysDir}`)
    }
  }

  async initializeSetup (config, k8) {
    // compute other config parameters
    config.keysDir = path.join(validatePath(config.cacheDir), 'keys')
    config.stagingDir = Templates.renderStagingDir(
      config.cacheDir,
      config.releaseTag
    )
    config.stagingKeysDir = path.join(validatePath(config.stagingDir), 'keys')

    if (!await k8.hasNamespace(config.namespace)) {
      throw new FullstackTestingError(`namespace ${config.namespace} does not exist`)
    }

    // prepare staging keys directory
    if (!fs.existsSync(config.stagingKeysDir)) {
      fs.mkdirSync(config.stagingKeysDir, { recursive: true })
    }

    // create cached keys dir if it does not exist yet
    if (!fs.existsSync(config.keysDir)) {
      fs.mkdirSync(config.keysDir)
    }
  }

  /**
   * @param {string[]} nodeIds
   * @param {Object} podNames
   * @param {TaskWrapper} task
   * @param {string} localBuildPath
   * @returns {Listr<*, *, *>}
   */
  uploadPlatformSoftware (nodeIds, podNames, task, localBuildPath) {
    const self = this
    const subTasks = []

    self.logger.debug('no need to fetch, use local build jar files')

    const buildPathMap = new Map()
    let defaultDataLibBuildPath
    const parameterPairs = localBuildPath.split(',')
    for (const parameterPair of parameterPairs) {
      if (parameterPair.includes('=')) {
        const [nodeId, localDataLibBuildPath] = parameterPair.split('=')
        buildPathMap.set(nodeId, localDataLibBuildPath)
      } else {
        defaultDataLibBuildPath = parameterPair
      }
    }

    let localDataLibBuildPath
    for (const nodeId of nodeIds) {
      const podName = podNames[nodeId]
      if (buildPathMap.has(nodeId)) {
        localDataLibBuildPath = buildPathMap.get(nodeId)
      } else {
        localDataLibBuildPath = defaultDataLibBuildPath
      }

      if (!fs.existsSync(localDataLibBuildPath)) {
        throw new FullstackTestingError(`local build path does not exist: ${localDataLibBuildPath}`)
      }

      subTasks.push({
        title: `Copy local build to Node: ${chalk.yellow(nodeId)} from ${localDataLibBuildPath}`,
        task: async () => {
          this.logger.debug(`Copying build files to pod: ${podName} from ${localDataLibBuildPath}`)
          await self.k8.copyTo(podName, constants.ROOT_CONTAINER, localDataLibBuildPath, `${constants.HEDERA_HAPI_PATH}`)
          const testJsonFiles = self.configManager.getFlag(flags.appConfig).split(',')
          for (const jsonFile of testJsonFiles) {
            if (fs.existsSync(jsonFile)) {
              await self.k8.copyTo(podName, constants.ROOT_CONTAINER, jsonFile, `${constants.HEDERA_HAPI_PATH}`)
            }
          }
        }
      })
    }
    // set up the sub-tasks
    return task.newListr(subTasks, {
      concurrent: true,
      rendererOptions: constants.LISTR_DEFAULT_RENDERER_OPTION
    })
  }

  /**
   * @param {string[]} nodeIds
   * @param {Object} podNames
   * @param {string} releaseTag
   * @param {TaskWrapper} task
   * @param {string} localBuildPath
   * @returns {Listr<*, *, *>}
   */
  fetchLocalOrReleasedPlatformSoftware (nodeIds, podNames, releaseTag, task, localBuildPath) {
    const self = this
    if (localBuildPath !== '') {
      return self.uploadPlatformSoftware(nodeIds, podNames, task, localBuildPath)
    } else {
      return self.fetchPlatformSoftware(nodeIds, podNames, releaseTag, task, self.platformInstaller)
    }
  }

  /**
   * @param {string[]} nodeIds
   * @param {Object} podNames
   * @param {string} releaseTag
   * @param {TaskWrapper} task
   * @param {PlatformInstaller} platformInstaller
   * @returns {Listr<any, any, any>}
   */
  fetchPlatformSoftware (nodeIds, podNames, releaseTag, task, platformInstaller) {
    const subTasks = []
    for (const nodeId of nodeIds) {
      const podName = podNames[nodeId]
      subTasks.push({
        title: `Update node: ${chalk.yellow(nodeId)} [ platformVersion = ${releaseTag} ]`,
        task: async () =>
          await platformInstaller.fetchPlatform(podName, releaseTag)
      })
    }

    // set up the sub-tasks
    return task.newListr(subTasks, {
      concurrent: true, // since we download in the container directly, we want this to be in parallel across all nodes
      rendererOptions: {
        collapseSubtasks: false
      }
    })
  }

  async loadPermCertificate (certFullPath) {
    const certPem = fs.readFileSync(certFullPath).toString()
    const decodedDers = x509.PemConverter.decode(certPem)
    if (!decodedDers || decodedDers.length === 0) {
      throw new FullstackTestingError('unable to load perm key: ' + certFullPath)
    }
    return (new Uint8Array(decodedDers[0]))
  }

  async prepareUpgradeZip (stagingDir) {
    // we build a mock upgrade.zip file as we really don't need to upgrade the network
    // also the platform zip file is ~80Mb in size requiring a lot of transactions since the max
    // transaction size is 6Kb and in practice we need to send the file as 4Kb chunks.
    // Note however that in DAB phase-2, we won't need to trigger this fake upgrade process
    const zipper = new Zippy(this.logger)
    const upgradeConfigDir = path.join(stagingDir, 'mock-upgrade', 'data', 'config')
    if (!fs.existsSync(upgradeConfigDir)) {
      fs.mkdirSync(upgradeConfigDir, { recursive: true })
    }

    // bump field hedera.config.version
    const fileBytes = fs.readFileSync(path.join(stagingDir, 'templates', 'application.properties'))
    const lines = fileBytes.toString().split('\n')
    const newLines = []
    for (let line of lines) {
      line = line.trim()
      const parts = line.split('=')
      if (parts.length === 2) {
        if (parts[0] === 'hedera.config.version') {
          let version = parseInt(parts[1])
          line = `hedera.config.version=${++version}`
        }
        newLines.push(line)
      }
    }
    fs.writeFileSync(path.join(upgradeConfigDir, 'application.properties'), newLines.join('\n'))

    return await zipper.zip(path.join(stagingDir, 'mock-upgrade'), path.join(stagingDir, 'mock-upgrade.zip'))
  }

  /**
   * @param {string} upgradeZipFile
   * @param nodeClient
   * @returns {Promise<string>}
   */
  async uploadUpgradeZip (upgradeZipFile, nodeClient) {
    // get byte value of the zip file
    const zipBytes = fs.readFileSync(upgradeZipFile)
    const zipHash = crypto.createHash('sha384').update(zipBytes).digest('hex')
    this.logger.debug(`loaded upgrade zip file [ zipHash = ${zipHash} zipBytes.length = ${zipBytes.length}, zipPath = ${upgradeZipFile}]`)

    // create a file upload transaction to upload file to the network
    try {
      let start = 0

      while (start < zipBytes.length) {
        const zipBytesChunk = new Uint8Array(zipBytes.subarray(start, constants.UPGRADE_FILE_CHUNK_SIZE))
        let fileTransaction = null

        if (start === 0) {
          fileTransaction = new FileUpdateTransaction()
            .setFileId(constants.UPGRADE_FILE_ID)
            .setContents(zipBytesChunk)
        } else {
          fileTransaction = new FileAppendTransaction()
            .setFileId(constants.UPGRADE_FILE_ID)
            .setContents(zipBytesChunk)
        }
        const resp = await fileTransaction.execute(nodeClient)
        const receipt = await resp.getReceipt(nodeClient)
        this.logger.debug(`updated file ${constants.UPGRADE_FILE_ID} [chunkSize= ${zipBytesChunk.length}, txReceipt = ${receipt.toString()}]`)

        start += constants.UPGRADE_FILE_CHUNK_SIZE
      }

      return zipHash
    } catch (e) {
      throw new FullstackTestingError(`failed to upload build.zip file: ${e.message}`, e)
    }
  }

  /**
   * @param {string} endpointType
   * @param {string[]} endpoints
   * @param {number} defaultPort
   * @returns {ServiceEndpoint[]}
   */
  prepareEndpoints (endpointType, endpoints, defaultPort) {
    const ret = /** @typedef ServiceEndpoint **/[]
    for (const endpoint of endpoints) {
      const parts = endpoint.split(':')

      let url = ''
      let port = defaultPort

      if (parts.length === 2) {
        url = parts[0].trim()
        port = parts[1].trim()
      } else if (parts.length === 1) {
        url = parts[0]
      } else {
        throw new FullstackTestingError(`incorrect endpoint format. expected url:port, found ${endpoint}`)
      }

      if (endpointType.toUpperCase() === constants.ENDPOINT_TYPE_IP) {
        ret.push(new ServiceEndpoint({
          port,
          ipAddressV4: helpers.parseIpAddressToUint8Array(url)
        }))
      } else {
        ret.push(new ServiceEndpoint({
          port,
          domainName: url
        }))
      }
    }

    return ret
  }

  // List of Commands
  /**
   * @param {Object} argv
   * @returns {Promise<boolean>}
   */
  async setup (argv) {
    const self = this

    const tasks = new Listr([
      {
        title: 'Initialize',
        task: async (ctx, task) => {
          self.configManager.update(argv)

          // disable the prompts that we don't want to prompt the user for
          prompts.disablePrompts([
            flags.app,
            flags.appConfig,
            flags.devMode,
            flags.localBuildPath
          ])

          await prompts.execute(task, self.configManager, NodeCommand.SETUP_FLAGS_LIST)

          /**
           * @typedef {Object} NodeSetupConfigClass
           * -- flags --
           * @property {string} app
           * @property {string} appConfig
           * @property {string} cacheDir
           * @property {boolean} devMode
           * @property {string} localBuildPath
           * @property {string} namespace
           * @property {string} nodeIDs
           * @property {string} releaseTag
           * -- extra args --
           * @property {string[]} nodeIds
           * @property {string[]} podNames
           * -- methods --
           * @property {getUnusedConfigs} getUnusedConfigs
           */
          /**
           * @callback getUnusedConfigs
           * @returns {string[]}
           */

          // create a config object for subsequent steps
          const config = /** @type {NodeSetupConfigClass} **/ this.getConfig(NodeCommand.SETUP_CONFIGS_NAME, NodeCommand.SETUP_FLAGS_LIST,
            [
              'nodeIds',
              'podNames'
            ])

          config.nodeIds = helpers.parseNodeIds(config.nodeIDs)

          await self.initializeSetup(config, self.k8)

          // set config in the context for later tasks to use
          ctx.config = config

          self.logger.debug('Initialized config', { config })
        }
      },
      {
        title: 'Identify network pods',
        task: (ctx, task) => self.taskCheckNetworkNodePods(ctx, task, ctx.config.nodeIds)
      },
      {
        title: 'Fetch platform software into network nodes',
        task:
          async (ctx, task) => {
            const config = /** @type {NodeSetupConfigClass} **/ ctx.config
            return self.fetchLocalOrReleasedPlatformSoftware(config.nodeIds, config.podNames, config.releaseTag, task, config.localBuildPath)
          }
      },
      {
        title: 'Setup network nodes',
        task: async (ctx, parentTask) => {
          return this.setupNodesTask(ctx, parentTask, ctx.config.nodeIds)
        }
      }
    ], {
      concurrent: false,
      rendererOptions: constants.LISTR_DEFAULT_RENDERER_OPTION
    })

    try {
      await tasks.run()
    } catch (e) {
      throw new FullstackTestingError(`Error in setting up nodes: ${e.message}`, e)
    }

    return true
  }

  /**
   * @param {Object} argv
   * @returns {Promise<boolean>}
   */
  async start (argv) {
    const self = this

    const tasks = new Listr([
      {
        title: 'Initialize',
        task: async (ctx, task) => {
          self.configManager.update(argv)
          await prompts.execute(task, self.configManager, [
            flags.namespace,
            flags.nodeIDs
          ])

          ctx.config = {
            app: self.configManager.getFlag(flags.app),
            cacheDir: self.configManager.getFlag(flags.cacheDir),
            debugNodeId: self.configManager.getFlag(flags.debugNodeId),
            namespace: self.configManager.getFlag(flags.namespace),
            nodeIds: helpers.parseNodeIds(self.configManager.getFlag(flags.nodeIDs))
          }

          ctx.config.stagingDir = Templates.renderStagingDir(
            self.configManager.getFlag(flags.cacheDir),
            self.configManager.getFlag(flags.releaseTag)
          )

          if (!await self.k8.hasNamespace(ctx.config.namespace)) {
            throw new FullstackTestingError(`namespace ${ctx.config.namespace} does not exist`)
          }
        }
      },
      {
        title: 'Identify existing network nodes',
        task: async (ctx, task) => {
          const config = /** @type {NodeUpdateConfigClass} **/ ctx.config
          return this.identifyExistingNetworkNodes(ctx, task, config)
        }
      },
      {
        title: 'Starting nodes',
        task: (ctx, task) => {
          return this.startNetworkNodesTask(task, ctx.config.podNames, ctx.config.nodeIds)
        }
      },
      {
        title: 'Enable port forwarding for JVM debugger',
        task: async (ctx, _) => {
          await this.enableJVMPortForwarding(ctx.config.debugNodeId)
        },
        skip: (ctx, _) => !ctx.config.debugNodeId
      },
      {
        title: 'Check nodes are ACTIVE',
        task: (ctx, task) => {
<<<<<<< HEAD
          const { config: { nodeIds, namespace, debugNodeId } } = ctx

          const subTasks = nodeIds.map((nodeId, i) => {
            const reminder = debugNodeId === nodeId ? 'Please attach JVM debugger now.' : ''
            const title = `Check network pod: ${chalk.yellow(nodeId)} ${chalk.red(reminder)}`

            const subTask = async (ctx, task) => {
              ctx.config.podNames[nodeId] = await this.checkNetworkNodeHealth(namespace, nodeId, task, title, i)
            }

            return { title, task: subTask }
          })

          return task.newListr(subTasks, {
            concurrent: true,
            rendererOptions: {
              collapseSubtasks: false
            }
          })
=======
          return this.checkNodeActiveTask(ctx.config.debugNodeId, task, ctx.config.nodeIds)
>>>>>>> ae97fc08
        }
      },
      {
        title: 'Check node proxies are ACTIVE',
        task: async (ctx, parentTask) => {
          return self.checkNodesProxiesTask(ctx, parentTask, ctx.config.nodeIds)
        },
        skip: (ctx, _) => self.configManager.getFlag(flags.app) !== '' && self.configManager.getFlag(flags.app) !== constants.HEDERA_APP_NAME
      },
      {
        title: 'Add node stakes',
        task: (ctx, task) => {
          if (ctx.config.app === '' || ctx.config.app === constants.HEDERA_APP_NAME) {
            const subTasks = []
            const accountMap = getNodeAccountMap(ctx.config.nodeIds)
            for (const nodeId of ctx.config.nodeIds) {
              const accountId = accountMap.get(nodeId)
              subTasks.push({
                title: `Adding stake for node: ${chalk.yellow(nodeId)}`,
                task: async () => await self.addStake(ctx.config.namespace, accountId, nodeId)
              })
            }

            // set up the sub-tasks
            return task.newListr(subTasks, {
              concurrent: false,
              rendererOptions: {
                collapseSubtasks: false
              }
            })
          }
        }
      }], {
      concurrent: false,
      rendererOptions: constants.LISTR_DEFAULT_RENDERER_OPTION
    })

    try {
      await tasks.run()
      self.logger.debug('node start has completed')
    } catch (e) {
      throw new FullstackTestingError(`Error starting node: ${e.message}`, e)
    } finally {
      await self.close()
    }

    return true
  }

  /**
   * @param {Object} argv
   * @returns {Promise<boolean>}
   */
  async stop (argv) {
    const self = this

    const tasks = new Listr([
      {
        title: 'Initialize',
        task: async (ctx, task) => {
          self.configManager.update(argv)
          await prompts.execute(task, self.configManager, [
            flags.namespace,
            flags.nodeIDs
          ])

          ctx.config = {
            namespace: self.configManager.getFlag(flags.namespace),
            nodeIds: helpers.parseNodeIds(self.configManager.getFlag(flags.nodeIDs))
          }

          if (!await self.k8.hasNamespace(ctx.config.namespace)) {
            throw new FullstackTestingError(`namespace ${ctx.config.namespace} does not exist`)
          }
        }
      },
      {
        title: 'Identify network pods',
        task: (ctx, task) => self.taskCheckNetworkNodePods(ctx, task, ctx.config.nodeIds)
      },
      {
        title: 'Stopping nodes',
        task: (ctx, task) => {
          const subTasks = []
          for (const nodeId of ctx.config.nodeIds) {
            const podName = ctx.config.podNames[nodeId]
            subTasks.push({
              title: `Stop node: ${chalk.yellow(nodeId)}`,
              task: async () => await self.k8.execContainer(podName, constants.ROOT_CONTAINER, 'systemctl stop network-node')
            })
          }

          // setup the sub-tasks
          return task.newListr(subTasks, {
            concurrent: true,
            rendererOptions: {
              collapseSubtasks: false,
              timer: constants.LISTR_DEFAULT_RENDERER_TIMER_OPTION
            }
          })
        }
      }
    ], {
      concurrent: false,
      rendererOptions: constants.LISTR_DEFAULT_RENDERER_OPTION
    })

    try {
      await tasks.run()
    } catch (e) {
      throw new FullstackTestingError('Error stopping node', e)
    }

    return true
  }

  /**
   * @param {Object} argv
   * @returns {Promise<boolean>}
   */
  async keys (argv) {
    const self = this
    const tasks = new Listr([
      {
        title: 'Initialize',
        task: async (ctx, task) => {
          self.configManager.update(argv)

          // disable the prompts that we don't want to prompt the user for
          prompts.disablePrompts([
            flags.devMode
          ])

          await prompts.execute(task, self.configManager, NodeCommand.KEYS_FLAGS_LIST)

          /**
           * @typedef {Object} NodeKeysConfigClass
           * -- flags --
           * @property {string} cacheDir
           * @property {boolean} devMode
           * @property {boolean} generateGossipKeys
           * @property {boolean} generateTlsKeys
           * @property {string} nodeIDs
           * -- extra args --
           * @property {Date} curDate
           * @property {string} keysDir
           * @property {string[]} nodeIds
           * -- methods --
           * @property {getUnusedConfigs} getUnusedConfigs
           */
          /**
           * @callback getUnusedConfigs
           * @returns {string[]}
           */

          // create a config object for subsequent steps
          const config = /** @type {NodeKeysConfigClass} **/ this.getConfig(NodeCommand.KEYS_CONFIGS_NAME, NodeCommand.KEYS_FLAGS_LIST,
            [
              'curDate',
              'keysDir',
              'nodeIds'
            ])

          config.curDate = new Date()
          config.nodeIds = helpers.parseNodeIds(config.nodeIDs)
          config.keysDir = path.join(self.configManager.getFlag(flags.cacheDir), 'keys')

          if (!fs.existsSync(config.keysDir)) {
            fs.mkdirSync(config.keysDir)
          }

          ctx.config = config
        }
      },
      {
        title: 'Generate gossip keys',
        task: async (ctx, parentTask) => {
          const config = ctx.config
          const subTasks = self.keyManager.taskGenerateGossipKeys(self.keytoolDepManager, config.nodeIds, config.keysDir, config.curDate)
          // set up the sub-tasks
          return parentTask.newListr(subTasks, {
            concurrent: false,
            rendererOptions: {
              collapseSubtasks: false,
              timer: constants.LISTR_DEFAULT_RENDERER_TIMER_OPTION
            }
          })
        },
        skip: (ctx, _) => !ctx.config.generateGossipKeys
      },
      {
        title: 'Generate gRPC TLS keys',
        task: async (ctx, parentTask) => {
          const config = ctx.config
          const subTasks = self.keyManager.taskGenerateTLSKeys(config.nodeIds, config.keysDir, config.curDate)
          // set up the sub-tasks
          return parentTask.newListr(subTasks, {
            concurrent: true,
            rendererOptions: {
              collapseSubtasks: false,
              timer: constants.LISTR_DEFAULT_RENDERER_TIMER_OPTION
            }
          })
        },
        skip: (ctx, _) => !ctx.config.generateTlsKeys
      },
      {
        title: 'Finalize',
        task: (ctx, _) => {
          // reset flags so that keys are not regenerated later
          self.configManager.setFlag(flags.generateGossipKeys, false)
          self.configManager.setFlag(flags.generateTlsKeys, false)
          self.configManager.persist()
        }
      }
    ])

    try {
      await tasks.run()
    } catch (e) {
      throw new FullstackTestingError(`Error generating keys: ${e.message}`, e)
    }

    return true
  }

  /**
   * @param {Object} argv
   * @returns {Promise<boolean>}
   */
  async refresh (argv) {
    const self = this

    const tasks = new Listr([
      {
        title: 'Initialize',
        task: async (ctx, task) => {
          self.configManager.update(argv)
          // disable the prompts that we don't want to prompt the user for
          prompts.disablePrompts([
            flags.app,
            flags.devMode,
            flags.localBuildPath
          ])

          await prompts.execute(task, self.configManager, NodeCommand.REFRESH_FLAGS_LIST)

          /**
           * @typedef {Object} NodeRefreshConfigClass
           * -- flags --
           * @property {string} app
           * @property {string} cacheDir
           * @property {boolean} devMode
           * @property {string} localBuildPath
           * @property {string} namespace
           * @property {string} nodeIDs
           * @property {string} releaseTag
           * -- extra args --
           * @property {string[]} nodeIds
           * @property {Object} podNames
           * -- methods --
           * @property {getUnusedConfigs} getUnusedConfigs
           */
          /**
           * @callback getUnusedConfigs
           * @returns {string[]}
           */

          // create a config object for subsequent steps
          ctx.config = /** @type {NodeRefreshConfigClass} **/ this.getConfig(NodeCommand.REFRESH_CONFIGS_NAME, NodeCommand.REFRESH_FLAGS_LIST,
            [
              'nodeIds',
              'podNames'
            ])

          ctx.config.nodeIds = helpers.parseNodeIds(ctx.config.nodeIDs)

          await self.initializeSetup(ctx.config, self.k8)

          self.logger.debug('Initialized config', ctx.config)
        }
      },
      {
        title: 'Identify network pods',
        task: (ctx, task) => self.taskCheckNetworkNodePods(ctx, task, ctx.config.nodeIds)
      },
      {
        title: 'Dump network nodes saved state',
        task:
          async (ctx, task) => {
            const config = /** @type {NodeRefreshConfigClass} **/ ctx.config
            const subTasks = []
            for (const nodeId of config.nodeIds) {
              const podName = config.podNames[nodeId]
              subTasks.push({
                title: `Node: ${chalk.yellow(nodeId)}`,
                task: async () =>
                  await self.k8.execContainer(podName, constants.ROOT_CONTAINER, ['bash', '-c', `rm -rf ${constants.HEDERA_HAPI_PATH}/data/saved/*`])
              })
            }

            // set up the sub-tasks
            return task.newListr(subTasks, {
              concurrent: true,
              rendererOptions: {
                collapseSubtasks: false
              }
            })
          }
      },
      {
        title: 'Fetch platform software into network nodes',
        task:
          async (ctx, task) => {
            const config = /** @type {NodeRefreshConfigClass} **/ ctx.config
            return self.fetchLocalOrReleasedPlatformSoftware(config.nodeIds, config.podNames, config.releaseTag, task, config.localBuildPath)
          }
      },
      {
        title: 'Setup network nodes',
        task: async (ctx, parentTask) => {
          return this.setupNodesTask(ctx, parentTask, ctx.config.nodeIds)
        }
      },
      {
        title: 'Starting nodes',
        task: (ctx, task) => {
          return this.startNetworkNodesTask(task, ctx.config.podNames, ctx.config.nodeIds)
        }
      },
      {
        title: 'Check nodes are ACTIVE',
        task: (ctx, task) => {
<<<<<<< HEAD
          const { config: { nodeIds, namespace } } = ctx

          const subTasks = nodeIds.map((nodeId, i) => {
            const title = `Check network pod: ${chalk.yellow(nodeId)}`

            const subTask = async (ctx, task) => {
              ctx.config.podNames[nodeId] = await this.checkNetworkNodeHealth(namespace, nodeId, task, title, i)
            }

            return { title, task: subTask }
          })

          return task.newListr(subTasks, {
            concurrent: false,
            rendererOptions: {
              collapseSubtasks: false
            }
          })
=======
          return this.checkNodeActiveTask(ctx.config.debugNodeId, task, ctx.config.nodeIds)
>>>>>>> ae97fc08
        }
      },
      {
        title: 'Check node proxies are ACTIVE',
        // this is more reliable than checking the nodes logs for ACTIVE, as the
        // logs will have a lot of white noise from being behind
        task: async (ctx, task) => {
          return this.checkNodesProxiesTask(ctx, task, ctx.config.nodeIds)
        },
        skip: (ctx, _) => ctx.config.app !== ''
      }], {
      concurrent: false,
      rendererOptions: constants.LISTR_DEFAULT_RENDERER_OPTION
    })

    try {
      await tasks.run()
    } catch (e) {
      throw new FullstackTestingError(`Error in refreshing nodes: ${e.message}`, e)
    }

    return true
  }

  /**
   * @param {Object} argv
   * @returns {Promise<boolean>}
   */
  async logs (argv) {
    const self = this

    const tasks = new Listr([
      {
        title: 'Initialize',
        task: async (ctx, task) => {
          await prompts.execute(task, self.configManager, [
            flags.nodeIDs
          ])

          ctx.config = {
            namespace: self.configManager.getFlag(flags.namespace),
            nodeIds: helpers.parseNodeIds(self.configManager.getFlag(flags.nodeIDs))
          }
          self.logger.debug('Initialized config', { config: ctx.config })
        }
      },
      {
        title: 'Copy logs from all nodes',
        task: (ctx, _) => {
          getNodeLogs(this.k8, ctx.config.namespace)
        }
      }
    ], {
      concurrent: false,
      rendererOptions: constants.LISTR_DEFAULT_RENDERER_OPTION
    })

    try {
      await tasks.run()
    } catch (e) {
      throw new FullstackTestingError(`Error in downloading log from nodes: ${e.message}`, e)
    } finally {
      await self.close()
    }

    return true
  }

  /**
   * @param {Object} argv
   * @returns {Promise<boolean>}
   */
  async add (argv) {
    const self = this

    const tasks = new Listr([
      {
        title: 'Initialize',
        task: async (ctx, task) => {
          self.configManager.update(argv)

          // disable the prompts that we don't want to prompt the user for
          prompts.disablePrompts([
            flags.app,
            flags.chainId,
            flags.chartDirectory,
            flags.devMode,
            flags.debugNodeId,
            flags.endpointType,
            flags.fstChartVersion,
            flags.localBuildPath,
            flags.gossipEndpoints,
            flags.grpcEndpoints
          ])

          await prompts.execute(task, self.configManager, NodeCommand.ADD_FLAGS_LIST)

          /**
           * @typedef {Object} NodeAddConfigClass
           * -- flags --
           * @property {string} app
           * @property {string} cacheDir
           * @property {string} chainId
           * @property {string} chartDirectory
           * @property {boolean} devMode
           * @property {string} debugNodeId
           * @property {string} endpointType
           * @property {string} fstChartVersion
           * @property {boolean} generateGossipKeys
           * @property {boolean} generateTlsKeys
           * @property {string} gossipEndpoints
           * @property {string} grpcEndpoints
           * @property {string} localBuildPath
           * @property {string} namespace
           * @property {string} nodeId
           * @property {string} releaseTag
           * -- extra args --
           * @property {PrivateKey} adminKey
           * @property {string[]} allNodeIds
           * @property {string} chartPath
           * @property {Date} curDate
           * @property {string[]} existingNodeIds
           * @property {string} freezeAdminPrivateKey
           * @property {string} keysDir
           * @property {string} lastStateZipPath
           * @property {Object} nodeClient
           * @property {Object} podNames
           * @property {Map<String, NetworkNodeServices>} serviceMap
           * @property {PrivateKey} treasuryKey
           * @property {string} stagingDir
           * @property {string} stagingKeysDir
           * -- methods --
           * @property {getUnusedConfigs} getUnusedConfigs
           */
          /**
           * @callback getUnusedConfigs
           * @returns {string[]}
           */

          // create a config object for subsequent steps
          const config = /** @type {NodeAddConfigClass} **/ this.getConfig(NodeCommand.ADD_CONFIGS_NAME, NodeCommand.ADD_FLAGS_LIST,
            [
              'adminKey',
              'allNodeIds',
              'chartPath',
              'curDate',
              'existingNodeIds',
              'freezeAdminPrivateKey',
              'keysDir',
              'lastStateZipPath',
              'nodeClient',
              'podNames',
              'serviceMap',
              'stagingDir',
              'stagingKeysDir',
              'treasuryKey'
            ])

          config.curDate = new Date()
          config.existingNodeIds = []

          await self.initializeSetup(config, self.k8)

          // set config in the context for later tasks to use
          ctx.config = config

          ctx.config.chartPath = await self.prepareChartPath(ctx.config.chartDirectory,
            constants.FULLSTACK_TESTING_CHART, constants.FULLSTACK_DEPLOYMENT_CHART)

          // initialize Node Client with existing network nodes prior to adding the new node which isn't functioning, yet
          ctx.config.nodeClient = await this.accountManager.loadNodeClient(ctx.config.namespace)

          const accountKeys = await this.accountManager.getAccountKeysFromSecret(FREEZE_ADMIN_ACCOUNT, config.namespace)
          config.freezeAdminPrivateKey = accountKeys.privateKey

          const treasuryAccount = await this.accountManager.getTreasuryAccountKeys(config.namespace)
          const treasuryAccountPrivateKey = treasuryAccount.privateKey
          config.treasuryKey = PrivateKey.fromStringED25519(treasuryAccountPrivateKey)

          config.serviceMap = await self.accountManager.getNodeServiceMap(
            config.namespace)

          self.logger.debug('Initialized config', { config })
        }
      },
      {
        title: 'Check that PVCs are enabled',
        task: async (ctx, task) => {
          if (!self.configManager.getFlag(flags.persistentVolumeClaims)) {
            throw new FullstackTestingError('PVCs are not enabled. Please enable PVCs before adding a node')
          }
        }
      },
      {
        title: 'Identify existing network nodes',
        task: async (ctx, task) => {
          const config = /** @type {NodeAddConfigClass} **/ ctx.config
          return this.identifyExistingNetworkNodes(ctx, task, config, true)
        }
      },
      {
        title: 'Determine new node account number',
        task: (ctx, task) => {
          const config = /** @type {NodeAddConfigClass} **/ ctx.config
          const values = { hedera: { nodes: [] } }
          let maxNum = 0

          for (/** @type {NetworkNodeServices} **/ const networkNodeServices of config.serviceMap.values()) {
            values.hedera.nodes.push({
              accountId: networkNodeServices.accountId,
              name: networkNodeServices.nodeName
            })
            maxNum = maxNum > AccountId.fromString(networkNodeServices.accountId).num
              ? maxNum
              : AccountId.fromString(networkNodeServices.accountId).num
          }

          ctx.maxNum = maxNum
          ctx.newNode = {
            accountId: `${constants.HEDERA_NODE_ACCOUNT_ID_START.realm}.${constants.HEDERA_NODE_ACCOUNT_ID_START.shard}.${++maxNum}`,
            name: config.nodeId
          }
        }
      },
      {
        title: 'Generate Gossip key',
        task: async (ctx, parentTask) => {
          const config = /** @type {NodeAddConfigClass} **/ ctx.config
          const subTasks = self.keyManager.taskGenerateGossipKeys(self.keytoolDepManager, [config.nodeId], config.keysDir, config.curDate, config.allNodeIds)
          // set up the sub-tasks
          return parentTask.newListr(subTasks, {
            concurrent: false,
            rendererOptions: {
              collapseSubtasks: false,
              timer: constants.LISTR_DEFAULT_RENDERER_TIMER_OPTION
            }
          })
        },
        skip: (ctx, _) => !ctx.config.generateGossipKeys
      },
      {
        title: 'Generate gRPC TLS key',
        task: async (ctx, parentTask) => {
          const config = /** @type {NodeAddConfigClass} **/ ctx.config
          const subTasks = self.keyManager.taskGenerateTLSKeys([config.nodeId], config.keysDir, config.curDate)
          // set up the sub-tasks
          return parentTask.newListr(subTasks, {
            concurrent: false,
            rendererOptions: {
              collapseSubtasks: false,
              timer: constants.LISTR_DEFAULT_RENDERER_TIMER_OPTION
            }
          })
        },
        skip: (ctx, _) => !ctx.config.generateTlsKeys
      },
      {
        title: 'Load signing key certificate',
        task: async (ctx, task) => {
          const config = /** @type {NodeAddConfigClass} **/ ctx.config
          const signingCertFile = Templates.renderGossipPemPublicKeyFile(constants.SIGNING_KEY_PREFIX, config.nodeId)
          const signingCertFullPath = path.join(config.keysDir, signingCertFile)
          ctx.signingCertDer = await this.loadPermCertificate(signingCertFullPath)
        }
      },
      {
        title: 'Compute mTLS certificate hash',
        task: async (ctx, task) => {
          const config = /** @type {NodeAddConfigClass} **/ ctx.config
          const tlsCertFile = Templates.renderTLSPemPublicKeyFile(config.nodeId)
          const tlsCertFullPath = path.join(config.keysDir, tlsCertFile)
          const tlsCertDer = await this.loadPermCertificate(tlsCertFullPath)
          ctx.tlsCertHash = crypto.createHash('sha384').update(tlsCertDer).digest()
        }
      },
      {
        title: 'Prepare gossip endpoints',
        task: (ctx, task) => {
          const config = /** @type {NodeAddConfigClass} **/ ctx.config
          let endpoints = []
          if (!config.gossipEndpoints) {
            if (config.endpointType !== constants.ENDPOINT_TYPE_FQDN) {
              throw new FullstackTestingError(`--gossip-endpoints must be set if --endpoint-type is: ${constants.ENDPOINT_TYPE_IP}`)
            }

            endpoints = [
              `${Templates.renderFullyQualifiedNetworkPodName(config.namespace, config.nodeId)}:${constants.HEDERA_NODE_INTERNAL_GOSSIP_PORT}`,
              `${Templates.renderFullyQualifiedNetworkSvcName(config.namespace, config.nodeId)}:${constants.HEDERA_NODE_EXTERNAL_GOSSIP_PORT}`
            ]
          } else {
            endpoints = helpers.splitFlagInput(config.gossipEndpoints)
          }

          ctx.gossipEndpoints = this.prepareEndpoints(config.endpointType, endpoints, constants.HEDERA_NODE_INTERNAL_GOSSIP_PORT)
        }
      },
      {
        title: 'Prepare grpc service endpoints',
        task: (ctx, task) => {
          const config = /** @type {NodeAddConfigClass} **/ ctx.config
          let endpoints = []

          if (!config.grpcEndpoints) {
            if (config.endpointType !== constants.ENDPOINT_TYPE_FQDN) {
              throw new FullstackTestingError(`--grpc-endpoints must be set if --endpoint-type is: ${constants.ENDPOINT_TYPE_IP}`)
            }

            endpoints = [
              `${Templates.renderFullyQualifiedNetworkSvcName(config.namespace, config.nodeId)}:${constants.HEDERA_NODE_EXTERNAL_GOSSIP_PORT}`
            ]
          } else {
            endpoints = helpers.splitFlagInput(config.grpcEndpoints)
          }

          ctx.grpcServiceEndpoints = this.prepareEndpoints(config.endpointType, endpoints, constants.HEDERA_NODE_EXTERNAL_GOSSIP_PORT)
        }
      },
      {
        title: 'Load node admin key',
        task: async (ctx, task) => {
          const config = /** @type {NodeAddConfigClass} **/ ctx.config
          config.adminKey = PrivateKey.fromStringED25519(constants.GENESIS_KEY)
        }
      },
      {
        title: 'Prepare upgrade zip file for node upgrade process',
        task: async (ctx, task) => {
          const config = /** @type {NodeAddConfigClass} **/ ctx.config
          ctx.upgradeZipFile = await this.prepareUpgradeZip(config.stagingDir)
          ctx.upgradeZipHash = await this.uploadUpgradeZip(ctx.upgradeZipFile, config.nodeClient)
        }
      },
      {
        title: 'Check existing nodes staked amount',
        task: async (ctx, task) => {
          const config = /** @type {NodeAddConfigClass} **/ ctx.config
<<<<<<< HEAD
          self.logger.info('sleep 15 seconds for the handler to be able to trigger the network node stake weight recalculate')
          await sleep(15_000)
          const accountMap = getNodeAccountMap(config.existingNodeIds)
          for (const nodeId of config.existingNodeIds) {
            const accountId = accountMap.get(nodeId)
            await this.accountManager.transferAmount(constants.TREASURY_ACCOUNT_ID, accountId, 1)
          }
=======
          await this.checkStakingTask(config.existingNodeIds)
>>>>>>> ae97fc08
        }
      },
      {
        title: 'Send node create transaction',
        task: async (ctx, task) => {
          const config = /** @type {NodeAddConfigClass} **/ ctx.config

          try {
            const nodeCreateTx = await new NodeCreateTransaction()
              .setAccountId(ctx.newNode.accountId)
              .setGossipEndpoints(ctx.gossipEndpoints)
              .setServiceEndpoints(ctx.grpcServiceEndpoints)
              .setGossipCaCertificate(ctx.signingCertDer)
              .setCertificateHash(ctx.tlsCertHash)
              .setAdminKey(config.adminKey.publicKey)
              .freezeWith(config.nodeClient)
            const signedTx = await nodeCreateTx.sign(config.adminKey)
            const txResp = await signedTx.execute(config.nodeClient)
            const nodeCreateReceipt = await txResp.getReceipt(config.nodeClient)
            this.logger.debug(`NodeCreateReceipt: ${nodeCreateReceipt.toString()}`)
          } catch (e) {
            this.logger.error(`Error adding node to network: ${e.message}`, e)
            throw new FullstackTestingError(`Error adding node to network: ${e.message}`, e)
          }
        }
      },
      {
        title: 'Send prepare upgrade transaction',
        task: async (ctx, task) => {
          const config = /** @type {NodeAddConfigClass} **/ ctx.config
          await this.prepareUpgradeNetworkNodes(config.freezeAdminPrivateKey, ctx.upgradeZipHash, config.nodeClient)
        }
      },
      {
        title: 'Download generated files from an existing node',
        task: async (ctx, task) => {
          const config = /** @type {NodeAddConfigClass} **/ ctx.config
          await this.downloadNodeGeneratedFiles(config)
        }
      },
      {
        title: 'Send freeze upgrade transaction',
        task: async (ctx, task) => {
          const config = /** @type {NodeAddConfigClass} **/ ctx.config
          await this.freezeUpgradeNetworkNodes(config.freezeAdminPrivateKey, ctx.upgradeZipHash, config.nodeClient)
        }
      },
      {
        title: 'Prepare staging directory',
        task: async (ctx, parentTask) => {
          const config = /** @type {NodeAddConfigClass} **/ ctx.config
          return this.prepareStagingTask(ctx, parentTask, config.keysDir, config.stagingKeysDir, config.allNodeIds)
        }
      },
      {
        title: 'Copy node keys to secrets',
        task: async (ctx, parentTask) => {
          return this.copyNodeKeyTask(ctx, parentTask)
        }
      },
      {
        title: 'Check network nodes are frozen',
        task: (ctx, task) => {
<<<<<<< HEAD
          const { config: { existingNodeIds, namespace } } = ctx

          const subTasks = existingNodeIds.map((nodeId, i) => {
            const title = `Check network pod: ${chalk.yellow(nodeId)}`
            const status = NodeStatusCodes.FREEZE_COMPLETE

            const subTask = async (ctx, task) => {
              ctx.config.podNames[nodeId] = await this.checkNetworkNodeHealth(namespace, nodeId, task, title, i, status)
            }

            return { title, task: subTask }
          })

          return task.newListr(subTasks, {
            concurrent: false,
            rendererOptions: {
              collapseSubtasks: false
            }
          })
=======
          const config = /** @type {NodeAddConfigClass} **/ ctx.config
          return this.checkNodeFreezeTask(ctx, task, config.existingNodeIds)
>>>>>>> ae97fc08
        }
      },
      {
        title: 'Get node logs and configs',
        task: async (ctx, task) => {
          const config = /** @type {NodeAddConfigClass} **/ ctx.config
          await helpers.getNodeLogs(self.k8, config.namespace)
        }
      },
      {
        title: 'Deploy new network node',
        task: async (ctx, task) => {
          await this.chartUpdateTask(ctx)
        }
      },
      {
        title: 'Kill nodes to pick up updated configMaps',
        task: async (ctx, task) => {
          const config = /** @type {NodeAddConfigClass} **/ ctx.config
          for (const /** @type {NetworkNodeServices} **/ service of config.serviceMap.values()) {
            await self.k8.kubeClient.deleteNamespacedPod(service.nodePodName, config.namespace, undefined, undefined, 1)
          }
        }
      },
      {
        title: 'Check node pods are running',
        task: async (ctx, task) => {
          const config = /** @type {NodeAddConfigClass} **/ ctx.config
          return this.checkPodRunningTask(ctx, task, config.allNodeIds)
        }
      },
      {
        title: 'Fetch platform software into all network nodes',
        task:
          async (ctx, task) => {
            const config = /** @type {NodeAddConfigClass} **/ ctx.config
            config.serviceMap = await self.accountManager.getNodeServiceMap(
              config.namespace)
            config.podNames[config.nodeId] = config.serviceMap.get(
              config.nodeId).nodePodName

            return self.fetchLocalOrReleasedPlatformSoftware(config.allNodeIds, config.podNames, config.releaseTag, task, config.localBuildPath)
          }
      },
      {
        title: 'Download last state from an existing node',
        task: async (ctx, task) => {
          const config = /** @type {NodeAddConfigClass} **/ ctx.config
          const node1FullyQualifiedPodName = Templates.renderNetworkPodName(config.existingNodeIds[0])
          const upgradeDirectory = `${constants.HEDERA_HAPI_PATH}/data/saved/com.hedera.services.ServicesMain/0/123`
          // zip the contents of the newest folder on node1 within /opt/hgcapp/services-hedera/HapiApp2.0/data/saved/com.hedera.services.ServicesMain/0/123/
          const zipFileName = await self.k8.execContainer(node1FullyQualifiedPodName, constants.ROOT_CONTAINER, ['bash', '-c', `cd ${upgradeDirectory} && mapfile -t states < <(ls -1t .) && jar cf "\${states[0]}.zip" -C "\${states[0]}" . && echo -n \${states[0]}.zip`])
          await self.k8.copyFrom(node1FullyQualifiedPodName, constants.ROOT_CONTAINER, `${upgradeDirectory}/${zipFileName}`, config.stagingDir)
          config.lastStateZipPath = path.join(config.stagingDir, zipFileName)
        }
      },
      {
        title: 'Upload last saved state to new network node',
        task:
            async (ctx, task) => {
              const config = /** @type {NodeAddConfigClass} **/ ctx.config
              const newNodeFullyQualifiedPodName = Templates.renderNetworkPodName(config.nodeId)
              const nodeNumber = Templates.nodeNumberFromNodeId(config.nodeId)
              const savedStateDir = (config.lastStateZipPath.match(/\/(\d+)\.zip$/))[1]
              const savedStatePath = `${constants.HEDERA_HAPI_PATH}/data/saved/com.hedera.services.ServicesMain/${nodeNumber}/123/${savedStateDir}`
              await self.k8.execContainer(newNodeFullyQualifiedPodName, constants.ROOT_CONTAINER, ['bash', '-c', `mkdir -p ${savedStatePath}`])
              await self.k8.copyTo(newNodeFullyQualifiedPodName, constants.ROOT_CONTAINER, config.lastStateZipPath, savedStatePath)
              await self.platformInstaller.setPathPermission(newNodeFullyQualifiedPodName, constants.HEDERA_HAPI_PATH)
              await self.k8.execContainer(newNodeFullyQualifiedPodName, constants.ROOT_CONTAINER, ['bash', '-c', `cd ${savedStatePath} && jar xf ${path.basename(config.lastStateZipPath)} && rm -f ${path.basename(config.lastStateZipPath)}`])
            }
      },
      {
        title: 'Setup new network node',
        task: async (ctx, parentTask) => {
          return this.setupNodesTask(ctx, parentTask, ctx.config.allNodeIds)
        }
      },
      {
        title: 'Start network nodes',
        task: async (ctx, task) => {
          const config = /** @type {NodeAddConfigClass} **/ ctx.config
          return this.startNetworkNodesTask(task, config.podNames, config.allNodeIds)
        }
      },
      {
        title: 'Enable port forwarding for JVM debugger',
        task: async (ctx, _) => {
          await this.enableJVMPortForwarding(ctx.config.debugNodeId)
        },
        skip: (ctx, _) => !ctx.config.debugNodeId
      },
      {
        title: 'Check all nodes are ACTIVE',
        task: async (ctx, task) => {
<<<<<<< HEAD
          const { config: { allNodeIds, namespace, debugNodeId } } = ctx

          const subTasks = allNodeIds.map((nodeId, i) => {
            const reminder = debugNodeId === nodeId ? 'Please attach JVM debugger now.' : ''
            const title = `Check network pod: ${chalk.yellow(nodeId)} ${chalk.red(reminder)}`

            const subTask = async (ctx, task) => {
              ctx.config.podNames[nodeId] = await this.checkNetworkNodeHealth(namespace, nodeId, task, title, i)
            }

            return { title, task: subTask }
          })

          return task.newListr(subTasks, {
            concurrent: false,
            rendererOptions: {
              collapseSubtasks: false
            }
          })
=======
          return this.checkNodeActiveTask(ctx.config.debugNodeId, task, ctx.config.allNodeIds)
>>>>>>> ae97fc08
        }
      },
      {
        title: 'Check all node proxies are ACTIVE',
        // this is more reliable than checking the nodes logs for ACTIVE, as the
        // logs will have a lot of white noise from being behind
        task: async (ctx, task) => {
          return this.checkNodesProxiesTask(ctx, task, ctx.config.allNodeIds)
        }
      },
      {
        title: 'Stake new node',
        task: async (ctx, _) => {
          const config = /** @type {NodeAddConfigClass} **/ ctx.config
          await self.addStake(config.namespace, ctx.newNode.accountId, config.nodeId)
        }
      },
      {
        title: 'Trigger stake weight calculate',
        task: async (ctx, task) => {
          const config = /** @type {NodeAddConfigClass} **/ ctx.config
          await this.triggerStakeCalculation(config)
        }
      },
      {
        title: 'Finalize',
        task: (ctx, _) => {
          // reset flags so that keys are not regenerated later
          self.configManager.setFlag(flags.generateGossipKeys, false)
          self.configManager.setFlag(flags.generateTlsKeys, false)
          self.configManager.persist()
        }
      }
    ], {
      concurrent: false,
      rendererOptions: constants.LISTR_DEFAULT_RENDERER_OPTION
    })

    try {
      await tasks.run()
    } catch (e) {
      self.logger.error(`Error in adding nodes: ${e.message}`, e)
      throw new FullstackTestingError(`Error in adding nodes: ${e.message}`, e)
    } finally {
      await self.close()
    }

    return true
  }

  /**
   * @param {PrivateKey|string} freezeAdminPrivateKey
   * @param {Uint8Array|string} upgradeZipHash
   * @param {NodeClient} client
   * @returns {Promise<void>}
   */
  async prepareUpgradeNetworkNodes (freezeAdminPrivateKey, upgradeZipHash, client) {
    try {
      // transfer some tiny amount to the freeze admin account
      await this.accountManager.transferAmount(constants.TREASURY_ACCOUNT_ID, FREEZE_ADMIN_ACCOUNT, 100000)

      // query the balance
      const balance = await new AccountBalanceQuery()
        .setAccountId(FREEZE_ADMIN_ACCOUNT)
        .execute(this.accountManager._nodeClient)
      this.logger.debug(`Freeze admin account balance: ${balance.hbars}`)

      // set operator of freeze transaction as freeze admin account
      client.setOperator(FREEZE_ADMIN_ACCOUNT, freezeAdminPrivateKey)

      const prepareUpgradeTx = await new FreezeTransaction()
        .setFreezeType(FreezeType.PrepareUpgrade)
        .setFileId(constants.UPGRADE_FILE_ID)
        .setFileHash(upgradeZipHash)
        .freezeWith(client)
        .execute(client)

      const prepareUpgradeReceipt = await prepareUpgradeTx.getReceipt(client)

      this.logger.debug(
          `sent prepare upgrade transaction [id: ${prepareUpgradeTx.transactionId.toString()}]`,
          prepareUpgradeReceipt.status.toString()
      )
    } catch (e) {
      this.logger.error(`Error in prepare upgrade: ${e.message}`, e)
      throw new FullstackTestingError(`Error in prepare upgrade: ${e.message}`, e)
    }
  }

  /**
   * @param {PrivateKey|string} freezeAdminPrivateKey
   * @param {Uint8Array|string} upgradeZipHash
   * @param {NodeClient} client
   * @returns {Promise<void>}
   */
  async freezeUpgradeNetworkNodes (freezeAdminPrivateKey, upgradeZipHash, client) {
    try {
      const futureDate = new Date()
      this.logger.debug(`Current time: ${futureDate}`)

      futureDate.setTime(futureDate.getTime() + 5000) // 5 seconds in the future
      this.logger.debug(`Freeze time: ${futureDate}`)

      client.setOperator(FREEZE_ADMIN_ACCOUNT, freezeAdminPrivateKey)
      const freezeUpgradeTx = await new FreezeTransaction()
        .setFreezeType(FreezeType.FreezeUpgrade)
        .setStartTimestamp(Timestamp.fromDate(futureDate))
        .setFileId(constants.UPGRADE_FILE_ID)
        .setFileHash(upgradeZipHash)
        .freezeWith(client)
        .execute(client)

      const freezeUpgradeReceipt = await freezeUpgradeTx.getReceipt(client)
      this.logger.debug(`Upgrade frozen with transaction id: ${freezeUpgradeTx.transactionId.toString()}`,
        freezeUpgradeReceipt.status.toString())
    } catch (e) {
      this.logger.error(`Error in freeze upgrade: ${e.message}`, e)
      throw new FullstackTestingError(`Error in freeze upgrade: ${e.message}`, e)
    }
  }

  async enableJVMPortForwarding (nodeId) {
    const podName = `network-${nodeId}-0`
    this.logger.debug(`Enable port forwarding for JVM debugger on pod ${podName}`)
    await this.k8.portForward(podName, constants.JVM_DEBUG_PORT, constants.JVM_DEBUG_PORT)
  }

  /**
   * @param {Object} podNames
   * @param {string} nodeIds
   * @param {Object[]} subTasks
   */
  startNodes (podNames, nodeIds, subTasks) {
    for (const nodeId of nodeIds) {
      const podName = podNames[nodeId]
      subTasks.push({
        title: `Start node: ${chalk.yellow(nodeId)}`,
        task: async () => {
          await this.k8.execContainer(podName, constants.ROOT_CONTAINER, ['systemctl', 'restart', 'network-node'])
        }
      })
    }
  }

  // Command Definition
  /**
   * Return Yargs command definition for 'node' command
   * @param {NodeCommand} nodeCmd - an instance of NodeCommand
   * @returns {{command: string, desc: string, builder: Function}}
   */
  static getCommandDefinition (nodeCmd) {
    if (!nodeCmd || !(nodeCmd instanceof NodeCommand)) {
      throw new IllegalArgumentError('An instance of NodeCommand is required', nodeCmd)
    }
    return {
      command: 'node',
      desc: 'Manage Hedera platform node in fullstack testing network',
      builder: yargs => {
        return yargs
          .command({
            command: 'setup',
            desc: 'Setup node with a specific version of Hedera platform',
            builder: y => flags.setCommandFlags(y, ...NodeCommand.SETUP_FLAGS_LIST),
            handler: argv => {
              nodeCmd.logger.debug('==== Running \'node setup\' ===')
              nodeCmd.logger.debug(argv)

              nodeCmd.setup(argv).then(r => {
                nodeCmd.logger.debug('==== Finished running `node setup`====')
                if (!r) process.exit(1)
              }).catch(err => {
                nodeCmd.logger.showUserError(err)
                process.exit(1)
              })
            }
          })
          .command({
            command: 'start',
            desc: 'Start a node',
            builder: y => flags.setCommandFlags(y,
              flags.app,
              flags.debugNodeId,
              flags.namespace,
              flags.nodeIDs
            ),
            handler: argv => {
              nodeCmd.logger.debug('==== Running \'node start\' ===')
              nodeCmd.logger.debug(argv)

              nodeCmd.start(argv).then(r => {
                nodeCmd.logger.debug('==== Finished running `node start`====')
                if (!r) process.exit(1)
              }).catch(err => {
                nodeCmd.logger.showUserError(err)
                process.exit(1)
              })
            }
          })
          .command({
            command: 'stop',
            desc: 'Stop a node',
            builder: y => flags.setCommandFlags(y,
              flags.namespace,
              flags.nodeIDs
            ),
            handler: argv => {
              nodeCmd.logger.debug('==== Running \'node stop\' ===')
              nodeCmd.logger.debug(argv)

              nodeCmd.stop(argv).then(r => {
                nodeCmd.logger.debug('==== Finished running `node stop`====')
                if (!r) process.exit(1)
              }).catch(err => {
                nodeCmd.logger.showUserError(err)
                process.exit(1)
              })
            }
          })
          .command({
            command: 'keys',
            desc: 'Generate node keys',
            builder: y => flags.setCommandFlags(y, ...NodeCommand.KEYS_FLAGS_LIST),
            handler: argv => {
              nodeCmd.logger.debug('==== Running \'node keys\' ===')
              nodeCmd.logger.debug(argv)

              nodeCmd.keys(argv).then(r => {
                nodeCmd.logger.debug('==== Finished running `node keys`====')
                if (!r) process.exit(1)
              }).catch(err => {
                nodeCmd.logger.showUserError(err)
                process.exit(1)
              })
            }
          })
          .command({
            command: 'refresh',
            desc: 'Reset and restart a node',
            builder: y => flags.setCommandFlags(y, ...NodeCommand.REFRESH_FLAGS_LIST),
            handler: argv => {
              nodeCmd.logger.debug('==== Running \'node refresh\' ===')
              nodeCmd.logger.debug(argv)

              nodeCmd.refresh(argv).then(r => {
                nodeCmd.logger.debug('==== Finished running `node refresh`====')
                if (!r) process.exit(1)
              }).catch(err => {
                nodeCmd.logger.showUserError(err)
                process.exit(1)
              })
            }
          })
          .command({
            command: 'logs',
            desc: 'Download application logs from the network nodes and stores them in <SOLO_LOGS_DIR>/<namespace>/<podName>/ directory',
            builder: y => flags.setCommandFlags(y,
              flags.nodeIDs
            ),
            handler: argv => {
              nodeCmd.logger.debug('==== Running \'node logs\' ===')
              nodeCmd.logger.debug(argv)

              nodeCmd.logs(argv).then(r => {
                nodeCmd.logger.debug('==== Finished running `node logs`====')
                if (!r) process.exit(1)
              }).catch(err => {
                nodeCmd.logger.showUserError(err)
                process.exit(1)
              })
            }
          })
          .command({
            command: 'add',
            desc: 'Adds a node with a specific version of Hedera platform',
            builder: y => flags.setCommandFlags(y, ...NodeCommand.ADD_FLAGS_LIST),
            handler: argv => {
              nodeCmd.logger.debug('==== Running \'node add\' ===')
              nodeCmd.logger.debug(argv)

              nodeCmd.add(argv).then(r => {
                nodeCmd.logger.debug('==== Finished running `node add`====')
                if (!r) process.exit(1)
              }).catch(err => {
                nodeCmd.logger.showUserError(err)
                process.exit(1)
              })
            }
          })
          .command({
            command: 'update',
            desc: 'Update a node with a specific version of Hedera platform',
            builder: y => flags.setCommandFlags(y, ...NodeCommand.UPDATE_FLAGS_LIST),
            handler: argv => {
              nodeCmd.logger.debug('==== Running \'node update\' ===')
              nodeCmd.logger.debug(argv)

              nodeCmd.update(argv).then(r => {
                nodeCmd.logger.debug('==== Finished running `node update`====')
                if (!r) process.exit(1)
              }).catch(err => {
                nodeCmd.logger.showUserError(err)
                process.exit(1)
              })
            }
          })
          .command({
            command: 'delete',
            desc: 'Delete a node with a specific version of Hedera platform',
            builder: y => flags.setCommandFlags(y, ...NodeCommand.DELETE_FLAGS_LIST),
            handler: argv => {
              nodeCmd.logger.debug('==== Running \'node delete\' ===')
              nodeCmd.logger.debug(argv)

              nodeCmd.delete(argv).then(r => {
                nodeCmd.logger.debug('==== Finished running `node delete`====')
                if (!r) process.exit(1)
              }).catch(err => {
                nodeCmd.logger.showUserError(err)
                process.exit(1)
              })
            }
          })
          .demandCommand(1, 'Select a node command')
      }
    }
  }

  async update (argv) {
    const self = this

    const tasks = new Listr([
      {
        title: 'Initialize',
        task: async (ctx, task) => {
          self.configManager.update(argv)

          // disable the prompts that we don't want to prompt the user for
          prompts.disablePrompts([
            flags.agreementPrivateKey,
            flags.agreementPublicKey,
            flags.app,
            flags.chartDirectory,
            flags.devMode,
            flags.debugNodeId,
            flags.endpointType,
            flags.force,
            flags.fstChartVersion,
            flags.gossipEndpoints,
            flags.gossipPrivateKey,
            flags.gossipPublicKey,
            flags.grpcEndpoints,
            flags.localBuildPath,
            flags.newAccountNumber,
            flags.newAdminKey,
            flags.tlsPrivateKey,
            flags.tlsPublicKey
          ])

          await prompts.execute(task, self.configManager, NodeCommand.UPDATE_FLAGS_LIST)

          /**
           * @typedef {Object} NodeUpdateConfigClass
           * -- flags --
           * @property {string} agreementPrivateKey
           * @property {string} agreementPublicKey
           * @property {string} app
           * @property {string} cacheDir
           * @property {string} chartDirectory
           * @property {boolean} devMode
           * @property {string} debugNodeId
           * @property {string} endpointType
           * @property {string} fstChartVersion
           * @property {string} gossipEndpoints
           * @property {string} gossipPrivateKey
           * @property {string} gossipPublicKey
           * @property {string} grpcEndpoints
           * @property {string} localBuildPath
           * @property {string} namespace
           * @property {string} newAccountNumber
           * @property {string} newAdminKey
           * @property {string} nodeId
           * @property {string} releaseTag
           * @property {string} tlsPrivateKey
           * @property {string} tlsPublicKey
           * -- extra args --
           * @property {PrivateKey} adminKey
           * @property {string[]} allNodeIds
           * @property {string} chartPath
           * @property {string[]} existingNodeIds
           * @property {string} freezeAdminPrivateKey
           * @property {string} keysDir
           * @property {Object} nodeClient
           * @property {Object} podNames
           * @property {Map<String, NetworkNodeServices>} serviceMap
           * @property {string} stagingDir
           * @property {string} stagingKeysDir
           * @property {PrivateKey} treasuryKey
           * -- methods --
           * @property {getUnusedConfigs} getUnusedConfigs
           */
          /**
           * @callback getUnusedConfigs
           * @returns {string[]}
           */

          // create a config object for subsequent steps
          const config = /** @type {NodeUpdateConfigClass} **/ this.getConfig(NodeCommand.UPDATE_CONFIGS_NAME, NodeCommand.UPDATE_FLAGS_LIST,
            [
              'allNodeIds',
              'existingNodeIds',
              'freezeAdminPrivateKey',
              'keysDir',
              'nodeClient',
              'podNames',
              'serviceMap',
              'stagingDir',
              'stagingKeysDir',
              'treasuryKey'
            ])

          config.curDate = new Date()
          config.existingNodeIds = []

          await self.initializeSetup(config, self.k8)

          // set config in the context for later tasks to use
          ctx.config = config

          ctx.config.chartPath = await self.prepareChartPath(ctx.config.chartDirectory,
            constants.FULLSTACK_TESTING_CHART, constants.FULLSTACK_DEPLOYMENT_CHART)

          // initialize Node Client with existing network nodes prior to adding the new node which isn't functioning, yet
          ctx.config.nodeClient = await this.accountManager.loadNodeClient(ctx.config.namespace)

          const accountKeys = await this.accountManager.getAccountKeysFromSecret(FREEZE_ADMIN_ACCOUNT, config.namespace)
          config.freezeAdminPrivateKey = accountKeys.privateKey

          const treasuryAccount = await this.accountManager.getTreasuryAccountKeys(config.namespace)
          const treasuryAccountPrivateKey = treasuryAccount.privateKey
          config.treasuryKey = PrivateKey.fromStringED25519(treasuryAccountPrivateKey)

          self.logger.debug('Initialized config', { config })
        }
      },
      {
        title: 'Identify existing network nodes',
        task: async (ctx, task) => {
          const config = /** @type {NodeUpdateConfigClass} **/ ctx.config
          return this.identifyExistingNetworkNodes(ctx, task, config)
        }
      },
      {
        title: 'Prepare gossip endpoints',
        task: (ctx, task) => {
          const config = /** @type {NodeUpdateConfigClass} **/ ctx.config
          let endpoints = []
          if (!config.gossipEndpoints) {
            if (config.endpointType !== constants.ENDPOINT_TYPE_FQDN) {
              throw new FullstackTestingError(`--gossip-endpoints must be set if --endpoint-type is: ${constants.ENDPOINT_TYPE_IP}`)
            }

            endpoints = [
              `${Templates.renderFullyQualifiedNetworkPodName(config.namespace, config.nodeId)}:${constants.HEDERA_NODE_INTERNAL_GOSSIP_PORT}`,
              `${Templates.renderFullyQualifiedNetworkSvcName(config.namespace, config.nodeId)}:${constants.HEDERA_NODE_EXTERNAL_GOSSIP_PORT}`
            ]
          } else {
            endpoints = helpers.splitFlagInput(config.gossipEndpoints)
          }

          ctx.gossipEndpoints = this.prepareEndpoints(config.endpointType, endpoints, constants.HEDERA_NODE_INTERNAL_GOSSIP_PORT)
        }
      },
      {
        title: 'Prepare grpc service endpoints',
        task: (ctx, task) => {
          const config = /** @type {NodeUpdateConfigClass} **/ ctx.config
          let endpoints = []

          if (!config.grpcEndpoints) {
            if (config.endpointType !== constants.ENDPOINT_TYPE_FQDN) {
              throw new FullstackTestingError(`--grpc-endpoints must be set if --endpoint-type is: ${constants.ENDPOINT_TYPE_IP}`)
            }

            endpoints = [
              `${Templates.renderFullyQualifiedNetworkSvcName(config.namespace, config.nodeId)}:${constants.HEDERA_NODE_EXTERNAL_GOSSIP_PORT}`
            ]
          } else {
            endpoints = helpers.splitFlagInput(config.grpcEndpoints)
          }

          ctx.grpcServiceEndpoints = this.prepareEndpoints(config.endpointType, endpoints, constants.HEDERA_NODE_EXTERNAL_GOSSIP_PORT)
        }
      },
      {
        title: 'Load node admin key',
        task: async (ctx, task) => {
          const config = /** @type {NodeUpdateConfigClass} **/ ctx.config
          config.adminKey = PrivateKey.fromStringED25519(constants.GENESIS_KEY)
        }
      },
      {
        title: 'Prepare upgrade zip file for node upgrade process',
        task: async (ctx, task) => {
          const config = /** @type {NodeUpdateConfigClass} **/ ctx.config
          ctx.upgradeZipFile = await this.prepareUpgradeZip(config.stagingDir)
          ctx.upgradeZipHash = await this.uploadUpgradeZip(ctx.upgradeZipFile, config.nodeClient)
        }
      },
      {
        title: 'Check existing nodes staked amount',
        task: async (ctx, task) => {
          const config = /** @type {NodeUpdateConfigClass} **/ ctx.config
          await this.checkStakingTask(config.existingNodeIds)
        }
      },
      {
        title: 'Send node update transaction',
        task: async (ctx, task) => {
          const config = /** @type {NodeUpdateConfigClass} **/ ctx.config

          const nodeId = Templates.nodeNumberFromNodeId(config.nodeId) - 1
          self.logger.info(`nodeId: ${nodeId}`)
          self.logger.info(`config.newAccountNumber: ${config.newAccountNumber}`)

          try {
            const nodeUpdateTx = await new NodeUpdateTransaction()
              .setNodeId(nodeId)

            if (config.tlsPublicKey && config.tlsPrivateKey) {
              self.logger.info(`config.tlsPublicKey: ${config.tlsPublicKey}`)
              const tlsCertDer = await this.loadPermCertificate(config.tlsPublicKey)
              const tlsCertHash = crypto.createHash('sha384').update(tlsCertDer).digest()
              nodeUpdateTx.setCertificateHash(tlsCertHash)

              const publicKeyFile = Templates.renderTLSPemPublicKeyFile(config.nodeId)
              const privateKeyFile = Templates.renderTLSPemPrivateKeyFile(config.nodeId)
              renameAndCopyFile(config.tlsPublicKey, publicKeyFile, config.keysDir)
              renameAndCopyFile(config.tlsPrivateKey, privateKeyFile, config.keysDir)
            }

            if (config.gossipPublicKey && config.gossipPrivateKey &&
              config.agreementPrivateKey && config.agreementPublicKey) {
              self.logger.info(`config.gossipPublicKey: ${config.gossipPublicKey}`)
              const signingCertDer = await this.loadPermCertificate(config.gossipPublicKey)
              nodeUpdateTx.setGossipCaCertificate(signingCertDer)

              const publicKeyFile = Templates.renderGossipPemPublicKeyFile(constants.SIGNING_KEY_PREFIX, config.nodeId)
              const privateKeyFile = Templates.renderGossipPemPrivateKeyFile(constants.SIGNING_KEY_PREFIX, config.nodeId)
              renameAndCopyFile(config.gossipPublicKey, publicKeyFile, config.keysDir)
              renameAndCopyFile(config.gossipPrivateKey, privateKeyFile, config.keysDir)

              const agreePublicKeyFile = Templates.renderGossipPemPublicKeyFile(constants.AGREEMENT_KEY_PREFIX, config.nodeId)
              const agreePrivateKeyFile = Templates.renderGossipPemPrivateKeyFile(constants.AGREEMENT_KEY_PREFIX, config.nodeId)
              renameAndCopyFile(config.agreementPublicKey, agreePublicKeyFile, config.keysDir)
              renameAndCopyFile(config.agreementPrivateKey, agreePrivateKeyFile, config.keysDir)
            }

            if (config.newAccountNumber) {
              nodeUpdateTx.setAccountId(config.newAccountNumber)
            }

            let parsedNewKey
            if (config.newAdminKey) {
              parsedNewKey = PrivateKey.fromStringED25519(config.newAdminKey)
              nodeUpdateTx.setAdminKey(parsedNewKey.publicKey)
            }
            await nodeUpdateTx.freezeWith(config.nodeClient)

            // config.adminKey contains the original key, needed to sign the transaction
            if (config.newAdminKey) {
              await nodeUpdateTx.sign(parsedNewKey)
            }
            const signedTx = await nodeUpdateTx.sign(config.adminKey)
            const txResp = await signedTx.execute(config.nodeClient)
            const nodeUpdateReceipt = await txResp.getReceipt(config.nodeClient)
            this.logger.debug(`NodeUpdateReceipt: ${nodeUpdateReceipt.toString()}`)
          } catch (e) {
            this.logger.error(`Error updating node to network: ${e.message}`, e)
            this.logger.error(e.stack)
            throw new FullstackTestingError(`Error updating node to network: ${e.message}`, e)
          }
        }
      },
      {
        title: 'Send prepare upgrade transaction',
        task: async (ctx, task) => {
          const config = /** @type {NodeUpdateConfigClass} **/ ctx.config
          await this.prepareUpgradeNetworkNodes(config.freezeAdminPrivateKey, ctx.upgradeZipHash, config.nodeClient)
        }
      },
      {
        title: 'Download generated files from an existing node',
        task: async (ctx, task) => {
          const config = /** @type {NodeUpdateConfigClass} **/ ctx.config
          await this.downloadNodeGeneratedFiles(config)
        }
      },
      {
        title: 'Send freeze upgrade transaction',
        task: async (ctx, task) => {
          const config = /** @type {NodeUpdateConfigClass} **/ ctx.config
          await this.freezeUpgradeNetworkNodes(config.freezeAdminPrivateKey, ctx.upgradeZipHash, config.nodeClient)
        }
      },
      {
        title: 'Prepare staging directory',
        task: async (ctx, parentTask) => {
          const config = /** @type {NodeUpdateConfigClass} **/ ctx.config
          return this.prepareStagingTask(ctx, parentTask, config.keysDir, config.stagingKeysDir, config.allNodeIds)
        }
      },
      {
        title: 'Copy node keys to secrets',
        task: async (ctx, parentTask) => {
          return this.copyNodeKeyTask(ctx, parentTask)
        }
      },
      {
        title: 'Check network nodes are frozen',
        task: (ctx, task) => {
<<<<<<< HEAD
          const { config: { existingNodeIds, namespace } } = ctx

          const subTasks = existingNodeIds.map((nodeId, i) => {
            const title = `Check network pod: ${chalk.yellow(nodeId)}`
            const status = NodeStatusCodes.FREEZE_COMPLETE

            const subTask = async (ctx, task) => {
              ctx.config.podNames[nodeId] = await this.checkNetworkNodeHealth(namespace, nodeId, task, title, i, status)
            }

            return { title, task: subTask }
          })

          return task.newListr(subTasks, {
            concurrent: false,
            rendererOptions: {
              collapseSubtasks: false
            }
          })
=======
          const config = /** @type {NodeUpdateConfigClass} **/ ctx.config
          return this.checkNodeFreezeTask(ctx, task, config.existingNodeIds)
>>>>>>> ae97fc08
        }
      },
      {
        title: 'Get node logs and configs',
        task: async (ctx, task) => {
          const config = /** @type {NodeUpdateConfigClass} **/ ctx.config
          await helpers.getNodeLogs(self.k8, config.namespace)
        }
      },
      {
        title: 'Update chart to use new configMap due to account number change',
        task: async (ctx, task) => {
          await this.chartUpdateTask(ctx)
        },
        // no need to run this step if the account number is not changed, since config.txt will be the same
        skip: (ctx, _) => !ctx.config.newAccountNumber && !ctx.config.debugNodeId
      },
      {
        title: 'Kill nodes to pick up updated configMaps',
        task: async (ctx, task) => {
          const config = /** @type {NodeUpdateConfigClass} **/ ctx.config
          // the updated node will have a new pod ID if its account ID changed which is a label
          config.serviceMap = await self.accountManager.getNodeServiceMap(
            config.namespace)
          for (const /** @type {NetworkNodeServices} **/ service of config.serviceMap.values()) {
            await self.k8.kubeClient.deleteNamespacedPod(service.nodePodName, config.namespace, undefined, undefined, 1)
          }
          self.logger.info('sleep for 15 seconds to give time for pods to finish terminating')
          await sleep(15000)

          // again, the pod names will change after the pods are killed
          config.serviceMap = await self.accountManager.getNodeServiceMap(
            config.namespace)
          config.podNames = {}
          for (const service of config.serviceMap.values()) {
            config.podNames[service.nodeName] = service.nodePodName
          }
        }
      },
      {
        title: 'Check node pods are running',
        task: async (ctx, task) => {
          const config = /** @type {NodeUpdateConfigClass} **/ ctx.config
          return this.checkPodRunningTask(ctx, task, config.allNodeIds)
        }
      },
      {
        title: 'Fetch platform software into network nodes',
        task:
          async (ctx, task) => {
            const config = /** @type {NodeUpdateConfigClass} **/ ctx.config
            return self.fetchLocalOrReleasedPlatformSoftware(config.allNodeIds, config.podNames, config.releaseTag, task, config.localBuildPath)
          }
      },
      {
        title: 'Setup network nodes',
        task: async (ctx, parentTask) => {
          return this.setupNodesTask(ctx, parentTask, ctx.config.allNodeIds)
        }
      },
      {
        title: 'Start network nodes',
        task: async (ctx, task) => {
          const config = /** @type {NodeUpdateConfigClass} **/ ctx.config
          return this.startNetworkNodesTask(task, config.podNames, config.allNodeIds)
        }
      },
      {
        title: 'Enable port forwarding for JVM debugger',
        task: async (ctx, _) => {
          await this.enableJVMPortForwarding(ctx.config.debugNodeId)
        },
        skip: (ctx, _) => !ctx.config.debugNodeId
      },
      {
        title: 'Check all nodes are ACTIVE',
        task: async (ctx, task) => {
<<<<<<< HEAD
          const { config: { allNodeIds, debugNodeId, namespace } } = ctx

          const subTasks = allNodeIds.map((nodeId, i) => {
            const reminder = debugNodeId === nodeId ? 'Please attach JVM debugger now.' : ''
            const title = `Check network pod: ${chalk.yellow(nodeId)} ${chalk.red(reminder)}`

            const subTask = async (ctx, task) => {
              ctx.config.podNames[nodeId] = await this.checkNetworkNodeHealth(namespace, nodeId, task, title, i)
            }

            return { title, task: subTask }
          })

          return task.newListr(subTasks, {
            concurrent: false,
            rendererOptions: {
              collapseSubtasks: false
            }
          })
=======
          return this.checkNodeActiveTask(ctx.config.debugNodeId, task, ctx.config.allNodeIds)
>>>>>>> ae97fc08
        }
      },
      {
        title: 'Check all node proxies are ACTIVE',
        // this is more reliable than checking the nodes logs for ACTIVE, as the
        // logs will have a lot of white noise from being behind
        task: async (ctx, task) => {
          return this.checkNodesProxiesTask(ctx, task, ctx.config.allNodeIds)
        }
      },
      {
        title: 'Trigger stake weight calculate',
        task: async (ctx, task) => {
          const config = /** @type {NodeUpdateConfigClass} **/ ctx.config
          await this.triggerStakeCalculation(config)
        }
      },
      {
        title: 'Finalize',
        task: (ctx, _) => {
          // reset flags so that keys are not regenerated later
          self.configManager.setFlag(flags.generateGossipKeys, false)
          self.configManager.setFlag(flags.generateTlsKeys, false)
          self.configManager.persist()
        }
      }
    ], {
      concurrent: false,
      rendererOptions: constants.LISTR_DEFAULT_RENDERER_OPTION
    })

    try {
      await tasks.run()
    } catch (e) {
      self.logger.error(`Error in updating nodes: ${e.message}`, e)
      this.logger.error(e.stack)
      throw new FullstackTestingError(`Error in updating nodes: ${e.message}`, e)
    } finally {
      await self.close()
    }

    return true
  }

  async delete (argv) {
    const self = this

    const tasks = new Listr([
      {
        title: 'Initialize',
        task: async (ctx, task) => {
          self.configManager.update(argv)

          // disable the prompts that we don't want to prompt the user for
          prompts.disablePrompts([
            flags.app,
            flags.chainId,
            flags.chartDirectory,
            flags.devMode,
            flags.debugNodeId,
            flags.endpointType,
            flags.force,
            flags.fstChartVersion,
            flags.localBuildPath
          ])

          await prompts.execute(task, self.configManager, NodeCommand.DELETE_FLAGS_LIST)

          /**
           * @typedef {Object} NodeDeleteConfigClass
           * -- flags --
           * @property {string} app
           * @property {string} cacheDir
           * @property {string} chartDirectory
           * @property {boolean} devMode
           * @property {string} debugNodeId
           * @property {string} endpointType
           * @property {string} fstChartVersion
           * @property {string} localBuildPath
           * @property {string} namespace
           * @property {string} nodeId
           * @property {string} releaseTag
           * -- extra args --
           * @property {PrivateKey} adminKey
           * @property {string[]} allNodeIds
           * @property {string} chartPath
           * @property {string[]} existingNodeIds
           * @property {string} freezeAdminPrivateKey
           * @property {string} keysDir
           * @property {Object} nodeClient
           * @property {Object} podNames
           * @property {Map<String, NetworkNodeServices>} serviceMap
           * @property {string} stagingDir
           * @property {string} stagingKeysDir
           * @property {PrivateKey} treasuryKey
           * -- methods --
           * @property {getUnusedConfigs} getUnusedConfigs
           */
          /**
           * @callback getUnusedConfigs
           * @returns {string[]}
           */

          // create a config object for subsequent steps
          const config = /** @type {NodeDeleteConfigClass} **/ this.getConfig(NodeCommand.DELETE_CONFIGS_NAME, NodeCommand.DELETE_FLAGS_LIST,
            [
              'adminKey',
              'allNodeIds',
              'existingNodeIds',
              'freezeAdminPrivateKey',
              'keysDir',
              'nodeClient',
              'podNames',
              'serviceMap',
              'stagingDir',
              'stagingKeysDir',
              'treasuryKey'
            ])

          config.curDate = new Date()
          config.existingNodeIds = []

          await self.initializeSetup(config, self.k8)

          // set config in the context for later tasks to use
          ctx.config = config

          ctx.config.chartPath = await self.prepareChartPath(ctx.config.chartDirectory,
            constants.FULLSTACK_TESTING_CHART, constants.FULLSTACK_DEPLOYMENT_CHART)

          // initialize Node Client with existing network nodes prior to adding the new node which isn't functioning, yet
          ctx.config.nodeClient = await this.accountManager.loadNodeClient(ctx.config.namespace)

          const accountKeys = await this.accountManager.getAccountKeysFromSecret(FREEZE_ADMIN_ACCOUNT, config.namespace)
          config.freezeAdminPrivateKey = accountKeys.privateKey

          const treasuryAccount = await this.accountManager.getTreasuryAccountKeys(config.namespace)
          const treasuryAccountPrivateKey = treasuryAccount.privateKey
          config.treasuryKey = PrivateKey.fromStringED25519(treasuryAccountPrivateKey)

          self.logger.debug('Initialized config', { config })
        }
      },
      {
        title: 'Identify existing network nodes',
        task: async (ctx, task) => {
          const config = /** @type {NodeDeleteConfigClass} **/ ctx.config
          return this.identifyExistingNetworkNodes(ctx, task, config)
        }
      },
      {
        title: 'Load node admin key',
        task: async (ctx, task) => {
          const config = /** @type {NodeDeleteConfigClass} **/ ctx.config
          config.adminKey = PrivateKey.fromStringED25519(constants.GENESIS_KEY)
        }
      },
      {
        title: 'Prepare upgrade zip file for node upgrade process',
        task: async (ctx, task) => {
          const config = /** @type {NodeDeleteConfigClass} **/ ctx.config
          ctx.upgradeZipFile = await this.prepareUpgradeZip(config.stagingDir)
          ctx.upgradeZipHash = await this.uploadUpgradeZip(ctx.upgradeZipFile, config.nodeClient)
        }
      },
      {
        title: 'Check existing nodes staked amount',
        task: async (ctx, task) => {
          const config = /** @type {NodeDeleteConfigClass} **/ ctx.config
          await this.checkStakingTask(config.existingNodeIds)
        }
      },
      {
        title: 'Send node delete transaction',
        task: async (ctx, task) => {
          const config = /** @type {NodeDeleteConfigClass} **/ ctx.config

          try {
            const accountMap = getNodeAccountMap(config.existingNodeIds)
            const deleteAccountId = accountMap.get(config.nodeId)
            this.logger.debug(`Deleting node: ${config.nodeId} with account: ${deleteAccountId}`)
            const nodeId = Templates.nodeNumberFromNodeId(config.nodeId) - 1
            const nodeDeleteTx = await new NodeDeleteTransaction()
              .setNodeId(nodeId)
              .freezeWith(config.nodeClient)

            const signedTx = await nodeDeleteTx.sign(config.adminKey)
            const txResp = await signedTx.execute(config.nodeClient)
            const nodeUpdateReceipt = await txResp.getReceipt(config.nodeClient)
            this.logger.debug(`NodeUpdateReceipt: ${nodeUpdateReceipt.toString()}`)
          } catch (e) {
            this.logger.error(`Error deleting node from network: ${e.message}`, e)
            throw new FullstackTestingError(`Error deleting node from network: ${e.message}`, e)
          }
        }
      },
      {
        title: 'Send prepare upgrade transaction',
        task: async (ctx, task) => {
          const config = /** @type {NodeDeleteConfigClass} **/ ctx.config
          await this.prepareUpgradeNetworkNodes(config.freezeAdminPrivateKey, ctx.upgradeZipHash, config.nodeClient)
        }
      },
      {
        title: 'Download generated files from an existing node',
        task: async (ctx, task) => {
          const config = /** @type {NodeDeleteConfigClass} **/ ctx.config
          await this.downloadNodeGeneratedFiles(config)
        }
      },
      {
        title: 'Send freeze upgrade transaction',
        task: async (ctx, task) => {
          const config = /** @type {NodeDeleteConfigClass} **/ ctx.config
          await this.freezeUpgradeNetworkNodes(config.freezeAdminPrivateKey, ctx.upgradeZipHash, config.nodeClient)
        }
      },
      {
        title: 'Prepare staging directory',
        task: async (ctx, parentTask) => {
          const config = /** @type {NodeDeleteConfigClass} **/ ctx.config
          return this.prepareStagingTask(ctx, parentTask, config.keysDir, config.stagingKeysDir, config.existingNodeIds)
        }
      },
      {
        title: 'Copy node keys to secrets',
        task: async (ctx, parentTask) => {
          // remove nodeId from existingNodeIds
          ctx.config.allNodeIds = ctx.config.existingNodeIds.filter(nodeId => nodeId !== ctx.config.nodeId)
          return this.copyNodeKeyTask(ctx, parentTask)
        }
      },
      {
        title: 'Check network nodes are frozen',
        task: (ctx, task) => {
<<<<<<< HEAD
          const { config: { existingNodeIds, namespace } } = ctx

          const subTasks = existingNodeIds.map((nodeId, i) => {
            const title = `Check network pod: ${chalk.yellow(nodeId)}`
            const status = NodeStatusCodes.FREEZE_COMPLETE

            const subTask = async (ctx, task) => {
              ctx.config.podNames[nodeId] = await this.checkNetworkNodeHealth(namespace, nodeId, task, title, i, status)
            }

            return { title, task: subTask }
          })

          return task.newListr(subTasks, {
            concurrent: false,
            rendererOptions: {
              collapseSubtasks: false
            }
          })
=======
          const config = /** @type {NodeDeleteConfigClass} **/ ctx.config
          return this.checkNodeFreezeTask(ctx, task, config.existingNodeIds)
>>>>>>> ae97fc08
        }
      },
      {
        title: 'Get node logs and configs',
        task: async (ctx, task) => {
          const config = /** @type {NodeDeleteConfigClass} **/ ctx.config
          await helpers.getNodeLogs(self.k8, config.namespace)
        }
      },
      {
        title: 'Update chart to use new configMap',
        task: async (ctx, task) => {
          await this.chartUpdateTask(ctx)
        }
      },
      {
        title: 'Kill nodes to pick up updated configMaps',
        task: async (ctx, task) => {
          const config = /** @type {NodeDeleteConfigClass} **/ ctx.config
          for (const /** @type {NetworkNodeServices} **/ service of config.serviceMap.values()) {
            await self.k8.kubeClient.deleteNamespacedPod(service.nodePodName, config.namespace, undefined, undefined, 1)
          }
        }
      },
      {
        title: 'Check node pods are running',
        task:
          async (ctx, task) => {
            self.logger.info('sleep 20 seconds to give time for pods to come up after being killed')
            await sleep(20000)
            const config = /** @type {NodeDeleteConfigClass} **/ ctx.config
            return this.checkPodRunningTask(ctx, task, config.allNodeIds)
          }
      },
      {
        title: 'Fetch platform software into all network nodes',
        task:
          async (ctx, task) => {
            const config = /** @type {NodeDeleteConfigClass} **/ ctx.config
            config.serviceMap = await self.accountManager.getNodeServiceMap(
              config.namespace)
            config.podNames[config.nodeId] = config.serviceMap.get(
              config.nodeId).nodePodName
            return self.fetchLocalOrReleasedPlatformSoftware(config.allNodeIds, config.podNames, config.releaseTag, task, config.localBuildPath)
          }
      },
      {
        title: 'Setup network nodes',
        task: async (ctx, parentTask) => {
          return this.setupNodesTask(ctx, parentTask, ctx.config.allNodeIds)
        }
      },
      {
        title: 'Start network nodes',
        task: async (ctx, task) => {
          const config = /** @type {NodeDeleteConfigClass} **/ ctx.config
          return this.startNetworkNodesTask(task, config.podNames, config.allNodeIds)
        }
      },
      {
        title: 'Enable port forwarding for JVM debugger',
        task: async (ctx, _) => {
          await this.enableJVMPortForwarding(ctx.config.debugNodeId)
        },
        skip: (ctx, _) => !ctx.config.debugNodeId
      },
      {
        title: 'Check all nodes are ACTIVE',
        task: async (ctx, task) => {
<<<<<<< HEAD
          const { config: { allNodeIds, namespace, debugNodeId } } = ctx

          const subTasks = allNodeIds.map((nodeId, i) => {
            const reminder = debugNodeId === nodeId ? 'Please attach JVM debugger now.' : ''
            const title = `Check network pod: ${chalk.yellow(nodeId)} ${chalk.red(reminder)}`

            const subTask = async (ctx, task) => {
              ctx.config.podNames[nodeId] = await this.checkNetworkNodeHealth(namespace, nodeId, task, title, i)
            }

            return { title, task: subTask }
          })

          // set up the sub-tasks
          return task.newListr(subTasks, {
            concurrent: false,
            rendererOptions: {
              collapseSubtasks: false
            }
          })
=======
          return this.checkNodeActiveTask(ctx.config.debugNodeId, task, ctx.config.allNodeIds)
>>>>>>> ae97fc08
        }
      },
      {
        title: 'Check all node proxies are ACTIVE',
        // this is more reliable than checking the nodes logs for ACTIVE, as the
        // logs will have a lot of white noise from being behind
        task: async (ctx, task) => {
          return this.checkNodesProxiesTask(ctx, task, ctx.config.allNodeIds)
        }
      },
      {
        title: 'Trigger stake weight calculate',
        task: async (ctx, task) => {
          const config = /** @type {NodeDeleteConfigClass} **/ ctx.config
          await this.triggerStakeCalculation(config)
        }
      },
      {
        title: 'Finalize',
        task: (ctx, _) => {
          // reset flags so that keys are not regenerated later
          self.configManager.setFlag(flags.generateGossipKeys, false)
          self.configManager.setFlag(flags.generateTlsKeys, false)
          self.configManager.persist()
        }
      }
    ], {
      concurrent: false,
      rendererOptions: constants.LISTR_DEFAULT_RENDERER_OPTION
    })

    try {
      await tasks.run()
    } catch (e) {
      self.logger.error(`Error in deleting nodes: ${e.message}`, e)
      throw new FullstackTestingError(`Error in deleting nodes: ${e.message}`, e)
    } finally {
      await self.close()
    }

    return true
  }
}<|MERGE_RESOLUTION|>--- conflicted
+++ resolved
@@ -399,7 +399,8 @@
    * @param {number} [timeout]
    * @returns {Promise<string>}
    */
-  async checkNetworkNodeHealth (namespace, nodeId, task, title, index, status = NodeStatusCodes.ACTIVE, maxAttempts = 120, delay = 1_000, timeout = 1_000) {
+  async checkNetworkNodeActiveness (namespace, nodeId, task, title, index,
+    status = NodeStatusCodes.ACTIVE, maxAttempts = 120, delay = 1_000, timeout = 1_000) {
     nodeId = nodeId.trim()
     const podName = Templates.renderNetworkPodName(nodeId)
     const podPort = 9_999
@@ -468,6 +469,35 @@
     }
 
     return podName
+  }
+
+  /**
+   * @param {Object} ctx
+   * @param {TaskWrapper} task
+   * @param {string[]} nodeIds
+   * @param {number} [status]
+   * @returns {Listr<any, any, any>}
+   */
+  checkNodeActivenessTask (ctx, task, nodeIds, status = NodeStatusCodes.ACTIVE) {
+    const { config: { namespace } } = ctx
+
+    const subTasks = nodeIds.map((nodeId, i) => {
+      const reminder = ('debugNodeId' in ctx.config && ctx.config.debugNodeId === nodeId) ? 'Please attach JVM debugger now.' : ''
+      const title = `Check network pod: ${chalk.yellow(nodeId)} ${chalk.red(reminder)}`
+
+      const subTask = async (ctx, task) => {
+        ctx.config.podNames[nodeId] = await this.checkNetworkNodeActiveness(namespace, nodeId, task, title, i, status)
+      }
+
+      return { title, task: subTask }
+    })
+
+    return task.newListr(subTasks, {
+      concurrent: true,
+      rendererOptions: {
+        collapseSubtasks: false
+      }
+    })
   }
 
   /**
@@ -526,67 +556,6 @@
     // set up the sub-tasks
     return task.newListr(subTasks, {
       concurrent: false, // no need to run concurrently since if one node is up, the rest should be up by then
-      rendererOptions: {
-        collapseSubtasks: false
-      }
-    })
-  }
-
-  /**
-   *
-   * @param {string} debugNodeId
-   * @param {TaskWrapper} task
-   * @param {string[]} nodeIds
-   * @return {Listr<any, any, any>}
-   */
-  checkNodeActiveTask (debugNodeId, task, nodeIds) {
-    const subTasks = []
-    for (const nodeId of nodeIds) {
-      let reminder = ''
-      if (debugNodeId === nodeId) {
-        reminder = ' Please attach JVM debugger now.'
-      }
-      if (this.configManager.getFlag(flags.app) !== '' && this.configManager.getFlag(flags.app) !== constants.HEDERA_APP_NAME) {
-        subTasks.push({
-          title: `Check node: ${chalk.yellow(nodeId)} ${chalk.red(reminder)}`,
-          task: async () => await this.checkNetworkNodeState(nodeId, 100, 'ACTIVE', 'output/swirlds.log')
-        })
-      } else {
-        subTasks.push({
-          title: `Check node: ${chalk.yellow(nodeId)} ${chalk.red(reminder)}`,
-          task: async () => await this.checkNetworkNodeState(nodeId)
-        })
-      }
-    }
-
-    // set up the sub-tasks
-    return task.newListr(subTasks, {
-      concurrent: true,
-      rendererOptions: {
-        collapseSubtasks: false
-      }
-    })
-  }
-
-  /**
-   * Return task for checking for if node is in freeze state
-   * @param {any} ctx
-   * @param {TaskWrapper} task
-   * @param {string[]} nodeIds
-   * @returns {*}
-   */
-  checkNodeFreezeTask (ctx, task, nodeIds) {
-    const subTasks = []
-    for (const nodeId of nodeIds) {
-      subTasks.push({
-        title: `Check node: ${chalk.yellow(nodeId)}`,
-        task: async () => await this.checkNetworkNodeState(nodeId, 100, 'FREEZE_COMPLETE')
-      })
-    }
-
-    // set up the sub-tasks
-    return task.newListr(subTasks, {
-      concurrent: false,
       rendererOptions: {
         collapseSubtasks: false
       }
@@ -1237,29 +1206,7 @@
       {
         title: 'Check nodes are ACTIVE',
         task: (ctx, task) => {
-<<<<<<< HEAD
-          const { config: { nodeIds, namespace, debugNodeId } } = ctx
-
-          const subTasks = nodeIds.map((nodeId, i) => {
-            const reminder = debugNodeId === nodeId ? 'Please attach JVM debugger now.' : ''
-            const title = `Check network pod: ${chalk.yellow(nodeId)} ${chalk.red(reminder)}`
-
-            const subTask = async (ctx, task) => {
-              ctx.config.podNames[nodeId] = await this.checkNetworkNodeHealth(namespace, nodeId, task, title, i)
-            }
-
-            return { title, task: subTask }
-          })
-
-          return task.newListr(subTasks, {
-            concurrent: true,
-            rendererOptions: {
-              collapseSubtasks: false
-            }
-          })
-=======
-          return this.checkNodeActiveTask(ctx.config.debugNodeId, task, ctx.config.nodeIds)
->>>>>>> ae97fc08
+          return this.checkNodeActivenessTask(ctx, task, ctx.config.nodeIds)
         }
       },
       {
@@ -1593,28 +1540,7 @@
       {
         title: 'Check nodes are ACTIVE',
         task: (ctx, task) => {
-<<<<<<< HEAD
-          const { config: { nodeIds, namespace } } = ctx
-
-          const subTasks = nodeIds.map((nodeId, i) => {
-            const title = `Check network pod: ${chalk.yellow(nodeId)}`
-
-            const subTask = async (ctx, task) => {
-              ctx.config.podNames[nodeId] = await this.checkNetworkNodeHealth(namespace, nodeId, task, title, i)
-            }
-
-            return { title, task: subTask }
-          })
-
-          return task.newListr(subTasks, {
-            concurrent: false,
-            rendererOptions: {
-              collapseSubtasks: false
-            }
-          })
-=======
-          return this.checkNodeActiveTask(ctx.config.debugNodeId, task, ctx.config.nodeIds)
->>>>>>> ae97fc08
+          return this.checkNodeActivenessTask(ctx, task, ctx.config.nodeIds)
         }
       },
       {
@@ -1951,17 +1877,7 @@
         title: 'Check existing nodes staked amount',
         task: async (ctx, task) => {
           const config = /** @type {NodeAddConfigClass} **/ ctx.config
-<<<<<<< HEAD
-          self.logger.info('sleep 15 seconds for the handler to be able to trigger the network node stake weight recalculate')
-          await sleep(15_000)
-          const accountMap = getNodeAccountMap(config.existingNodeIds)
-          for (const nodeId of config.existingNodeIds) {
-            const accountId = accountMap.get(nodeId)
-            await this.accountManager.transferAmount(constants.TREASURY_ACCOUNT_ID, accountId, 1)
-          }
-=======
           await this.checkStakingTask(config.existingNodeIds)
->>>>>>> ae97fc08
         }
       },
       {
@@ -2025,30 +1941,7 @@
       {
         title: 'Check network nodes are frozen',
         task: (ctx, task) => {
-<<<<<<< HEAD
-          const { config: { existingNodeIds, namespace } } = ctx
-
-          const subTasks = existingNodeIds.map((nodeId, i) => {
-            const title = `Check network pod: ${chalk.yellow(nodeId)}`
-            const status = NodeStatusCodes.FREEZE_COMPLETE
-
-            const subTask = async (ctx, task) => {
-              ctx.config.podNames[nodeId] = await this.checkNetworkNodeHealth(namespace, nodeId, task, title, i, status)
-            }
-
-            return { title, task: subTask }
-          })
-
-          return task.newListr(subTasks, {
-            concurrent: false,
-            rendererOptions: {
-              collapseSubtasks: false
-            }
-          })
-=======
-          const config = /** @type {NodeAddConfigClass} **/ ctx.config
-          return this.checkNodeFreezeTask(ctx, task, config.existingNodeIds)
->>>>>>> ae97fc08
+          return this.checkNodeActivenessTask(ctx, task, ctx.config.existingNodeIds, NodeStatusCodes.FREEZE_COMPLETE)
         }
       },
       {
@@ -2143,29 +2036,7 @@
       {
         title: 'Check all nodes are ACTIVE',
         task: async (ctx, task) => {
-<<<<<<< HEAD
-          const { config: { allNodeIds, namespace, debugNodeId } } = ctx
-
-          const subTasks = allNodeIds.map((nodeId, i) => {
-            const reminder = debugNodeId === nodeId ? 'Please attach JVM debugger now.' : ''
-            const title = `Check network pod: ${chalk.yellow(nodeId)} ${chalk.red(reminder)}`
-
-            const subTask = async (ctx, task) => {
-              ctx.config.podNames[nodeId] = await this.checkNetworkNodeHealth(namespace, nodeId, task, title, i)
-            }
-
-            return { title, task: subTask }
-          })
-
-          return task.newListr(subTasks, {
-            concurrent: false,
-            rendererOptions: {
-              collapseSubtasks: false
-            }
-          })
-=======
-          return this.checkNodeActiveTask(ctx.config.debugNodeId, task, ctx.config.allNodeIds)
->>>>>>> ae97fc08
+          return this.checkNodeActivenessTask(ctx, task, ctx.config.allNodeIds)
         }
       },
       {
@@ -2786,30 +2657,7 @@
       {
         title: 'Check network nodes are frozen',
         task: (ctx, task) => {
-<<<<<<< HEAD
-          const { config: { existingNodeIds, namespace } } = ctx
-
-          const subTasks = existingNodeIds.map((nodeId, i) => {
-            const title = `Check network pod: ${chalk.yellow(nodeId)}`
-            const status = NodeStatusCodes.FREEZE_COMPLETE
-
-            const subTask = async (ctx, task) => {
-              ctx.config.podNames[nodeId] = await this.checkNetworkNodeHealth(namespace, nodeId, task, title, i, status)
-            }
-
-            return { title, task: subTask }
-          })
-
-          return task.newListr(subTasks, {
-            concurrent: false,
-            rendererOptions: {
-              collapseSubtasks: false
-            }
-          })
-=======
-          const config = /** @type {NodeUpdateConfigClass} **/ ctx.config
-          return this.checkNodeFreezeTask(ctx, task, config.existingNodeIds)
->>>>>>> ae97fc08
+          return this.checkNodeActivenessTask(ctx, task, ctx.config.existingNodeIds, NodeStatusCodes.FREEZE_COMPLETE)
         }
       },
       {
@@ -2887,29 +2735,7 @@
       {
         title: 'Check all nodes are ACTIVE',
         task: async (ctx, task) => {
-<<<<<<< HEAD
-          const { config: { allNodeIds, debugNodeId, namespace } } = ctx
-
-          const subTasks = allNodeIds.map((nodeId, i) => {
-            const reminder = debugNodeId === nodeId ? 'Please attach JVM debugger now.' : ''
-            const title = `Check network pod: ${chalk.yellow(nodeId)} ${chalk.red(reminder)}`
-
-            const subTask = async (ctx, task) => {
-              ctx.config.podNames[nodeId] = await this.checkNetworkNodeHealth(namespace, nodeId, task, title, i)
-            }
-
-            return { title, task: subTask }
-          })
-
-          return task.newListr(subTasks, {
-            concurrent: false,
-            rendererOptions: {
-              collapseSubtasks: false
-            }
-          })
-=======
-          return this.checkNodeActiveTask(ctx.config.debugNodeId, task, ctx.config.allNodeIds)
->>>>>>> ae97fc08
+          return this.checkNodeActivenessTask(ctx, task, ctx.config.allNodeIds)
         }
       },
       {
@@ -3145,30 +2971,7 @@
       {
         title: 'Check network nodes are frozen',
         task: (ctx, task) => {
-<<<<<<< HEAD
-          const { config: { existingNodeIds, namespace } } = ctx
-
-          const subTasks = existingNodeIds.map((nodeId, i) => {
-            const title = `Check network pod: ${chalk.yellow(nodeId)}`
-            const status = NodeStatusCodes.FREEZE_COMPLETE
-
-            const subTask = async (ctx, task) => {
-              ctx.config.podNames[nodeId] = await this.checkNetworkNodeHealth(namespace, nodeId, task, title, i, status)
-            }
-
-            return { title, task: subTask }
-          })
-
-          return task.newListr(subTasks, {
-            concurrent: false,
-            rendererOptions: {
-              collapseSubtasks: false
-            }
-          })
-=======
-          const config = /** @type {NodeDeleteConfigClass} **/ ctx.config
-          return this.checkNodeFreezeTask(ctx, task, config.existingNodeIds)
->>>>>>> ae97fc08
+          return this.checkNodeActivenessTask(ctx, task, ctx.config.existingNodeIds, NodeStatusCodes.FREEZE_COMPLETE)
         }
       },
       {
@@ -3238,30 +3041,7 @@
       {
         title: 'Check all nodes are ACTIVE',
         task: async (ctx, task) => {
-<<<<<<< HEAD
-          const { config: { allNodeIds, namespace, debugNodeId } } = ctx
-
-          const subTasks = allNodeIds.map((nodeId, i) => {
-            const reminder = debugNodeId === nodeId ? 'Please attach JVM debugger now.' : ''
-            const title = `Check network pod: ${chalk.yellow(nodeId)} ${chalk.red(reminder)}`
-
-            const subTask = async (ctx, task) => {
-              ctx.config.podNames[nodeId] = await this.checkNetworkNodeHealth(namespace, nodeId, task, title, i)
-            }
-
-            return { title, task: subTask }
-          })
-
-          // set up the sub-tasks
-          return task.newListr(subTasks, {
-            concurrent: false,
-            rendererOptions: {
-              collapseSubtasks: false
-            }
-          })
-=======
-          return this.checkNodeActiveTask(ctx.config.debugNodeId, task, ctx.config.allNodeIds)
->>>>>>> ae97fc08
+          return this.checkNodeActivenessTask(ctx, task, ctx.config.allNodeIds)
         }
       },
       {
