--- conflicted
+++ resolved
@@ -1736,26 +1736,8 @@
           ctx.grpcServiceEndpoints = helpers.prepareEndpoints(config.endpointType, endpoints, constants.HEDERA_NODE_EXTERNAL_GOSSIP_PORT)
         }
       },
-<<<<<<< HEAD
       this.tasks.prepareUpgradeZip(),
       this.tasks.checkExistingNodesStakedAmount()
-=======
-      {
-        title: 'Prepare upgrade zip file for node upgrade process',
-        task: async (ctx) => {
-          const config = /** @type {NodeAddConfigClass} **/ ctx.config
-          ctx.upgradeZipFile = await this.prepareUpgradeZip(config.stagingDir)
-          ctx.upgradeZipHash = await this.uploadUpgradeZip(ctx.upgradeZipFile, config.nodeClient)
-        }
-      },
-      {
-        title: 'Check existing nodes staked amount',
-        task: async (ctx) => {
-          const config = /** @type {NodeAddConfigClass} **/ ctx.config
-          await this.checkStakingTask(config.existingNodeIds)
-        }
-      }
->>>>>>> efa17832
     ]
   }
 
@@ -1817,26 +1799,8 @@
           }
         }
       },
-<<<<<<< HEAD
       this.tasks.sendPrepareUpgradeTransaction(),
       this.tasks.sendFreezeUpgradeTransaction()
-=======
-      {
-        title: 'Send prepare upgrade transaction',
-        task: async (ctx) => {
-          const config = /** @type {NodeAddConfigClass} **/ ctx.config
-          await this.prepareUpgradeNetworkNodes(config.freezeAdminPrivateKey, ctx.upgradeZipHash, config.nodeClient)
-        }
-      },
-      {
-        title: 'Send freeze upgrade transaction',
-        task: async (ctx) => {
-          const config = /** @type {NodeAddConfigClass} **/ ctx.config
-          await this.freezeUpgradeNetworkNodes(config.freezeAdminPrivateKey, ctx.upgradeZipHash, config.nodeClient)
-        }
-      }
-
->>>>>>> efa17832
     ]
   }
 
@@ -1844,17 +1808,7 @@
     const self = this
 
     return [
-<<<<<<< HEAD
       this.tasks.downloadNodeGeneratedFiles(),
-=======
-      {
-        title: 'Download generated files from an existing node',
-        task: async (ctx) => {
-          const config = /** @type {NodeAddConfigClass} **/ ctx.config
-          await this.downloadNodeGeneratedFiles(config)
-        }
-      },
->>>>>>> efa17832
       {
         title: 'Prepare staging directory',
         task: async (ctx, parentTask) => {
@@ -2624,34 +2578,9 @@
           ctx.grpcServiceEndpoints = helpers.prepareEndpoints(config.endpointType, endpoints, constants.HEDERA_NODE_EXTERNAL_GOSSIP_PORT)
         }
       },
-<<<<<<< HEAD
       this.tasks.loadAdminKey(),
       this.tasks.prepareUpgradeZip(),
       this.tasks.checkExistingNodesStakedAmount(),
-=======
-      {
-        title: 'Load node admin key',
-        task: async (ctx) => {
-          const config = /** @type {NodeUpdateConfigClass} **/ ctx.config
-          config.adminKey = PrivateKey.fromStringED25519(constants.GENESIS_KEY)
-        }
-      },
-      {
-        title: 'Prepare upgrade zip file for node upgrade process',
-        task: async (ctx) => {
-          const config = /** @type {NodeUpdateConfigClass} **/ ctx.config
-          ctx.upgradeZipFile = await this.prepareUpgradeZip(config.stagingDir)
-          ctx.upgradeZipHash = await this.uploadUpgradeZip(ctx.upgradeZipFile, config.nodeClient)
-        }
-      },
-      {
-        title: 'Check existing nodes staked amount',
-        task: async (ctx) => {
-          const config = /** @type {NodeUpdateConfigClass} **/ ctx.config
-          await this.checkStakingTask(config.existingNodeIds)
-        }
-      },
->>>>>>> efa17832
       {
         title: 'Send node update transaction',
         task: async (ctx) => {
@@ -2714,33 +2643,9 @@
           }
         }
       },
-<<<<<<< HEAD
       this.tasks.sendPrepareUpgradeTransaction(),
       this.tasks.downloadNodeGeneratedFiles(),
       this.tasks.sendFreezeUpgradeTransaction(),
-=======
-      {
-        title: 'Send prepare upgrade transaction',
-        task: async (ctx) => {
-          const config = /** @type {NodeUpdateConfigClass} **/ ctx.config
-          await this.prepareUpgradeNetworkNodes(config.freezeAdminPrivateKey, ctx.upgradeZipHash, config.nodeClient)
-        }
-      },
-      {
-        title: 'Download generated files from an existing node',
-        task: async (ctx) => {
-          const config = /** @type {NodeUpdateConfigClass} **/ ctx.config
-          await this.downloadNodeGeneratedFiles(config)
-        }
-      },
-      {
-        title: 'Send freeze upgrade transaction',
-        task: async (ctx) => {
-          const config = /** @type {NodeUpdateConfigClass} **/ ctx.config
-          await this.freezeUpgradeNetworkNodes(config.freezeAdminPrivateKey, ctx.upgradeZipHash, config.nodeClient)
-        }
-      },
->>>>>>> efa17832
       {
         title: 'Prepare staging directory',
         task: async (ctx, parentTask) => {
@@ -2985,42 +2890,10 @@
   deletePrepareTasks (argv) {
     return [
       this.deleteInitializeTask(argv),
-<<<<<<< HEAD
       this.tasks.identifyExistingNodes(),
       this.tasks.loadAdminKey(),
       this.tasks.prepareUpgradeZip(),
       this.tasks.checkExistingNodesStakedAmount()
-=======
-      {
-        title: 'Identify existing network nodes',
-        task: async (ctx, task) => {
-          const config = /** @type {NodeDeleteConfigClass} **/ ctx.config
-          return this.identifyExistingNetworkNodes(ctx, task, config)
-        }
-      },
-      {
-        title: 'Load node admin key',
-        task: async (ctx) => {
-          const config = /** @type {NodeDeleteConfigClass} **/ ctx.config
-          config.adminKey = PrivateKey.fromStringED25519(constants.GENESIS_KEY)
-        }
-      },
-      {
-        title: 'Prepare upgrade zip file for node upgrade process',
-        task: async (ctx) => {
-          const config = /** @type {NodeDeleteConfigClass} **/ ctx.config
-          ctx.upgradeZipFile = await this.prepareUpgradeZip(config.stagingDir)
-          ctx.upgradeZipHash = await this.uploadUpgradeZip(ctx.upgradeZipFile, config.nodeClient)
-        }
-      },
-      {
-        title: 'Check existing nodes staked amount',
-        task: async (ctx) => {
-          const config = /** @type {NodeDeleteConfigClass} **/ ctx.config
-          await this.checkStakingTask(config.existingNodeIds)
-        }
-      }
->>>>>>> efa17832
     ]
   }
 
@@ -3028,17 +2901,7 @@
     const self = this
 
     return [
-<<<<<<< HEAD
       this.tasks.downloadNodeGeneratedFiles(),
-=======
-      {
-        title: 'Download generated files from an existing node',
-        task: async (ctx) => {
-          const config = /** @type {NodeDeleteConfigClass} **/ ctx.config
-          await this.downloadNodeGeneratedFiles(config)
-        }
-      },
->>>>>>> efa17832
       {
         title: 'Prepare staging directory',
         task: async (ctx, parentTask) => {
