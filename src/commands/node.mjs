--- conflicted
+++ resolved
@@ -1465,15 +1465,11 @@
         config.curDate = new Date()
         config.existingNodeIds = []
 
-<<<<<<< HEAD
         if (config.keyFormat !== constants.KEY_FORMAT_PEM) {
           throw new FullstackTestingError('key type cannot be PFX')
         }
 
         await self.initializeSetup(config, self.k8)
-=======
-          await self.initializeSetup(config, self.k8)
->>>>>>> 12142c23
 
         // set config in the context for later tasks to use
         ctx.config = config
@@ -1573,11 +1569,7 @@
         title: 'Generate Gossip key',
         task: async (ctx, parentTask) => {
           const config = /** @type {NodeAddConfigClass} **/ ctx.config
-<<<<<<< HEAD
-          const subTasks = self.keyManager.taskGenerateGossipKeys(self.keytoolDepManager, config.keyFormat, [ctx.newNode.name], config.keysDir, config.curDate, config.allNodeIds)
-=======
-          const subTasks = self.keyManager.taskGenerateGossipKeys(self.keytoolDepManager, [config.nodeId], config.keysDir, config.curDate, config.allNodeIds)
->>>>>>> 12142c23
+          const subTasks = self.keyManager.taskGenerateGossipKeys(self.keytoolDepManager, [ctx.newNode.name], config.keysDir, config.curDate, config.allNodeIds)
           // set up the sub-tasks
           return parentTask.newListr(subTasks, {
             concurrent: false,
@@ -2091,11 +2083,7 @@
         title: 'Stake new node',
         task: async (ctx, _) => {
           const config = /** @type {NodeAddConfigClass} **/ ctx.config
-<<<<<<< HEAD
-          self.addStake(config.namespace, ctx.newNode.accountId, config.newNode.name)
-=======
-          await self.addStake(config.namespace, ctx.newNode.accountId, config.nodeId)
->>>>>>> 12142c23
+          await self.addStake(config.namespace, ctx.newNode.accountId, config.newNode.name)
         }
       },
       {
