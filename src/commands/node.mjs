--- conflicted
+++ resolved
@@ -88,14 +88,10 @@
     }
   }
 
-  async checkNetworkNodeState (nodeId, maxAttempt = 100, status = 'ACTIVE', logfile = 'logs/hgcaa.log') {
+  async checkNetworkNodeState (nodeId, maxAttempt = 100, status = 'ACTIVE', logfile = 'output/hgcaa.log') {
     nodeId = nodeId.trim()
     const podName = Templates.renderNetworkPodName(nodeId)
-<<<<<<< HEAD
     const logfilePath = `${constants.HEDERA_HAPI_PATH}/${logfile}`
-=======
-    const logfilePath = `${constants.HEDERA_HAPI_PATH}/output/hgcaa.log`
->>>>>>> a08c52f5
     let attempt = 0
     let isActive = false
 
