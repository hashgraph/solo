/**
 * Copyright (C) 2024 Hedera Hashgraph, LLC
 *
 * Licensed under the Apache License, Version 2.0 (the ""License"");
 * you may not use this file except in compliance with the License.
 * You may obtain a copy of the License at
 *
 *      http://www.apache.org/licenses/LICENSE-2.0
 *
 * Unless required by applicable law or agreed to in writing, software
 * distributed under the License is distributed on an ""AS IS"" BASIS,
 * WITHOUT WARRANTIES OR CONDITIONS OF ANY KIND, either express or implied.
 * See the License for the specific language governing permissions and
 * limitations under the License.
 *
 */
'use strict'
import * as x509 from '@peculiar/x509'
import chalk from 'chalk'
import * as fs from 'fs'
import { Listr } from 'listr2'
import path from 'path'
import { FullstackTestingError, IllegalArgumentError } from '../core/errors.mjs'
import * as helpers from '../core/helpers.mjs'
import {
  getNodeAccountMap,
  getNodeLogs,
  renameAndCopyFile,
  sleep,
  validatePath
} from '../core/helpers.mjs'
import { constants, Templates, Zippy } from '../core/index.mjs'
import { BaseCommand } from './base.mjs'
import * as flags from './flags.mjs'
import * as prompts from './prompts.mjs'

import {
  AccountBalanceQuery,
  AccountId,
  AccountUpdateTransaction,
  FileAppendTransaction,
  FileUpdateTransaction,
  FreezeTransaction,
  FreezeType,
  PrivateKey,
  NodeCreateTransaction,
  NodeUpdateTransaction,
  NodeDeleteTransaction,
  ServiceEndpoint,
  Timestamp
} from '@hashgraph/sdk'
import * as crypto from 'crypto'
import {
  FREEZE_ADMIN_ACCOUNT,
  HEDERA_NODE_DEFAULT_STAKE_AMOUNT,
  TREASURY_ACCOUNT_ID
} from '../core/constants.mjs'

/**
 * Defines the core functionalities of 'node' command
 */
export class NodeCommand extends BaseCommand {
  /**
   * @param {{logger: Logger, helm: Helm, k8: K8, chartManager: ChartManager, configManager: ConfigManager,
   * depManager: DependencyManager, keytoolDepManager: KeytoolDependencyManager, downloader: PackageDownloader,
   * platformInstaller: PlatformInstaller, keyManager: KeyManager, accountManager: AccountManager,
   * profileManager: ProfileManager}} opts
   */
  constructor (opts) {
    super(opts)

    if (!opts || !opts.downloader) throw new IllegalArgumentError('An instance of core/PackageDownloader is required', opts.downloader)
    if (!opts || !opts.platformInstaller) throw new IllegalArgumentError('An instance of core/PlatformInstaller is required', opts.platformInstaller)
    if (!opts || !opts.keyManager) throw new IllegalArgumentError('An instance of core/KeyManager is required', opts.keyManager)
    if (!opts || !opts.accountManager) throw new IllegalArgumentError('An instance of core/AccountManager is required', opts.accountManager)
    if (!opts || !opts.keytoolDepManager) throw new IllegalArgumentError('An instance of KeytoolDependencyManager is required', opts.keytoolDepManager)
    if (!opts || !opts.profileManager) throw new IllegalArgumentError('An instance of ProfileManager is required', opts.profileManager)

    this.downloader = opts.downloader
    this.platformInstaller = opts.platformInstaller
    this.keyManager = opts.keyManager
    this.accountManager = opts.accountManager
    this.keytoolDepManager = opts.keytoolDepManager
    this.profileManager = opts.profileManager
    this._portForwards = []
  }

  /**
   * @returns {string}
   */
  static get SETUP_CONFIGS_NAME () {
    return 'setupConfigs'
  }

  /**
   * @returns {CommandFlag[]}
   */
  static get SETUP_FLAGS_LIST () {
    return [
      flags.appConfig,
      flags.cacheDir,
      flags.devMode,
      flags.localBuildPath,
      flags.namespace,
      flags.nodeIDs,
      flags.releaseTag
    ]
  }

  /**
   * @returns {string}
   */
  static get KEYS_CONFIGS_NAME () {
    return 'keysConfigs'
  }

  /**
   * @returns {CommandFlag[]}
   */
  static get KEYS_FLAGS_LIST () {
    return [
      flags.cacheDir,
      flags.devMode,
      flags.generateGossipKeys,
      flags.generateTlsKeys,
      flags.keyFormat,
      flags.nodeIDs
    ]
  }

  /**
   * @returns {string}
   */
  static get REFRESH_CONFIGS_NAME () {
    return 'refreshConfigs'
  }

  /**
   * @returns {CommandFlag[]}
   */
  static get REFRESH_FLAGS_LIST () {
    return [
      flags.app,
      flags.cacheDir,
      flags.devMode,
      flags.localBuildPath,
      flags.namespace,
      flags.nodeIDs,
      flags.releaseTag
    ]
  }

  /**
   * @returns {string}
   */
  static get ADD_CONFIGS_NAME () {
    return 'addConfigs'
  }

  /**
   * @returns {CommandFlag[]}
   */
  static get ADD_FLAGS_LIST () {
    return [
      // flags.adminKey,
      flags.app,
      flags.cacheDir,
      flags.chainId,
      flags.chartDirectory,
      flags.ctxPath,
      flags.devMode,
      flags.endpointType,
      flags.fstChartVersion,
      flags.generateGossipKeys,
      flags.generateTlsKeys,
      flags.gossipEndpoints,
      flags.grpcEndpoints,
      flags.keyFormat,
      flags.localBuildPath,
      flags.namespace,
      flags.nodeID,
      flags.releaseTag
    ]
  }

  static get DELETE_CONFIGS_NAME () {
    return 'deleteConfigs'
  }

  static get DELETE_FLAGS_LIST () {
    return [
      flags.app,
      flags.cacheDir,
      flags.chartDirectory,
      flags.devMode,
      flags.endpointType,
      flags.keyFormat,
      flags.localBuildPath,
      flags.namespace,
      flags.nodeID,
      flags.releaseTag
    ]
  }

  static get UPDATE_CONFIGS_NAME () {
    return 'updateConfigs'
  }

  static get UPDATE_FLAGS_LIST () {
    return [
      flags.agreementPrivateKey,
      flags.agreementPublicKey,
      flags.app,
      flags.cacheDir,
      flags.chartDirectory,
      flags.devMode,
      flags.endpointType,
      flags.fstChartVersion,
      flags.gossipEndpoints,
      flags.gossipPrivateKey,
      flags.gossipPublicKey,
      flags.grpcEndpoints,
      flags.keyFormat,
      flags.localBuildPath,
      flags.namespace,
      flags.newAccountNumber,
      flags.newAdminKey,
      flags.nodeID,
      flags.releaseTag,
      flags.tlsPrivateKey,
      flags.tlsPublicKey
    ]
  }

  /**
   * stops and closes the port forwards
   * @returns {Promise<void>}
   */
  async close () {
    this.accountManager.close()
    if (this._portForwards) {
      for (const srv of this._portForwards) {
        await this.k8.stopPortForward(srv)
      }
    }

    this._portForwards = []
  }

  /**
   * @param {string} namespace
   * @param {string} accountId
   * @param {string} nodeId
   * @returns {Promise<void>}
   */
  async addStake (namespace, accountId, nodeId) {
    try {
      await this.accountManager.loadNodeClient(namespace)
      const client = this.accountManager._nodeClient
      const treasuryKey = await this.accountManager.getTreasuryAccountKeys(namespace)
      const treasuryPrivateKey = PrivateKey.fromStringED25519(treasuryKey.privateKey)
      client.setOperator(TREASURY_ACCOUNT_ID, treasuryPrivateKey)

      // get some initial balance
      await this.accountManager.transferAmount(constants.TREASURY_ACCOUNT_ID, accountId, HEDERA_NODE_DEFAULT_STAKE_AMOUNT + 1)

      // check balance
      const balance = await new AccountBalanceQuery()
        .setAccountId(accountId)
        .execute(client)
      this.logger.debug(`Account ${accountId} balance: ${balance.hbars}`)

      // Create the transaction
      const transaction = await new AccountUpdateTransaction()
        .setAccountId(accountId)
        .setStakedNodeId(Templates.nodeNumberFromNodeId(nodeId) - 1)
        .freezeWith(client)

      // Sign the transaction with the account's private key
      const signTx = await transaction.sign(treasuryPrivateKey)

      // Submit the transaction to a Hedera network
      const txResponse = await signTx.execute(client)

      // Request the receipt of the transaction
      const receipt = await txResponse.getReceipt(client)

      // Get the transaction status
      const transactionStatus = receipt.status
      this.logger.debug(`The transaction consensus status is ${transactionStatus.toString()}`)
    } catch (e) {
      throw new FullstackTestingError(`Error in adding stake: ${e.message}`, e)
    }
  }

  /**
   * @param {string} namespace
   * @param {string} nodeId
   * @param {number} [maxAttempts]
   * @param {number} [delay]
   * @returns {Promise<string>}
   */
  async checkNetworkNodePod (namespace, nodeId, maxAttempts = 60, delay = 2000) {
    nodeId = nodeId.trim()
    const podName = Templates.renderNetworkPodName(nodeId)

    try {
      await this.k8.waitForPods([constants.POD_PHASE_RUNNING], [
        'fullstack.hedera.com/type=network-node',
        `fullstack.hedera.com/node-name=${nodeId}`
      ], 1, maxAttempts, delay)

      return podName
    } catch (e) {
      throw new FullstackTestingError(`no pod found for nodeId: ${nodeId}`, e)
    }
  }

  /**
   * @param {string} nodeId
   * @param {number} [maxAttempt]
   * @param {string} [status]
   * @param {string} [logfile]
   * @returns {Promise<boolean>}
   */
  async checkNetworkNodeState (nodeId, maxAttempt = 100, status = 'ACTIVE', logfile = 'output/hgcaa.log') {
    nodeId = nodeId.trim()
    const podName = Templates.renderNetworkPodName(nodeId)
    const logfilePath = `${constants.HEDERA_HAPI_PATH}/${logfile}`
    let attempt = 0
    let isActive = false

    this.logger.debug(`Checking if node ${nodeId} is ${status}...`)
    // check log file is accessible
    let logFileAccessible = false
    while (attempt++ < maxAttempt) {
      try {
        if (await this.k8.hasFile(podName, constants.ROOT_CONTAINER, logfilePath)) {
          logFileAccessible = true
          break
        }
      } catch (e) {
      } // ignore errors

      await sleep(1000)
    }

    if (!logFileAccessible) {
      throw new FullstackTestingError(`Logs are not accessible: ${logfilePath}`)
    }

    attempt = 0
    while (attempt < maxAttempt) {
      try {
        const output = await this.k8.execContainer(podName, constants.ROOT_CONTAINER, ['tail', '-100', logfilePath])
        if (output && output.indexOf('Terminating Netty') < 0 && // make sure we are not at the beginning of a restart
          (output.indexOf(`Now current platform status = ${status}`) > 0 ||
            output.indexOf(`Platform Status Change ${status}`) > 0 ||
            output.indexOf(`is ${status}`) > 0 ||
            output.indexOf(`"newStatus":"${status}"`) > 0)) {
          this.logger.debug(`Node ${nodeId} is ${status} [ attempt: ${attempt}/${maxAttempt}]`)
          isActive = true
          break
        }
        this.logger.debug(`Node ${nodeId} is not ${status} yet. Trying again... [ attempt: ${attempt}/${maxAttempt} ]`)
      } catch (e) {
        this.logger.warn(`error in checking if node ${nodeId} is ${status}: ${e.message}. Trying again... [ attempt: ${attempt}/${maxAttempt} ]`)

        // ls the HAPI path for debugging
        await this.k8.execContainer(podName, constants.ROOT_CONTAINER, `ls -la ${constants.HEDERA_HAPI_PATH}`)

        // ls the output directory for debugging
        await this.k8.execContainer(podName, constants.ROOT_CONTAINER, `ls -la ${constants.HEDERA_HAPI_PATH}/output`)
      }
      attempt += 1
      await sleep(1000)
    }

    this.logger.info(`!> -- Node ${nodeId} is ${status} -- <!`)

    if (!isActive) {
      throw new FullstackTestingError(`node '${nodeId}' is not ${status} [ attempt = ${attempt}/${maxAttempt} ]`)
    }

    return true
  }

  /**
   * Return task for checking for all network node pods
   * @param {any} ctx
   * @param {typeof import('listr2').TaskWrapper} task
   * @param {string[]} nodeIds
   * @returns {*}
   */
  taskCheckNetworkNodePods (ctx, task, nodeIds) {
    if (!ctx.config) {
      ctx.config = {}
    }

    ctx.config.podNames = {}

    const subTasks = []
    for (const nodeId of nodeIds) {
      subTasks.push({
        title: `Check network pod: ${chalk.yellow(nodeId)}`,
        task: async (ctx) => {
          ctx.config.podNames[nodeId] = await this.checkNetworkNodePod(ctx.config.namespace, nodeId)
        }
      })
    }

    // setup the sub-tasks
    return task.newListr(subTasks, {
      concurrent: true,
      rendererOptions: {
        collapseSubtasks: false
      }
    })
  }

  async initializeSetup (config, k8) {
    // compute other config parameters
    config.keysDir = path.join(validatePath(config.cacheDir), 'keys')
    config.stagingDir = Templates.renderStagingDir(
      config.cacheDir,
      config.releaseTag
    )
    config.stagingKeysDir = path.join(validatePath(config.stagingDir), 'keys')

    if (!await k8.hasNamespace(config.namespace)) {
      throw new FullstackTestingError(`namespace ${config.namespace} does not exist`)
    }

    // prepare staging keys directory
    if (!fs.existsSync(config.stagingKeysDir)) {
      fs.mkdirSync(config.stagingKeysDir, { recursive: true })
    }

    // create cached keys dir if it does not exist yet
    if (!fs.existsSync(config.keysDir)) {
      fs.mkdirSync(config.keysDir)
    }
  }

  /**
   * @param {string[]} nodeIds
   * @param {Object} podNames
   * @param {typeof import('listr2').TaskWrapper} task
   * @param {string} localBuildPath
   * @returns {Listr<*, *, *>}
   */
  uploadPlatformSoftware (nodeIds, podNames, task, localBuildPath) {
    const self = this
    const subTasks = []

    self.logger.debug('no need to fetch, use local build jar files')

    const buildPathMap = new Map()
    let defaultDataLibBuildPath
    const parameterPairs = localBuildPath.split(',')
    for (const parameterPair of parameterPairs) {
      if (parameterPair.includes('=')) {
        const [nodeId, localDataLibBuildPath] = parameterPair.split('=')
        buildPathMap.set(nodeId, localDataLibBuildPath)
      } else {
        defaultDataLibBuildPath = parameterPair
      }
    }

    let localDataLibBuildPath
    for (const nodeId of nodeIds) {
      const podName = podNames[nodeId]
      if (buildPathMap.has(nodeId)) {
        localDataLibBuildPath = buildPathMap.get(nodeId)
      } else {
        localDataLibBuildPath = defaultDataLibBuildPath
      }

      if (!fs.existsSync(localDataLibBuildPath)) {
        throw new FullstackTestingError(`local build path does not exist: ${localDataLibBuildPath}`)
      }

      subTasks.push({
        title: `Copy local build to Node: ${chalk.yellow(nodeId)} from ${localDataLibBuildPath}`,
        task: async () => {
          this.logger.debug(`Copying build files to pod: ${podName} from ${localDataLibBuildPath}`)
          await self.k8.copyTo(podName, constants.ROOT_CONTAINER, localDataLibBuildPath, `${constants.HEDERA_HAPI_PATH}`)
          const testJsonFiles = self.configManager.getFlag(flags.appConfig).split(',')
          for (const jsonFile of testJsonFiles) {
            if (fs.existsSync(jsonFile)) {
              await self.k8.copyTo(podName, constants.ROOT_CONTAINER, jsonFile, `${constants.HEDERA_HAPI_PATH}`)
            }
          }
        }
      })
    }
    // set up the sub-tasks
    return task.newListr(subTasks, {
      concurrent: true,
      rendererOptions: constants.LISTR_DEFAULT_RENDERER_OPTION
    })
  }

  /**
   * @param {string[]} nodeIds
   * @param {Object} podNames
   * @param {string} releaseTag
   * @param {typeof import('listr2').TaskWrapper} task
   * @param {string} localBuildPath
   * @returns {Listr<*, *, *>}
   */
  fetchLocalOrReleasedPlatformSoftware (nodeIds, podNames, releaseTag, task, localBuildPath) {
    const self = this
    if (localBuildPath !== '') {
      return self.uploadPlatformSoftware(nodeIds, podNames, task, localBuildPath)
    } else {
      return self.fetchPlatformSoftware(nodeIds, podNames, releaseTag, task, self.platformInstaller)
    }
  }

  /**
   * @param {string[]} nodeIds
   * @param {Object} podNames
   * @param {string} releaseTag
   * @param {typeof import('listr2').TaskWrapper} task
   * @param {PlatformInstaller} platformInstaller
   * @returns {Listr<any, any, any>}
   */
  fetchPlatformSoftware (nodeIds, podNames, releaseTag, task, platformInstaller) {
    const subTasks = []
    for (const nodeId of nodeIds) {
      const podName = podNames[nodeId]
      subTasks.push({
        title: `Update node: ${chalk.yellow(nodeId)} [ platformVersion = ${releaseTag} ]`,
        task: () =>
          platformInstaller.fetchPlatform(podName, releaseTag)
      })
    }

    // set up the sub-tasks
    return task.newListr(subTasks, {
      concurrent: true, // since we download in the container directly, we want this to be in parallel across all nodes
      rendererOptions: {
        collapseSubtasks: false
      }
    })
  }

  async loadPermCertificate (certFullPath) {
    const certPem = fs.readFileSync(certFullPath).toString()
    const decodedDers = x509.PemConverter.decode(certPem)
    if (!decodedDers || decodedDers.length === 0) {
      throw new FullstackTestingError('unable to load perm key: ' + certFullPath)
    }
    return (new Uint8Array(decodedDers[0]))
  }

  async prepareUpgradeZip (stagingDir) {
    // we build a mock upgrade.zip file as we really don't need to upgrade the network
    // also the platform zip file is ~80Mb in size requiring a lot of transactions since the max
    // transaction size is 6Kb and in practice we need to send the file as 4Kb chunks.
    // Note however that in DAB phase-2, we won't need to trigger this fake upgrade process
    const zipper = new Zippy(this.logger)
    const upgradeConfigDir = path.join(stagingDir, 'mock-upgrade', 'data', 'config')
    if (!fs.existsSync(upgradeConfigDir)) {
      fs.mkdirSync(upgradeConfigDir, { recursive: true })
    }

    // bump field hedera.config.version
    const fileBytes = fs.readFileSync(path.join(stagingDir, 'templates', 'application.properties'))
    const lines = fileBytes.toString().split('\n')
    const newLines = []
    for (let line of lines) {
      line = line.trim()
      const parts = line.split('=')
      if (parts.length === 2) {
        if (parts[0] === 'hedera.config.version') {
          let version = parseInt(parts[1])
          line = `hedera.config.version=${++version}`
        }
        newLines.push(line)
      }
    }
    fs.writeFileSync(path.join(upgradeConfigDir, 'application.properties'), newLines.join('\n'))

    return await zipper.zip(path.join(stagingDir, 'mock-upgrade'), path.join(stagingDir, 'mock-upgrade.zip'))
  }

  /**
   * @param {string} upgradeZipFile
   * @param nodeClient
   * @returns {Promise<string>}
   */
  async uploadUpgradeZip (upgradeZipFile, nodeClient) {
    // get byte value of the zip file
    const zipBytes = fs.readFileSync(upgradeZipFile)
    const zipHash = crypto.createHash('sha384').update(zipBytes).digest('hex')
    this.logger.debug(`loaded upgrade zip file [ zipHash = ${zipHash} zipBytes.length = ${zipBytes.length}, zipPath = ${upgradeZipFile}]`)

    // create a file upload transaction to upload file to the network
    try {
      let start = 0

      while (start < zipBytes.length) {
        const zipBytesChunk = new Uint8Array(zipBytes.subarray(start, constants.UPGRADE_FILE_CHUNK_SIZE))
        let fileTransaction = null

        if (start === 0) {
          fileTransaction = new FileUpdateTransaction()
            .setFileId(constants.UPGRADE_FILE_ID)
            .setContents(zipBytesChunk)
        } else {
          fileTransaction = new FileAppendTransaction()
            .setFileId(constants.UPGRADE_FILE_ID)
            .setContents(zipBytesChunk)
        }
        const resp = await fileTransaction.execute(nodeClient)
        const receipt = await resp.getReceipt(nodeClient)
        this.logger.debug(`updated file ${constants.UPGRADE_FILE_ID} [chunkSize= ${zipBytesChunk.length}, txReceipt = ${receipt.toString()}]`)

        start += constants.UPGRADE_FILE_CHUNK_SIZE
      }

      return zipHash
    } catch (e) {
      throw new FullstackTestingError(`failed to upload build.zip file: ${e.message}`, e)
    }
  }

  /**
   * @param {string} endpointType
   * @param {string[]} endpoints
   * @param {number} defaultPort
   * @returns {ServiceEndpoint[]}
   */
  prepareEndpoints (endpointType, endpoints, defaultPort) {
    const ret = /** @typedef ServiceEndpoint **/[]
    for (const endpoint of endpoints) {
      const parts = endpoint.split(':')

      let url = ''
      let port = defaultPort

      if (parts.length === 2) {
        url = parts[0].trim()
        port = parts[1].trim()
      } else if (parts.length === 1) {
        url = parts[0]
      } else {
        throw new FullstackTestingError(`incorrect endpoint format. expected url:port, found ${endpoint}`)
      }

      if (endpointType.toUpperCase() === constants.ENDPOINT_TYPE_IP) {
        ret.push(new ServiceEndpoint({
          port,
          ipAddressV4: helpers.parseIpAddressToUint8Array(url)
        }))
      } else {
        ret.push(new ServiceEndpoint({
          port,
          domainName: url
        }))
      }
    }

    return ret
  }

  // List of Commands
  /**
   * @param {Object} argv
   * @returns {Promise<boolean>}
   */
  async setup (argv) {
    const self = this

    const tasks = new Listr([
      {
        title: 'Initialize',
        task: async (ctx, task) => {
          self.configManager.update(argv)

          // disable the prompts that we don't want to prompt the user for
          prompts.disablePrompts([
            flags.appConfig,
            flags.devMode,
            flags.localBuildPath
          ])

          await prompts.execute(task, self.configManager, NodeCommand.SETUP_FLAGS_LIST)

          /**
           * @typedef {Object} NodeSetupConfigClass
           * -- flags --
           * @property {string} app
           * @property {string} appConfig
           * @property {string} cacheDir
           * @property {boolean} devMode
           * @property {string} localBuildPath
           * @property {string} namespace
           * @property {string} nodeIDs
           * @property {string} releaseTag
           * -- extra args --
           * @property {string[]} nodeIds
           * @property {string[]} podNames
           * -- methods --
           * @property {getUnusedConfigs} getUnusedConfigs
           */
          /**
           * @callback getUnusedConfigs
           * @returns {string[]}
           */

          // create a config object for subsequent steps
          const config = /** @type {NodeSetupConfigClass} **/ this.getConfig(NodeCommand.SETUP_CONFIGS_NAME, NodeCommand.SETUP_FLAGS_LIST,
            [
              'nodeIds',
              'podNames'
            ])

          config.nodeIds = helpers.parseNodeIds(config.nodeIDs)

          await self.initializeSetup(config, self.k8)

          // set config in the context for later tasks to use
          ctx.config = config

          self.logger.debug('Initialized config', { config })
        }
      },
      {
        title: 'Identify network pods',
        task: (ctx, task) => self.taskCheckNetworkNodePods(ctx, task, ctx.config.nodeIds)
      },
      {
        title: 'Fetch platform software into network nodes',
        task:
          async (ctx, task) => {
            const config = /** @type {NodeSetupConfigClass} **/ ctx.config
            return self.fetchLocalOrReleasedPlatformSoftware(config.nodeIds, config.podNames, config.releaseTag, task, config.localBuildPath)
          }
      },
      {
        title: 'Setup network nodes',
        task: async (ctx, parentTask) => {
          const subTasks = []
          for (const nodeId of ctx.config.nodeIds) {
            const podName = ctx.config.podNames[nodeId]
            subTasks.push({
              title: `Node: ${chalk.yellow(nodeId)}`,
              task: () =>
                self.platformInstaller.taskSetup(podName)
            })
          }

          // set up the sub-tasks
          return parentTask.newListr(subTasks, {
            concurrent: true,
            rendererOptions: constants.LISTR_DEFAULT_RENDERER_OPTION
          })
        }
      }
    ], {
      concurrent: false,
      rendererOptions: constants.LISTR_DEFAULT_RENDERER_OPTION
    })

    try {
      await tasks.run()
    } catch (e) {
      throw new FullstackTestingError(`Error in setting up nodes: ${e.message}`, e)
    }

    return true
  }

  /**
   * @param {Object} argv
   * @returns {Promise<boolean>}
   */
  async start (argv) {
    const self = this

    const tasks = new Listr([
      {
        title: 'Initialize',
        task: async (ctx, task) => {
          self.configManager.update(argv)
          await prompts.execute(task, self.configManager, [
            flags.namespace,
            flags.nodeIDs
          ])

          ctx.config = {
            app: self.configManager.getFlag(flags.app),
            cacheDir: self.configManager.getFlag(flags.cacheDir),
            namespace: self.configManager.getFlag(flags.namespace),
            nodeIds: helpers.parseNodeIds(self.configManager.getFlag(flags.nodeIDs))
          }

          ctx.config.stagingDir = Templates.renderStagingDir(
            self.configManager.getFlag(flags.cacheDir),
            self.configManager.getFlag(flags.releaseTag)
          )

          if (!await self.k8.hasNamespace(ctx.config.namespace)) {
            throw new FullstackTestingError(`namespace ${ctx.config.namespace} does not exist`)
          }
        }
      },
      {
        title: 'Identify network pods',
        task: (ctx, task) => self.taskCheckNetworkNodePods(ctx, task, ctx.config.nodeIds)
      },
      {
        title: 'Starting nodes',
        task: (ctx, task) => {
          const subTasks = []
          self.startNodes(ctx.config.podNames, ctx.config.nodeIds, subTasks)

          // set up the sub-tasks
          return task.newListr(subTasks, {
            concurrent: true,
            rendererOptions: {
              collapseSubtasks: false,
              timer: constants.LISTR_DEFAULT_RENDERER_TIMER_OPTION
            }
          })
        }
      },
      {
        title: 'Check nodes are ACTIVE',
        task: (ctx, task) => {
          const subTasks = []
          for (const nodeId of ctx.config.nodeIds) {
            if (self.configManager.getFlag(flags.app) !== '' && self.configManager.getFlag(flags.app) !== constants.HEDERA_APP_NAME) {
              subTasks.push({
                title: `Check node: ${chalk.yellow(nodeId)}`,
                task: () => self.checkNetworkNodeState(nodeId, 100, 'ACTIVE', 'output/swirlds.log')
              })
            } else {
              subTasks.push({
                title: `Check node: ${chalk.yellow(nodeId)}`,
                task: () => self.checkNetworkNodeState(nodeId)
              })
            }
          }

          // set up the sub-tasks
          return task.newListr(subTasks, {
            concurrent: false,
            rendererOptions: {
              collapseSubtasks: false
            }
          })
        }
      },
      {
        title: 'Check node proxies are ACTIVE',
        task: async (ctx, parentTask) => {
          const subTasks = []
          for (const nodeId of ctx.config.nodeIds) {
            subTasks.push({
              title: `Check proxy for node: ${chalk.yellow(nodeId)}`,
              task: async () => await self.k8.waitForPodReady(
                [`app=haproxy-${nodeId}`, 'fullstack.hedera.com/type=haproxy'],
                1, 300, 2000)
            })
          }

          // set up the sub-tasks
          return parentTask.newListr(subTasks, {
            concurrent: true,
            rendererOptions: {
              collapseSubtasks: false
            }
          })
        },
        skip: (ctx, _) => self.configManager.getFlag(flags.app) !== '' && self.configManager.getFlag(flags.app) !== constants.HEDERA_APP_NAME
      },
      {
        title: 'Add node stakes',
        task: (ctx, task) => {
          if (ctx.config.app === '' || ctx.config.app === constants.HEDERA_APP_NAME) {
            const subTasks = []
            const accountMap = getNodeAccountMap(ctx.config.nodeIds)
            for (const nodeId of ctx.config.nodeIds) {
              const accountId = accountMap.get(nodeId)
              subTasks.push({
                title: `Adding stake for node: ${chalk.yellow(nodeId)}`,
                task: () => self.addStake(ctx.config.namespace, accountId, nodeId)
              })
            }

            // set up the sub-tasks
            return task.newListr(subTasks, {
              concurrent: false,
              rendererOptions: {
                collapseSubtasks: false
              }
            })
          }
        }
      }], {
      concurrent: false,
      rendererOptions: constants.LISTR_DEFAULT_RENDERER_OPTION
    })

    try {
      await tasks.run()
      self.logger.debug('node start has completed')
    } catch (e) {
      throw new FullstackTestingError(`Error starting node: ${e.message}`, e)
    } finally {
      await self.close()
    }

    return true
  }

  /**
   * @param {Object} argv
   * @returns {Promise<boolean>}
   */
  async stop (argv) {
    const self = this

    const tasks = new Listr([
      {
        title: 'Initialize',
        task: async (ctx, task) => {
          self.configManager.update(argv)
          await prompts.execute(task, self.configManager, [
            flags.namespace,
            flags.nodeIDs
          ])

          ctx.config = {
            namespace: self.configManager.getFlag(flags.namespace),
            nodeIds: helpers.parseNodeIds(self.configManager.getFlag(flags.nodeIDs))
          }

          if (!await self.k8.hasNamespace(ctx.config.namespace)) {
            throw new FullstackTestingError(`namespace ${ctx.config.namespace} does not exist`)
          }
        }
      },
      {
        title: 'Identify network pods',
        task: (ctx, task) => self.taskCheckNetworkNodePods(ctx, task, ctx.config.nodeIds)
      },
      {
        title: 'Stopping nodes',
        task: (ctx, task) => {
          const subTasks = []
          for (const nodeId of ctx.config.nodeIds) {
            const podName = ctx.config.podNames[nodeId]
            subTasks.push({
              title: `Stop node: ${chalk.yellow(nodeId)}`,
              task: () => self.k8.execContainer(podName, constants.ROOT_CONTAINER, 'systemctl stop network-node')
            })
          }

          // setup the sub-tasks
          return task.newListr(subTasks, {
            concurrent: true,
            rendererOptions: {
              collapseSubtasks: false,
              timer: constants.LISTR_DEFAULT_RENDERER_TIMER_OPTION
            }
          })
        }
      }
    ], {
      concurrent: false,
      rendererOptions: constants.LISTR_DEFAULT_RENDERER_OPTION
    })

    try {
      await tasks.run()
    } catch (e) {
      throw new FullstackTestingError('Error stopping node', e)
    }

    return true
  }

  /**
   * @param {Object} argv
   * @returns {Promise<boolean>}
   */
  async keys (argv) {
    const self = this
    const tasks = new Listr([
      {
        title: 'Initialize',
        task: async (ctx, task) => {
          self.configManager.update(argv)

          // disable the prompts that we don't want to prompt the user for
          prompts.disablePrompts([
            flags.devMode
          ])

          await prompts.execute(task, self.configManager, NodeCommand.KEYS_FLAGS_LIST)

          /**
           * @typedef {Object} NodeKeysConfigClass
           * -- flags --
           * @property {string} cacheDir
           * @property {boolean} devMode
           * @property {boolean} generateGossipKeys
           * @property {boolean} generateTlsKeys
           * @property {string} keyFormat
           * @property {string} nodeIDs
           * -- extra args --
           * @property {Date} curDate
           * @property {string} keysDir
           * @property {string[]} nodeIds
           * -- methods --
           * @property {getUnusedConfigs} getUnusedConfigs
           */
          /**
           * @callback getUnusedConfigs
           * @returns {string[]}
           */

          // create a config object for subsequent steps
          const config = /** @type {NodeKeysConfigClass} **/ this.getConfig(NodeCommand.KEYS_CONFIGS_NAME, NodeCommand.KEYS_FLAGS_LIST,
            [
              'curDate',
              'keysDir',
              'nodeIds'
            ])

          config.curDate = new Date()
          config.nodeIds = helpers.parseNodeIds(config.nodeIDs)
          config.keysDir = path.join(self.configManager.getFlag(flags.cacheDir), 'keys')

          if (!fs.existsSync(config.keysDir)) {
            fs.mkdirSync(config.keysDir)
          }

          ctx.config = config
        }
      },
      {
        title: 'Generate gossip keys',
        task: async (ctx, parentTask) => {
          const config = ctx.config
          const subTasks = self.keyManager.taskGenerateGossipKeys(self.keytoolDepManager, config.keyFormat, config.nodeIds, config.keysDir, config.curDate)
          // set up the sub-tasks
          return parentTask.newListr(subTasks, {
            concurrent: false,
            rendererOptions: {
              collapseSubtasks: false,
              timer: constants.LISTR_DEFAULT_RENDERER_TIMER_OPTION
            }
          })
        },
        skip: (ctx, _) => !ctx.config.generateGossipKeys
      },
      {
        title: 'Generate gRPC TLS keys',
        task: async (ctx, parentTask) => {
          const config = ctx.config
          const subTasks = self.keyManager.taskGenerateTLSKeys(config.nodeIds, config.keysDir, config.curDate)
          // set up the sub-tasks
          return parentTask.newListr(subTasks, {
            concurrent: true,
            rendererOptions: {
              collapseSubtasks: false,
              timer: constants.LISTR_DEFAULT_RENDERER_TIMER_OPTION
            }
          })
        },
        skip: (ctx, _) => !ctx.config.generateTlsKeys
      },
      {
        title: 'Finalize',
        task: (ctx, _) => {
          // reset flags so that keys are not regenerated later
          self.configManager.setFlag(flags.generateGossipKeys, false)
          self.configManager.setFlag(flags.generateTlsKeys, false)
          self.configManager.persist()
        }
      }
    ])

    try {
      await tasks.run()
    } catch (e) {
      throw new FullstackTestingError(`Error generating keys: ${e.message}`, e)
    }

    return true
  }

  /**
   * @param {Object} argv
   * @returns {Promise<boolean>}
   */
  async refresh (argv) {
    const self = this

    const tasks = new Listr([
      {
        title: 'Initialize',
        task: async (ctx, task) => {
          self.configManager.update(argv)
          // disable the prompts that we don't want to prompt the user for
          prompts.disablePrompts([
            flags.app,
            flags.devMode,
            flags.localBuildPath
          ])

          await prompts.execute(task, self.configManager, NodeCommand.REFRESH_FLAGS_LIST)

          /**
           * @typedef {Object} NodeRefreshConfigClass
           * -- flags --
           * @property {string} app
           * @property {string} cacheDir
           * @property {boolean} devMode
           * @property {string} localBuildPath
           * @property {string} namespace
           * @property {string} nodeIDs
           * @property {string} releaseTag
           * -- extra args --
           * @property {string[]} nodeIds
           * @property {Object} podNames
           * -- methods --
           * @property {getUnusedConfigs} getUnusedConfigs
           */
          /**
           * @callback getUnusedConfigs
           * @returns {string[]}
           */

          // create a config object for subsequent steps
          ctx.config = /** @type {NodeRefreshConfigClass} **/ this.getConfig(NodeCommand.REFRESH_CONFIGS_NAME, NodeCommand.REFRESH_FLAGS_LIST,
            [
              'nodeIds',
              'podNames'
            ])

          ctx.config.nodeIds = helpers.parseNodeIds(ctx.config.nodeIDs)

          await self.initializeSetup(ctx.config, self.k8)

          self.logger.debug('Initialized config', ctx.config)
        }
      },
      {
        title: 'Identify network pods',
        task: (ctx, task) => self.taskCheckNetworkNodePods(ctx, task, ctx.config.nodeIds)
      },
      {
        title: 'Dump network nodes saved state',
        task:
          async (ctx, task) => {
            const config = /** @type {NodeRefreshConfigClass} **/ ctx.config
            const subTasks = []
            for (const nodeId of config.nodeIds) {
              const podName = config.podNames[nodeId]
              subTasks.push({
                title: `Node: ${chalk.yellow(nodeId)}`,
                task: async () =>
                  await self.k8.execContainer(podName, constants.ROOT_CONTAINER, ['bash', '-c', `rm -rf ${constants.HEDERA_HAPI_PATH}/data/saved/*`])
              })
            }

            // set up the sub-tasks
            return task.newListr(subTasks, {
              concurrent: true,
              rendererOptions: {
                collapseSubtasks: false
              }
            })
          }
      },
      {
        title: 'Fetch platform software into network nodes',
        task:
          async (ctx, task) => {
            const config = /** @type {NodeRefreshConfigClass} **/ ctx.config
            return self.fetchLocalOrReleasedPlatformSoftware(config.nodeIds, config.podNames, config.releaseTag, task, config.localBuildPath)
          }
      },
      {
        title: 'Setup network nodes',
        task: async (ctx, parentTask) => {
          const config = /** @type {NodeRefreshConfigClass} **/ ctx.config

          const subTasks = []

          for (const nodeId of config.nodeIds) {
            const podName = config.podNames[nodeId]
            subTasks.push({
              title: `Node: ${chalk.yellow(nodeId)}`,
              task: () =>
                self.platformInstaller.taskSetup(podName)
            })
          }

          // set up the sub-tasks
          return parentTask.newListr(subTasks, {
            concurrent: true,
            rendererOptions: constants.LISTR_DEFAULT_RENDERER_OPTION
          })
        }
      },
      {
        title: 'Starting nodes',
        task: (ctx, task) => {
          const config = /** @type {NodeRefreshConfigClass} **/ ctx.config
          const subTasks = []
          self.startNodes(config.podNames, config.nodeIds, subTasks)

          // set up the sub-tasks
          return task.newListr(subTasks, {
            concurrent: true,
            rendererOptions: {
              collapseSubtasks: false,
              timer: constants.LISTR_DEFAULT_RENDERER_TIMER_OPTION
            }
          })
        }
      },
      {
        title: 'Check nodes are ACTIVE',
        task: (ctx, task) => {
          const config = /** @type {NodeRefreshConfigClass} **/ ctx.config
          const subTasks = []
          for (const nodeId of ctx.config.nodeIds) {
            if (config.app !== '' && config.app !== constants.HEDERA_APP_NAME) {
              subTasks.push({
                title: `Check node: ${chalk.yellow(nodeId)}`,
                task: () => self.checkNetworkNodeState(nodeId, 100, 'ACTIVE', 'output/swirlds.log')
              })
            } else {
              subTasks.push({
                title: `Check node: ${chalk.yellow(nodeId)}`,
                task: () => self.checkNetworkNodeState(nodeId)
              })
            }
          }

          // set up the sub-tasks
          return task.newListr(subTasks, {
            concurrent: false,
            rendererOptions: {
              collapseSubtasks: false
            }
          })
        }
      },
      {
        title: 'Check node proxies are ACTIVE',
        // this is more reliable than checking the nodes logs for ACTIVE, as the
        // logs will have a lot of white noise from being behind
        task: async (ctx, task) => {
          const subTasks = []
          for (const nodeId of ctx.config.nodeIds) {
            subTasks.push({
              title: `Check proxy for node: ${chalk.yellow(nodeId)}`,
              task: async () => await self.k8.waitForPodReady(
                [`app=haproxy-${nodeId}`, 'fullstack.hedera.com/type=haproxy'],
                1, 300, 2000)
            })
          }

          // set up the sub-tasks
          return task.newListr(subTasks, {
            concurrent: false,
            rendererOptions: {
              collapseSubtasks: false
            }
          })
        },
        skip: (ctx, _) => ctx.config.app !== ''
      }], {
      concurrent: false,
      rendererOptions: constants.LISTR_DEFAULT_RENDERER_OPTION
    })

    try {
      await tasks.run()
    } catch (e) {
      throw new FullstackTestingError(`Error in refreshing nodes: ${e.message}`, e)
    }

    return true
  }

  /**
   * @param {Object} argv
   * @returns {Promise<boolean>}
   */
  async logs (argv) {
    const self = this

    const tasks = new Listr([
      {
        title: 'Initialize',
        task: async (ctx, task) => {
          await prompts.execute(task, self.configManager, [
            flags.nodeIDs
          ])

          ctx.config = {
            namespace: self.configManager.getFlag(flags.namespace),
            nodeIds: helpers.parseNodeIds(self.configManager.getFlag(flags.nodeIDs))
          }
          self.logger.debug('Initialized config', { config: ctx.config })
        }
      },
      {
        title: 'Copy logs from all nodes',
        task: (ctx, _) => {
          getNodeLogs(this.k8, ctx.config.namespace)
        }
      }
    ], {
      concurrent: false,
      rendererOptions: constants.LISTR_DEFAULT_RENDERER_OPTION
    })

    try {
      await tasks.run()
    } catch (e) {
      throw new FullstackTestingError(`Error in downloading log from nodes: ${e.message}`, e)
    } finally {
      await self.close()
    }

    return true
  }

<<<<<<< HEAD
  addInitializeTask (argv) {
    const self = this;
=======
  /**
   * @param {Object} argv
   * @returns {Promise<boolean>}
   */
  async add (argv) {
    const self = this
>>>>>>> 4bb352b6

    return {
      title: 'Initialize',
          task: async (ctx, task) => {
      self.configManager.update(argv)

      // disable the prompts that we don't want to prompt the user for
      prompts.disablePrompts([
        // flags.adminKey,
        flags.app,
        flags.chainId,
        flags.chartDirectory,
        flags.ctxPath,
        flags.devMode,
        flags.endpointType,
        flags.force,
        flags.fstChartVersion,
        flags.localBuildPath,
        flags.gossipEndpoints,
        flags.grpcEndpoints
      ])

      await prompts.execute(task, self.configManager, NodeCommand.ADD_FLAGS_LIST)

      /**
       * @typedef {Object} NodeAddConfigClass
       * -- flags --
       * @property {string} app
       * @property {string} cacheDir
       * @property {string} chainId
       * @property {string} chartDirectory
       * @property {boolean} devMode
       * @property {string} endpointType
       * @property {boolean} force
       * @property {string} fstChartVersion
       * @property {boolean} generateGossipKeys
       * @property {boolean} generateTlsKeys
       * @property {string} gossipEndpoints
       * @property {string} grpcEndpoints
       * @property {string} keyFormat
       * @property {string} localBuildPath
       * @property {string} namespace
       * @property {string} nodeId
       * @property {string} releaseTag
       * -- extra args --
       * @property {PrivateKey} adminKey
       * @property {string[]} allNodeIds
       * @property {string} chartPath
       * @property {Date} curDate
       * @property {string[]} existingNodeIds
       * @property {string} freezeAdminPrivateKey
       * @property {string} keysDir
       * @property {string} lastStateZipPath
       * @property {Object} nodeClient
       * @property {Object} podNames
       * @property {Map<String, NetworkNodeServices>} serviceMap
       * @property {PrivateKey} treasuryKey
       * @property {string} stagingDir
       * @property {string} stagingKeysDir
       * -- methods --
       * @property {getUnusedConfigs} getUnusedConfigs
       */
      /**
       * @callback getUnusedConfigs
       * @returns {string[]}
       */

<<<<<<< HEAD
          // create a config object for subsequent steps
      const config = /** @type {NodeAddConfigClass} **/ this.getConfig(NodeCommand.ADD_CONFIGS_NAME, NodeCommand.ADD_FLAGS_LIST,
              [
                'allNodeIds',
                'chartPath',
                'curDate',
                'existingNodeIds',
                'freezeAdminPrivateKey',
                'keysDir',
                'lastStateZipPath',
                'nodeClient',
                'podNames',
                'serviceMap',
                'stagingDir',
                'stagingKeysDir',
                'treasuryKey'
              ])

      config.adminKey = PrivateKey.fromStringED25519(constants.GENESIS_KEY)
      config.curDate = new Date()
      config.existingNodeIds = []

      if (config.keyFormat !== constants.KEY_FORMAT_PEM) {
        throw new FullstackTestingError('key type cannot be PFX')
      }
=======
          // disable the prompts that we don't want to prompt the user for
          prompts.disablePrompts([
            flags.app,
            flags.chainId,
            flags.chartDirectory,
            flags.devMode,
            flags.endpointType,
            flags.fstChartVersion,
            flags.localBuildPath,
            flags.gossipEndpoints,
            flags.grpcEndpoints
          ])
>>>>>>> 4bb352b6

      await self.initializeSetup(config, self.k8)

<<<<<<< HEAD
      // set config in the context for later tasks to use
      ctx.config = config
=======
          /**
           * @typedef {Object} NodeAddConfigClass
           * -- flags --
           * @property {string} app
           * @property {string} cacheDir
           * @property {string} chainId
           * @property {string} chartDirectory
           * @property {boolean} devMode
           * @property {string} endpointType
           * @property {string} fstChartVersion
           * @property {boolean} generateGossipKeys
           * @property {boolean} generateTlsKeys
           * @property {string} gossipEndpoints
           * @property {string} grpcEndpoints
           * @property {string} keyFormat
           * @property {string} localBuildPath
           * @property {string} namespace
           * @property {string} nodeId
           * @property {string} releaseTag
           * -- extra args --
           * @property {PrivateKey} adminKey
           * @property {string[]} allNodeIds
           * @property {string} chartPath
           * @property {Date} curDate
           * @property {string[]} existingNodeIds
           * @property {string} freezeAdminPrivateKey
           * @property {string} keysDir
           * @property {string} lastStateZipPath
           * @property {Object} nodeClient
           * @property {Object} podNames
           * @property {Map<String, NetworkNodeServices>} serviceMap
           * @property {PrivateKey} treasuryKey
           * @property {string} stagingDir
           * @property {string} stagingKeysDir
           * -- methods --
           * @property {getUnusedConfigs} getUnusedConfigs
           */
          /**
           * @callback getUnusedConfigs
           * @returns {string[]}
           */
>>>>>>> 4bb352b6

      ctx.config.chartPath = await self.prepareChartPath(ctx.config.chartDirectory,
          constants.FULLSTACK_TESTING_CHART, constants.FULLSTACK_DEPLOYMENT_CHART)

      // initialize Node Client with existing network nodes prior to adding the new node which isn't functioning, yet
      ctx.config.nodeClient = await this.accountManager.loadNodeClient(ctx.config.namespace)

      const accountKeys = await this.accountManager.getAccountKeysFromSecret(FREEZE_ADMIN_ACCOUNT, config.namespace)
      config.freezeAdminPrivateKey = accountKeys.privateKey

      const treasuryAccount = await this.accountManager.getTreasuryAccountKeys(config.namespace)
      const treasuryAccountPrivateKey = treasuryAccount.privateKey
      config.treasuryKey = PrivateKey.fromStringED25519(treasuryAccountPrivateKey)

      self.logger.debug('Initialized config', { config })
    }
    }
  }

  getIdentifyExistingNetworkNodesTask (argv) {
    const self = this;

    return {
      title: 'Identify existing network nodes',
      task: async (ctx, task) => {
        const config = /** @type {NodeAddConfigClass} **/ ctx.config
        config.serviceMap = await self.accountManager.getNodeServiceMap(
            config.namespace)
        for (/** @type {NetworkNodeServices} **/ const networkNodeServices of config.serviceMap.values()) {
          config.existingNodeIds.push(networkNodeServices.nodeName)
        }

        return self.taskCheckNetworkNodePods(ctx, task, config.existingNodeIds)
      }
    }
  }

  getAddPrepareTasks (argv) {
    const self = this

<<<<<<< HEAD
    return [
      self.addInitializeTask(argv),
=======
          config.serviceMap = await self.accountManager.getNodeServiceMap(
            config.namespace)

          self.logger.debug('Initialized config', { config })
        }
      },
>>>>>>> 4bb352b6
      {
        title: 'Check that PVCs are enabled',
        task: async (ctx, task) => {
          if (!self.configManager.getFlag(flags.persistentVolumeClaims)) {
            throw new FullstackTestingError('PVCs are not enabled. Please enable PVCs before adding a node')
          }
        }
      },
<<<<<<< HEAD
      self.getIdentifyExistingNetworkNodesTask(argv),
=======
      {
        title: 'Identify existing network nodes',
        task: async (ctx, task) => {
          const config = /** @type {NodeAddConfigClass} **/ ctx.config
          config.serviceMap = await self.accountManager.getNodeServiceMap(
            config.namespace)
          for (/** @type {NetworkNodeServices} **/ const networkNodeServices of config.serviceMap.values()) {
            config.existingNodeIds.push(networkNodeServices.nodeName)
          }

          config.allNodeIds = [...config.existingNodeIds, config.nodeId]

          return self.taskCheckNetworkNodePods(ctx, task, config.existingNodeIds)
        }
      },
>>>>>>> 4bb352b6
      {
        title: 'Determine new node account number',
        task: (ctx, task) => {
          const config = /** @type {NodeAddConfigClass} **/ ctx.config
          const values = { hedera: { nodes: [] } }
          let maxNum = 0

          for (/** @type {NetworkNodeServices} **/ const networkNodeServices of config.serviceMap.values()) {
            values.hedera.nodes.push({
              accountId: networkNodeServices.accountId,
              name: networkNodeServices.nodeName
            })
            maxNum = maxNum > AccountId.fromString(networkNodeServices.accountId).num
                ? maxNum
                : AccountId.fromString(networkNodeServices.accountId).num
          }

          ctx.maxNum = maxNum
          ctx.newNode = {
            accountId: `${constants.HEDERA_NODE_ACCOUNT_ID_START.realm}.${constants.HEDERA_NODE_ACCOUNT_ID_START.shard}.${++maxNum}`,
            name: config.nodeId
          }
        }
      },
      {
        title: 'Generate Gossip key',
        task: async (ctx, parentTask) => {
          const config = /** @type {NodeAddConfigClass} **/ ctx.config
          const subTasks = self.keyManager.taskGenerateGossipKeys(self.keytoolDepManager, config.keyFormat, [config.nodeId], config.keysDir, config.curDate, config.allNodeIds)
          // set up the sub-tasks
          return parentTask.newListr(subTasks, {
            concurrent: false,
            rendererOptions: {
              collapseSubtasks: false,
              timer: constants.LISTR_DEFAULT_RENDERER_TIMER_OPTION
            }
          })
        },
        skip: (ctx, _) => !ctx.config.generateGossipKeys
      },
      {
        title: 'Generate gRPC TLS key',
        task: async (ctx, parentTask) => {
          const config = /** @type {NodeAddConfigClass} **/ ctx.config
          const subTasks = self.keyManager.taskGenerateTLSKeys([config.nodeId], config.keysDir, config.curDate)
          // set up the sub-tasks
          return parentTask.newListr(subTasks, {
            concurrent: false,
            rendererOptions: {
              collapseSubtasks: false,
              timer: constants.LISTR_DEFAULT_RENDERER_TIMER_OPTION
            }
          })
        },
        skip: (ctx, _) => !ctx.config.generateTlsKeys
      },
      {
        title: 'Load signing key certificate',
        task: async (ctx, task) => {
          const config = /** @type {NodeAddConfigClass} **/ ctx.config
          const signingCertFile = Templates.renderGossipPemPublicKeyFile(constants.SIGNING_KEY_PREFIX, config.nodeId)
          const signingCertFullPath = path.join(config.keysDir, signingCertFile)
          ctx.signingCertDer = await this.loadPermCertificate(signingCertFullPath)
        }
      },
      {
        title: 'Compute mTLS certificate hash',
        task: async (ctx, task) => {
          const config = /** @type {NodeAddConfigClass} **/ ctx.config
          const tlsCertFile = Templates.renderTLSPemPublicKeyFile(config.nodeId)
          const tlsCertFullPath = path.join(config.keysDir, tlsCertFile)
          const tlsCertDer = await this.loadPermCertificate(tlsCertFullPath)
          ctx.tlsCertHash = crypto.createHash('sha384').update(tlsCertDer).digest()
        }
      },
      {
        title: 'Prepare gossip endpoints',
        task: (ctx, task) => {
          const config = /** @type {NodeAddConfigClass} **/ ctx.config
          let endpoints = []
          if (!config.gossipEndpoints) {
            if (config.endpointType !== constants.ENDPOINT_TYPE_FQDN) {
              throw new FullstackTestingError(`--gossip-endpoints must be set if --endpoint-type is: ${constants.ENDPOINT_TYPE_IP}`)
            }

            endpoints = [
              `${Templates.renderFullyQualifiedNetworkPodName(config.namespace, config.nodeId)}:${constants.HEDERA_NODE_INTERNAL_GOSSIP_PORT}`,
              `${Templates.renderFullyQualifiedNetworkSvcName(config.namespace, config.nodeId)}:${constants.HEDERA_NODE_EXTERNAL_GOSSIP_PORT}`
            ]
          } else {
            endpoints = helpers.splitFlagInput(config.gossipEndpoints)
          }

          ctx.gossipEndpoints = this.prepareEndpoints(config.endpointType, endpoints, constants.HEDERA_NODE_INTERNAL_GOSSIP_PORT)
        }
      },
      {
        title: 'Prepare grpc service endpoints',
        task: (ctx, task) => {
          const config = /** @type {NodeAddConfigClass} **/ ctx.config
          let endpoints = []

          if (!config.grpcEndpoints) {
            if (config.endpointType !== constants.ENDPOINT_TYPE_FQDN) {
              throw new FullstackTestingError(`--grpc-endpoints must be set if --endpoint-type is: ${constants.ENDPOINT_TYPE_IP}`)
            }

            endpoints = [
              `${Templates.renderFullyQualifiedNetworkSvcName(config.namespace, config.nodeId)}:${constants.HEDERA_NODE_EXTERNAL_GOSSIP_PORT}`
            ]
          } else {
            endpoints = helpers.splitFlagInput(config.grpcEndpoints)
          }

          ctx.grpcServiceEndpoints = this.prepareEndpoints(config.endpointType, endpoints, constants.HEDERA_NODE_EXTERNAL_GOSSIP_PORT)
        }
      },
      {
        title: 'Prepare upgrade zip file for node upgrade process',
        task: async (ctx, task) => {
          const config = /** @type {NodeAddConfigClass} **/ ctx.config
          ctx.upgradeZipFile = await this.prepareUpgradeZip(config.stagingDir)
          ctx.upgradeZipHash = await this.uploadUpgradeZip(ctx.upgradeZipFile, config.nodeClient)
        }
      },
      {
        title: 'Check existing nodes staked amount',
        task: async (ctx, task) => {
          const config = /** @type {NodeAddConfigClass} **/ ctx.config
          await sleep(60000)
          const accountMap = getNodeAccountMap(config.existingNodeIds)
          for (const nodeId of config.existingNodeIds) {
            const accountId = accountMap.get(nodeId)
            await this.accountManager.transferAmount(constants.TREASURY_ACCOUNT_ID, accountId, 1)
          }
        }
      },
      self.saveContextDataTask(argv)
    ]
  }

  saveContextDataTask (argv) {
    return {
      title: 'Save context data',
      task: async (ctx, task) => {
        if (argv.exportCtxData) {
          const ctxPath = argv[flags.ctxPath.name];
          if (!ctxPath) {
            throw new FullstackTestingError(`Path to export context data not specified. Please set a value for --${flags.ctxPath.name}`)
          }

          if (!fs.existsSync(ctxPath)) {
            fs.mkdirSync(ctxPath, {recursive: true})
          }
          const exportedFields = [
            'tlsCertHash',
            'upgradeZipHash',
            'newNode',
          ]
          const exportedCtx = {};

          exportedCtx.signingCertDer = ctx.signingCertDer.toString();
          exportedCtx.gossipEndpoints = ctx.gossipEndpoints.map(ep => `${ep.getDomainName}:${ep.getPort}`);
          exportedCtx.grpcServiceEndpoints = ctx.grpcServiceEndpoints.map(ep => `${ep.getDomainName}:${ep.getPort}`);

          for (let prop of exportedFields) {
            exportedCtx[prop] = ctx[prop];
          }

          fs.writeFileSync(path.join(ctxPath, 'ctx.json'), JSON.stringify(exportedCtx));
        }
      }
    };
  }

  loadContextDataTask (argv) {
    return {
      title: 'Load context data',
      task: async (ctx, task) => {
        if (argv.importCtxData) {
          const ctxPath = argv[flags.ctxPath.name];
          if (!ctxPath) {
            throw new FullstackTestingError(`Path to context data not specified. Please set a value for --${flags.ctxPath.name}`)
          }
          const ctxData = JSON.parse(fs.readFileSync(path.join(ctxPath, 'ctx.json')));

          ctx.signingCertDer = new Uint8Array(ctxData.signingCertDer.split(','));
          ctx.gossipEndpoints = this.prepareEndpoints(ctx.config.endpointType, ctxData.gossipEndpoints, constants.HEDERA_NODE_INTERNAL_GOSSIP_PORT)
          ctx.grpcServiceEndpoints = this.prepareEndpoints(ctx.config.endpointType, ctxData.grpcServiceEndpoints, constants.HEDERA_NODE_EXTERNAL_GOSSIP_PORT)

          const fieldsToImport = [
            'tlsCertHash',
            'upgradeZipHash',
            'newNode',
          ]

          for (let prop of fieldsToImport) {
            ctx[prop] = ctxData[prop];
          }
        }
      }
    };
  }

  getAddTransactionTasks (argv) {
    return [
      {
        title: 'Send node create transaction',
        task: async (ctx, task) => {
          const config = /** @type {NodeAddConfigClass} **/ ctx.config

          try {
            const nodeCreateTx = await new NodeCreateTransaction()
                .setAccountId(ctx.newNode.accountId)
                .setGossipEndpoints(ctx.gossipEndpoints)
                .setServiceEndpoints(ctx.grpcServiceEndpoints)
                .setGossipCaCertificate(ctx.signingCertDer)
                .setCertificateHash(ctx.tlsCertHash)
                .setAdminKey(config.adminKey.publicKey)
                .freezeWith(config.nodeClient)
            const signedTx = await nodeCreateTx.sign(config.adminKey)
            const txResp = await signedTx.execute(config.nodeClient)
            const nodeCreateReceipt = await txResp.getReceipt(config.nodeClient)
            this.logger.debug(`NodeCreateReceipt: ${nodeCreateReceipt.toString()}`)
          } catch (e) {
            this.logger.error(`Error adding node to network: ${e.message}`, e)
            throw new FullstackTestingError(`Error adding node to network: ${e.message}`, e)
          }
        }
      },
      {
        title: 'Send prepare upgrade transaction',
        task: async (ctx, task) => {
          const config = /** @type {NodeAddConfigClass} **/ ctx.config
          await this.prepareUpgradeNetworkNodes(config.freezeAdminPrivateKey, ctx.upgradeZipHash, config.nodeClient)
        }
      },
      {
        title: 'Send freeze upgrade transaction',
        task: async (ctx, task) => {
          const config = /** @type {NodeAddConfigClass} **/ ctx.config
          await this.freezeUpgradeNetworkNodes(config.freezeAdminPrivateKey, ctx.upgradeZipHash, config.nodeClient)
        }
      },

    ]
  }

  getAddExecuteTasks (argv) {
    const self = this

    return [
      {
        title: 'Download generated files from an existing node',
        task: async (ctx, task) => {
          const config = /** @type {NodeAddConfigClass} **/ ctx.config
          const node1FullyQualifiedPodName = Templates.renderNetworkPodName(config.existingNodeIds[0])

          // copy the config.txt file from the node1 upgrade directory
          await self.k8.copyFrom(node1FullyQualifiedPodName, constants.ROOT_CONTAINER, `${constants.HEDERA_HAPI_PATH}/data/upgrade/current/config.txt`, config.stagingDir)

          const signedKeyFiles = (await self.k8.listDir(node1FullyQualifiedPodName, constants.ROOT_CONTAINER, `${constants.HEDERA_HAPI_PATH}/data/upgrade/current`)).filter(file => file.name.startsWith(constants.SIGNING_KEY_PREFIX))
          await self.k8.execContainer(node1FullyQualifiedPodName, constants.ROOT_CONTAINER, ['bash', '-c', `mkdir -p ${constants.HEDERA_HAPI_PATH}/data/keys_backup && cp ${constants.HEDERA_HAPI_PATH}/data/keys/..data/* ${constants.HEDERA_HAPI_PATH}/data/keys_backup/`])
          for (const signedKeyFile of signedKeyFiles) {
            await self.k8.copyFrom(node1FullyQualifiedPodName, constants.ROOT_CONTAINER, `${constants.HEDERA_HAPI_PATH}/data/upgrade/current/${signedKeyFile.name}`, `${config.keysDir}`)
          }
        }
      },
      {
<<<<<<< HEAD
=======
        title: 'Send freeze upgrade transaction',
        task: async (ctx, task) => {
          const config = /** @type {NodeAddConfigClass} **/ ctx.config
          await this.freezeUpgradeNetworkNodes(config.freezeAdminPrivateKey, ctx.upgradeZipHash, config.nodeClient)
        }
      },
      {
        title: 'Prepare staging directory',
        task: async (ctx, parentTask) => {
          const subTasks = [
            {
              title: 'Copy Gossip keys to staging',
              task: async (ctx, _) => {
                const config = /** @type {NodeAddConfigClass} **/ ctx.config

                await this.keyManager.copyGossipKeysToStaging(config.keyFormat, config.keysDir, config.stagingKeysDir, config.allNodeIds)
              }
            },
            {
              title: 'Copy gRPC TLS keys to staging',
              task: async (ctx, _) => {
                const config = /** @type {NodeAddConfigClass} **/ ctx.config
                for (const nodeId of config.allNodeIds) {
                  const tlsKeyFiles = self.keyManager.prepareTLSKeyFilePaths(nodeId, config.keysDir)
                  await self.keyManager.copyNodeKeysToStaging(tlsKeyFiles, config.stagingKeysDir)
                }
              }
            }
          ]

          return parentTask.newListr(subTasks, {
            concurrent: false,
            rendererOptions: constants.LISTR_DEFAULT_RENDERER_OPTION
          })
        }
      },
      {
        title: 'Copy node keys to secrets',
        task: async (ctx, parentTask) => {
          const config = /** @type {NodeAddConfigClass} **/ ctx.config

          const subTasks = self.platformInstaller.copyNodeKeys(config.stagingDir, config.allNodeIds, config.keyFormat)

          // set up the sub-tasks
          return parentTask.newListr(subTasks, {
            concurrent: true,
            rendererOptions: constants.LISTR_DEFAULT_RENDERER_OPTION
          })
        }
      },
      {
>>>>>>> 4bb352b6
        title: 'Check network nodes are frozen',
        task: (ctx, task) => {
          const config = /** @type {NodeAddConfigClass} **/ ctx.config

          const subTasks = []
          for (const nodeId of config.existingNodeIds) {
            subTasks.push({
              title: `Check node: ${chalk.yellow(nodeId)}`,
              task: () => self.checkNetworkNodeState(nodeId, 100, 'FREEZE_COMPLETE')
            })
          }

          // set up the sub-tasks
          return task.newListr(subTasks, {
            concurrent: false,
            rendererOptions: {
              collapseSubtasks: false
            }
          })
        }
      },
      {
        title: 'Get node logs and configs',
        task: async (ctx, task) => {
          const config = /** @type {NodeAddConfigClass} **/ ctx.config
          await helpers.getNodeLogs(self.k8, config.namespace)
        }
      },
      {
        title: 'Deploy new network node',
        task: async (ctx, task) => {
          const config = /** @type {NodeAddConfigClass} **/ ctx.config

          if (!config.serviceMap) {
            config.serviceMap = await self.accountManager.getNodeServiceMap(config.namespace)
          }

          const index = config.existingNodeIds.length
          let valuesArg = ''
          for (let i = 0; i < index; i++) {
            valuesArg += ` --set "hedera.nodes[${i}].accountId=${config.serviceMap.get(config.existingNodeIds[i]).accountId}" --set "hedera.nodes[${i}].name=${config.existingNodeIds[i]}"`
          }
          valuesArg += ` --set "hedera.nodes[${index}].accountId=${ctx.newNode.accountId}" --set "hedera.nodes[${index}].name=${ctx.newNode.name}"`

          this.profileValuesFile = await self.profileManager.prepareValuesForNodeAdd(
              path.join(config.stagingDir, 'config.txt'),
              path.join(config.stagingDir, 'templates', 'application.properties'))
          if (this.profileValuesFile) {
            valuesArg += this.prepareValuesFiles(this.profileValuesFile)
          }

          await self.chartManager.upgrade(
              config.namespace,
              constants.FULLSTACK_DEPLOYMENT_CHART,
              config.chartPath,
              valuesArg,
              config.fstChartVersion
          )
        }
      },
      {
        title: 'Kill nodes to pick up updated configMaps',
        task: async (ctx, task) => {
          const config = /** @type {NodeAddConfigClass} **/ ctx.config
          for (const /** @type {NetworkNodeServices} **/ service of config.serviceMap.values()) {
            await self.k8.kubeClient.deleteNamespacedPod(service.nodePodName, config.namespace, undefined, undefined, 1)
          }
        }
      },
      {
        title: 'Check node pods are running',
        task:
            async (ctx, task) => {
              const subTasks = []
              const config = /** @type {NodeAddConfigClass} **/ ctx.config

              // nodes
              for (const nodeId of config.allNodeIds) {
                subTasks.push({
                  title: `Check Node: ${chalk.yellow(nodeId)}`,
                  task: () =>
                      self.k8.waitForPods([constants.POD_PHASE_RUNNING], [
                        'fullstack.hedera.com/type=network-node',
                        `fullstack.hedera.com/node-name=${nodeId}`
                      ], 1, 60 * 15, 1000) // timeout 15 minutes
                })
              }

              // set up the sub-tasks
              return task.newListr(subTasks, {
                concurrent: false, // no need to run concurrently since if one node is up, the rest should be up by then
                rendererOptions: {
                  collapseSubtasks: false
                }
              })
            }
      },
      {
        title: 'Fetch platform software into all network nodes',
        task:
<<<<<<< HEAD
            async (ctx, task) => {
              const config = /** @type {NodeAddConfigClass} **/ ctx.config
              config.serviceMap = await self.accountManager.getNodeServiceMap(
                  config.namespace)
              config.podNames[config.nodeId] = config.serviceMap.get(
                  config.nodeId).nodePodName
              return self.fetchLocalOrReleasedPlatformSoftware(config.allNodeIds, config.podNames, config.releaseTag, task, config.localBuildPath)
            }
=======
          async (ctx, task) => {
            const config = /** @type {NodeAddConfigClass} **/ ctx.config
            config.serviceMap = await self.accountManager.getNodeServiceMap(
              config.namespace)
            config.podNames[config.nodeId] = config.serviceMap.get(
              config.nodeId).nodePodName

            return self.fetchLocalOrReleasedPlatformSoftware(config.allNodeIds, config.podNames, config.releaseTag, task, config.localBuildPath)
          }
>>>>>>> 4bb352b6
      },
      {
        title: 'Download last state from an existing node',
        task: async (ctx, task) => {
          const config = /** @type {NodeAddConfigClass} **/ ctx.config
          const node1FullyQualifiedPodName = Templates.renderNetworkPodName(config.existingNodeIds[0])
          const upgradeDirectory = `${constants.HEDERA_HAPI_PATH}/data/saved/com.hedera.services.ServicesMain/0/123`
          // zip the contents of the newest folder on node1 within /opt/hgcapp/services-hedera/HapiApp2.0/data/saved/com.hedera.services.ServicesMain/0/123/
          const zipFileName = await self.k8.execContainer(node1FullyQualifiedPodName, constants.ROOT_CONTAINER, ['bash', '-c', `cd ${upgradeDirectory} && mapfile -t states < <(ls -1t .) && jar cf "\${states[0]}.zip" -C "\${states[0]}" . && echo -n \${states[0]}.zip`])
          await self.k8.copyFrom(node1FullyQualifiedPodName, constants.ROOT_CONTAINER, `${upgradeDirectory}/${zipFileName}`, config.stagingDir)
          config.lastStateZipPath = path.join(config.stagingDir, zipFileName)
        }
      },
      {
        title: 'Upload last saved state to new network node',
        task:
            async (ctx, task) => {
              const config = /** @type {NodeAddConfigClass} **/ ctx.config
              const newNodeFullyQualifiedPodName = Templates.renderNetworkPodName(config.nodeId)
              const nodeNumber = Templates.nodeNumberFromNodeId(config.nodeId)
              const savedStateDir = (config.lastStateZipPath.match(/\/(\d+)\.zip$/))[1]
              const savedStatePath = `${constants.HEDERA_HAPI_PATH}/data/saved/com.hedera.services.ServicesMain/${nodeNumber}/123/${savedStateDir}`
              await self.k8.execContainer(newNodeFullyQualifiedPodName, constants.ROOT_CONTAINER, ['bash', '-c', `mkdir -p ${savedStatePath}`])
              await self.k8.copyTo(newNodeFullyQualifiedPodName, constants.ROOT_CONTAINER, config.lastStateZipPath, savedStatePath)
              await self.platformInstaller.setPathPermission(newNodeFullyQualifiedPodName, constants.HEDERA_HAPI_PATH)
              await self.k8.execContainer(newNodeFullyQualifiedPodName, constants.ROOT_CONTAINER, ['bash', '-c', `cd ${savedStatePath} && jar xf ${path.basename(config.lastStateZipPath)} && rm -f ${path.basename(config.lastStateZipPath)}`])
            }
      },
      {
        title: 'Setup new network node',
        task: async (ctx, parentTask) => {
          const config = /** @type {NodeAddConfigClass} **/ ctx.config

          const subTasks = []
          for (const nodeId of config.allNodeIds) {
            const podName = config.podNames[nodeId]
            subTasks.push({
              title: `Node: ${chalk.yellow(nodeId)}`,
              task: () =>
<<<<<<< HEAD
                  self.platformInstaller.taskInstall(podName, config.stagingDir, config.allNodeIds, config.keyFormat, config.force)
=======
                self.platformInstaller.taskSetup(podName)
>>>>>>> 4bb352b6
            })
          }

          // set up the sub-tasks
          return parentTask.newListr(subTasks, {
            concurrent: true,
            rendererOptions: constants.LISTR_DEFAULT_RENDERER_OPTION
          })
        }
      },
      {
        title: 'Start network nodes',
        task: async (ctx, task) => {
          const config = /** @type {NodeAddConfigClass} **/ ctx.config
          const subTasks = []
          self.startNodes(config.podNames, config.allNodeIds, subTasks)

          // set up the sub-tasks
          return task.newListr(subTasks, {
            concurrent: true,
            rendererOptions: {
              collapseSubtasks: false,
              timer: constants.LISTR_DEFAULT_RENDERER_TIMER_OPTION
            }
          })
        }
      },
      {
        title: 'Check all nodes are ACTIVE',
        task: async (ctx, task) => {
          const subTasks = []
          // sleep for 30 seconds to give time for the logs to roll over to prevent capturing an invalid "ACTIVE" string
          await sleep(30000)
          for (const nodeId of ctx.config.allNodeIds) {
            subTasks.push({
              title: `Check node: ${chalk.yellow(nodeId)}`,
              task: () => self.checkNetworkNodeState(nodeId, 200)
            })
          }

          // set up the sub-tasks
          return task.newListr(subTasks, {
            concurrent: false,
            rendererOptions: {
              collapseSubtasks: false
            }
          })
        }
      },
      {
        title: 'Check all node proxies are ACTIVE',
        // this is more reliable than checking the nodes logs for ACTIVE, as the
        // logs will have a lot of white noise from being behind
        task: async (ctx, task) => {
          const config = /** @type {NodeAddConfigClass} **/ ctx.config
          const subTasks = []
          for (const nodeId of config.allNodeIds) {
            subTasks.push({
              title: `Check proxy for node: ${chalk.yellow(nodeId)}`,
              task: async () => await self.k8.waitForPodReady(
                  [`app=haproxy-${nodeId}`, 'fullstack.hedera.com/type=haproxy'],
                  1, 300, 2000)
            })
          }

          // set up the sub-tasks
          return task.newListr(subTasks, {
            concurrent: false,
            rendererOptions: {
              collapseSubtasks: false
            }
          })
        }
      },
      {
        title: 'Stake new node',
        task: (ctx, _) => {
          const config = /** @type {NodeAddConfigClass} **/ ctx.config
          self.addStake(config.namespace, ctx.newNode.accountId, config.nodeId)
        }
      },
      {
        title: 'Trigger stake weight calculate',
        task: async (ctx, task) => {
          const config = /** @type {NodeAddConfigClass} **/ ctx.config
          self.logger.info('sleep 60 seconds for the handler to be able to trigger the network node stake weight recalculate')
          await sleep(60000)
          const accountMap = getNodeAccountMap(config.allNodeIds)
          // send some write transactions to invoke the handler that will trigger the stake weight recalculate
          for (const nodeId of config.allNodeIds) {
            const accountId = accountMap.get(nodeId)
            config.nodeClient.setOperator(TREASURY_ACCOUNT_ID, config.treasuryKey)
            await this.accountManager.transferAmount(constants.TREASURY_ACCOUNT_ID, accountId, 1)
          }
        }
      },
      {
        title: 'Finalize',
        task: (ctx, _) => {
          // reset flags so that keys are not regenerated later
          self.configManager.setFlag(flags.generateGossipKeys, false)
          self.configManager.setFlag(flags.generateTlsKeys, false)
          self.configManager.persist()
        }
      }
    ]
  }

  async addPrepare (argv) {
    const self = this

    argv.exportCtxData = true;
    const prepareTasks = this.getAddPrepareTasks(argv)
    const tasks = new Listr(prepareTasks, {
      concurrent: false,
      rendererOptions: constants.LISTR_DEFAULT_RENDERER_OPTION
    });

    try {
      await tasks.run()
    } catch (e) {
      self.logger.error(`Error in setting up nodes: ${e.message}`, e)
      throw new FullstackTestingError(`Error in setting up nodes: ${e.message}`, e)
    } finally {
      await self.close()
    }

    return true
  }

  async addSubmitTransactions (argv) {
    const self = this

    argv.importCtxData = true;
    const transactionTasks = this.getAddTransactionTasks(argv)
    const tasks = new Listr([
        self.addInitializeTask(argv),
        self.loadContextDataTask(argv),
        ...transactionTasks
      ], {
      concurrent: false,
      rendererOptions: constants.LISTR_DEFAULT_RENDERER_OPTION
    });

    try {
      await tasks.run()
    } catch (e) {
      self.logger.error(`Error in submitting transactions to node: ${e.message}`, e)
      throw new FullstackTestingError(`Error in submitting transactions to up node: ${e.message}`, e)
    } finally {
      await self.close()
    }

    return true
  }

  async addExecute (argv) {
    const self = this

    argv.importCtxData = true;
    const executeTasks = this.getAddExecuteTasks(argv)
    const tasks = new Listr([
        self.addInitializeTask(argv),
        self.loadContextDataTask(argv),
        self.getIdentifyExistingNetworkNodesTask(argv),
        ...executeTasks
      ], {
      concurrent: false,
      rendererOptions: constants.LISTR_DEFAULT_RENDERER_OPTION
    });

    try {
      await tasks.run()
    } catch (e) {
      self.logger.error(`Error in starting up nodes: ${e.message}`, e)
      throw new FullstackTestingError(`Error in setting up nodes: ${e.message}`, e)
    } finally {
      await self.close()
    }

    return true
  }

  async add (argv) {
    const self = this

    const prepareTasks = this.getAddPrepareTasks(argv);
    const transactionTasks = this.getAddTransactionTasks(argv);
    const executeTasks = this.getAddExecuteTasks(argv);
    const tasks = new Listr([
      ...prepareTasks,
      ...transactionTasks,
      ...executeTasks
    ], {
      concurrent: false,
      rendererOptions: constants.LISTR_DEFAULT_RENDERER_OPTION
    });

    try {
      await tasks.run()
    } catch (e) {
      self.logger.error(`Error in adding nodes: ${e.message}`, e)
      throw new FullstackTestingError(`Error in adding nodes: ${e.message}`, e)
    } finally {
      await self.close()
    }

    return true
  }

  /**
   * @param {PrivateKey|string} freezeAdminPrivateKey
   * @param {Uint8Array|string} upgradeZipHash
   * @param {Client<import('../channel/Channel.js').default,import('../channel/MirrorChannel.js').default>} client
   * @returns {Promise<void>}
   */
  async prepareUpgradeNetworkNodes (freezeAdminPrivateKey, upgradeZipHash, client) {
    try {
      // transfer some tiny amount to the freeze admin account
      await this.accountManager.transferAmount(constants.TREASURY_ACCOUNT_ID, FREEZE_ADMIN_ACCOUNT, 100000)

      // query the balance
      const balance = await new AccountBalanceQuery()
        .setAccountId(FREEZE_ADMIN_ACCOUNT)
        .execute(this.accountManager._nodeClient)
      this.logger.debug(`Freeze admin account balance: ${balance.hbars}`)

      // set operator of freeze transaction as freeze admin account
      client.setOperator(FREEZE_ADMIN_ACCOUNT, freezeAdminPrivateKey)

      const prepareUpgradeTx = await new FreezeTransaction()
        .setFreezeType(FreezeType.PrepareUpgrade)
        .setFileId(constants.UPGRADE_FILE_ID)
        .setFileHash(upgradeZipHash)
        .freezeWith(client)
        .execute(client)

      const prepareUpgradeReceipt = await prepareUpgradeTx.getReceipt(client)

      this.logger.debug(
          `sent prepare upgrade transaction [id: ${prepareUpgradeTx.transactionId.toString()}]`,
          prepareUpgradeReceipt.status.toString()
      )
    } catch (e) {
      this.logger.error(`Error in prepare upgrade: ${e.message}`, e)
      throw new FullstackTestingError(`Error in prepare upgrade: ${e.message}`, e)
    }
  }

  /**
   * @param {PrivateKey|string} freezeAdminPrivateKey
   * @param {Uint8Array|string} upgradeZipHash
   * @param {Client<import('../channel/Channel.js').default,import('../channel/MirrorChannel.js').default>} client
   * @returns {Promise<void>}
   */
  async freezeUpgradeNetworkNodes (freezeAdminPrivateKey, upgradeZipHash, client) {
    try {
      const futureDate = new Date()
      this.logger.debug(`Current time: ${futureDate}`)

      futureDate.setTime(futureDate.getTime() + 5000) // 5 seconds in the future
      this.logger.debug(`Freeze time: ${futureDate}`)

      client.setOperator(FREEZE_ADMIN_ACCOUNT, freezeAdminPrivateKey)
      const freezeUpgradeTx = await new FreezeTransaction()
        .setFreezeType(FreezeType.FreezeUpgrade)
        .setStartTimestamp(Timestamp.fromDate(futureDate))
        .setFileId(constants.UPGRADE_FILE_ID)
        .setFileHash(upgradeZipHash)
        .freezeWith(client)
        .execute(client)

      const freezeUpgradeReceipt = await freezeUpgradeTx.getReceipt(client)
      this.logger.debug(`Upgrade frozen with transaction id: ${freezeUpgradeTx.transactionId.toString()}`,
        freezeUpgradeReceipt.status.toString())
    } catch (e) {
      this.logger.error(`Error in freeze upgrade: ${e.message}`, e)
      throw new FullstackTestingError(`Error in freeze upgrade: ${e.message}`, e)
    }
  }

  /**
   * @param {Object} podNames
   * @param {string} nodeIds
   * @param {{title: string, task: () => Promise<void>}[]} subTasks
   */
  startNodes (podNames, nodeIds, subTasks) {
    for (const nodeId of nodeIds) {
      const podName = podNames[nodeId]
      subTasks.push({
        title: `Start node: ${chalk.yellow(nodeId)}`,
        task: async () => {
          await this.k8.execContainer(podName, constants.ROOT_CONTAINER, ['systemctl', 'restart', 'network-node'])
        }
      })
    }
  }

  // Command Definition
  /**
   * Return Yargs command definition for 'node' command
   * @param {NodeCommand} nodeCmd - an instance of NodeCommand
   * @returns {{command: string, desc: string, builder: Function}}
   */
  static getCommandDefinition (nodeCmd) {
    if (!nodeCmd || !(nodeCmd instanceof NodeCommand)) {
      throw new IllegalArgumentError('An instance of NodeCommand is required', nodeCmd)
    }
    return {
      command: 'node',
      desc: 'Manage Hedera platform node in fullstack testing network',
      builder: yargs => {
        return yargs
          .command({
            command: 'setup',
            desc: 'Setup node with a specific version of Hedera platform',
            builder: y => flags.setCommandFlags(y, ...NodeCommand.SETUP_FLAGS_LIST),
            handler: argv => {
              nodeCmd.logger.debug('==== Running \'node setup\' ===')
              nodeCmd.logger.debug(argv)

              nodeCmd.setup(argv).then(r => {
                nodeCmd.logger.debug('==== Finished running `node setup`====')
                if (!r) process.exit(1)
              }).catch(err => {
                nodeCmd.logger.showUserError(err)
                process.exit(1)
              })
            }
          })
          .command({
            command: 'start',
            desc: 'Start a node',
            builder: y => flags.setCommandFlags(y,
              flags.app,
              flags.namespace,
              flags.nodeIDs
            ),
            handler: argv => {
              nodeCmd.logger.debug('==== Running \'node start\' ===')
              nodeCmd.logger.debug(argv)

              nodeCmd.start(argv).then(r => {
                nodeCmd.logger.debug('==== Finished running `node start`====')
                if (!r) process.exit(1)
              }).catch(err => {
                nodeCmd.logger.showUserError(err)
                process.exit(1)
              })
            }
          })
          .command({
            command: 'stop',
            desc: 'Stop a node',
            builder: y => flags.setCommandFlags(y,
              flags.namespace,
              flags.nodeIDs
            ),
            handler: argv => {
              nodeCmd.logger.debug('==== Running \'node stop\' ===')
              nodeCmd.logger.debug(argv)

              nodeCmd.stop(argv).then(r => {
                nodeCmd.logger.debug('==== Finished running `node stop`====')
                if (!r) process.exit(1)
              }).catch(err => {
                nodeCmd.logger.showUserError(err)
                process.exit(1)
              })
            }
          })
          .command({
            command: 'keys',
            desc: 'Generate node keys',
            builder: y => flags.setCommandFlags(y, ...NodeCommand.KEYS_FLAGS_LIST),
            handler: argv => {
              nodeCmd.logger.debug('==== Running \'node keys\' ===')
              nodeCmd.logger.debug(argv)

              nodeCmd.keys(argv).then(r => {
                nodeCmd.logger.debug('==== Finished running `node keys`====')
                if (!r) process.exit(1)
              }).catch(err => {
                nodeCmd.logger.showUserError(err)
                process.exit(1)
              })
            }
          })
          .command({
            command: 'refresh',
            desc: 'Reset and restart a node',
            builder: y => flags.setCommandFlags(y, ...NodeCommand.REFRESH_FLAGS_LIST),
            handler: argv => {
              nodeCmd.logger.debug('==== Running \'node refresh\' ===')
              nodeCmd.logger.debug(argv)

              nodeCmd.refresh(argv).then(r => {
                nodeCmd.logger.debug('==== Finished running `node refresh`====')
                if (!r) process.exit(1)
              }).catch(err => {
                nodeCmd.logger.showUserError(err)
                process.exit(1)
              })
            }
          })
          .command({
            command: 'logs',
            desc: 'Download application logs from the network nodes and stores them in <SOLO_LOGS_DIR>/<namespace>/<podName>/ directory',
            builder: y => flags.setCommandFlags(y,
              flags.nodeIDs
            ),
            handler: argv => {
              nodeCmd.logger.debug('==== Running \'node logs\' ===')
              nodeCmd.logger.debug(argv)

              nodeCmd.logs(argv).then(r => {
                nodeCmd.logger.debug('==== Finished running `node logs`====')
                if (!r) process.exit(1)
              }).catch(err => {
                nodeCmd.logger.showUserError(err)
                process.exit(1)
              })
            }
          })
          .command({
            command: 'add',
            desc: 'Adds a node with a specific version of Hedera platform',
            builder: y => flags.setCommandFlags(y, ...NodeCommand.ADD_FLAGS_LIST),
            handler: argv => {
              nodeCmd.logger.debug('==== Running \'node add\' ===')
              nodeCmd.logger.debug(argv)

              nodeCmd.add(argv).then(r => {
                nodeCmd.logger.debug('==== Finished running `node add`====')
                if (!r) process.exit(1)
              }).catch(err => {
                nodeCmd.logger.showUserError(err)
                process.exit(1)
              })
            }
          })
          .command({
<<<<<<< HEAD
            command: 'add-prepare',
            desc: 'Prepares the addition of a node with a specific version of Hedera platform',
            builder: y => flags.setCommandFlags(y, ...NodeCommand.ADD_FLAGS_LIST),
            handler: argv => {
              nodeCmd.logger.debug('==== Running \'node add\' ===')
              nodeCmd.logger.debug(argv)

              nodeCmd.addPrepare(argv).then(r => {
                nodeCmd.logger.debug('==== Finished running `node add`====')
=======
            command: 'update',
            desc: 'Update a node with a specific version of Hedera platform',
            builder: y => flags.setCommandFlags(y, ...NodeCommand.UPDATE_FLAGS_LIST),
            handler: argv => {
              nodeCmd.logger.debug('==== Running \'node update\' ===')
              nodeCmd.logger.debug(argv)

              nodeCmd.update(argv).then(r => {
                nodeCmd.logger.debug('==== Finished running `node update`====')
>>>>>>> 4bb352b6
                if (!r) process.exit(1)
              }).catch(err => {
                nodeCmd.logger.showUserError(err)
                process.exit(1)
              })
            }
          })
          .command({
<<<<<<< HEAD
            command: 'add-submit-transactions',
            desc: 'Submits NodeCreateTransaction and Upgrade transactions to the network nodes',
            builder: y => flags.setCommandFlags(y, ...NodeCommand.ADD_FLAGS_LIST),
            handler: argv => {
              nodeCmd.logger.debug('==== Running \'node add\' ===')
              nodeCmd.logger.debug(argv)

              nodeCmd.addSubmitTransactions(argv).then(r => {
                nodeCmd.logger.debug('==== Finished running `node add`====')
                if (!r) process.exit(1)
              }).catch(err => {
                nodeCmd.logger.showUserError(err)
                process.exit(1)
              })
            }
          })
          .command({
            command: 'add-execute',
            desc: 'Executes the addition of a previously prepared node',
            builder: y => flags.setCommandFlags(y, ...NodeCommand.ADD_FLAGS_LIST),
            handler: argv => {
              nodeCmd.logger.debug('==== Running \'node add\' ===')
              nodeCmd.logger.debug(argv)

              nodeCmd.addExecute(argv).then(r => {
                nodeCmd.logger.debug('==== Finished running `node add`====')
=======
            command: 'delete',
            desc: 'Delete a node with a specific version of Hedera platform',
            builder: y => flags.setCommandFlags(y, ...NodeCommand.DELETE_FLAGS_LIST),
            handler: argv => {
              nodeCmd.logger.debug('==== Running \'node delete\' ===')
              nodeCmd.logger.debug(argv)

              nodeCmd.delete(argv).then(r => {
                nodeCmd.logger.debug('==== Finished running `node delete`====')
>>>>>>> 4bb352b6
                if (!r) process.exit(1)
              }).catch(err => {
                nodeCmd.logger.showUserError(err)
                process.exit(1)
              })
            }
          })
          .demandCommand(1, 'Select a node command')
      }
    }
  }

  async update (argv) {
    const self = this

    const tasks = new Listr([
      {
        title: 'Initialize',
        task: async (ctx, task) => {
          self.configManager.update(argv)

          // disable the prompts that we don't want to prompt the user for
          prompts.disablePrompts([
            flags.agreementPrivateKey,
            flags.agreementPublicKey,
            flags.app,
            flags.chartDirectory,
            flags.devMode,
            flags.endpointType,
            flags.force,
            flags.fstChartVersion,
            flags.gossipEndpoints,
            flags.gossipPrivateKey,
            flags.gossipPublicKey,
            flags.grpcEndpoints,
            flags.localBuildPath,
            flags.newAccountNumber,
            flags.newAdminKey,
            flags.tlsPrivateKey,
            flags.tlsPublicKey
          ])

          await prompts.execute(task, self.configManager, NodeCommand.UPDATE_FLAGS_LIST)

          /**
           * @typedef {Object} NodeUpdateConfigClass
           * -- flags --
           * @property {string} agreementPrivateKey
           * @property {string} agreementPublicKey
           * @property {string} app
           * @property {string} cacheDir
           * @property {string} chartDirectory
           * @property {boolean} devMode
           * @property {string} endpointType
           * @property {string} fstChartVersion
           * @property {string} gossipEndpoints
           * @property {string} gossipPrivateKey
           * @property {string} gossipPublicKey
           * @property {string} grpcEndpoints
           * @property {string} keyFormat
           * @property {string} localBuildPath
           * @property {string} namespace
           * @property {string} newAccountNumber
           * @property {string} newAdminKey
           * @property {string} nodeId
           * @property {string} releaseTag
           * @property {string} tlsPrivateKey
           * @property {string} tlsPublicKey
           * -- extra args --
           * @property {PrivateKey} adminKey
           * @property {string[]} allNodeIds
           * @property {string} chartPath
           * @property {string[]} existingNodeIds
           * @property {string} freezeAdminPrivateKey
           * @property {string} keysDir
           * @property {Object} nodeClient
           * @property {Object} podNames
           * @property {Map<String, NetworkNodeServices>} serviceMap
           * @property {string} stagingDir
           * @property {string} stagingKeysDir
           * @property {PrivateKey} treasuryKey
           * -- methods --
           * @property {getUnusedConfigs} getUnusedConfigs
           */
          /**
           * @callback getUnusedConfigs
           * @returns {string[]}
           */

          // create a config object for subsequent steps
          const config = /** @type {NodeUpdateConfigClass} **/ this.getConfig(NodeCommand.UPDATE_CONFIGS_NAME, NodeCommand.UPDATE_FLAGS_LIST,
            [
              'allNodeIds',
              'existingNodeIds',
              'freezeAdminPrivateKey',
              'keysDir',
              'nodeClient',
              'podNames',
              'serviceMap',
              'stagingDir',
              'stagingKeysDir',
              'treasuryKey'
            ])

          config.curDate = new Date()
          config.existingNodeIds = []

          await self.initializeSetup(config, self.k8)

          // set config in the context for later tasks to use
          ctx.config = config

          ctx.config.chartPath = await self.prepareChartPath(ctx.config.chartDirectory,
            constants.FULLSTACK_TESTING_CHART, constants.FULLSTACK_DEPLOYMENT_CHART)

          // initialize Node Client with existing network nodes prior to adding the new node which isn't functioning, yet
          ctx.config.nodeClient = await this.accountManager.loadNodeClient(ctx.config.namespace)

          const accountKeys = await this.accountManager.getAccountKeysFromSecret(FREEZE_ADMIN_ACCOUNT, config.namespace)
          config.freezeAdminPrivateKey = accountKeys.privateKey

          const treasuryAccount = await this.accountManager.getTreasuryAccountKeys(config.namespace)
          const treasuryAccountPrivateKey = treasuryAccount.privateKey
          config.treasuryKey = PrivateKey.fromStringED25519(treasuryAccountPrivateKey)

          self.logger.debug('Initialized config', { config })
        }
      },
      {
        title: 'Identify existing network nodes',
        task: async (ctx, task) => {
          const config = /** @type {NodeUpdateConfigClass} **/ ctx.config
          config.serviceMap = await self.accountManager.getNodeServiceMap(
            config.namespace)
          for (/** @type {NetworkNodeServices} **/ const networkNodeServices of config.serviceMap.values()) {
            config.existingNodeIds.push(networkNodeServices.nodeName)
          }

          config.allNodeIds = [...config.existingNodeIds]

          return self.taskCheckNetworkNodePods(ctx, task, config.existingNodeIds)
        }
      },
      {
        title: 'Prepare gossip endpoints',
        task: (ctx, task) => {
          const config = /** @type {NodeUpdateConfigClass} **/ ctx.config
          let endpoints = []
          if (!config.gossipEndpoints) {
            if (config.endpointType !== constants.ENDPOINT_TYPE_FQDN) {
              throw new FullstackTestingError(`--gossip-endpoints must be set if --endpoint-type is: ${constants.ENDPOINT_TYPE_IP}`)
            }

            endpoints = [
              `${Templates.renderFullyQualifiedNetworkPodName(config.namespace, config.nodeId)}:${constants.HEDERA_NODE_INTERNAL_GOSSIP_PORT}`,
              `${Templates.renderFullyQualifiedNetworkSvcName(config.namespace, config.nodeId)}:${constants.HEDERA_NODE_EXTERNAL_GOSSIP_PORT}`
            ]
          } else {
            endpoints = helpers.splitFlagInput(config.gossipEndpoints)
          }

          ctx.gossipEndpoints = this.prepareEndpoints(config.endpointType, endpoints, constants.HEDERA_NODE_INTERNAL_GOSSIP_PORT)
        }
      },
      {
        title: 'Prepare grpc service endpoints',
        task: (ctx, task) => {
          const config = /** @type {NodeUpdateConfigClass} **/ ctx.config
          let endpoints = []

          if (!config.grpcEndpoints) {
            if (config.endpointType !== constants.ENDPOINT_TYPE_FQDN) {
              throw new FullstackTestingError(`--grpc-endpoints must be set if --endpoint-type is: ${constants.ENDPOINT_TYPE_IP}`)
            }

            endpoints = [
              `${Templates.renderFullyQualifiedNetworkSvcName(config.namespace, config.nodeId)}:${constants.HEDERA_NODE_EXTERNAL_GOSSIP_PORT}`
            ]
          } else {
            endpoints = helpers.splitFlagInput(config.grpcEndpoints)
          }

          ctx.grpcServiceEndpoints = this.prepareEndpoints(config.endpointType, endpoints, constants.HEDERA_NODE_EXTERNAL_GOSSIP_PORT)
        }
      },
      {
        title: 'Load node admin key',
        task: async (ctx, task) => {
          const config = /** @type {NodeUpdateConfigClass} **/ ctx.config
          config.adminKey = PrivateKey.fromStringED25519(constants.GENESIS_KEY)
        }
      },
      {
        title: 'Prepare upgrade zip file for node upgrade process',
        task: async (ctx, task) => {
          const config = /** @type {NodeUpdateConfigClass} **/ ctx.config
          ctx.upgradeZipFile = await this.prepareUpgradeZip(config.stagingDir)
          ctx.upgradeZipHash = await this.uploadUpgradeZip(ctx.upgradeZipFile, config.nodeClient)
        }
      },
      {
        title: 'Check existing nodes staked amount',
        task: async (ctx, task) => {
          const config = /** @type {NodeUpdateConfigClass} **/ ctx.config
          const accountMap = getNodeAccountMap(config.existingNodeIds)
          for (const nodeId of config.existingNodeIds) {
            const accountId = accountMap.get(nodeId)
            await this.accountManager.transferAmount(constants.TREASURY_ACCOUNT_ID, accountId, 1)
          }
        }
      },
      {
        title: 'Send node update transaction',
        task: async (ctx, task) => {
          const config = /** @type {NodeUpdateConfigClass} **/ ctx.config

          const nodeId = Templates.nodeNumberFromNodeId(config.nodeId) - 1
          self.logger.info(`nodeId: ${nodeId}`)
          self.logger.info(`config.newAccountNumber: ${config.newAccountNumber}`)

          try {
            const nodeUpdateTx = await new NodeUpdateTransaction()
              .setNodeId(nodeId)

            if (config.tlsPublicKey && config.tlsPrivateKey) {
              self.logger.info(`config.tlsPublicKey: ${config.tlsPublicKey}`)
              const tlsCertDer = await this.loadPermCertificate(config.tlsPublicKey)
              const tlsCertHash = crypto.createHash('sha384').update(tlsCertDer).digest()
              nodeUpdateTx.setCertificateHash(tlsCertHash)

              const publicKeyFile = Templates.renderTLSPemPublicKeyFile(config.nodeId)
              const privateKeyFile = Templates.renderTLSPemPrivateKeyFile(config.nodeId)
              renameAndCopyFile(config.tlsPublicKey, publicKeyFile, config.keysDir)
              renameAndCopyFile(config.tlsPrivateKey, privateKeyFile, config.keysDir)
            }

            if (config.gossipPublicKey && config.gossipPrivateKey &&
              config.agreementPrivateKey && config.agreementPublicKey) {
              self.logger.info(`config.gossipPublicKey: ${config.gossipPublicKey}`)
              const signingCertDer = await this.loadPermCertificate(config.gossipPublicKey)
              nodeUpdateTx.setGossipCaCertificate(signingCertDer)

              const publicKeyFile = Templates.renderGossipPemPublicKeyFile(constants.SIGNING_KEY_PREFIX, config.nodeId)
              const privateKeyFile = Templates.renderGossipPemPrivateKeyFile(constants.SIGNING_KEY_PREFIX, config.nodeId)
              renameAndCopyFile(config.gossipPublicKey, publicKeyFile, config.keysDir)
              renameAndCopyFile(config.gossipPrivateKey, privateKeyFile, config.keysDir)

              const agreePublicKeyFile = Templates.renderGossipPemPublicKeyFile(constants.AGREEMENT_KEY_PREFIX, config.nodeId)
              const agreePrivateKeyFile = Templates.renderGossipPemPrivateKeyFile(constants.AGREEMENT_KEY_PREFIX, config.nodeId)
              renameAndCopyFile(config.agreementPublicKey, agreePublicKeyFile, config.keysDir)
              renameAndCopyFile(config.agreementPrivateKey, agreePrivateKeyFile, config.keysDir)
            }

            if (config.newAccountNumber) {
              nodeUpdateTx.setAccountId(config.newAccountNumber)
            }

            let parsedNewKey
            if (config.newAdminKey) {
              parsedNewKey = PrivateKey.fromStringED25519(config.newAdminKey)
              nodeUpdateTx.setAdminKey(parsedNewKey.publicKey)
            }
            await nodeUpdateTx.freezeWith(config.nodeClient)

            // config.adminKey contains the original key, needed to sign the transaction
            if (config.newAdminKey) {
              await nodeUpdateTx.sign(parsedNewKey)
            }
            const signedTx = await nodeUpdateTx.sign(config.adminKey)
            const txResp = await signedTx.execute(config.nodeClient)
            const nodeUpdateReceipt = await txResp.getReceipt(config.nodeClient)
            this.logger.debug(`NodeUpdateReceipt: ${nodeUpdateReceipt.toString()}`)
          } catch (e) {
            this.logger.error(`Error updating node to network: ${e.message}`, e)
            this.logger.error(e.stack)
            throw new FullstackTestingError(`Error updating node to network: ${e.message}`, e)
          }
        }
      },
      {
        title: 'Send prepare upgrade transaction',
        task: async (ctx, task) => {
          const config = /** @type {NodeUpdateConfigClass} **/ ctx.config
          await this.prepareUpgradeNetworkNodes(config.freezeAdminPrivateKey, ctx.upgradeZipHash, config.nodeClient)
        }
      },
      {
        title: 'Download generated files from an existing node',
        task: async (ctx, task) => {
          const config = /** @type {NodeUpdateConfigClass} **/ ctx.config
          const node1FullyQualifiedPodName = Templates.renderNetworkPodName(config.existingNodeIds[0])

          // copy the config.txt file from the node1 upgrade directory
          await self.k8.copyFrom(node1FullyQualifiedPodName, constants.ROOT_CONTAINER, `${constants.HEDERA_HAPI_PATH}/data/upgrade/current/config.txt`, config.stagingDir)

          const signedKeyFiles = (await self.k8.listDir(node1FullyQualifiedPodName, constants.ROOT_CONTAINER, `${constants.HEDERA_HAPI_PATH}/data/upgrade/current`)).filter(file => file.name.startsWith(constants.SIGNING_KEY_PREFIX))
          await self.k8.execContainer(node1FullyQualifiedPodName, constants.ROOT_CONTAINER, ['bash', '-c', `mkdir -p ${constants.HEDERA_HAPI_PATH}/data/keys_backup && cp ${constants.HEDERA_HAPI_PATH}/data/keys/..data/* ${constants.HEDERA_HAPI_PATH}/data/keys_backup/`])
          for (const signedKeyFile of signedKeyFiles) {
            await self.k8.copyFrom(node1FullyQualifiedPodName, constants.ROOT_CONTAINER, `${constants.HEDERA_HAPI_PATH}/data/upgrade/current/${signedKeyFile.name}`, `${config.keysDir}`)
          }
        }
      },
      {
        title: 'Send freeze upgrade transaction',
        task: async (ctx, task) => {
          const config = /** @type {NodeUpdateConfigClass} **/ ctx.config
          await this.freezeUpgradeNetworkNodes(config.freezeAdminPrivateKey, ctx.upgradeZipHash, config.nodeClient)
        }
      },
      {
        title: 'Prepare staging directory',
        task: async (ctx, parentTask) => {
          const subTasks = [
            {
              title: 'Copy Gossip keys to staging',
              task: async (ctx, _) => {
                const config = /** @type {NodeUpdateConfigClass} **/ ctx.config

                await this.keyManager.copyGossipKeysToStaging(config.keyFormat, config.keysDir, config.stagingKeysDir, config.allNodeIds)
              }
            },
            {
              title: 'Copy gRPC TLS keys to staging',
              task: async (ctx, _) => {
                const config = /** @type {NodeUpdateConfigClass} **/ ctx.config
                for (const nodeId of config.allNodeIds) {
                  const tlsKeyFiles = self.keyManager.prepareTLSKeyFilePaths(nodeId, config.keysDir)
                  await self.keyManager.copyNodeKeysToStaging(tlsKeyFiles, config.stagingKeysDir)
                }
              }
            }
          ]

          return parentTask.newListr(subTasks, {
            concurrent: false,
            rendererOptions: constants.LISTR_DEFAULT_RENDERER_OPTION
          })
        }
      },
      {
        title: 'Copy node keys to secrets',
        task: async (ctx, parentTask) => {
          const config = /** @type {NodeUpdateConfigClass} **/ ctx.config

          const subTasks = self.platformInstaller.copyNodeKeys(config.stagingDir, config.allNodeIds, config.keyFormat)

          // set up the sub-tasks
          return parentTask.newListr(subTasks, {
            concurrent: true,
            rendererOptions: constants.LISTR_DEFAULT_RENDERER_OPTION
          })
        }
      },
      {
        title: 'Check network nodes are frozen',
        task: (ctx, task) => {
          const config = /** @type {NodeUpdateConfigClass} **/ ctx.config
          const subTasks = []
          for (const nodeId of config.existingNodeIds) {
            subTasks.push({
              title: `Check node: ${chalk.yellow(nodeId)}`,
              task: () => self.checkNetworkNodeState(nodeId, 100, 'FREEZE_COMPLETE')
            })
          }

          // set up the sub-tasks
          return task.newListr(subTasks, {
            concurrent: false,
            rendererOptions: {
              collapseSubtasks: false
            }
          })
        }
      },
      {
        title: 'Get node logs and configs',
        task: async (ctx, task) => {
          const config = /** @type {NodeUpdateConfigClass} **/ ctx.config
          await helpers.getNodeLogs(self.k8, config.namespace)
        }
      },
      {
        title: 'Update chart to use new configMap due to account number change',
        task: async (ctx, task) => {
          const config = /** @type {NodeUpdateConfigClass} **/ ctx.config
          const index = config.existingNodeIds.length
          const nodeId = Templates.nodeNumberFromNodeId(config.nodeId) - 1
          let valuesArg = ''
          for (let i = 0; i < index; i++) {
            if (i !== nodeId && config.newAccountNumber) {
              valuesArg += ` --set "hedera.nodes[${i}].accountId=${config.serviceMap.get(config.existingNodeIds[i]).accountId}" --set "hedera.nodes[${i}].name=${config.existingNodeIds[i]}"`
            } else {
              // use new account number for this node id
              valuesArg += ` --set "hedera.nodes[${i}].accountId=${config.newAccountNumber}" --set "hedera.nodes[${i}].name=${config.existingNodeIds[i]}"`
            }
          }
          this.profileValuesFile = await self.profileManager.prepareValuesForNodeAdd(
            path.join(config.stagingDir, 'config.txt'),
            path.join(config.stagingDir, 'templates', 'application.properties'))
          if (this.profileValuesFile) {
            valuesArg += this.prepareValuesFiles(this.profileValuesFile)
          }

          await self.chartManager.upgrade(
            config.namespace,
            constants.FULLSTACK_DEPLOYMENT_CHART,
            config.chartPath,
            valuesArg,
            config.fstChartVersion
          )
        },
        // no need to run this step if the account number is not changed, since config.txt will be the same
        skip: (ctx, _) => !ctx.config.newAccountNumber
      },
      {
        title: 'Kill nodes to pick up updated configMaps',
        task: async (ctx, task) => {
          const config = /** @type {NodeUpdateConfigClass} **/ ctx.config
          // the updated node will have a new pod ID if its account ID changed which is a label
          config.serviceMap = await self.accountManager.getNodeServiceMap(
            config.namespace)
          for (const /** @type {NetworkNodeServices} **/ service of config.serviceMap.values()) {
            await self.k8.kubeClient.deleteNamespacedPod(service.nodePodName, config.namespace, undefined, undefined, 1)
          }
          // again, the pod names will change after the pods are killed
          config.serviceMap = await self.accountManager.getNodeServiceMap(
            config.namespace)
          config.podNames = {}
          for (const service of config.serviceMap.values()) {
            config.podNames[service.nodeName] = service.nodePodName
          }
        }
      },
      {
        title: 'Check node pods are running',
        task:
          async (ctx, task) => {
            const subTasks = []
            const config = /** @type {NodeUpdateConfigClass} **/ ctx.config

            // nodes
            for (const nodeId of config.allNodeIds) {
              subTasks.push({
                title: `Check Node: ${chalk.yellow(nodeId)}`,
                task: () =>
                  self.k8.waitForPods([constants.POD_PHASE_RUNNING], [
                    'fullstack.hedera.com/type=network-node',
                    `fullstack.hedera.com/node-name=${nodeId}`
                  ], 1, 60 * 15, 1000) // timeout 15 minutes
              })
            }

            // set up the sub-tasks
            return task.newListr(subTasks, {
              concurrent: false, // no need to run concurrently since if one node is up, the rest should be up by then
              rendererOptions: {
                collapseSubtasks: false
              }
            })
          }
      },
      {
        title: 'Fetch platform software into network nodes',
        task:
          async (ctx, task) => {
            // without this sleep, copy software from local build to container sometimes fail
            await sleep(15000)

            const config = /** @type {NodeUpdateConfigClass} **/ ctx.config
            return self.fetchLocalOrReleasedPlatformSoftware(config.allNodeIds, config.podNames, config.releaseTag, task, config.localBuildPath)
          }
      },
      {
        title: 'Setup network nodes',
        task: async (ctx, parentTask) => {
          const config = /** @type {NodeUpdateConfigClass} **/ ctx.config

          const subTasks = []
          for (const nodeId of config.allNodeIds) {
            const podName = config.podNames[nodeId]
            subTasks.push({
              title: `Node: ${chalk.yellow(nodeId)}`,
              task: () =>
                self.platformInstaller.taskSetup(podName)
            })
          }

          // set up the sub-tasks
          return parentTask.newListr(subTasks, {
            concurrent: true,
            rendererOptions: constants.LISTR_DEFAULT_RENDERER_OPTION
          })
        }
      },
      {
        title: 'Start network nodes',
        task: async (ctx, task) => {
          const config = /** @type {NodeUpdateConfigClass} **/ ctx.config
          const subTasks = []
          // ctx.config.allNodeIds = ctx.config.existingNodeIds
          self.startNodes(config.podNames, config.allNodeIds, subTasks)

          // set up the sub-tasks
          return task.newListr(subTasks, {
            concurrent: true,
            rendererOptions: {
              collapseSubtasks: false,
              timer: constants.LISTR_DEFAULT_RENDERER_TIMER_OPTION
            }
          })
        }
      },
      {
        title: 'Check all nodes are ACTIVE',
        task: async (ctx, task) => {
          const subTasks = []
          // sleep for 30 seconds to give time for the logs to roll over to prevent capturing an invalid "ACTIVE" string
          await sleep(30000)
          for (const nodeId of ctx.config.allNodeIds) {
            subTasks.push({
              title: `Check node: ${chalk.yellow(nodeId)}`,
              task: () => self.checkNetworkNodeState(nodeId, 200)
            })
          }

          // set up the sub-tasks
          return task.newListr(subTasks, {
            concurrent: false,
            rendererOptions: {
              collapseSubtasks: false
            }
          })
        }
      },
      {
        title: 'Check all node proxies are ACTIVE',
        // this is more reliable than checking the nodes logs for ACTIVE, as the
        // logs will have a lot of white noise from being behind
        task: async (ctx, task) => {
          const config = /** @type {NodeUpdateConfigClass} **/ ctx.config
          const subTasks = []
          for (const nodeId of config.allNodeIds) {
            subTasks.push({
              title: `Check proxy for node: ${chalk.yellow(nodeId)}`,
              task: async () => await self.k8.waitForPodReady(
                [`app=haproxy-${nodeId}`, 'fullstack.hedera.com/type=haproxy'],
                1, 300, 2000)
            })
          }

          // set up the sub-tasks
          return task.newListr(subTasks, {
            concurrent: false,
            rendererOptions: {
              collapseSubtasks: false
            }
          })
        }
      },
      {
        title: 'Trigger stake weight calculate',
        task: async (ctx, task) => {
          const config = /** @type {NodeUpdateConfigClass} **/ ctx.config
          self.logger.info('sleep 60 seconds for the handler to be able to trigger the network node stake weight recalculate')
          await sleep(60000)
          const accountMap = getNodeAccountMap(config.allNodeIds)
          // update map with current account ids
          accountMap.set(config.nodeId, config.newAccountNumber)

          // update _nodeClient with the new service map since one of the account number has changed
          await this.accountManager.refreshNodeClient(config.namespace)

          // send some write transactions to invoke the handler that will trigger the stake weight recalculate
          for (const nodeId of config.allNodeIds) {
            const accountId = accountMap.get(nodeId)
            config.nodeClient.setOperator(TREASURY_ACCOUNT_ID, config.treasuryKey)
            self.logger.info(`Sending 1 HBAR to account: ${accountId}`)
            await this.accountManager.transferAmount(constants.TREASURY_ACCOUNT_ID, accountId, 1)
          }
        }
      },
      {
        title: 'Finalize',
        task: (ctx, _) => {
          // reset flags so that keys are not regenerated later
          self.configManager.setFlag(flags.generateGossipKeys, false)
          self.configManager.setFlag(flags.generateTlsKeys, false)
          self.configManager.persist()
        }
      }
    ], {
      concurrent: false,
      rendererOptions: constants.LISTR_DEFAULT_RENDERER_OPTION
    })

    try {
      await tasks.run()
    } catch (e) {
      self.logger.error(`Error in updating nodes: ${e.message}`, e)
      this.logger.error(e.stack)
      throw new FullstackTestingError(`Error in updating nodes: ${e.message}`, e)
    } finally {
      await self.close()
    }

    return true
  }

  async delete (argv) {
    const self = this

    const tasks = new Listr([
      {
        title: 'Initialize',
        task: async (ctx, task) => {
          self.configManager.update(argv)

          // disable the prompts that we don't want to prompt the user for
          prompts.disablePrompts([
            flags.app,
            flags.chainId,
            flags.chartDirectory,
            flags.devMode,
            flags.endpointType,
            flags.force,
            flags.fstChartVersion,
            flags.localBuildPath
          ])

          await prompts.execute(task, self.configManager, NodeCommand.DELETE_FLAGS_LIST)

          /**
           * @typedef {Object} NodeDeleteConfigClass
           * -- flags --
           * @property {string} app
           * @property {string} cacheDir
           * @property {string} chartDirectory
           * @property {boolean} devMode
           * @property {string} endpointType
           * @property {string} fstChartVersion
           * @property {string} keyFormat
           * @property {string} localBuildPath
           * @property {string} namespace
           * @property {string} nodeId
           * @property {string} releaseTag
           * -- extra args --
           * @property {PrivateKey} adminKey
           * @property {string[]} allNodeIds
           * @property {string} chartPath
           * @property {string[]} existingNodeIds
           * @property {string} freezeAdminPrivateKey
           * @property {string} keysDir
           * @property {Object} nodeClient
           * @property {Object} podNames
           * @property {Map<String, NetworkNodeServices>} serviceMap
           * @property {string} stagingDir
           * @property {string} stagingKeysDir
           * @property {PrivateKey} treasuryKey
           * -- methods --
           * @property {getUnusedConfigs} getUnusedConfigs
           */
          /**
           * @callback getUnusedConfigs
           * @returns {string[]}
           */

          // create a config object for subsequent steps
          const config = /** @type {NodeDeleteConfigClass} **/ this.getConfig(NodeCommand.DELETE_CONFIGS_NAME, NodeCommand.DELETE_FLAGS_LIST,
            [
              'adminKey',
              'allNodeIds',
              'existingNodeIds',
              'freezeAdminPrivateKey',
              'keysDir',
              'nodeClient',
              'podNames',
              'serviceMap',
              'stagingDir',
              'stagingKeysDir',
              'treasuryKey'
            ])

          config.curDate = new Date()
          config.existingNodeIds = []

          await self.initializeSetup(config, self.k8)

          // set config in the context for later tasks to use
          ctx.config = config

          ctx.config.chartPath = await self.prepareChartPath(ctx.config.chartDirectory,
            constants.FULLSTACK_TESTING_CHART, constants.FULLSTACK_DEPLOYMENT_CHART)

          // initialize Node Client with existing network nodes prior to adding the new node which isn't functioning, yet
          ctx.config.nodeClient = await this.accountManager.loadNodeClient(ctx.config.namespace)

          const accountKeys = await this.accountManager.getAccountKeysFromSecret(FREEZE_ADMIN_ACCOUNT, config.namespace)
          config.freezeAdminPrivateKey = accountKeys.privateKey

          const treasuryAccount = await this.accountManager.getTreasuryAccountKeys(config.namespace)
          const treasuryAccountPrivateKey = treasuryAccount.privateKey
          config.treasuryKey = PrivateKey.fromStringED25519(treasuryAccountPrivateKey)

          self.logger.debug('Initialized config', { config })
        }
      },
      {
        title: 'Identify existing network nodes',
        task: async (ctx, task) => {
          const config = /** @type {NodeDeleteConfigClass} **/ ctx.config
          config.serviceMap = await self.accountManager.getNodeServiceMap(
            config.namespace)
          for (/** @type {NetworkNodeServices} **/ const networkNodeServices of config.serviceMap.values()) {
            config.existingNodeIds.push(networkNodeServices.nodeName)
          }

          return self.taskCheckNetworkNodePods(ctx, task, config.existingNodeIds)
        }
      },
      {
        title: 'Load node admin key',
        task: async (ctx, task) => {
          const config = /** @type {NodeDeleteConfigClass} **/ ctx.config
          config.adminKey = PrivateKey.fromStringED25519(constants.GENESIS_KEY)
        }
      },
      {
        title: 'Prepare upgrade zip file for node upgrade process',
        task: async (ctx, task) => {
          const config = /** @type {NodeDeleteConfigClass} **/ ctx.config
          ctx.upgradeZipFile = await this.prepareUpgradeZip(config.stagingDir)
          ctx.upgradeZipHash = await this.uploadUpgradeZip(ctx.upgradeZipFile, config.nodeClient)
        }
      },
      {
        title: 'Check existing nodes staked amount',
        task: async (ctx, task) => {
          const config = /** @type {NodeDeleteConfigClass} **/ ctx.config
          const accountMap = getNodeAccountMap(config.existingNodeIds)
          for (const nodeId of config.existingNodeIds) {
            const accountId = accountMap.get(nodeId)
            await this.accountManager.transferAmount(constants.TREASURY_ACCOUNT_ID, accountId, 1)
          }
        }
      },
      {
        title: 'Send node delete transaction',
        task: async (ctx, task) => {
          const config = /** @type {NodeDeleteConfigClass} **/ ctx.config

          try {
            const accountMap = getNodeAccountMap(config.existingNodeIds)
            const deleteAccountId = accountMap.get(config.nodeId)
            this.logger.debug(`Deleting node: ${config.nodeId} with account: ${deleteAccountId}`)
            const nodeId = Templates.nodeNumberFromNodeId(config.nodeId) - 1
            const nodeDeleteTx = await new NodeDeleteTransaction()
              .setNodeId(nodeId)
              .freezeWith(config.nodeClient)

            const signedTx = await nodeDeleteTx.sign(config.adminKey)
            const txResp = await signedTx.execute(config.nodeClient)
            const nodeUpdateReceipt = await txResp.getReceipt(config.nodeClient)
            this.logger.debug(`NodeUpdateReceipt: ${nodeUpdateReceipt.toString()}`)
          } catch (e) {
            this.logger.error(`Error deleting node from network: ${e.message}`, e)
            throw new FullstackTestingError(`Error deleting node from network: ${e.message}`, e)
          }
        }
      },
      {
        title: 'Send prepare upgrade transaction',
        task: async (ctx, task) => {
          const config = /** @type {NodeDeleteConfigClass} **/ ctx.config
          await this.prepareUpgradeNetworkNodes(config.freezeAdminPrivateKey, ctx.upgradeZipHash, config.nodeClient)
        }
      },
      {
        title: 'Download generated files from an existing node',
        task: async (ctx, task) => {
          const config = /** @type {NodeDeleteConfigClass} **/ ctx.config
          const node1FullyQualifiedPodName = Templates.renderNetworkPodName(config.existingNodeIds[0])

          // copy the config.txt file from the node1 upgrade directory
          await self.k8.copyFrom(node1FullyQualifiedPodName, constants.ROOT_CONTAINER, `${constants.HEDERA_HAPI_PATH}/data/upgrade/current/config.txt`, config.stagingDir)

          const signedKeyFiles = (await self.k8.listDir(node1FullyQualifiedPodName, constants.ROOT_CONTAINER, `${constants.HEDERA_HAPI_PATH}/data/upgrade/current`)).filter(file => file.name.startsWith(constants.SIGNING_KEY_PREFIX))
          await self.k8.execContainer(node1FullyQualifiedPodName, constants.ROOT_CONTAINER, ['bash', '-c', `mkdir -p ${constants.HEDERA_HAPI_PATH}/data/keys_backup && cp ${constants.HEDERA_HAPI_PATH}/data/keys/..data/* ${constants.HEDERA_HAPI_PATH}/data/keys_backup/`])
          for (const signedKeyFile of signedKeyFiles) {
            await self.k8.copyFrom(node1FullyQualifiedPodName, constants.ROOT_CONTAINER, `${constants.HEDERA_HAPI_PATH}/data/upgrade/current/${signedKeyFile.name}`, `${config.keysDir}`)
          }
        }
      },
      {
        title: 'Send freeze upgrade transaction',
        task: async (ctx, task) => {
          const config = /** @type {NodeDeleteConfigClass} **/ ctx.config
          await this.freezeUpgradeNetworkNodes(config.freezeAdminPrivateKey, ctx.upgradeZipHash, config.nodeClient)
        }
      },
      {
        title: 'Prepare staging directory',
        task: async (ctx, parentTask) => {
          const subTasks = [
            {
              title: 'Copy Gossip keys to staging',
              task: async (ctx, _) => {
                const config = /** @type {NodeDeleteConfigClass} **/ ctx.config

                await this.keyManager.copyGossipKeysToStaging(config.keyFormat, config.keysDir, config.stagingKeysDir, config.existingNodeIds)
              }
            },
            {
              title: 'Copy gRPC TLS keys to staging',
              task: async (ctx, _) => {
                const config = /** @type {NodeDeleteConfigClass} **/ ctx.config
                for (const nodeId of config.existingNodeIds) {
                  const tlsKeyFiles = self.keyManager.prepareTLSKeyFilePaths(nodeId, config.keysDir)
                  await self.keyManager.copyNodeKeysToStaging(tlsKeyFiles, config.stagingKeysDir)
                }
              }
            }
          ]

          return parentTask.newListr(subTasks, {
            concurrent: false,
            rendererOptions: constants.LISTR_DEFAULT_RENDERER_OPTION
          })
        }
      },
      {
        title: 'Copy node keys to secrets',
        task: async (ctx, parentTask) => {
          const config = /** @type {NodeDeleteConfigClass} **/ ctx.config

          // remove nodeId from existingNodeIds
          config.allNodeIds = config.existingNodeIds.filter(nodeId => nodeId !== ctx.config.nodeId)
          const subTasks = self.platformInstaller.copyNodeKeys(config.stagingDir, config.allNodeIds, config.keyFormat)

          // set up the sub-tasks
          return parentTask.newListr(subTasks, {
            concurrent: true,
            rendererOptions: constants.LISTR_DEFAULT_RENDERER_OPTION
          })
        }
      },
      {
        title: 'Check network nodes are frozen',
        task: (ctx, task) => {
          const config = /** @type {NodeDeleteConfigClass} **/ ctx.config
          const subTasks = []
          for (const nodeId of config.existingNodeIds) {
            subTasks.push({
              title: `Check node: ${chalk.yellow(nodeId)}`,
              task: () => self.checkNetworkNodeState(nodeId, 100, 'FREEZE_COMPLETE')
            })
          }

          // set up the sub-tasks
          return task.newListr(subTasks, {
            concurrent: false,
            rendererOptions: {
              collapseSubtasks: false
            }
          })
        }
      },
      {
        title: 'Get node logs and configs',
        task: async (ctx, task) => {
          const config = /** @type {NodeDeleteConfigClass} **/ ctx.config
          await helpers.getNodeLogs(self.k8, config.namespace)
        }
      },
      {
        title: 'Update chart to use new configMap',
        task: async (ctx, task) => {
          const config = /** @type {NodeDeleteConfigClass} **/ ctx.config
          const index = config.existingNodeIds.length
          let valuesArg = ''
          for (let i = 0; i < index; i++) {
            valuesArg += ` --set "hedera.nodes[${i}].accountId=${config.serviceMap.get(config.existingNodeIds[i]).accountId}" --set "hedera.nodes[${i}].name=${config.existingNodeIds[i]}"`
          }

          this.profileValuesFile = await self.profileManager.prepareValuesForNodeAdd(
            path.join(config.stagingDir, 'config.txt'),
            path.join(config.stagingDir, 'templates', 'application.properties'))
          if (this.profileValuesFile) {
            valuesArg += this.prepareValuesFiles(this.profileValuesFile)
          }

          await self.chartManager.upgrade(
            config.namespace,
            constants.FULLSTACK_DEPLOYMENT_CHART,
            config.chartPath,
            valuesArg,
            config.fstChartVersion
          )
        }
      },
      {
        title: 'Kill nodes to pick up updated configMaps',
        task: async (ctx, task) => {
          const config = /** @type {NodeDeleteConfigClass} **/ ctx.config
          for (const /** @type {NetworkNodeServices} **/ service of config.serviceMap.values()) {
            await self.k8.kubeClient.deleteNamespacedPod(service.nodePodName, config.namespace, undefined, undefined, 1)
          }
        }
      },
      {
        title: 'Check node pods are running',
        task:
          async (ctx, task) => {
            await sleep(20000)
            const subTasks = []
            const config = /** @type {NodeDeleteConfigClass} **/ ctx.config

            // nodes
            for (const nodeId of config.allNodeIds) {
              subTasks.push({
                title: `Check Node: ${chalk.yellow(nodeId)}`,
                task: () =>
                  self.k8.waitForPods([constants.POD_PHASE_RUNNING], [
                    'fullstack.hedera.com/type=network-node',
                    `fullstack.hedera.com/node-name=${nodeId}`
                  ], 1, 60 * 15, 1000) // timeout 15 minutes
              })
            }

            // set up the sub-tasks
            return task.newListr(subTasks, {
              concurrent: false, // no need to run concurrently since if one node is up, the rest should be up by then
              rendererOptions: {
                collapseSubtasks: false
              }
            })
          }
      },
      {
        title: 'Fetch platform software into all network nodes',
        task:
          async (ctx, task) => {
            const config = /** @type {NodeDeleteConfigClass} **/ ctx.config
            config.serviceMap = await self.accountManager.getNodeServiceMap(
              config.namespace)
            config.podNames[config.nodeId] = config.serviceMap.get(
              config.nodeId).nodePodName
            return self.fetchLocalOrReleasedPlatformSoftware(config.allNodeIds, config.podNames, config.releaseTag, task, config.localBuildPath)
          }
      },
      {
        title: 'Setup network nodes',
        task: async (ctx, parentTask) => {
          const config = /** @type {NodeDeleteConfigClass} **/ ctx.config

          const subTasks = []
          for (const nodeId of config.allNodeIds) {
            const podName = config.podNames[nodeId]
            subTasks.push({
              title: `Node: ${chalk.yellow(nodeId)}`,
              task: () =>
                self.platformInstaller.taskSetup(podName)
            })
          }

          // set up the sub-tasks
          return parentTask.newListr(subTasks, {
            concurrent: true,
            rendererOptions: constants.LISTR_DEFAULT_RENDERER_OPTION
          })
        }
      },
      {
        title: 'Start network nodes',
        task: async (ctx, task) => {
          const config = /** @type {NodeDeleteConfigClass} **/ ctx.config
          const subTasks = []

          self.startNodes(config.podNames, config.allNodeIds, subTasks)

          // set up the sub-tasks
          return task.newListr(subTasks, {
            concurrent: true,
            rendererOptions: {
              collapseSubtasks: false,
              timer: constants.LISTR_DEFAULT_RENDERER_TIMER_OPTION
            }
          })
        }
      },
      {
        title: 'Check all nodes are ACTIVE',
        task: async (ctx, task) => {
          const subTasks = []
          // sleep for 30 seconds to give time for the logs to roll over to prevent capturing an invalid "ACTIVE" string
          await sleep(30000)
          for (const nodeId of ctx.config.allNodeIds) {
            subTasks.push({
              title: `Check node: ${chalk.yellow(nodeId)}`,
              task: () => self.checkNetworkNodeState(nodeId, 200)
            })
          }

          // set up the sub-tasks
          return task.newListr(subTasks, {
            concurrent: false,
            rendererOptions: {
              collapseSubtasks: false
            }
          })
        }
      },
      {
        title: 'Check all node proxies are ACTIVE',
        // this is more reliable than checking the nodes logs for ACTIVE, as the
        // logs will have a lot of white noise from being behind
        task: async (ctx, task) => {
          const config = /** @type {NodeDeleteConfigClass} **/ ctx.config
          const subTasks = []
          for (const nodeId of config.allNodeIds) {
            subTasks.push({
              title: `Check proxy for node: ${chalk.yellow(nodeId)}`,
              task: async () => await self.k8.waitForPodReady(
                [`app=haproxy-${nodeId}`, 'fullstack.hedera.com/type=haproxy'],
                1, 300, 2000)
            })
          }

          // set up the sub-tasks
          return task.newListr(subTasks, {
            concurrent: false,
            rendererOptions: {
              collapseSubtasks: false
            }
          })
        }
      },
      {
        title: 'Trigger stake weight calculate',
        task: async (ctx, task) => {
          const config = /** @type {NodeDeleteConfigClass} **/ ctx.config
          // sleep 60 seconds for the handler to be able to trigger the network node stake weight recalculate
          await sleep(60000)
          const accountMap = getNodeAccountMap(config.allNodeIds)
          // send some write transactions to invoke the handler that will trigger the stake weight recalculate
          for (const nodeId of config.allNodeIds) {
            const accountId = accountMap.get(nodeId)
            config.nodeClient.setOperator(TREASURY_ACCOUNT_ID, config.treasuryKey)
            await this.accountManager.transferAmount(constants.TREASURY_ACCOUNT_ID, accountId, 1)
          }
        }
      },
      {
        title: 'Finalize',
        task: (ctx, _) => {
          // reset flags so that keys are not regenerated later
          self.configManager.setFlag(flags.generateGossipKeys, false)
          self.configManager.setFlag(flags.generateTlsKeys, false)
          self.configManager.persist()
        }
      }
    ], {
      concurrent: false,
      rendererOptions: constants.LISTR_DEFAULT_RENDERER_OPTION
    })

    try {
      await tasks.run()
    } catch (e) {
      self.logger.error(`Error in deleting nodes: ${e.message}`, e)
      throw new FullstackTestingError(`Error in deleting nodes: ${e.message}`, e)
    } finally {
      await self.close()
    }

    return true
  }
}<|MERGE_RESOLUTION|>--- conflicted
+++ resolved
@@ -1338,131 +1338,32 @@
     return true
   }
 
-<<<<<<< HEAD
   addInitializeTask (argv) {
     const self = this;
-=======
-  /**
-   * @param {Object} argv
-   * @returns {Promise<boolean>}
-   */
-  async add (argv) {
-    const self = this
->>>>>>> 4bb352b6
 
     return {
       title: 'Initialize',
           task: async (ctx, task) => {
       self.configManager.update(argv)
 
-      // disable the prompts that we don't want to prompt the user for
-      prompts.disablePrompts([
-        // flags.adminKey,
-        flags.app,
-        flags.chainId,
-        flags.chartDirectory,
-        flags.ctxPath,
-        flags.devMode,
-        flags.endpointType,
-        flags.force,
-        flags.fstChartVersion,
-        flags.localBuildPath,
-        flags.gossipEndpoints,
-        flags.grpcEndpoints
-      ])
-
-      await prompts.execute(task, self.configManager, NodeCommand.ADD_FLAGS_LIST)
-
-      /**
-       * @typedef {Object} NodeAddConfigClass
-       * -- flags --
-       * @property {string} app
-       * @property {string} cacheDir
-       * @property {string} chainId
-       * @property {string} chartDirectory
-       * @property {boolean} devMode
-       * @property {string} endpointType
-       * @property {boolean} force
-       * @property {string} fstChartVersion
-       * @property {boolean} generateGossipKeys
-       * @property {boolean} generateTlsKeys
-       * @property {string} gossipEndpoints
-       * @property {string} grpcEndpoints
-       * @property {string} keyFormat
-       * @property {string} localBuildPath
-       * @property {string} namespace
-       * @property {string} nodeId
-       * @property {string} releaseTag
-       * -- extra args --
-       * @property {PrivateKey} adminKey
-       * @property {string[]} allNodeIds
-       * @property {string} chartPath
-       * @property {Date} curDate
-       * @property {string[]} existingNodeIds
-       * @property {string} freezeAdminPrivateKey
-       * @property {string} keysDir
-       * @property {string} lastStateZipPath
-       * @property {Object} nodeClient
-       * @property {Object} podNames
-       * @property {Map<String, NetworkNodeServices>} serviceMap
-       * @property {PrivateKey} treasuryKey
-       * @property {string} stagingDir
-       * @property {string} stagingKeysDir
-       * -- methods --
-       * @property {getUnusedConfigs} getUnusedConfigs
-       */
-      /**
-       * @callback getUnusedConfigs
-       * @returns {string[]}
-       */
-
-<<<<<<< HEAD
-          // create a config object for subsequent steps
-      const config = /** @type {NodeAddConfigClass} **/ this.getConfig(NodeCommand.ADD_CONFIGS_NAME, NodeCommand.ADD_FLAGS_LIST,
-              [
-                'allNodeIds',
-                'chartPath',
-                'curDate',
-                'existingNodeIds',
-                'freezeAdminPrivateKey',
-                'keysDir',
-                'lastStateZipPath',
-                'nodeClient',
-                'podNames',
-                'serviceMap',
-                'stagingDir',
-                'stagingKeysDir',
-                'treasuryKey'
-              ])
-
-      config.adminKey = PrivateKey.fromStringED25519(constants.GENESIS_KEY)
-      config.curDate = new Date()
-      config.existingNodeIds = []
-
-      if (config.keyFormat !== constants.KEY_FORMAT_PEM) {
-        throw new FullstackTestingError('key type cannot be PFX')
-      }
-=======
           // disable the prompts that we don't want to prompt the user for
           prompts.disablePrompts([
+            // flags.adminKey,
             flags.app,
             flags.chainId,
             flags.chartDirectory,
+            flags.ctxPath,
             flags.devMode,
             flags.endpointType,
+            flags.force,
             flags.fstChartVersion,
             flags.localBuildPath,
             flags.gossipEndpoints,
             flags.grpcEndpoints
           ])
->>>>>>> 4bb352b6
-
-      await self.initializeSetup(config, self.k8)
-
-<<<<<<< HEAD
-      // set config in the context for later tasks to use
-      ctx.config = config
-=======
+
+      await prompts.execute(task, self.configManager, NodeCommand.ADD_FLAGS_LIST)
+
           /**
            * @typedef {Object} NodeAddConfigClass
            * -- flags --
@@ -1504,7 +1405,37 @@
            * @callback getUnusedConfigs
            * @returns {string[]}
            */
->>>>>>> 4bb352b6
+
+          // create a config object for subsequent steps
+      const config = /** @type {NodeAddConfigClass} **/ this.getConfig(NodeCommand.ADD_CONFIGS_NAME, NodeCommand.ADD_FLAGS_LIST,
+              [
+                'allNodeIds',
+                'chartPath',
+                'curDate',
+                'existingNodeIds',
+                'freezeAdminPrivateKey',
+                'keysDir',
+                'lastStateZipPath',
+                'nodeClient',
+                'podNames',
+                'serviceMap',
+                'stagingDir',
+                'stagingKeysDir',
+                'treasuryKey'
+              ])
+
+      config.adminKey = PrivateKey.fromStringED25519(constants.GENESIS_KEY)
+      config.curDate = new Date()
+      config.existingNodeIds = []
+
+      if (config.keyFormat !== constants.KEY_FORMAT_PEM) {
+        throw new FullstackTestingError('key type cannot be PFX')
+      }
+
+      await self.initializeSetup(config, self.k8)
+
+      // set config in the context for later tasks to use
+      ctx.config = config
 
       ctx.config.chartPath = await self.prepareChartPath(ctx.config.chartDirectory,
           constants.FULLSTACK_TESTING_CHART, constants.FULLSTACK_DEPLOYMENT_CHART)
@@ -1519,6 +1450,25 @@
       const treasuryAccountPrivateKey = treasuryAccount.privateKey
       config.treasuryKey = PrivateKey.fromStringED25519(treasuryAccountPrivateKey)
 
+          config.serviceMap = await self.accountManager.getNodeServiceMap(
+            config.namespace)
+
+          self.logger.debug('Initialized config', { config })
+        }
+      },
+      {
+        title: 'Check that PVCs are enabled',
+        task: async (ctx, task) => {
+          if (!self.configManager.getFlag(flags.persistentVolumeClaims)) {
+            throw new FullstackTestingError('PVCs are not enabled. Please enable PVCs before adding a node')
+          }
+        }
+      },
+      {
+        title: 'Identify existing network nodes',
+        task: async (ctx, task) => {
+          const config = /** @type {NodeAddConfigClass} **/ ctx.config
+          config.serviceMap = await self.accountManager.getNodeServiceMap(
       self.logger.debug('Initialized config', { config })
     }
     }
@@ -1537,6 +1487,9 @@
           config.existingNodeIds.push(networkNodeServices.nodeName)
         }
 
+          config.allNodeIds = [...config.existingNodeIds, config.nodeId]
+
+          return self.taskCheckNetworkNodePods(ctx, task, config.existingNodeIds)
         return self.taskCheckNetworkNodePods(ctx, task, config.existingNodeIds)
       }
     }
@@ -1545,17 +1498,8 @@
   getAddPrepareTasks (argv) {
     const self = this
 
-<<<<<<< HEAD
     return [
       self.addInitializeTask(argv),
-=======
-          config.serviceMap = await self.accountManager.getNodeServiceMap(
-            config.namespace)
-
-          self.logger.debug('Initialized config', { config })
-        }
-      },
->>>>>>> 4bb352b6
       {
         title: 'Check that PVCs are enabled',
         task: async (ctx, task) => {
@@ -1564,25 +1508,7 @@
           }
         }
       },
-<<<<<<< HEAD
       self.getIdentifyExistingNetworkNodesTask(argv),
-=======
-      {
-        title: 'Identify existing network nodes',
-        task: async (ctx, task) => {
-          const config = /** @type {NodeAddConfigClass} **/ ctx.config
-          config.serviceMap = await self.accountManager.getNodeServiceMap(
-            config.namespace)
-          for (/** @type {NetworkNodeServices} **/ const networkNodeServices of config.serviceMap.values()) {
-            config.existingNodeIds.push(networkNodeServices.nodeName)
-          }
-
-          config.allNodeIds = [...config.existingNodeIds, config.nodeId]
-
-          return self.taskCheckNetworkNodePods(ctx, task, config.existingNodeIds)
-        }
-      },
->>>>>>> 4bb352b6
       {
         title: 'Determine new node account number',
         task: (ctx, task) => {
@@ -1851,61 +1777,51 @@
           }
         }
       },
-      {
-<<<<<<< HEAD
-=======
-        title: 'Send freeze upgrade transaction',
-        task: async (ctx, task) => {
-          const config = /** @type {NodeAddConfigClass} **/ ctx.config
-          await this.freezeUpgradeNetworkNodes(config.freezeAdminPrivateKey, ctx.upgradeZipHash, config.nodeClient)
-        }
-      },
-      {
-        title: 'Prepare staging directory',
-        task: async (ctx, parentTask) => {
-          const subTasks = [
-            {
-              title: 'Copy Gossip keys to staging',
-              task: async (ctx, _) => {
+        {
+            title: 'Prepare staging directory',
+            task: async (ctx, parentTask) => {
+                const subTasks = [
+                    {
+                        title: 'Copy Gossip keys to staging',
+                        task: async (ctx, _) => {
+                            const config = /** @type {NodeAddConfigClass} **/ ctx.config
+
+                            await this.keyManager.copyGossipKeysToStaging(config.keyFormat, config.keysDir, config.stagingKeysDir, config.allNodeIds)
+                        }
+                    },
+                    {
+                        title: 'Copy gRPC TLS keys to staging',
+                        task: async (ctx, _) => {
+                            const config = /** @type {NodeAddConfigClass} **/ ctx.config
+                            for (const nodeId of config.allNodeIds) {
+                                const tlsKeyFiles = self.keyManager.prepareTLSKeyFilePaths(nodeId, config.keysDir)
+                                await self.keyManager.copyNodeKeysToStaging(tlsKeyFiles, config.stagingKeysDir)
+                            }
+                        }
+                    }
+                ]
+
+                return parentTask.newListr(subTasks, {
+                    concurrent: false,
+                    rendererOptions: constants.LISTR_DEFAULT_RENDERER_OPTION
+                })
+            }
+        },
+        {
+            title: 'Copy node keys to secrets',
+            task: async (ctx, parentTask) => {
                 const config = /** @type {NodeAddConfigClass} **/ ctx.config
 
-                await this.keyManager.copyGossipKeysToStaging(config.keyFormat, config.keysDir, config.stagingKeysDir, config.allNodeIds)
-              }
-            },
-            {
-              title: 'Copy gRPC TLS keys to staging',
-              task: async (ctx, _) => {
-                const config = /** @type {NodeAddConfigClass} **/ ctx.config
-                for (const nodeId of config.allNodeIds) {
-                  const tlsKeyFiles = self.keyManager.prepareTLSKeyFilePaths(nodeId, config.keysDir)
-                  await self.keyManager.copyNodeKeysToStaging(tlsKeyFiles, config.stagingKeysDir)
-                }
-              }
-            }
-          ]
-
-          return parentTask.newListr(subTasks, {
-            concurrent: false,
-            rendererOptions: constants.LISTR_DEFAULT_RENDERER_OPTION
-          })
-        }
-      },
-      {
-        title: 'Copy node keys to secrets',
-        task: async (ctx, parentTask) => {
-          const config = /** @type {NodeAddConfigClass} **/ ctx.config
-
-          const subTasks = self.platformInstaller.copyNodeKeys(config.stagingDir, config.allNodeIds, config.keyFormat)
-
-          // set up the sub-tasks
-          return parentTask.newListr(subTasks, {
-            concurrent: true,
-            rendererOptions: constants.LISTR_DEFAULT_RENDERER_OPTION
-          })
-        }
-      },
-      {
->>>>>>> 4bb352b6
+                const subTasks = self.platformInstaller.copyNodeKeys(config.stagingDir, config.allNodeIds, config.keyFormat)
+
+                // set up the sub-tasks
+                return parentTask.newListr(subTasks, {
+                    concurrent: true,
+                    rendererOptions: constants.LISTR_DEFAULT_RENDERER_OPTION
+                })
+            }
+        },
+      {
         title: 'Check network nodes are frozen',
         task: (ctx, task) => {
           const config = /** @type {NodeAddConfigClass} **/ ctx.config
@@ -2006,16 +1922,6 @@
       {
         title: 'Fetch platform software into all network nodes',
         task:
-<<<<<<< HEAD
-            async (ctx, task) => {
-              const config = /** @type {NodeAddConfigClass} **/ ctx.config
-              config.serviceMap = await self.accountManager.getNodeServiceMap(
-                  config.namespace)
-              config.podNames[config.nodeId] = config.serviceMap.get(
-                  config.nodeId).nodePodName
-              return self.fetchLocalOrReleasedPlatformSoftware(config.allNodeIds, config.podNames, config.releaseTag, task, config.localBuildPath)
-            }
-=======
           async (ctx, task) => {
             const config = /** @type {NodeAddConfigClass} **/ ctx.config
             config.serviceMap = await self.accountManager.getNodeServiceMap(
@@ -2025,7 +1931,6 @@
 
             return self.fetchLocalOrReleasedPlatformSoftware(config.allNodeIds, config.podNames, config.releaseTag, task, config.localBuildPath)
           }
->>>>>>> 4bb352b6
       },
       {
         title: 'Download last state from an existing node',
@@ -2065,11 +1970,7 @@
             subTasks.push({
               title: `Node: ${chalk.yellow(nodeId)}`,
               task: () =>
-<<<<<<< HEAD
-                  self.platformInstaller.taskInstall(podName, config.stagingDir, config.allNodeIds, config.keyFormat, config.force)
-=======
                 self.platformInstaller.taskSetup(podName)
->>>>>>> 4bb352b6
             })
           }
 
@@ -2253,6 +2154,10 @@
     return true
   }
 
+    /**
+     * @param {Object} argv
+     * @returns {Promise<boolean>}
+     */
   async add (argv) {
     const self = this
 
@@ -2512,7 +2417,6 @@
             }
           })
           .command({
-<<<<<<< HEAD
             command: 'add-prepare',
             desc: 'Prepares the addition of a node with a specific version of Hedera platform',
             builder: y => flags.setCommandFlags(y, ...NodeCommand.ADD_FLAGS_LIST),
@@ -2522,17 +2426,6 @@
 
               nodeCmd.addPrepare(argv).then(r => {
                 nodeCmd.logger.debug('==== Finished running `node add`====')
-=======
-            command: 'update',
-            desc: 'Update a node with a specific version of Hedera platform',
-            builder: y => flags.setCommandFlags(y, ...NodeCommand.UPDATE_FLAGS_LIST),
-            handler: argv => {
-              nodeCmd.logger.debug('==== Running \'node update\' ===')
-              nodeCmd.logger.debug(argv)
-
-              nodeCmd.update(argv).then(r => {
-                nodeCmd.logger.debug('==== Finished running `node update`====')
->>>>>>> 4bb352b6
                 if (!r) process.exit(1)
               }).catch(err => {
                 nodeCmd.logger.showUserError(err)
@@ -2541,7 +2434,6 @@
             }
           })
           .command({
-<<<<<<< HEAD
             command: 'add-submit-transactions',
             desc: 'Submits NodeCreateTransaction and Upgrade transactions to the network nodes',
             builder: y => flags.setCommandFlags(y, ...NodeCommand.ADD_FLAGS_LIST),
@@ -2568,7 +2460,31 @@
 
               nodeCmd.addExecute(argv).then(r => {
                 nodeCmd.logger.debug('==== Finished running `node add`====')
-=======
+                if (!r) process.exit(1)
+              }).catch(err => {
+                nodeCmd.logger.showUserError(err)
+                process.exit(1)
+              })
+            }
+          })
+          .command({
+            command: 'update',
+            desc: 'Update a node with a specific version of Hedera platform',
+            builder: y => flags.setCommandFlags(y, ...NodeCommand.UPDATE_FLAGS_LIST),
+            handler: argv => {
+              nodeCmd.logger.debug('==== Running \'node update\' ===')
+              nodeCmd.logger.debug(argv)
+
+              nodeCmd.update(argv).then(r => {
+                nodeCmd.logger.debug('==== Finished running `node update`====')
+                if (!r) process.exit(1)
+              }).catch(err => {
+                nodeCmd.logger.showUserError(err)
+                process.exit(1)
+              })
+            }
+          })
+          .command({
             command: 'delete',
             desc: 'Delete a node with a specific version of Hedera platform',
             builder: y => flags.setCommandFlags(y, ...NodeCommand.DELETE_FLAGS_LIST),
@@ -2578,7 +2494,6 @@
 
               nodeCmd.delete(argv).then(r => {
                 nodeCmd.logger.debug('==== Finished running `node delete`====')
->>>>>>> 4bb352b6
                 if (!r) process.exit(1)
               }).catch(err => {
                 nodeCmd.logger.showUserError(err)
