--- conflicted
+++ resolved
@@ -22,12 +22,8 @@
 import * as helpers from '../core/helpers.js'
 import { hederaExplorerVersion, resetDisabledPrompts } from './flags.js'
 import type { ListrTaskWrapper } from 'listr2'
-<<<<<<< HEAD
-import { type CommandFlag } from '../types/index.ts'
+import { type CommandFlag } from '../types/index.js'
 import validator from 'validator'
-=======
-import { type CommandFlag } from '../types/index.js'
->>>>>>> 7fa86ad1
 
 async function prompt (type: string, task: ListrTaskWrapper<any, any, any>, input: any, defaultValue: any, promptMessage: string, emptyCheckMessage: string | null, flagName: string) {
   try {
