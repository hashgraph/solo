/**
 * Copyright (C) 2024 Hedera Hashgraph, LLC
 *
 * Licensed under the Apache License, Version 2.0 (the ""License"");
 * you may not use this file except in compliance with the License.
 * You may obtain a copy of the License at
 *
 *      http://www.apache.org/licenses/LICENSE-2.0
 *
 * Unless required by applicable law or agreed to in writing, software
 * distributed under the License is distributed on an ""AS IS"" BASIS,
 * WITHOUT WARRANTIES OR CONDITIONS OF ANY KIND, either express or implied.
 * See the License for the specific language governing permissions and
 * limitations under the License.
 *
 */
import { ListrEnquirerPromptAdapter } from '@listr2/prompt-adapter-enquirer'
import fs from 'fs'
<<<<<<< HEAD
import { SoloError, IllegalArgumentError } from '../core/errors.ts'
import { ConfigManager, constants } from '../core/index.ts'
import * as flags from './flags.ts'
import * as helpers from '../core/helpers.ts'
import { contextCluster, hederaExplorerVersion, resetDisabledPrompts } from './flags.ts'
import type { ListrTaskWrapper } from 'listr2'
import { type CommandFlag } from '../types/index.ts'
import validator from 'validator'
=======
import { SoloError, IllegalArgumentError } from '../core/errors.js'
import { ConfigManager, constants } from '../core/index.js'
import * as flags from './flags.js'
import * as helpers from '../core/helpers.js'
import { hederaExplorerVersion, resetDisabledPrompts } from './flags.js'
import type { ListrTaskWrapper } from 'listr2'
import { type CommandFlag } from '../types/index.js'
>>>>>>> 7fa86ad1

async function prompt (type: string, task: ListrTaskWrapper<any, any, any>, input: any, defaultValue: any, promptMessage: string, emptyCheckMessage: string | null, flagName: string) {
  try {
    let needsPrompt = type === 'toggle' ? (input === undefined || typeof input !== 'boolean') : !input
    needsPrompt = type === 'number' ? typeof input !== 'number' : needsPrompt

    if (needsPrompt) {
      if (!process.stdout.isTTY || !process.stdin.isTTY) {
        // this is to help find issues with prompts running in non-interactive mode, user should supply quite mode,
        // or provide all flags required for command
        throw new SoloError('Cannot prompt for input in non-interactive mode')
      }

      input = await task.prompt(ListrEnquirerPromptAdapter).run({
        type,
        default: defaultValue,
        message: promptMessage
      })
    }

    if (emptyCheckMessage && !input) {
      throw new SoloError(emptyCheckMessage)
    }

    return input
  } catch (e: Error | any) {
    throw new SoloError(`input failed: ${flagName}: ${e.message}`, e)
  }
}

async function promptText (task: ListrTaskWrapper<any, any, any>, input: any, defaultValue: any, promptMessage: string,
    emptyCheckMessage: string | null, flagName: string) {
  return await prompt('text', task, input, defaultValue, promptMessage, emptyCheckMessage, flagName)
}

async function promptToggle (task: ListrTaskWrapper<any, any, any>, input: any, defaultValue: any, promptMessage: string,
    emptyCheckMessage: string| null, flagName: string) {
  return await prompt('toggle', task, input, defaultValue, promptMessage, emptyCheckMessage, flagName)
}

export async function promptNamespace (task: ListrTaskWrapper<any, any, any>, input: any) {
  return await promptText(task, input,
    'solo',
    'Enter namespace name: ',
    'namespace cannot be empty',
    flags.namespace.name)
}

export async function promptClusterSetupNamespace (task: ListrTaskWrapper<any, any, any>, input: any) {
  return await promptText(task, input,
    'solo-cluster',
    'Enter cluster setup namespace name: ',
    'cluster setup namespace cannot be empty',
    flags.clusterSetupNamespace.name)
}

export async function promptNodeAliases (task: ListrTaskWrapper<any, any, any>, input: any) {
  return await prompt('input', task, input,
    'node1,node2,node3',
    'Enter list of node IDs (comma separated list): ',
    null,
    flags.nodeAliasesUnparsed.name)
}

export async function promptReleaseTag (task: ListrTaskWrapper<any, any, any>, input: any) {
  return await promptText(task, input,
    'v0.42.5',
    'Enter release version: ',
    'release tag cannot be empty',
    flags.releaseTag.name)
}

export async function promptRelayReleaseTag (task: ListrTaskWrapper<any, any, any>, input: any) {
  return await promptText(task, input,
    flags.relayReleaseTag.definition.defaultValue,
    'Enter relay release version: ',
    'relay-release-tag cannot be empty',
    flags.relayReleaseTag.name)
}

export async function promptCacheDir (task: ListrTaskWrapper<any, any, any>, input: any) {
  return await promptText(task, input,
    constants.SOLO_CACHE_DIR,
    'Enter local cache directory path: ',
    null,
    flags.cacheDir.name)
}

export async function promptForce (task: ListrTaskWrapper<any, any, any>, input: any) {
  return await promptToggle(task, input,
    flags.force.definition.defaultValue,
    'Would you like to force changes? ',
    null,
    flags.force.name)
}

export async function promptChainId (task: ListrTaskWrapper<any, any, any>, input: any) {
  return await promptText(task, input,
    flags.chainId.definition.defaultValue,
    'Enter chain ID: ',
    null,
    flags.chainId.name)
}

export async function promptChartDir (task: ListrTaskWrapper<any, any, any>, input: any) {
  try {
    if (input === 'false') {
      return ''
    }

    if (input && !fs.existsSync(input)) {
      input = await task.prompt(ListrEnquirerPromptAdapter).run({
        type: 'text',
        default: flags.chartDirectory.definition.defaultValue,
        message: 'Enter local charts directory path: '
      })

      if (!fs.existsSync(input)) {
        throw new IllegalArgumentError('Invalid chart directory', input)
      }
    }

    return input
  } catch (e: Error | any) {
    throw new SoloError(`input failed: ${flags.chartDirectory.name}`, e)
  }
}

export async function promptValuesFile (task: ListrTaskWrapper<any, any, any>, input: any) {
  try {
    if (input && !fs.existsSync(input)) {
      input = await task.prompt(ListrEnquirerPromptAdapter).run({
        type: 'text',
        default: flags.valuesFile.definition.defaultValue,
        message: 'Enter path to values.yaml: '
      })

      if (!fs.existsSync(input)) {
        throw new IllegalArgumentError('Invalid values.yaml file', input)
      }
    }

    return input
  } catch (e: Error | any) {
    throw new SoloError(`input failed: ${flags.valuesFile.name}`, e)
  }
}

export async function promptProfileFile (task: ListrTaskWrapper<any, any, any>, input: any) {
  if (input && !fs.existsSync(input)) {
    input = await task.prompt(ListrEnquirerPromptAdapter).run({
      type: 'text',
      default: flags.valuesFile.definition.defaultValue,
      message: 'Enter path to custom resource profile definition file: '
    })
  }

  if (input && !fs.existsSync(input)) {
    throw new IllegalArgumentError(`Invalid profile definition file: ${input}}`, input)
  }

  return input
}

export async function promptProfile (task: ListrTaskWrapper<any, any, any>, input: any, choices = constants.ALL_PROFILES) {
  try {
    const initial = choices.indexOf(input)
    if (initial < 0) {
      const input = await task.prompt(ListrEnquirerPromptAdapter).run({
        type: 'select',
        message: 'Select profile for solo network deployment',
        choices: helpers.cloneArray(choices)
      })

      if (!input) {
        throw new SoloError('key-format cannot be empty')
      }

      return input
    }

    return input
  } catch (e: Error | any) {
    throw new SoloError(`input failed: ${flags.profileName.name}`, e)
  }
}

export async function promptDeployPrometheusStack (task: ListrTaskWrapper<any, any, any>, input: any) {
  return await promptToggle(task, input,
    flags.deployPrometheusStack.definition.defaultValue,
    'Would you like to deploy prometheus stack? ',
    null,
    flags.deployPrometheusStack.name)
}

export async function promptEnablePrometheusSvcMonitor (task: ListrTaskWrapper<any, any, any>, input: any) {
  return await promptToggle(task, input,
    flags.enablePrometheusSvcMonitor.definition.defaultValue,
    'Would you like to enable the Prometheus service monitor for the network nodes? ',
    null,
    flags.enablePrometheusSvcMonitor.name)
}

export async function promptDeployMinio (task: ListrTaskWrapper<any, any, any>, input: any) {
  return await promptToggle(task, input,
    flags.deployMinio.definition.defaultValue,
    'Would you like to deploy MinIO? ',
    null,
    flags.deployMinio.name)
}

export async function promptDeployCertManager (task: ListrTaskWrapper<any, any, any>, input: any) {
  return await promptToggle(task, input,
    flags.deployCertManager.definition.defaultValue,
    'Would you like to deploy Cert Manager? ',
    null,
    flags.deployCertManager.name)
}

export async function promptDeployCertManagerCrds (task: ListrTaskWrapper<any, any, any>, input: any) {
  return await promptToggle(task, input,
    flags.deployCertManagerCrds.definition.defaultValue,
    'Would you like to deploy Cert Manager CRDs? ',
    null,
    flags.deployCertManagerCrds.name)
}

export async function promptDeployHederaExplorer (task: ListrTaskWrapper<any, any, any>, input: any) {
  return await promptToggle(task, input,
    flags.deployHederaExplorer.definition.defaultValue,
    'Would you like to deploy Hedera Explorer? ',
    null,
    flags.deployHederaExplorer.name)
}

export async function promptTlsClusterIssuerType (task: ListrTaskWrapper<any, any, any>, input: any) {
  try {
    if (!input) {
      input = await task.prompt(ListrEnquirerPromptAdapter).run({
        type: 'text',
        default: flags.tlsClusterIssuerType.definition.defaultValue,
        message: 'Enter TLS cluster issuer type, available options are: "acme-staging", "acme-prod", or "self-signed":'
      })
    }

    if (!input || !['acme-staging', 'acme-prod', 'self-signed'].includes(input)) {
      throw new SoloError('must be one of: "acme-staging", "acme-prod", or "self-signed"')
    }

    return input
  } catch (e: Error | any) {
    throw new SoloError(`input failed: ${flags.tlsClusterIssuerType.name}`, e)
  }
}

export async function promptEnableHederaExplorerTls (task: ListrTaskWrapper<any, any, any>, input: any) {
  return await promptToggle(task, input,
    flags.enableHederaExplorerTls.definition.defaultValue,
    'Would you like to enable the Hedera Explorer TLS? ',
    null,
    flags.enableHederaExplorerTls.name)
}

export async function promptHederaExplorerTlsHostName (task: ListrTaskWrapper<any, any, any>, input: any) {
  return await promptText(task, input,
    flags.hederaExplorerTlsHostName.definition.defaultValue,
    'Enter the host name to use for the Hedera Explorer TLS: ',
    null,
    flags.hederaExplorerTlsHostName.name)
}

export async function promptOperatorId (task: ListrTaskWrapper<any, any, any>, input: any) {
  return await promptText(task, input,
    flags.operatorId.definition.defaultValue,
    'Enter operator ID: ',
    null,
    flags.operatorId.name)
}

export async function promptOperatorKey (task: ListrTaskWrapper<any, any, any>, input: any) {
  return await promptText(task, input,
    flags.operatorKey.definition.defaultValue,
    'Enter operator private key: ',
    null,
    flags.operatorKey.name)
}

export async function promptReplicaCount (task: ListrTaskWrapper<any, any, any>, input: any) {
  return await prompt('number', task, input,
    flags.replicaCount.definition.defaultValue,
    'How many replica do you want? ',
    null,
    flags.replicaCount.name)
}

export async function promptGenerateGossipKeys (task: ListrTaskWrapper<any, any, any>, input: any) {
  return await promptToggle(task, input,
    flags.generateGossipKeys.definition.defaultValue,
    `Would you like to generate Gossip keys? ${typeof input} ${input} `,
    null,
    flags.generateGossipKeys.name)
}

export async function promptGenerateTLSKeys (task: ListrTaskWrapper<any, any, any>, input: any) {
  return await promptToggle(task, input,
    flags.generateTlsKeys.definition.defaultValue,
    'Would you like to generate TLS keys? ',
    null,
    flags.generateTlsKeys.name)
}

export async function promptDeletePvcs (task: ListrTaskWrapper<any, any, any>, input: any) {
  return await promptToggle(task, input,
    flags.deletePvcs.definition.defaultValue,
    'Would you like to delete persistent volume claims upon uninstall? ',
    null,
    flags.deletePvcs.name)
}

export async function promptDeleteSecrets (task: ListrTaskWrapper<any, any, any>, input: any) {
  return await promptToggle(task, input,
    flags.deleteSecrets.definition.defaultValue,
    'Would you like to delete secrets upon uninstall? ',
    null,
    flags.deleteSecrets.name)
}

export async function promptSoloChartVersion (task: ListrTaskWrapper<any, any, any>, input: any) {
  return await promptText(task, input,
    flags.soloChartVersion.definition.defaultValue,
    'Enter solo testing chart version: ',
    null,
    flags.soloChartVersion.name)
}

export async function promptUpdateAccountKeys (task: ListrTaskWrapper<any, any, any>, input: any) {
  return await promptToggle(task, input,
    flags.updateAccountKeys.definition.defaultValue,
    'Would you like to updates the special account keys to new keys and stores their keys in a corresponding Kubernetes secret? ',
    null,
    flags.updateAccountKeys.name)
}

export async function promptUserEmailAddress (task: ListrTaskWrapper<any, any, any>, input: any) {
  const promptForInput = async () => {
    return await task.prompt(ListrEnquirerPromptAdapter).run({
      type: 'text',
      message: 'Please enter your email address:'
    })
  }

  input = await promptForInput()
  while (!validator.isEmail(input)) {
    input = await promptForInput()
  }

  return input
}

export async function promptDeploymentName (task: ListrTaskWrapper<any, any, any>, input: any) {
  return await promptText(task, input,
    flags.deploymentName.definition.defaultValue,
    'Enter the Solo deployment name: ',
    null,
    flags.deploymentName.name)
}

export async function promptDeploymentClusters (task: ListrTaskWrapper<any, any, any>, input: any) {
  return await promptText(task, input,
    flags.deploymentClusters.definition.defaultValue,
    'Enter the Solo deployment cluster names (comma separated): ',
    null,
    flags.deploymentClusters.name)
}

export async function promptPrivateKey (task: ListrTaskWrapper<any, any, any>, input: any) {
  return await promptText(task, input,
    flags.ed25519PrivateKey.definition.defaultValue,
    'Enter the private key: ',
    null,
    flags.ed25519PrivateKey.name)
}

export async function promptAccountId (task: ListrTaskWrapper<any, any, any>, input: any) {
  return await promptText(task, input,
    flags.accountId.definition.defaultValue,
    'Enter the account id: ',
    null,
    flags.accountId.name)
}

export async function promptAmount (task: ListrTaskWrapper<any, any, any>, input: any) {
  return await prompt('number', task, input,
    flags.amount.definition.defaultValue,
    'How much HBAR do you want to add? ',
    null,
    flags.amount.name)
}

export async function promptNewNodeAlias (task: ListrTaskWrapper<any, any, any>, input: any) {
  return await promptText(task, input,
    flags.nodeAlias.definition.defaultValue,
    'Enter the new node id: ',
    null,
    flags.nodeAlias.name)
}

export async function promptGossipEndpoints (task: ListrTaskWrapper<any, any, any>, input: any) {
  return await promptText(task, input,
    flags.gossipEndpoints.definition.defaultValue,
    'Enter the gossip endpoints(comma separated): ',
    null,
    flags.gossipEndpoints.name)
}

export async function promptGrpcEndpoints (task: ListrTaskWrapper<any, any, any>, input: any) {
  return await promptText(task, input,
    flags.grpcEndpoints.definition.defaultValue,
    'Enter the gRPC endpoints(comma separated): ',
    null,
    flags.grpcEndpoints.name)
}

export async function promptEndpointType (task: ListrTaskWrapper<any, any, any>, input: any) {
  return await promptText(task, input,
    flags.endpointType.definition.defaultValue,
    'Enter the endpoint type(IP or FQDN): ',
    null,
    flags.endpointType.name)
}

export async function promptPersistentVolumeClaims (task: ListrTaskWrapper<any, any, any>, input: any) {
  return await promptToggle(task, input,
    flags.persistentVolumeClaims.definition.defaultValue,
    'Would you like to enable persistent volume claims to store data outside the pod? ',
    null,
    flags.persistentVolumeClaims.name)
}

export async function promptMirrorNodeVersion (task: ListrTaskWrapper<any, any, any>, input: any) {
  return await promptToggle(task, input,
    flags.mirrorNodeVersion.definition.defaultValue,
    'Would you like to choose mirror node version? ',
    null,
    flags.mirrorNodeVersion.name)
}

export async function promptHederaExplorerVersion (task: ListrTaskWrapper<any, any, any>, input: any) {
  return await promptToggle(task, input,
      flags.hederaExplorerVersion.definition.defaultValue,
      'Would you like to choose hedera explorer version? ',
      null,
      flags.hederaExplorerVersion.name)
}

export async function promptInputDir (task: ListrTaskWrapper<any, any, any>, input: any) {
    return await promptToggle(task, input,
        flags.inputDir.definition.defaultValue,
        'Enter path to directory containing the temporary context file',
        null,
        flags.inputDir.name)
}

export async function promptOutputDir (task: ListrTaskWrapper<any, any, any>, input: any) {
    return await promptToggle(task, input,
        flags.outputDir.definition.defaultValue,
        'Enter path to directory to store the temporary context file',
        null,
        flags.outputDir.name)
}

export async function promptContext (task: ListrTaskWrapper<any, any, any>, input: any) {
  return await promptText(task, input,
    null,
    'Enter kubernetes context to use for command: ',
    null,
    flags.context.name)
}

export async function promptContextCluster (task: ListrTaskWrapper<any, any, any>, input: any) {
  return await promptText(task, input,
    null,
    'Enter context cluster mapping: ',
    'context-cluster cannot be empty',
    flags.contextCluster.name)
}

//! ------------- Node Proxy Certificates ------------- !//

export async function promptGrpcTlsCertificatePath (task: ListrTaskWrapper<any, any, any>, input: any) {
  return await promptText(task, input,
    flags.grpcTlsCertificatePath.definition.defaultValue,
    'Enter node alias and path to TLS certificate for gRPC (ex. nodeAlias=path )',
    null,
    flags.grpcTlsCertificatePath.name)
}

export async function promptGrpcWebTlsCertificatePath (task: ListrTaskWrapper<any, any, any>, input: any) {
  return await promptText(task, input,
    flags.grpcWebTlsCertificatePath.definition.defaultValue,
    'Enter node alias and path to TLS certificate for gGRPC web (ex. nodeAlias=path )',
    null,
    flags.grpcWebTlsCertificatePath.name)
}

export async function promptGrpcTlsKeyPath (task: ListrTaskWrapper<any, any, any>, input: any) {
  return await promptText(task, input,
    flags.grpcTlsKeyPath.definition.defaultValue,
    'Enter node alias and path to TLS certificate key for gRPC (ex. nodeAlias=path )',
    null,
    flags.grpcTlsKeyPath.name)
}

export async function promptGrpcWebTlsKeyPath (task: ListrTaskWrapper<any, any, any>, input: any) {
  return await promptText(task, input,
    flags.grpcWebTlsKeyPath.definition.defaultValue,
    'Enter node alias and path to TLS certificate key for gGRPC Web (ex. nodeAlias=path )',
    null,
    flags.grpcWebTlsKeyPath.name)
}

export function getPromptMap (): Map<string, Function> {
  return new Map()
    .set(flags.accountId.name, promptAccountId)
    .set(flags.amount.name, promptAmount)
    .set(flags.cacheDir.name, promptCacheDir)
    .set(flags.chainId.name, promptChainId)
    .set(flags.chartDirectory.name, promptChartDir)
    .set(flags.clusterSetupNamespace.name, promptClusterSetupNamespace)
    .set(flags.deletePvcs.name, promptDeletePvcs)
    .set(flags.deleteSecrets.name, promptDeleteSecrets)
    .set(flags.deployCertManager.name, promptDeployCertManager)
    .set(flags.deployCertManagerCrds.name, promptDeployCertManagerCrds)
    .set(flags.deployHederaExplorer.name, promptDeployHederaExplorer)
    .set(flags.deployMinio.name, promptDeployMinio)
    .set(flags.deployPrometheusStack.name, promptDeployPrometheusStack)
    .set(flags.enableHederaExplorerTls.name, promptEnableHederaExplorerTls)
    .set(flags.enablePrometheusSvcMonitor.name, promptEnablePrometheusSvcMonitor)
    .set(flags.force.name, promptForce)
    .set(flags.soloChartVersion.name, promptSoloChartVersion)
    .set(flags.generateGossipKeys.name, promptGenerateGossipKeys)
    .set(flags.generateTlsKeys.name, promptGenerateTLSKeys)
    .set(flags.hederaExplorerTlsHostName.name, promptHederaExplorerTlsHostName)
    .set(flags.namespace.name, promptNamespace)
    .set(flags.nodeAliasesUnparsed.name, promptNodeAliases)
    .set(flags.operatorId.name, promptOperatorId)
    .set(flags.operatorKey.name, promptOperatorKey)
    .set(flags.persistentVolumeClaims.name, promptPersistentVolumeClaims)
    .set(flags.ed25519PrivateKey.name, promptPrivateKey)
    .set(flags.profileFile.name, promptProfileFile)
    .set(flags.profileName.name, promptProfile)
    .set(flags.relayReleaseTag.name, promptRelayReleaseTag)
    .set(flags.releaseTag.name, promptReleaseTag)
    .set(flags.replicaCount.name, promptReplicaCount)
    .set(flags.tlsClusterIssuerType.name, promptTlsClusterIssuerType)
    .set(flags.updateAccountKeys.name, promptUpdateAccountKeys)
    .set(flags.userEmailAddress.name, promptUserEmailAddress)
    .set(flags.valuesFile.name, promptValuesFile)
    .set(flags.nodeAlias.name, promptNewNodeAlias)
    .set(flags.gossipEndpoints.name, promptGossipEndpoints)
    .set(flags.grpcEndpoints.name, promptGrpcEndpoints)
    .set(flags.endpointType.name, promptEndpointType)
    .set(flags.mirrorNodeVersion.name, promptMirrorNodeVersion)
    .set(flags.hederaExplorerVersion, promptHederaExplorerVersion)
    .set(flags.inputDir.name, promptInputDir)
    .set(flags.outputDir.name, promptOutputDir)
    .set(flags.contextCluster.name, promptContextCluster)
    .set(flags.context.name, promptContext)

    //! Node Proxy Certificates
    .set(flags.grpcTlsCertificatePath.name, promptGrpcTlsCertificatePath)
    .set(flags.grpcWebTlsCertificatePath.name, promptGrpcWebTlsCertificatePath)
    .set(flags.grpcTlsKeyPath.name, promptGrpcTlsKeyPath)
    .set(flags.grpcWebTlsKeyPath.name, promptGrpcWebTlsKeyPath)
}

// build the prompt registry
/**
 * Run prompts for the given set of flags
 * @param task task object from listr2
 * @param configManager config manager to store flag values
 * @param flagList list of flag objects
 */
export async function execute (task: ListrTaskWrapper<any, any, any>, configManager: ConfigManager, flagList: CommandFlag[] = []) {
  if (!configManager || !(configManager instanceof ConfigManager)) {
    throw new IllegalArgumentError('an instance of ConfigManager is required')
  }
  const prompts = getPromptMap()
  for (const flag of flagList) {
    if (flag.definition.disablePrompt) {
      continue
    }

    if (!prompts.has(flag.name)) {
      throw new SoloError(`No prompt available for flag: ${flag.name}`)
    }

    const prompt = prompts.get(flag.name) as Function
    if (configManager.getFlag(flags.quiet)) {
      return
    }
    const input = await prompt(task, configManager.getFlag(flag))
    configManager.setFlag(flag, input)
  }
}

/**
 * Disable prompts for the given set of flags
 * @param flags list of flags to disable prompts for
 */
export function disablePrompts (flags: CommandFlag[]) {
  resetDisabledPrompts()
  for (const flag of flags) {
    if (flag.definition) {
      flag.definition.disablePrompt = true
    }
  }
}<|MERGE_RESOLUTION|>--- conflicted
+++ resolved
@@ -16,24 +16,14 @@
  */
 import { ListrEnquirerPromptAdapter } from '@listr2/prompt-adapter-enquirer'
 import fs from 'fs'
-<<<<<<< HEAD
-import { SoloError, IllegalArgumentError } from '../core/errors.ts'
-import { ConfigManager, constants } from '../core/index.ts'
-import * as flags from './flags.ts'
-import * as helpers from '../core/helpers.ts'
-import { contextCluster, hederaExplorerVersion, resetDisabledPrompts } from './flags.ts'
-import type { ListrTaskWrapper } from 'listr2'
-import { type CommandFlag } from '../types/index.ts'
-import validator from 'validator'
-=======
 import { SoloError, IllegalArgumentError } from '../core/errors.js'
 import { ConfigManager, constants } from '../core/index.js'
 import * as flags from './flags.js'
 import * as helpers from '../core/helpers.js'
-import { hederaExplorerVersion, resetDisabledPrompts } from './flags.js'
+import { contextCluster, hederaExplorerVersion, resetDisabledPrompts } from './flags.js'
 import type { ListrTaskWrapper } from 'listr2'
-import { type CommandFlag } from '../types/index.js'
->>>>>>> 7fa86ad1
+import type { CommandFlag } from '../types/index.js'
+import validator from 'validator'
 
 async function prompt (type: string, task: ListrTaskWrapper<any, any, any>, input: any, defaultValue: any, promptMessage: string, emptyCheckMessage: string | null, flagName: string) {
   try {
