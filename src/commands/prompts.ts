/**
 * Copyright (C) 2024 Hedera Hashgraph, LLC
 *
 * Licensed under the Apache License, Version 2.0 (the ""License"");
 * you may not use this file except in compliance with the License.
 * You may obtain a copy of the License at
 *
 *      http://www.apache.org/licenses/LICENSE-2.0
 *
 * Unless required by applicable law or agreed to in writing, software
 * distributed under the License is distributed on an ""AS IS"" BASIS,
 * WITHOUT WARRANTIES OR CONDITIONS OF ANY KIND, either express or implied.
 * See the License for the specific language governing permissions and
 * limitations under the License.
 *
 */
import { ListrEnquirerPromptAdapter } from '@listr2/prompt-adapter-enquirer'
import fs from 'fs'
import { SoloError, IllegalArgumentError } from '../core/errors.js'
import { ConfigManager, constants } from '../core/index.js'
import * as flags from './flags.js'
import * as helpers from '../core/helpers.js'
import { contextCluster, hederaExplorerVersion, resetDisabledPrompts } from './flags.js'
import type { ListrTaskWrapper } from 'listr2'
<<<<<<< HEAD
import type { CommandFlag } from '../types/index.js'
=======
import { type CommandFlag } from '../types/index.js'
>>>>>>> 4acdecec
import validator from 'validator'

async function prompt (type: string, task: ListrTaskWrapper<any, any, any>, input: any, defaultValue: any, promptMessage: string, emptyCheckMessage: string | null, flagName: string) {
  try {
    let needsPrompt = type === 'toggle' ? (input === undefined || typeof input !== 'boolean') : !input
    needsPrompt = type === 'number' ? typeof input !== 'number' : needsPrompt

    if (needsPrompt) {
      if (!process.stdout.isTTY || !process.stdin.isTTY) {
        // this is to help find issues with prompts running in non-interactive mode, user should supply quite mode,
        // or provide all flags required for command
        throw new SoloError('Cannot prompt for input in non-interactive mode')
      }

      input = await task.prompt(ListrEnquirerPromptAdapter).run({
        type,
        default: defaultValue,
        message: promptMessage
      })
    }

    if (emptyCheckMessage && !input) {
      throw new SoloError(emptyCheckMessage)
    }

    return input
  } catch (e: Error | any) {
    throw new SoloError(`input failed: ${flagName}: ${e.message}`, e)
  }
}

async function promptText (task: ListrTaskWrapper<any, any, any>, input: any, defaultValue: any, promptMessage: string,
    emptyCheckMessage: string | null, flagName: string) {
  return await prompt('text', task, input, defaultValue, promptMessage, emptyCheckMessage, flagName)
}

async function promptToggle (task: ListrTaskWrapper<any, any, any>, input: any, defaultValue: any, promptMessage: string,
    emptyCheckMessage: string| null, flagName: string) {
  return await prompt('toggle', task, input, defaultValue, promptMessage, emptyCheckMessage, flagName)
}

export async function promptNamespace (task: ListrTaskWrapper<any, any, any>, input: any) {
  return await promptText(task, input,
    'solo',
    'Enter namespace name: ',
    'namespace cannot be empty',
    flags.namespace.name)
}

export async function promptClusterSetupNamespace (task: ListrTaskWrapper<any, any, any>, input: any) {
  return await promptText(task, input,
    'solo-cluster',
    'Enter cluster setup namespace name: ',
    'cluster setup namespace cannot be empty',
    flags.clusterSetupNamespace.name)
}

export async function promptNodeAliases (task: ListrTaskWrapper<any, any, any>, input: any) {
  return await prompt('input', task, input,
    'node1,node2,node3',
    'Enter list of node IDs (comma separated list): ',
    null,
    flags.nodeAliasesUnparsed.name)
}

export async function promptReleaseTag (task: ListrTaskWrapper<any, any, any>, input: any) {
  return await promptText(task, input,
    'v0.42.5',
    'Enter release version: ',
    'release tag cannot be empty',
    flags.releaseTag.name)
}

export async function promptRelayReleaseTag (task: ListrTaskWrapper<any, any, any>, input: any) {
  return await promptText(task, input,
    flags.relayReleaseTag.definition.defaultValue,
    'Enter relay release version: ',
    'relay-release-tag cannot be empty',
    flags.relayReleaseTag.name)
}

export async function promptCacheDir (task: ListrTaskWrapper<any, any, any>, input: any) {
  return await promptText(task, input,
    constants.SOLO_CACHE_DIR,
    'Enter local cache directory path: ',
    null,
    flags.cacheDir.name)
}

export async function promptForce (task: ListrTaskWrapper<any, any, any>, input: any) {
  return await promptToggle(task, input,
    flags.force.definition.defaultValue,
    'Would you like to force changes? ',
    null,
    flags.force.name)
}

export async function promptChainId (task: ListrTaskWrapper<any, any, any>, input: any) {
  return await promptText(task, input,
    flags.chainId.definition.defaultValue,
    'Enter chain ID: ',
    null,
    flags.chainId.name)
}

export async function promptChartDir (task: ListrTaskWrapper<any, any, any>, input: any) {
  try {
    if (input === 'false') {
      return ''
    }

    if (input && !fs.existsSync(input)) {
      input = await task.prompt(ListrEnquirerPromptAdapter).run({
        type: 'text',
        default: flags.chartDirectory.definition.defaultValue,
        message: 'Enter local charts directory path: '
      })

      if (!fs.existsSync(input)) {
        throw new IllegalArgumentError('Invalid chart directory', input)
      }
    }

    return input
  } catch (e: Error | any) {
    throw new SoloError(`input failed: ${flags.chartDirectory.name}`, e)
  }
}

export async function promptValuesFile (task: ListrTaskWrapper<any, any, any>, input: any) {
  try {
    if (input && !fs.existsSync(input)) {
      input = await task.prompt(ListrEnquirerPromptAdapter).run({
        type: 'text',
        default: flags.valuesFile.definition.defaultValue,
        message: 'Enter path to values.yaml: '
      })

      if (!fs.existsSync(input)) {
        throw new IllegalArgumentError('Invalid values.yaml file', input)
      }
    }

    return input
  } catch (e: Error | any) {
    throw new SoloError(`input failed: ${flags.valuesFile.name}`, e)
  }
}

export async function promptProfileFile (task: ListrTaskWrapper<any, any, any>, input: any) {
  if (input && !fs.existsSync(input)) {
    input = await task.prompt(ListrEnquirerPromptAdapter).run({
      type: 'text',
      default: flags.valuesFile.definition.defaultValue,
      message: 'Enter path to custom resource profile definition file: '
    })
  }

  if (input && !fs.existsSync(input)) {
    throw new IllegalArgumentError(`Invalid profile definition file: ${input}}`, input)
  }

  return input
}

export async function promptProfile (task: ListrTaskWrapper<any, any, any>, input: any, choices = constants.ALL_PROFILES) {
  try {
    const initial = choices.indexOf(input)
    if (initial < 0) {
      const input = await task.prompt(ListrEnquirerPromptAdapter).run({
        type: 'select',
        message: 'Select profile for solo network deployment',
        choices: helpers.cloneArray(choices)
      })

      if (!input) {
        throw new SoloError('key-format cannot be empty')
      }

      return input
    }

    return input
  } catch (e: Error | any) {
    throw new SoloError(`input failed: ${flags.profileName.name}`, e)
  }
}

export async function promptDeployPrometheusStack (task: ListrTaskWrapper<any, any, any>, input: any) {
  return await promptToggle(task, input,
    flags.deployPrometheusStack.definition.defaultValue,
    'Would you like to deploy prometheus stack? ',
    null,
    flags.deployPrometheusStack.name)
}

export async function promptEnablePrometheusSvcMonitor (task: ListrTaskWrapper<any, any, any>, input: any) {
  return await promptToggle(task, input,
    flags.enablePrometheusSvcMonitor.definition.defaultValue,
    'Would you like to enable the Prometheus service monitor for the network nodes? ',
    null,
    flags.enablePrometheusSvcMonitor.name)
}

export async function promptDeployMinio (task: ListrTaskWrapper<any, any, any>, input: any) {
  return await promptToggle(task, input,
    flags.deployMinio.definition.defaultValue,
    'Would you like to deploy MinIO? ',
    null,
    flags.deployMinio.name)
}

export async function promptDeployCertManager (task: ListrTaskWrapper<any, any, any>, input: any) {
  return await promptToggle(task, input,
    flags.deployCertManager.definition.defaultValue,
    'Would you like to deploy Cert Manager? ',
    null,
    flags.deployCertManager.name)
}

export async function promptDeployCertManagerCrds (task: ListrTaskWrapper<any, any, any>, input: any) {
  return await promptToggle(task, input,
    flags.deployCertManagerCrds.definition.defaultValue,
    'Would you like to deploy Cert Manager CRDs? ',
    null,
    flags.deployCertManagerCrds.name)
}

export async function promptDeployHederaExplorer (task: ListrTaskWrapper<any, any, any>, input: any) {
  return await promptToggle(task, input,
    flags.deployHederaExplorer.definition.defaultValue,
    'Would you like to deploy Hedera Explorer? ',
    null,
    flags.deployHederaExplorer.name)
}

export async function promptTlsClusterIssuerType (task: ListrTaskWrapper<any, any, any>, input: any) {
  try {
    if (!input) {
      input = await task.prompt(ListrEnquirerPromptAdapter).run({
        type: 'text',
        default: flags.tlsClusterIssuerType.definition.defaultValue,
        message: 'Enter TLS cluster issuer type, available options are: "acme-staging", "acme-prod", or "self-signed":'
      })
    }

    if (!input || !['acme-staging', 'acme-prod', 'self-signed'].includes(input)) {
      throw new SoloError('must be one of: "acme-staging", "acme-prod", or "self-signed"')
    }

    return input
  } catch (e: Error | any) {
    throw new SoloError(`input failed: ${flags.tlsClusterIssuerType.name}`, e)
  }
}

export async function promptEnableHederaExplorerTls (task: ListrTaskWrapper<any, any, any>, input: any) {
  return await promptToggle(task, input,
    flags.enableHederaExplorerTls.definition.defaultValue,
    'Would you like to enable the Hedera Explorer TLS? ',
    null,
    flags.enableHederaExplorerTls.name)
}

export async function promptHederaExplorerTlsHostName (task: ListrTaskWrapper<any, any, any>, input: any) {
  return await promptText(task, input,
    flags.hederaExplorerTlsHostName.definition.defaultValue,
    'Enter the host name to use for the Hedera Explorer TLS: ',
    null,
    flags.hederaExplorerTlsHostName.name)
}

export async function promptOperatorId (task: ListrTaskWrapper<any, any, any>, input: any) {
  return await promptText(task, input,
    flags.operatorId.definition.defaultValue,
    'Enter operator ID: ',
    null,
    flags.operatorId.name)
}

export async function promptOperatorKey (task: ListrTaskWrapper<any, any, any>, input: any) {
  return await promptText(task, input,
    flags.operatorKey.definition.defaultValue,
    'Enter operator private key: ',
    null,
    flags.operatorKey.name)
}

export async function promptReplicaCount (task: ListrTaskWrapper<any, any, any>, input: any) {
  return await prompt('number', task, input,
    flags.replicaCount.definition.defaultValue,
    'How many replica do you want? ',
    null,
    flags.replicaCount.name)
}

export async function promptGenerateGossipKeys (task: ListrTaskWrapper<any, any, any>, input: any) {
  return await promptToggle(task, input,
    flags.generateGossipKeys.definition.defaultValue,
    `Would you like to generate Gossip keys? ${typeof input} ${input} `,
    null,
    flags.generateGossipKeys.name)
}

export async function promptGenerateTLSKeys (task: ListrTaskWrapper<any, any, any>, input: any) {
  return await promptToggle(task, input,
    flags.generateTlsKeys.definition.defaultValue,
    'Would you like to generate TLS keys? ',
    null,
    flags.generateTlsKeys.name)
}

export async function promptDeletePvcs (task: ListrTaskWrapper<any, any, any>, input: any) {
  return await promptToggle(task, input,
    flags.deletePvcs.definition.defaultValue,
    'Would you like to delete persistent volume claims upon uninstall? ',
    null,
    flags.deletePvcs.name)
}

export async function promptDeleteSecrets (task: ListrTaskWrapper<any, any, any>, input: any) {
  return await promptToggle(task, input,
    flags.deleteSecrets.definition.defaultValue,
    'Would you like to delete secrets upon uninstall? ',
    null,
    flags.deleteSecrets.name)
}

export async function promptSoloChartVersion (task: ListrTaskWrapper<any, any, any>, input: any) {
  return await promptText(task, input,
    flags.soloChartVersion.definition.defaultValue,
    'Enter solo testing chart version: ',
    null,
    flags.soloChartVersion.name)
}

export async function promptUpdateAccountKeys (task: ListrTaskWrapper<any, any, any>, input: any) {
  return await promptToggle(task, input,
    flags.updateAccountKeys.definition.defaultValue,
    'Would you like to updates the special account keys to new keys and stores their keys in a corresponding Kubernetes secret? ',
    null,
    flags.updateAccountKeys.name)
}

export async function promptUserEmailAddress (task: ListrTaskWrapper<any, any, any>, input: any) {
  const promptForInput = async () => {
    return await task.prompt(ListrEnquirerPromptAdapter).run({
      type: 'text',
      message: 'Please enter your email address:'
    })
  }

  input = await promptForInput()
  while (!validator.isEmail(input)) {
    input = await promptForInput()
  }

  return input
}

export async function promptDeploymentName (task: ListrTaskWrapper<any, any, any>, input: any) {
  return await promptText(task, input,
    flags.deploymentName.definition.defaultValue,
    'Enter the Solo deployment name: ',
    null,
    flags.deploymentName.name)
}

export async function promptDeploymentClusters (task: ListrTaskWrapper<any, any, any>, input: any) {
  return await promptText(task, input,
    flags.deploymentClusters.definition.defaultValue,
    'Enter the Solo deployment cluster names (comma separated): ',
    null,
    flags.deploymentClusters.name)
}

export async function promptPrivateKey (task: ListrTaskWrapper<any, any, any>, input: any) {
  return await promptText(task, input,
    flags.ed25519PrivateKey.definition.defaultValue,
    'Enter the private key: ',
    null,
    flags.ed25519PrivateKey.name)
}

export async function promptAccountId (task: ListrTaskWrapper<any, any, any>, input: any) {
  return await promptText(task, input,
    flags.accountId.definition.defaultValue,
    'Enter the account id: ',
    null,
    flags.accountId.name)
}

export async function promptAmount (task: ListrTaskWrapper<any, any, any>, input: any) {
  return await prompt('number', task, input,
    flags.amount.definition.defaultValue,
    'How much HBAR do you want to add? ',
    null,
    flags.amount.name)
}

export async function promptNewNodeAlias (task: ListrTaskWrapper<any, any, any>, input: any) {
  return await promptText(task, input,
    flags.nodeAlias.definition.defaultValue,
    'Enter the new node id: ',
    null,
    flags.nodeAlias.name)
}

export async function promptGossipEndpoints (task: ListrTaskWrapper<any, any, any>, input: any) {
  return await promptText(task, input,
    flags.gossipEndpoints.definition.defaultValue,
    'Enter the gossip endpoints(comma separated): ',
    null,
    flags.gossipEndpoints.name)
}

export async function promptGrpcEndpoints (task: ListrTaskWrapper<any, any, any>, input: any) {
  return await promptText(task, input,
    flags.grpcEndpoints.definition.defaultValue,
    'Enter the gRPC endpoints(comma separated): ',
    null,
    flags.grpcEndpoints.name)
}

export async function promptEndpointType (task: ListrTaskWrapper<any, any, any>, input: any) {
  return await promptText(task, input,
    flags.endpointType.definition.defaultValue,
    'Enter the endpoint type(IP or FQDN): ',
    null,
    flags.endpointType.name)
}

export async function promptPersistentVolumeClaims (task: ListrTaskWrapper<any, any, any>, input: any) {
  return await promptToggle(task, input,
    flags.persistentVolumeClaims.definition.defaultValue,
    'Would you like to enable persistent volume claims to store data outside the pod? ',
    null,
    flags.persistentVolumeClaims.name)
}

export async function promptMirrorNodeVersion (task: ListrTaskWrapper<any, any, any>, input: any) {
  return await promptToggle(task, input,
    flags.mirrorNodeVersion.definition.defaultValue,
    'Would you like to choose mirror node version? ',
    null,
    flags.mirrorNodeVersion.name)
}

export async function promptHederaExplorerVersion (task: ListrTaskWrapper<any, any, any>, input: any) {
  return await promptToggle(task, input,
      flags.hederaExplorerVersion.definition.defaultValue,
      'Would you like to choose hedera explorer version? ',
      null,
      flags.hederaExplorerVersion.name)
}

export async function promptInputDir (task: ListrTaskWrapper<any, any, any>, input: any) {
    return await promptToggle(task, input,
        flags.inputDir.definition.defaultValue,
        'Enter path to directory containing the temporary context file',
        null,
        flags.inputDir.name)
}

export async function promptOutputDir (task: ListrTaskWrapper<any, any, any>, input: any) {
    return await promptToggle(task, input,
        flags.outputDir.definition.defaultValue,
        'Enter path to directory to store the temporary context file',
        null,
        flags.outputDir.name)
}

export async function promptContext (task: ListrTaskWrapper<any, any, any>, input: any) {
  return await promptText(task, input,
    null,
    'Enter kubernetes context to use for command: ',
    null,
    flags.context.name)
}

export async function promptContextCluster (task: ListrTaskWrapper<any, any, any>, input: any) {
  return await promptText(task, input,
    null,
    'Enter context cluster mapping: ',
    'context-cluster cannot be empty',
    flags.contextCluster.name)
}

//! ------------- Node Proxy Certificates ------------- !//

export async function promptGrpcTlsCertificatePath (task: ListrTaskWrapper<any, any, any>, input: any) {
  return await promptText(task, input,
    flags.grpcTlsCertificatePath.definition.defaultValue,
    'Enter node alias and path to TLS certificate for gRPC (ex. nodeAlias=path )',
    null,
    flags.grpcTlsCertificatePath.name)
}

export async function promptGrpcWebTlsCertificatePath (task: ListrTaskWrapper<any, any, any>, input: any) {
  return await promptText(task, input,
    flags.grpcWebTlsCertificatePath.definition.defaultValue,
    'Enter node alias and path to TLS certificate for gGRPC web (ex. nodeAlias=path )',
    null,
    flags.grpcWebTlsCertificatePath.name)
}

export async function promptGrpcTlsKeyPath (task: ListrTaskWrapper<any, any, any>, input: any) {
  return await promptText(task, input,
    flags.grpcTlsKeyPath.definition.defaultValue,
    'Enter node alias and path to TLS certificate key for gRPC (ex. nodeAlias=path )',
    null,
    flags.grpcTlsKeyPath.name)
}

export async function promptGrpcWebTlsKeyPath (task: ListrTaskWrapper<any, any, any>, input: any) {
  return await promptText(task, input,
    flags.grpcWebTlsKeyPath.definition.defaultValue,
    'Enter node alias and path to TLS certificate key for gGRPC Web (ex. nodeAlias=path )',
    null,
    flags.grpcWebTlsKeyPath.name)
}

export function getPromptMap (): Map<string, Function> {
  return new Map()
    .set(flags.accountId.name, promptAccountId)
    .set(flags.amount.name, promptAmount)
    .set(flags.cacheDir.name, promptCacheDir)
    .set(flags.chainId.name, promptChainId)
    .set(flags.chartDirectory.name, promptChartDir)
    .set(flags.clusterSetupNamespace.name, promptClusterSetupNamespace)
    .set(flags.deletePvcs.name, promptDeletePvcs)
    .set(flags.deleteSecrets.name, promptDeleteSecrets)
    .set(flags.deployCertManager.name, promptDeployCertManager)
    .set(flags.deployCertManagerCrds.name, promptDeployCertManagerCrds)
    .set(flags.deployHederaExplorer.name, promptDeployHederaExplorer)
    .set(flags.deployMinio.name, promptDeployMinio)
    .set(flags.deployPrometheusStack.name, promptDeployPrometheusStack)
    .set(flags.enableHederaExplorerTls.name, promptEnableHederaExplorerTls)
    .set(flags.enablePrometheusSvcMonitor.name, promptEnablePrometheusSvcMonitor)
    .set(flags.force.name, promptForce)
    .set(flags.soloChartVersion.name, promptSoloChartVersion)
    .set(flags.generateGossipKeys.name, promptGenerateGossipKeys)
    .set(flags.generateTlsKeys.name, promptGenerateTLSKeys)
    .set(flags.hederaExplorerTlsHostName.name, promptHederaExplorerTlsHostName)
    .set(flags.namespace.name, promptNamespace)
    .set(flags.nodeAliasesUnparsed.name, promptNodeAliases)
    .set(flags.operatorId.name, promptOperatorId)
    .set(flags.operatorKey.name, promptOperatorKey)
    .set(flags.persistentVolumeClaims.name, promptPersistentVolumeClaims)
    .set(flags.ed25519PrivateKey.name, promptPrivateKey)
    .set(flags.profileFile.name, promptProfileFile)
    .set(flags.profileName.name, promptProfile)
    .set(flags.relayReleaseTag.name, promptRelayReleaseTag)
    .set(flags.releaseTag.name, promptReleaseTag)
    .set(flags.replicaCount.name, promptReplicaCount)
    .set(flags.tlsClusterIssuerType.name, promptTlsClusterIssuerType)
    .set(flags.updateAccountKeys.name, promptUpdateAccountKeys)
    .set(flags.userEmailAddress.name, promptUserEmailAddress)
    .set(flags.valuesFile.name, promptValuesFile)
    .set(flags.nodeAlias.name, promptNewNodeAlias)
    .set(flags.gossipEndpoints.name, promptGossipEndpoints)
    .set(flags.grpcEndpoints.name, promptGrpcEndpoints)
    .set(flags.endpointType.name, promptEndpointType)
    .set(flags.mirrorNodeVersion.name, promptMirrorNodeVersion)
    .set(flags.hederaExplorerVersion, promptHederaExplorerVersion)
    .set(flags.inputDir.name, promptInputDir)
    .set(flags.outputDir.name, promptOutputDir)
    .set(flags.contextCluster.name, promptContextCluster)
    .set(flags.context.name, promptContext)

    //! Node Proxy Certificates
    .set(flags.grpcTlsCertificatePath.name, promptGrpcTlsCertificatePath)
    .set(flags.grpcWebTlsCertificatePath.name, promptGrpcWebTlsCertificatePath)
    .set(flags.grpcTlsKeyPath.name, promptGrpcTlsKeyPath)
    .set(flags.grpcWebTlsKeyPath.name, promptGrpcWebTlsKeyPath)
}

// build the prompt registry
/**
 * Run prompts for the given set of flags
 * @param task task object from listr2
 * @param configManager config manager to store flag values
 * @param flagList list of flag objects
 */
export async function execute (task: ListrTaskWrapper<any, any, any>, configManager: ConfigManager, flagList: CommandFlag[] = []) {
  if (!configManager || !(configManager instanceof ConfigManager)) {
    throw new IllegalArgumentError('an instance of ConfigManager is required')
  }
  const prompts = getPromptMap()
  for (const flag of flagList) {
    if (flag.definition.disablePrompt) {
      continue
    }

    if (!prompts.has(flag.name)) {
      throw new SoloError(`No prompt available for flag: ${flag.name}`)
    }

    const prompt = prompts.get(flag.name) as Function
    if (configManager.getFlag(flags.quiet)) {
      return
    }
    const input = await prompt(task, configManager.getFlag(flag))
    configManager.setFlag(flag, input)
  }
}

/**
 * Disable prompts for the given set of flags
 * @param flags list of flags to disable prompts for
 */
export function disablePrompts (flags: CommandFlag[]) {
  resetDisabledPrompts()
  for (const flag of flags) {
    if (flag.definition) {
      flag.definition.disablePrompt = true
    }
  }
}<|MERGE_RESOLUTION|>--- conflicted
+++ resolved
@@ -21,13 +21,9 @@
 import * as flags from './flags.js'
 import * as helpers from '../core/helpers.js'
 import { contextCluster, hederaExplorerVersion, resetDisabledPrompts } from './flags.js'
+import validator from 'validator'
 import type { ListrTaskWrapper } from 'listr2'
-<<<<<<< HEAD
 import type { CommandFlag } from '../types/index.js'
-=======
-import { type CommandFlag } from '../types/index.js'
->>>>>>> 4acdecec
-import validator from 'validator'
 
 async function prompt (type: string, task: ListrTaskWrapper<any, any, any>, input: any, defaultValue: any, promptMessage: string, emptyCheckMessage: string | null, flagName: string) {
   try {
