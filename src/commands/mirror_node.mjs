--- conflicted
+++ resolved
@@ -59,11 +59,8 @@
       flags.namespace,
       flags.profileFile,
       flags.profileName,
-<<<<<<< HEAD
       flags.quiet,
-=======
       flags.tlsClusterIssuerType,
->>>>>>> 3f838f6d
       flags.valuesFile
     ]
   }
