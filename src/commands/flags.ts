--- conflicted
+++ resolved
@@ -708,13 +708,36 @@
   }
 }
 
-<<<<<<< HEAD
 export const userEmailAddress: CommandFlag = {
   constName: 'userEmailAddress',
   name: 'email',
   definition: {
     describe: 'User email address used for local configuration',
-=======
+    defaultValue: '',
+    type: 'string'
+  }
+}
+
+export const deploymentName: CommandFlag = {
+  constName: 'deploymentName',
+  name: 'deployment-name',
+  definition: {
+    describe: 'Solo deployment name',
+    defaultValue: '',
+    type: 'string'
+  }
+}
+
+export const deploymentClusters: CommandFlag = {
+  constName: 'deploymentClusters',
+  name: 'deployment-clusters',
+  definition: {
+    describe: 'Solo deployment cluster list (comma separated)',
+    defaultValue: '',
+    type: 'string'
+  }
+}
+
 //* ------------- Node Proxy Certificates ------------- !//
 
 export const grpcTlsCertificatePath: CommandFlag = {
@@ -738,19 +761,11 @@
       'TLS Certificate path for gRPC Web ' +
       '(e.g. "node1=/Users/username/node1-grpc-web.cert" ' +
       'with multiple nodes comma seperated)',
->>>>>>> 5ac04bca
-    defaultValue: '',
-    type: 'string'
-  }
-}
-
-<<<<<<< HEAD
-export const deploymentName: CommandFlag = {
-  constName: 'deploymentName',
-  name: 'deployment-name',
-  definition: {
-    describe: 'Solo deployment name',
-=======
+    defaultValue: '',
+    type: 'string'
+  }
+}
+
 export const grpcTlsKeyPath: CommandFlag = {
   constName: 'grpcTlsKeyPath',
   name: 'grpc-tls-key',
@@ -759,19 +774,11 @@
       'TLS Certificate key path for the gRPC ' +
       '(e.g. "node1=/Users/username/node1-grpc.key" ' +
       'with multiple nodes comma seperated)',
->>>>>>> 5ac04bca
-    defaultValue: '',
-    type: 'string'
-  }
-}
-
-<<<<<<< HEAD
-export const deploymentClusters: CommandFlag = {
-  constName: 'deploymentClusters',
-  name: 'deployment-clusters',
-  definition: {
-    describe: 'Solo deployment cluster list (comma separated)',
-=======
+    defaultValue: '',
+    type: 'string'
+  }
+}
+
 export const grpcWebTlsKeyPath: CommandFlag = {
   constName: 'grpcWebTlsKeyPath',
   name: 'grpc-web-tls-key',
@@ -780,7 +787,6 @@
       'TLC Certificate key path for gRPC Web ' +
       '(e.g. "node1=/Users/username/node1-grpc-web.key" ' +
       'with multiple nodes comma seperated)',
->>>>>>> 5ac04bca
     defaultValue: '',
     type: 'string'
   }
@@ -852,17 +858,11 @@
   userEmailAddress,
   valuesFile,
   mirrorNodeVersion,
-<<<<<<< HEAD
-  hederaExplorerVersion
-=======
   hederaExplorerVersion,
-  inputDir,
-  outputDir,
   grpcTlsCertificatePath,
   grpcWebTlsCertificatePath,
   grpcTlsKeyPath,
   grpcWebTlsKeyPath,
->>>>>>> 5ac04bca
 ]
 
 /** Resets the definition.disablePrompt for all flags */
