--- conflicted
+++ resolved
@@ -587,9 +587,9 @@
   definition: {
     describe: 'Generate ECDSA private key for the Hedera account',
     defaultValue: false,
-    type: 'boolean'
-  }
-}
+    type: 'boolean',
+  },
+};
 
 export const ecdsaPrivateKey: CommandFlag = {
   constName: 'ecdsaPrivateKey',
@@ -637,9 +637,9 @@
   definition: {
     describe: 'Amount of new account to create',
     defaultValue: 1,
-    type: 'number'
-  }
-}
+    type: 'number',
+  },
+};
 
 export const nodeAlias: CommandFlag = {
   constName: 'nodeAlias',
@@ -888,11 +888,8 @@
   chartDirectory,
   clusterName,
   clusterSetupNamespace,
-<<<<<<< HEAD
   createAmount,
-=======
   context,
->>>>>>> 8eb4032a
   deletePvcs,
   deleteSecrets,
   deployCertManager,
