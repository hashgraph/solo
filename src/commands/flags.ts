--- conflicted
+++ resolved
@@ -128,13 +128,8 @@
         task,
         input,
         Flags.clusterRef.definition.defaultValue,
-<<<<<<< HEAD
-        'Enter cluster name: ',
-        'cluster name cannot be empty',
-=======
         'Enter cluster reference: ',
         'cluster reference cannot be empty',
->>>>>>> ec7eca1f
         Flags.clusterRef.name,
       );
     },
