--- conflicted
+++ resolved
@@ -1675,7 +1675,6 @@
     prompt: undefined,
   };
 
-<<<<<<< HEAD
   static readonly backupBucket: CommandFlag = {
     constName: 'backupBucket',
     name: 'backup-bucket',
@@ -1694,7 +1693,10 @@
       defaultValue: '',
       describe: 'path of google credential file in json format',
       type: 'string',
-=======
+    },
+    prompt: undefined,
+  };
+
   static readonly loadBalancerEnabled: CommandFlag = {
     constName: 'loadBalancerEnabled',
     name: 'load-balancer',
@@ -1702,7 +1704,6 @@
       describe: 'Enable load balancer for network node proxies',
       defaultValue: false,
       type: 'boolean',
->>>>>>> ed6527b1
     },
     prompt: undefined,
   };
