// SPDX-License-Identifier: Apache-2.0

import {type AccountManager} from '../../core/account-manager.js';
import {YargsCommand} from '../../core/yargs-command.js';
<<<<<<< HEAD
import {BaseCommand} from './../base.js';
=======
import {BaseCommand, type Options} from './../base.js';
>>>>>>> 484f219c
import * as NodeFlags from './flags.js';
import {type NodeCommandHandlers} from './handlers.js';
import {patchInject} from '../../core/dependency-injection/container-helper.js';
import {InjectTokens} from '../../core/dependency-injection/inject-tokens.js';
import {inject, injectable} from 'tsyringe-neo';
import {type AnyYargs} from '../../types/aliases.js';

/**
 * Defines the core functionalities of 'node' command
 */
@injectable()
export class NodeCommand extends BaseCommand {
<<<<<<< HEAD
  public _portForwards: any;

  public constructor(
    @inject(InjectTokens.AccountManager) private readonly accountManager?: AccountManager,
    @inject(InjectTokens.NodeCommandHandlers) public readonly handlers?: NodeCommandHandlers,
  ) {
    super();

    this.accountManager = patchInject(accountManager, InjectTokens.AccountManager, this.constructor.name);
    this.handlers = patchInject(handlers, InjectTokens.NodeCommandHandlers, this.constructor.name);
=======
  private readonly accountManager: AccountManager;
  public readonly handlers: NodeCommandHandlers;
  public _portForwards: ExtendedNetServer[];

  public constructor(options: Options) {
    super(options);

    if (!options || !options.downloader) {
      throw new IllegalArgumentError('An instance of core/PackageDownloader is required', options.downloader);
    }
    if (!options || !options.platformInstaller) {
      throw new IllegalArgumentError('An instance of core/PlatformInstaller is required', options.platformInstaller);
    }
    if (!options || !options.keyManager) {
      throw new IllegalArgumentError('An instance of core/KeyManager is required', options.keyManager);
    }
    if (!options || !options.accountManager) {
      throw new IllegalArgumentError('An instance of core/AccountManager is required', options.accountManager);
    }
    if (!options || !options.profileManager) {
      throw new IllegalArgumentError('An instance of ProfileManager is required', options.profileManager);
    }
    if (!options || !options.certificateManager) {
      throw new IllegalArgumentError('An instance of CertificateManager is required', options.certificateManager);
    }

    this.accountManager = options.accountManager;

    this.handlers = patchInject(null, InjectTokens.NodeCommandHandlers, this.constructor.name);
>>>>>>> 484f219c
    this._portForwards = [];
  }

  public static readonly COMMAND_NAME = 'node';

  /**
   * stops and closes the port forwards
   * - calls the accountManager.close()
   * - for all portForwards, calls k8Factory.default().pods().readByReference(null).stopPortForward(srv)
   */
  public async close(): Promise<void> {
    await this.accountManager.close();
    if (this._portForwards) {
      for (const srv of this._portForwards) {
        // pass null to readByReference because it isn't needed for stopPortForward()
        await this.k8Factory.default().pods().readByReference(null).stopPortForward(srv);
      }
    }

    this._portForwards = [];
  }

  public getUnusedConfigs(configName: string): string[] {
    return this.handlers.getUnusedConfigs(configName);
  }

  public getCommandDefinition() {
    const self = this;
    return {
      command: NodeCommand.COMMAND_NAME,
      desc: 'Manage Hedera platform node in solo network',
      builder: (yargs: AnyYargs) => {
        return yargs
          .command(
            new YargsCommand(
              {
                command: 'setup',
                description: 'Setup node with a specific version of Hedera platform',
                commandDef: self,
                handler: 'setup',
              },
              NodeFlags.SETUP_FLAGS,
            ),
          )

          .command(
            new YargsCommand(
              {
                command: 'start',
                description: 'Start a node',
                commandDef: self,
                handler: 'start',
              },
              NodeFlags.START_FLAGS,
            ),
          )

          .command(
            new YargsCommand(
              {
                command: 'stop',
                description: 'Stop a node',
                commandDef: self,
                handler: 'stop',
              },
              NodeFlags.STOP_FLAGS,
            ),
          )

          .command(
            new YargsCommand(
              {
                command: 'freeze',
                description: 'Freeze all nodes of the network',
                commandDef: self,
                handler: 'freeze',
              },
              NodeFlags.FREEZE_FLAGS,
            ),
          )

          .command(
            new YargsCommand(
              {
                command: 'restart',
                description: 'Restart all nodes of the network',
                commandDef: self,
                handler: 'restart',
              },
              NodeFlags.RESTART_FLAGS,
            ),
          )
          .command(
            new YargsCommand(
              {
                command: 'keys',
                description: 'Generate node keys',
                commandDef: self,
                handler: 'keys',
              },
              NodeFlags.KEYS_FLAGS,
            ),
          )

          .command(
            new YargsCommand(
              {
                command: 'refresh',
                description: 'Reset and restart a node',
                commandDef: self,
                handler: 'refresh',
              },
              NodeFlags.REFRESH_FLAGS,
            ),
          )

          .command(
            new YargsCommand(
              {
                command: 'logs',
                description:
                  'Download application logs from the network nodes and stores them in <SOLO_LOGS_DIR>/<namespace>/<podName>/ directory',
                commandDef: self,
                handler: 'logs',
              },
              NodeFlags.LOGS_FLAGS,
            ),
          )

          .command(
            new YargsCommand(
              {
                command: 'states',
                description:
                  'Download hedera states from the network nodes and stores them in <SOLO_LOGS_DIR>/<namespace>/<podName>/ directory',
                commandDef: self,
                handler: 'states',
              },
              NodeFlags.STATES_FLAGS,
            ),
          )

          .command(
            new YargsCommand(
              {
                command: 'add',
                description: 'Adds a node with a specific version of Hedera platform',
                commandDef: self,
                handler: 'add',
              },
              NodeFlags.ADD_FLAGS,
            ),
          )

          .command(
            new YargsCommand(
              {
                command: 'add-prepare',
                description: 'Prepares the addition of a node with a specific version of Hedera platform',
                commandDef: self,
                handler: 'addPrepare',
              },
              NodeFlags.ADD_PREPARE_FLAGS,
            ),
          )

          .command(
            new YargsCommand(
              {
                command: 'add-submit-transactions',
                description: 'Submits NodeCreateTransaction and Upgrade transactions to the network nodes',
                commandDef: self,
                handler: 'addSubmitTransactions',
              },
              NodeFlags.ADD_SUBMIT_TRANSACTIONS_FLAGS,
            ),
          )

          .command(
            new YargsCommand(
              {
                command: 'add-execute',
                description: 'Executes the addition of a previously prepared node',
                commandDef: self,
                handler: 'addExecute',
              },
              NodeFlags.ADD_EXECUTE_FLAGS,
            ),
          )

          .command(
            new YargsCommand(
              {
                command: 'update',
                description: 'Update a node with a specific version of Hedera platform',
                commandDef: self,
                handler: 'update',
              },
              NodeFlags.UPDATE_FLAGS,
            ),
          )

          .command(
            new YargsCommand(
              {
                command: 'update-prepare',
                description: 'Prepare the deployment to update a node with a specific version of Hedera platform',
                commandDef: self,
                handler: 'updatePrepare',
              },
              NodeFlags.UPDATE_PREPARE_FLAGS,
            ),
          )

          .command(
            new YargsCommand(
              {
                command: 'update-submit-transactions',
                description: 'Submit transactions for updating a node with a specific version of Hedera platform',
                commandDef: self,
                handler: 'updateSubmitTransactions',
              },
              NodeFlags.UPDATE_SUBMIT_TRANSACTIONS_FLAGS,
            ),
          )

          .command(
            new YargsCommand(
              {
                command: 'update-execute',
                description: 'Executes the updating of a node with a specific version of Hedera platform',
                commandDef: self,
                handler: 'updateExecute',
              },
              NodeFlags.UPDATE_SUBMIT_TRANSACTIONS_FLAGS,
            ),
          )

          .command(
            new YargsCommand(
              {
                command: 'delete',
                description: 'Delete a node with a specific version of Hedera platform',
                commandDef: self,
                handler: 'delete',
              },
              NodeFlags.DELETE_FLAGS,
            ),
          )

          .command(
            new YargsCommand(
              {
                command: 'delete-prepare',
                description: 'Prepares the deletion of a node with a specific version of Hedera platform',
                commandDef: self,
                handler: 'deletePrepare',
              },
              NodeFlags.DELETE_PREPARE_FLAGS,
            ),
          )

          .command(
            new YargsCommand(
              {
                command: 'delete-submit-transactions',
                description: 'Submits transactions to the network nodes for deleting a node',
                commandDef: self,
                handler: 'deleteSubmitTransactions',
              },
              NodeFlags.DELETE_SUBMIT_TRANSACTIONS_FLAGS,
            ),
          )

          .command(
            new YargsCommand(
              {
                command: 'delete-execute',
                description: 'Executes the deletion of a previously prepared node',
                commandDef: self,
                handler: 'deleteExecute',
              },
              NodeFlags.DELETE_EXECUTE_FLAGS,
            ),
          )

          .command(
            new YargsCommand(
              {
                command: 'prepare-upgrade',
                description: 'Prepare the network for a Freeze Upgrade operation',
                commandDef: self,
                handler: 'prepareUpgrade',
              },
              NodeFlags.DEFAULT_FLAGS,
            ),
          )

          .command(
            new YargsCommand(
              {
                command: 'freeze-upgrade',
                description:
                  'Performs a Freeze Upgrade operation with on the network after it has been prepared with prepare-upgrade',
                commandDef: self,
                handler: 'freezeUpgrade',
              },
              NodeFlags.DEFAULT_FLAGS,
            ),
          )

          .command(
            new YargsCommand(
              {
                command: 'upgrade',
                description: 'upgrades all nodes on the network',
                commandDef: self,
                handler: 'upgrade',
              },
              NodeFlags.UPGRADE_FLAGS,
            ),
          )

          .command(
            new YargsCommand(
              {
                command: 'upgrade-prepare',
                description: 'Prepare the deployment to upgrade network',
                commandDef: self,
                handler: 'upgradePrepare',
              },
              NodeFlags.UPGRADE_PREPARE_FLAGS,
            ),
          )

          .command(
            new YargsCommand(
              {
                command: 'upgrade-submit-transactions',
                description: 'Submit transactions for upgrading network',
                commandDef: self,
                handler: 'upgradeSubmitTransactions',
              },
              NodeFlags.UPGRADE_SUBMIT_TRANSACTIONS_FLAGS,
            ),
          )

          .command(
            new YargsCommand(
              {
                command: 'upgrade-execute',
                description: 'Executes the upgrading the network',
                commandDef: self,
                handler: 'upgradeExecute',
              },
              NodeFlags.UPGRADE_EXECUTE_FLAGS,
            ),
          )

          .command(
            new YargsCommand(
              {
                command: 'download-generated-files',
                description: 'Downloads the generated files from an existing node',
                commandDef: self,
                handler: 'downloadGeneratedFiles',
              },
              NodeFlags.DEFAULT_FLAGS,
            ),
          )

          .demandCommand(1, 'Select a node command');
      },
    };
  }
}<|MERGE_RESOLUTION|>--- conflicted
+++ resolved
@@ -2,11 +2,7 @@
 
 import {type AccountManager} from '../../core/account-manager.js';
 import {YargsCommand} from '../../core/yargs-command.js';
-<<<<<<< HEAD
 import {BaseCommand} from './../base.js';
-=======
-import {BaseCommand, type Options} from './../base.js';
->>>>>>> 484f219c
 import * as NodeFlags from './flags.js';
 import {type NodeCommandHandlers} from './handlers.js';
 import {patchInject} from '../../core/dependency-injection/container-helper.js';
@@ -19,7 +15,6 @@
  */
 @injectable()
 export class NodeCommand extends BaseCommand {
-<<<<<<< HEAD
   public _portForwards: any;
 
   public constructor(
@@ -30,37 +25,6 @@
 
     this.accountManager = patchInject(accountManager, InjectTokens.AccountManager, this.constructor.name);
     this.handlers = patchInject(handlers, InjectTokens.NodeCommandHandlers, this.constructor.name);
-=======
-  private readonly accountManager: AccountManager;
-  public readonly handlers: NodeCommandHandlers;
-  public _portForwards: ExtendedNetServer[];
-
-  public constructor(options: Options) {
-    super(options);
-
-    if (!options || !options.downloader) {
-      throw new IllegalArgumentError('An instance of core/PackageDownloader is required', options.downloader);
-    }
-    if (!options || !options.platformInstaller) {
-      throw new IllegalArgumentError('An instance of core/PlatformInstaller is required', options.platformInstaller);
-    }
-    if (!options || !options.keyManager) {
-      throw new IllegalArgumentError('An instance of core/KeyManager is required', options.keyManager);
-    }
-    if (!options || !options.accountManager) {
-      throw new IllegalArgumentError('An instance of core/AccountManager is required', options.accountManager);
-    }
-    if (!options || !options.profileManager) {
-      throw new IllegalArgumentError('An instance of ProfileManager is required', options.profileManager);
-    }
-    if (!options || !options.certificateManager) {
-      throw new IllegalArgumentError('An instance of CertificateManager is required', options.certificateManager);
-    }
-
-    this.accountManager = options.accountManager;
-
-    this.handlers = patchInject(null, InjectTokens.NodeCommandHandlers, this.constructor.name);
->>>>>>> 484f219c
     this._portForwards = [];
   }
 
