/**
 * SPDX-License-Identifier: Apache-2.0
 */

import {IllegalArgumentError} from '../../core/errors.js';
import {type AccountManager} from '../../core/account_manager.js';
import {YargsCommand} from '../../core/yargs_command.js';
import {BaseCommand} from './../base.js';
import * as NodeFlags from './flags.js';
import {NodeCommandHandlers} from './handlers.js';
<<<<<<< HEAD
import type {Opts} from '../../types/command_types.js';
import {patchInject} from '../../core/container_helper.js';
=======
import {type Opts} from '../../types/command_types.js';
>>>>>>> 2874f3f2

/**
 * Defines the core functionalities of 'node' command
 */
export class NodeCommand extends BaseCommand {
  private readonly accountManager: AccountManager;

  public readonly handlers: NodeCommandHandlers;

  constructor(opts: Opts) {
    super(opts);

    if (!opts || !opts.downloader)
      throw new IllegalArgumentError('An instance of core/PackageDownloader is required', opts.downloader);
    if (!opts || !opts.platformInstaller)
      throw new IllegalArgumentError('An instance of core/PlatformInstaller is required', opts.platformInstaller);
    if (!opts || !opts.keyManager)
      throw new IllegalArgumentError('An instance of core/KeyManager is required', opts.keyManager);
    if (!opts || !opts.accountManager)
      throw new IllegalArgumentError('An instance of core/AccountManager is required', opts.accountManager);
    if (!opts || !opts.profileManager)
      throw new IllegalArgumentError('An instance of ProfileManager is required', opts.profileManager);
    if (!opts || !opts.certificateManager)
      throw new IllegalArgumentError('An instance of CertificateManager is required', opts.certificateManager);

    this.accountManager = opts.accountManager;

    this.handlers = patchInject(null, NodeCommandHandlers, this.constructor.name);
  }

  close(): Promise<void> {
    // no-op
    return Promise.resolve();
  }

  getUnusedConfigs(configName: string): string[] {
    return this.handlers.getUnusedConfigs(configName);
  }

  getCommandDefinition() {
    const self = this;
    return {
      command: 'node',
      desc: 'Manage Hedera platform node in solo network',
      builder: (yargs: any) => {
        return yargs
          .command(
            new YargsCommand(
              {
                command: 'setup',
                description: 'Setup node with a specific version of Hedera platform',
                commandDef: self,
                handler: 'setup',
              },
              NodeFlags.SETUP_FLAGS,
            ),
          )

          .command(
            new YargsCommand(
              {
                command: 'start',
                description: 'Start a node',
                commandDef: self,
                handler: 'start',
              },
              NodeFlags.START_FLAGS,
            ),
          )

          .command(
            new YargsCommand(
              {
                command: 'stop',
                description: 'Stop a node',
                commandDef: self,
                handler: 'stop',
              },
              NodeFlags.STOP_FLAGS,
            ),
          )

          .command(
            new YargsCommand(
              {
                command: 'keys',
                description: 'Generate node keys',
                commandDef: self,
                handler: 'keys',
              },
              NodeFlags.KEYS_FLAGS,
            ),
          )

          .command(
            new YargsCommand(
              {
                command: 'refresh',
                description: 'Reset and restart a node',
                commandDef: self,
                handler: 'refresh',
              },
              NodeFlags.REFRESH_FLAGS,
            ),
          )

          .command(
            new YargsCommand(
              {
                command: 'logs',
                description:
                  'Download application logs from the network nodes and stores them in <SOLO_LOGS_DIR>/<namespace>/<podName>/ directory',
                commandDef: self,
                handler: 'logs',
              },
              NodeFlags.LOGS_FLAGS,
            ),
          )

          .command(
            new YargsCommand(
              {
                command: 'states',
                description:
                  'Download hedera states from the network nodes and stores them in <SOLO_LOGS_DIR>/<namespace>/<podName>/ directory',
                commandDef: self,
                handler: 'states',
              },
              NodeFlags.STATES_FLAGS,
            ),
          )

          .command(
            new YargsCommand(
              {
                command: 'add',
                description: 'Adds a node with a specific version of Hedera platform',
                commandDef: self,
                handler: 'add',
              },
              NodeFlags.ADD_FLAGS,
            ),
          )

          .command(
            new YargsCommand(
              {
                command: 'add-prepare',
                description: 'Prepares the addition of a node with a specific version of Hedera platform',
                commandDef: self,
                handler: 'addPrepare',
              },
              NodeFlags.ADD_PREPARE_FLAGS,
            ),
          )

          .command(
            new YargsCommand(
              {
                command: 'add-submit-transactions',
                description: 'Submits NodeCreateTransaction and Upgrade transactions to the network nodes',
                commandDef: self,
                handler: 'addSubmitTransactions',
              },
              NodeFlags.ADD_SUBMIT_TRANSACTIONS_FLAGS,
            ),
          )

          .command(
            new YargsCommand(
              {
                command: 'add-execute',
                description: 'Executes the addition of a previously prepared node',
                commandDef: self,
                handler: 'addExecute',
              },
              NodeFlags.ADD_EXECUTE_FLAGS,
            ),
          )

          .command(
            new YargsCommand(
              {
                command: 'update',
                description: 'Update a node with a specific version of Hedera platform',
                commandDef: self,
                handler: 'update',
              },
              NodeFlags.UPDATE_FLAGS,
            ),
          )

          .command(
            new YargsCommand(
              {
                command: 'update-prepare',
                description: 'Prepare the deployment to update a node with a specific version of Hedera platform',
                commandDef: self,
                handler: 'updatePrepare',
              },
              NodeFlags.UPDATE_PREPARE_FLAGS,
            ),
          )

          .command(
            new YargsCommand(
              {
                command: 'update-submit-transactions',
                description: 'Submit transactions for updating a node with a specific version of Hedera platform',
                commandDef: self,
                handler: 'updateSubmitTransactions',
              },
              NodeFlags.UPDATE_SUBMIT_TRANSACTIONS_FLAGS,
            ),
          )

          .command(
            new YargsCommand(
              {
                command: 'update-execute',
                description: 'Executes the updating of a node with a specific version of Hedera platform',
                commandDef: self,
                handler: 'updateExecute',
              },
              NodeFlags.UPDATE_SUBMIT_TRANSACTIONS_FLAGS,
            ),
          )

          .command(
            new YargsCommand(
              {
                command: 'delete',
                description: 'Delete a node with a specific version of Hedera platform',
                commandDef: self,
                handler: 'delete',
              },
              NodeFlags.DELETE_FLAGS,
            ),
          )

          .command(
            new YargsCommand(
              {
                command: 'delete-prepare',
                description: 'Prepares the deletion of a node with a specific version of Hedera platform',
                commandDef: self,
                handler: 'deletePrepare',
              },
              NodeFlags.DELETE_PREPARE_FLAGS,
            ),
          )

          .command(
            new YargsCommand(
              {
                command: 'delete-submit-transactions',
                description: 'Submits transactions to the network nodes for deleting a node',
                commandDef: self,
                handler: 'deleteSubmitTransactions',
              },
              NodeFlags.DELETE_SUBMIT_TRANSACTIONS_FLAGS,
            ),
          )

          .command(
            new YargsCommand(
              {
                command: 'delete-execute',
                description: 'Executes the deletion of a previously prepared node',
                commandDef: self,
                handler: 'deleteExecute',
              },
              NodeFlags.DELETE_EXECUTE_FLAGS,
            ),
          )

          .command(
            new YargsCommand(
              {
                command: 'prepare-upgrade',
                description: 'Prepare the network for a Freeze Upgrade operation',
                commandDef: self,
                handler: 'prepareUpgrade',
              },
              NodeFlags.DEFAULT_FLAGS,
            ),
          )

          .command(
            new YargsCommand(
              {
                command: 'freeze-upgrade',
                description:
                  'Performs a Freeze Upgrade operation with on the network after it has been prepared with prepare-upgrade',
                commandDef: self,
                handler: 'freezeUpgrade',
              },
              NodeFlags.DEFAULT_FLAGS,
            ),
          )

          .command(
            new YargsCommand(
              {
                command: 'upgrade',
                description: 'upgrades all nodes on the network',
                commandDef: self,
                handler: 'upgrade',
              },
              NodeFlags.UPGRADE_FLAGS,
            ),
          )

          .command(
            new YargsCommand(
              {
                command: 'upgrade-prepare',
                description: 'Prepare the deployment to upgrade network',
                commandDef: self,
                handler: 'upgradePrepare',
              },
              NodeFlags.UPGRADE_PREPARE_FLAGS,
            ),
          )

          .command(
            new YargsCommand(
              {
                command: 'upgrade-submit-transactions',
                description: 'Submit transactions for upgrading network',
                commandDef: self,
                handler: 'upgradeSubmitTransactions',
              },
              NodeFlags.UPGRADE_SUBMIT_TRANSACTIONS_FLAGS,
            ),
          )

          .command(
            new YargsCommand(
              {
                command: 'upgrade-execute',
                description: 'Executes the upgrading the network',
                commandDef: self,
                handler: 'upgradeExecute',
              },
              NodeFlags.UPGRADE_EXECUTE_FLAGS,
            ),
          )

          .command(
            new YargsCommand(
              {
                command: 'download-generated-files',
                description: 'Downloads the generated files from an existing node',
                commandDef: self,
                handler: 'downloadGeneratedFiles',
              },
              NodeFlags.DEFAULT_FLAGS,
            ),
          )

          .demandCommand(1, 'Select a node command');
      },
    };
  }
}<|MERGE_RESOLUTION|>--- conflicted
+++ resolved
@@ -8,12 +8,8 @@
 import {BaseCommand} from './../base.js';
 import * as NodeFlags from './flags.js';
 import {NodeCommandHandlers} from './handlers.js';
-<<<<<<< HEAD
-import type {Opts} from '../../types/command_types.js';
+import {type Opts} from '../../types/command_types.js';
 import {patchInject} from '../../core/container_helper.js';
-=======
-import {type Opts} from '../../types/command_types.js';
->>>>>>> 2874f3f2
 
 /**
  * Defines the core functionalities of 'node' command
