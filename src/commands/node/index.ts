--- conflicted
+++ resolved
@@ -7,22 +7,18 @@
 import {type NodeCommandHandlers} from './handlers.js';
 import {patchInject} from '../../core/dependency-injection/container-helper.js';
 import {InjectTokens} from '../../core/dependency-injection/inject-tokens.js';
-<<<<<<< HEAD
 import {inject, injectable} from 'tsyringe-neo';
-=======
 import {type ExtendedNetServer} from '../../types/index.js';
 import {type AnyYargs} from '../../types/aliases.js';
->>>>>>> c954109b
 
 /**
  * Defines the core functionalities of 'node' command
  */
 @injectable()
 export class NodeCommand extends BaseCommand {
-<<<<<<< HEAD
   public _portForwards: any;
 
-  constructor(
+  public constructor(
     @inject(InjectTokens.AccountManager) private readonly accountManager?: AccountManager,
     @inject(InjectTokens.NodeCommandHandlers) public readonly handlers?: NodeCommandHandlers,
   ) {
@@ -30,31 +26,6 @@
 
     this.accountManager = patchInject(accountManager, InjectTokens.AccountManager, this.constructor.name);
     this.handlers = patchInject(handlers, InjectTokens.NodeCommandHandlers, this.constructor.name);
-=======
-  private readonly accountManager: AccountManager;
-  public readonly handlers: NodeCommandHandlers;
-  public _portForwards: ExtendedNetServer[];
-
-  public constructor(opts: Opts) {
-    super(opts);
-
-    if (!opts || !opts.downloader)
-      throw new IllegalArgumentError('An instance of core/PackageDownloader is required', opts.downloader);
-    if (!opts || !opts.platformInstaller)
-      throw new IllegalArgumentError('An instance of core/PlatformInstaller is required', opts.platformInstaller);
-    if (!opts || !opts.keyManager)
-      throw new IllegalArgumentError('An instance of core/KeyManager is required', opts.keyManager);
-    if (!opts || !opts.accountManager)
-      throw new IllegalArgumentError('An instance of core/AccountManager is required', opts.accountManager);
-    if (!opts || !opts.profileManager)
-      throw new IllegalArgumentError('An instance of ProfileManager is required', opts.profileManager);
-    if (!opts || !opts.certificateManager)
-      throw new IllegalArgumentError('An instance of CertificateManager is required', opts.certificateManager);
-
-    this.accountManager = opts.accountManager;
-
-    this.handlers = patchInject(null, InjectTokens.NodeCommandHandlers, this.constructor.name);
->>>>>>> c954109b
     this._portForwards = [];
   }
 
