--- conflicted
+++ resolved
@@ -74,12 +74,8 @@
       tasks: this.tasks,
       parent: this,
       leaseManager: opts.leaseManager,
-<<<<<<< HEAD
       remoteConfigManager: opts.remoteConfigManager,
     })
-=======
-    });
->>>>>>> 0f37ecc0
   }
 
   /**
