/**
 * Copyright (C) 2024 Hedera Hashgraph, LLC
 *
 * Licensed under the Apache License, Version 2.0 (the ""License"");
 * you may not use this file except in compliance with the License.
 * You may obtain a copy of the License at
 *
 *      http://www.apache.org/licenses/LICENSE-2.0
 *
 * Unless required by applicable law or agreed to in writing, software
 * distributed under the License is distributed on an ""AS IS"" BASIS,
 * WITHOUT WARRANTIES OR CONDITIONS OF ANY KIND, either express or implied.
 * See the License for the specific language governing permissions and
 * limitations under the License.
 *
 */
import {FREEZE_ADMIN_ACCOUNT} from '../../core/constants.js';
import {constants, Templates} from '../../core/index.js';
import {PrivateKey} from '@hashgraph/sdk';
import {SoloError} from '../../core/errors.js';
import * as helpers from '../../core/helpers.js';
import path from 'path';
import fs from 'fs';
import {validatePath} from '../../core/helpers.js';
import * as flags from '../flags.js';
import {type NodeAlias, type NodeAliases, type PodName} from '../../types/aliases.js';
import {type NetworkNodeServices} from '../../core/network_node_services.js';

export const PREPARE_UPGRADE_CONFIGS_NAME = 'prepareUpgradeConfig';
export const DOWNLOAD_GENERATED_FILES_CONFIGS_NAME = 'downloadGeneratedFilesConfig';
export const ADD_CONFIGS_NAME = 'addConfigs';
export const DELETE_CONFIGS_NAME = 'deleteConfigs';
export const UPDATE_CONFIGS_NAME = 'updateConfigs';
export const REFRESH_CONFIGS_NAME = 'refreshConfigs';
export const KEYS_CONFIGS_NAME = 'keyConfigs';
export const SETUP_CONFIGS_NAME = 'setupConfigs';
export const START_CONFIGS_NAME = 'startConfigs';

const initializeSetup = async (config, k8) => {
  // compute other config parameters
  config.keysDir = path.join(validatePath(config.cacheDir), 'keys');
  config.stagingDir = Templates.renderStagingDir(config.cacheDir, config.releaseTag);
  config.stagingKeysDir = path.join(validatePath(config.stagingDir), 'keys');

  if (!(await k8.hasNamespace(config.namespace))) {
    throw new SoloError(`namespace ${config.namespace} does not exist`);
  }

  // prepare staging keys directory
  if (!fs.existsSync(config.stagingKeysDir)) {
    fs.mkdirSync(config.stagingKeysDir, {recursive: true});
  }

  // create cached keys dir if it does not exist yet
  if (!fs.existsSync(config.keysDir)) {
    fs.mkdirSync(config.keysDir);
  }
};

export const prepareUpgradeConfigBuilder = async function (argv, ctx, task) {
  const config = this.getConfig(PREPARE_UPGRADE_CONFIGS_NAME, argv.flags, [
    'nodeClient',
    'freezeAdminPrivateKey',
  ]) as NodePrepareUpgradeConfigClass;

  await initializeSetup(config, this.k8);
  config.nodeClient = await this.accountManager.loadNodeClient(config.namespace);

  const accountKeys = await this.accountManager.getAccountKeysFromSecret(FREEZE_ADMIN_ACCOUNT, config.namespace);
  config.freezeAdminPrivateKey = accountKeys.privateKey;

  return config;
};

export const downloadGeneratedFilesConfigBuilder = async function (argv, ctx, task) {
  const config = this.getConfig(DOWNLOAD_GENERATED_FILES_CONFIGS_NAME, argv.flags, [
    'allNodeAliases',
    'existingNodeAliases',
    'serviceMap',
  ]) as NodeDownloadGeneratedFilesConfigClass;

  config.existingNodeAliases = [];
  await initializeSetup(config, this.k8);

  return config;
};

export const updateConfigBuilder = async function (argv, ctx, task) {
  const config = this.getConfig(UPDATE_CONFIGS_NAME, argv.flags, [
    'allNodeAliases',
    'existingNodeAliases',
    'freezeAdminPrivateKey',
    'keysDir',
    'nodeClient',
    'podNames',
    'serviceMap',
    'stagingDir',
    'stagingKeysDir',
    'treasuryKey',
  ]) as NodeUpdateConfigClass;

  config.curDate = new Date();
  config.existingNodeAliases = [];

  await initializeSetup(config, this.k8);

  // set config in the context for later tasks to use
  ctx.config = config;

  ctx.config.chartPath = await this.prepareChartPath(
    ctx.config.chartDirectory,
    constants.SOLO_TESTING_CHART,
    constants.SOLO_DEPLOYMENT_CHART,
  );

  // initialize Node Client with existing network nodes prior to adding the new node which isn't functioning, yet
  ctx.config.nodeClient = await this.accountManager.loadNodeClient(ctx.config.namespace);

  const accountKeys = await this.accountManager.getAccountKeysFromSecret(FREEZE_ADMIN_ACCOUNT, config.namespace);
  config.freezeAdminPrivateKey = accountKeys.privateKey;

  const treasuryAccount = await this.accountManager.getTreasuryAccountKeys(config.namespace);
  const treasuryAccountPrivateKey = treasuryAccount.privateKey;
  config.treasuryKey = PrivateKey.fromStringED25519(treasuryAccountPrivateKey);

  return config;
};

export const deleteConfigBuilder = async function (argv, ctx, task) {
  const config = this.getConfig(DELETE_CONFIGS_NAME, argv.flags, [
    'adminKey',
    'allNodeAliases',
    'existingNodeAliases',
    'freezeAdminPrivateKey',
    'keysDir',
    'nodeClient',
    'podNames',
    'serviceMap',
    'stagingDir',
    'stagingKeysDir',
    'treasuryKey',
  ]) as NodeDeleteConfigClass;

  config.curDate = new Date();
  config.existingNodeAliases = [];

  await initializeSetup(config, this.k8);

  // set config in the context for later tasks to use
  ctx.config = config;

  ctx.config.chartPath = await this.prepareChartPath(
    ctx.config.chartDirectory,
    constants.SOLO_TESTING_CHART,
    constants.SOLO_DEPLOYMENT_CHART,
  );

  // initialize Node Client with existing network nodes prior to adding the new node which isn't functioning, yet
  ctx.config.nodeClient = await this.accountManager.loadNodeClient(ctx.config.namespace);

  const accountKeys = await this.accountManager.getAccountKeysFromSecret(FREEZE_ADMIN_ACCOUNT, config.namespace);
  config.freezeAdminPrivateKey = accountKeys.privateKey;

  const treasuryAccount = await this.accountManager.getTreasuryAccountKeys(config.namespace);
  const treasuryAccountPrivateKey = treasuryAccount.privateKey;
  config.treasuryKey = PrivateKey.fromStringED25519(treasuryAccountPrivateKey);

  return config;
};

export const addConfigBuilder = async function (argv, ctx, task) {
  const config = this.getConfig(ADD_CONFIGS_NAME, argv.flags, [
    'allNodeAliases',
    'chartPath',
    'curDate',
    'existingNodeAliases',
    'freezeAdminPrivateKey',
    'keysDir',
    'lastStateZipPath',
    'nodeClient',
    'podNames',
    'serviceMap',
    'stagingDir',
    'stagingKeysDir',
    'treasuryKey',
  ]) as NodeAddConfigClass;

  ctx.adminKey = argv[flags.adminKey.name]
    ? PrivateKey.fromStringED25519(argv[flags.adminKey.name])
    : PrivateKey.fromStringED25519(constants.GENESIS_KEY);
  config.curDate = new Date();
  config.existingNodeAliases = [];

  await initializeSetup(config, this.k8);

  // set config in the context for later tasks to use
  ctx.config = config;

  ctx.config.chartPath = await this.prepareChartPath(
    ctx.config.chartDirectory,
    constants.SOLO_TESTING_CHART,
    constants.SOLO_DEPLOYMENT_CHART,
  );

  // initialize Node Client with existing network nodes prior to adding the new node which isn't functioning, yet
  ctx.config.nodeClient = await this.accountManager.loadNodeClient(ctx.config.namespace);

  const accountKeys = await this.accountManager.getAccountKeysFromSecret(FREEZE_ADMIN_ACCOUNT, config.namespace);
  config.freezeAdminPrivateKey = accountKeys.privateKey;

  const treasuryAccount = await this.accountManager.getTreasuryAccountKeys(config.namespace);
  const treasuryAccountPrivateKey = treasuryAccount.privateKey;
  config.treasuryKey = PrivateKey.fromStringED25519(treasuryAccountPrivateKey);

  config.serviceMap = await this.accountManager.getNodeServiceMap(config.namespace);

  return config;
};

export const logsConfigBuilder = function (argv, ctx, task) {
  /** @type {{namespace: string, nodeAliases: NodeAliases, nodeAliasesUnparsed: string}} */
  const config = {
    namespace: this.configManager.getFlag(flags.namespace),
    nodeAliases: helpers.parseNodeAliases(this.configManager.getFlag(flags.nodeAliasesUnparsed)),
    nodeAliasesUnparsed: this.configManager.getFlag(flags.nodeAliasesUnparsed),
  };
  ctx.config = config;
  return config;
};

export const statesConfigBuilder = function (argv, ctx, task) {
  /** @type {{namespace: string, nodeAliases: NodeAliases, nodeAliasesUnparsed:string}} */
  const config = {
    namespace: this.configManager.getFlag(flags.namespace),
    nodeAliases: helpers.parseNodeAliases(this.configManager.getFlag(flags.nodeAliasesUnparsed)),
    nodeAliasesUnparsed: this.configManager.getFlag(flags.nodeAliasesUnparsed),
  };
  ctx.config = config;
  return config;
};

export const refreshConfigBuilder = async function (argv, ctx, task) {
  ctx.config = this.getConfig(REFRESH_CONFIGS_NAME, argv.flags, ['nodeAliases', 'podNames']) as NodeRefreshConfigClass;

  ctx.config.nodeAliases = helpers.parseNodeAliases(ctx.config.nodeAliasesUnparsed);

  await initializeSetup(ctx.config, this.k8);

  return ctx.config;
};

export const keysConfigBuilder = function (argv, ctx, task) {
  const config = this.getConfig(KEYS_CONFIGS_NAME, argv.flags, [
    'curDate',
    'keysDir',
    'nodeAliases',
  ]) as NodeKeysConfigClass;

  config.curDate = new Date();
  config.nodeAliases = helpers.parseNodeAliases(config.nodeAliasesUnparsed);
  config.keysDir = path.join(this.configManager.getFlag(flags.cacheDir), 'keys');

  if (!fs.existsSync(config.keysDir)) {
    fs.mkdirSync(config.keysDir);
  }
  return config;
};

export const stopConfigBuilder = async function (argv, ctx, task) {
  /** @type {{namespace: string, nodeAliases: NodeAliases}} */
  ctx.config = {
    namespace: this.configManager.getFlag(flags.namespace),
    nodeAliases: helpers.parseNodeAliases(this.configManager.getFlag(flags.nodeAliasesUnparsed)),
    nodeAliasesUnparsed: this.configManager.getFlag(flags.nodeAliasesUnparsed),
  };

  if (!(await this.k8.hasNamespace(ctx.config.namespace))) {
    throw new SoloError(`namespace ${ctx.config.namespace} does not exist`);
  }

  return ctx.config;
};

export const startConfigBuilder = async function (argv, ctx, task) {
  const config = this.getConfig(START_CONFIGS_NAME, argv.flags, ['nodeAliases']) as NodeStartConfigClass;

  if (!(await this.k8.hasNamespace(config.namespace))) {
    throw new SoloError(`namespace ${config.namespace} does not exist`);
  }

  config.nodeAliases = helpers.parseNodeAliases(config.nodeAliasesUnparsed);

  return config;
};

export const setupConfigBuilder = async function (argv, ctx, task) {
  const config = this.getConfig(SETUP_CONFIGS_NAME, argv.flags, ['nodeAliases', 'podNames']) as NodeSetupConfigClass;

  config.nodeAliases = helpers.parseNodeAliases(config.nodeAliasesUnparsed);

  await initializeSetup(config, this.k8);

  // set config in the context for later tasks to use
  ctx.config = config;

  return ctx.config;
};

export interface NodeLogsConfigClass {
  namespace: string;
  nodeAliases: string[];
}

export interface NodeRefreshConfigClass {
  app: string;
  cacheDir: string;
  devMode: boolean;
  localBuildPath: string;
  namespace: string;
  nodeAliasesUnparsed: string;
  releaseTag: string;
  nodeAliases: NodeAliases;
  podNames: Record<NodeAlias, PodName>;
  getUnusedConfigs: () => string[];
}

export interface NodeKeysConfigClass {
  cacheDir: string;
  devMode: boolean;
  generateGossipKeys: boolean;
  generateTlsKeys: boolean;
  nodeAliasesUnparsed: string;
  curDate: Date;
  keysDir: string;
  nodeAliases: NodeAliases;
  getUnusedConfigs: () => string[];
}

export interface NodeStopConfigClass {
  namespace: string;
  nodeAliases: NodeAliases;
  podNames: Record<PodName, NodeAlias>;
}

export interface NodeStartConfigClass {
  app: string;
  cacheDir: string;
  debugNodeAlias: NodeAlias;
  namespace: string;
  nodeAliases: NodeAliases;
  stagingDir: string;
  podNames: Record<NodeAlias, PodName>;
  nodeAliasesUnparsed: string;
}

export interface NodeAddConfigClass {
  app: string;
  cacheDir: string;
  chainId: string;
  chartDirectory: string;
  devMode: boolean;
  debugNodeAlias: NodeAlias;
  endpointType: string;
  soloChartVersion: string;
  generateGossipKeys: boolean;
  generateTlsKeys: boolean;
  gossipEndpoints: string;
  grpcEndpoints: string;
  localBuildPath: string;
  namespace: string;
  nodeAlias: NodeAlias;
  releaseTag: string;
  adminKey: PrivateKey;
  allNodeAliases: NodeAliases;
  chartPath: string;
  curDate: Date;
  existingNodeAliases: NodeAliases;
  freezeAdminPrivateKey: string;
  keysDir: string;
  lastStateZipPath: string;
  nodeClient: any;
  podNames: Record<NodeAlias, PodName>;
  serviceMap: Map<string, NetworkNodeServices>;
  treasuryKey: PrivateKey;
  stagingDir: string;
  stagingKeysDir: string;
  grpcTlsCertificatePath: string;
  grpcWebTlsCertificatePath: string;
  grpcTlsKeyPath: string;
  grpcWebTlsKeyPath: string;
  getUnusedConfigs: () => string[];
}

export interface NodeDeleteConfigClass {
  app: string;
  cacheDir: string;
  chartDirectory: string;
  devMode: boolean;
  debugNodeAlias: NodeAlias;
  endpointType: string;
  soloChartVersion: string;
  localBuildPath: string;
  namespace: string;
  nodeAlias: NodeAlias;
  releaseTag: string;
  adminKey: PrivateKey;
  allNodeAliases: NodeAliases;
  chartPath: string;
  existingNodeAliases: NodeAliases;
  freezeAdminPrivateKey: string;
  keysDir: string;
  nodeClient: any;
  podNames: Record<NodeAlias, PodName>;
  serviceMap: Map<string, NetworkNodeServices>;
  stagingDir: string;
  stagingKeysDir: string;
  treasuryKey: PrivateKey;
  getUnusedConfigs: () => string[];
  curDate: Date;
}

export interface NodeSetupConfigClass {
  app: string;
  appConfig: string;
  cacheDir: string;
  devMode: boolean;
  localBuildPath: string;
  namespace: string;
  nodeAliasesUnparsed: string;
  releaseTag: string;
  nodeAliases: NodeAliases;
  podNames: object;
  getUnusedConfigs: () => string[];
}

export interface NodeUpdateConfigClass {
<<<<<<< HEAD
    app: string
    cacheDir: string
    chartDirectory: string
    devMode: boolean
    debugNodeAlias: NodeAlias
    endpointType: string
    soloChartVersion: string
    gossipEndpoints: string
    gossipPrivateKey: string
    gossipPublicKey: string
    grpcEndpoints: string
    localBuildPath: string
    namespace: string
    newAccountNumber: string
    newAdminKey: PrivateKey
    nodeAlias: NodeAlias
    releaseTag: string
    tlsPrivateKey: string
    tlsPublicKey: string
    adminKey: PrivateKey
    allNodeAliases: NodeAliases
    chartPath: string
    existingNodeAliases: NodeAliases
    freezeAdminPrivateKey: PrivateKey | string
    keysDir: string
    nodeClient: any
    podNames: Record<NodeAlias, PodName>
    serviceMap: Map<string, NetworkNodeServices>
    stagingDir: string
    stagingKeysDir: string
    treasuryKey: PrivateKey
    getUnusedConfigs: () => string[]
    curDate: Date
=======
  app: string;
  cacheDir: string;
  chartDirectory: string;
  devMode: boolean;
  debugNodeAlias: NodeAlias;
  endpointType: string;
  soloChartVersion: string;
  gossipEndpoints: string;
  gossipPrivateKey: string;
  gossipPublicKey: string;
  grpcEndpoints: string;
  localBuildPath: string;
  namespace: string;
  newAccountNumber: string;
  newAdminKey: PrivateKey;
  nodeAlias: NodeAlias;
  releaseTag: string;
  tlsPrivateKey: string;
  tlsPublicKey: string;
  adminKey: PrivateKey;
  allNodeAliases: NodeAliases;
  chartPath: string;
  existingNodeAliases: NodeAliases;
  freezeAdminPrivateKey: PrivateKey;
  keysDir: string;
  nodeClient: any;
  podNames: Record<NodeAlias, PodName>;
  serviceMap: Map<string, NetworkNodeServices>;
  stagingDir: string;
  stagingKeysDir: string;
  treasuryKey: PrivateKey;
  getUnusedConfigs: () => string[];
  curDate: Date;
}

interface NodePrepareUpgradeConfigClass {
  cacheDir: string;
  namespace: string;
  releaseTag: string;
  freezeAdminPrivateKey: string;
  nodeClient: any;
  getUnusedConfigs: () => string[];
}

interface NodeDownloadGeneratedFilesConfigClass {
  cacheDir: string;
  namespace: string;
  releaseTag: string;
  freezeAdminPrivateKey: string;
  nodeClient: any;
  getUnusedConfigs: () => string[];
  existingNodeAliases: NodeAliases[];
  allNodeAliases: NodeAliases[];
  serviceMap: Map<string, NetworkNodeServices>;
>>>>>>> 0f37ecc0
}<|MERGE_RESOLUTION|>--- conflicted
+++ resolved
@@ -434,7 +434,6 @@
 }
 
 export interface NodeUpdateConfigClass {
-<<<<<<< HEAD
     app: string
     cacheDir: string
     chartDirectory: string
@@ -468,40 +467,6 @@
     treasuryKey: PrivateKey
     getUnusedConfigs: () => string[]
     curDate: Date
-=======
-  app: string;
-  cacheDir: string;
-  chartDirectory: string;
-  devMode: boolean;
-  debugNodeAlias: NodeAlias;
-  endpointType: string;
-  soloChartVersion: string;
-  gossipEndpoints: string;
-  gossipPrivateKey: string;
-  gossipPublicKey: string;
-  grpcEndpoints: string;
-  localBuildPath: string;
-  namespace: string;
-  newAccountNumber: string;
-  newAdminKey: PrivateKey;
-  nodeAlias: NodeAlias;
-  releaseTag: string;
-  tlsPrivateKey: string;
-  tlsPublicKey: string;
-  adminKey: PrivateKey;
-  allNodeAliases: NodeAliases;
-  chartPath: string;
-  existingNodeAliases: NodeAliases;
-  freezeAdminPrivateKey: PrivateKey;
-  keysDir: string;
-  nodeClient: any;
-  podNames: Record<NodeAlias, PodName>;
-  serviceMap: Map<string, NetworkNodeServices>;
-  stagingDir: string;
-  stagingKeysDir: string;
-  treasuryKey: PrivateKey;
-  getUnusedConfigs: () => string[];
-  curDate: Date;
 }
 
 interface NodePrepareUpgradeConfigClass {
@@ -523,5 +488,4 @@
   existingNodeAliases: NodeAliases[];
   allNodeAliases: NodeAliases[];
   serviceMap: Map<string, NetworkNodeServices>;
->>>>>>> 0f37ecc0
 }