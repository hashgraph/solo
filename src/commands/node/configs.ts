/**
 * Copyright (C) 2024 Hedera Hashgraph, LLC
 *
 * Licensed under the Apache License, Version 2.0 (the ""License"");
 * you may not use this file except in compliance with the License.
 * You may obtain a copy of the License at
 *
 *      http://www.apache.org/licenses/LICENSE-2.0
 *
 * Unless required by applicable law or agreed to in writing, software
 * distributed under the License is distributed on an ""AS IS"" BASIS,
 * WITHOUT WARRANTIES OR CONDITIONS OF ANY KIND, either express or implied.
 * See the License for the specific language governing permissions and
 * limitations under the License.
 *
 */
import {FREEZE_ADMIN_ACCOUNT} from '../../core/constants.js';
import {Templates} from '../../core/templates.js';
import * as constants from '../../core/constants.js';
import {PrivateKey} from '@hashgraph/sdk';
import {SoloError} from '../../core/errors.js';
import * as helpers from '../../core/helpers.js';
import path from 'path';
import fs from 'fs';
import {validatePath} from '../../core/helpers.js';
import {Flags as flags} from '../flags.js';
import type {NodeAlias, NodeAliases, PodName} from '../../types/aliases.js';
import type {NetworkNodeServices} from '../../core/network_node_services.js';
import {type NodeAddConfigClass} from './node_add_config.js';

export const PREPARE_UPGRADE_CONFIGS_NAME = 'prepareUpgradeConfig';
export const DOWNLOAD_GENERATED_FILES_CONFIGS_NAME = 'downloadGeneratedFilesConfig';
export const ADD_CONFIGS_NAME = 'addConfigs';
export const DELETE_CONFIGS_NAME = 'deleteConfigs';
export const UPDATE_CONFIGS_NAME = 'updateConfigs';
export const UPGRADE_CONFIGS_NAME = 'upgradeConfigs';
export const REFRESH_CONFIGS_NAME = 'refreshConfigs';
export const KEYS_CONFIGS_NAME = 'keyConfigs';
export const SETUP_CONFIGS_NAME = 'setupConfigs';
export const START_CONFIGS_NAME = 'startConfigs';

const initializeSetup = async (config, k8) => {
  // compute other config parameters
  config.keysDir = path.join(validatePath(config.cacheDir), 'keys');
  config.stagingDir = Templates.renderStagingDir(config.cacheDir, config.releaseTag);
  config.stagingKeysDir = path.join(validatePath(config.stagingDir), 'keys');

  if (!(await k8.hasNamespace(config.namespace))) {
    throw new SoloError(`namespace ${config.namespace} does not exist`);
  }

  // prepare staging keys directory
  if (!fs.existsSync(config.stagingKeysDir)) {
    fs.mkdirSync(config.stagingKeysDir, {recursive: true});
  }

  // create cached keys dir if it does not exist yet
  if (!fs.existsSync(config.keysDir)) {
    fs.mkdirSync(config.keysDir);
  }
};

export const prepareUpgradeConfigBuilder = async function (argv, ctx, task) {
  const config = this.getConfig(PREPARE_UPGRADE_CONFIGS_NAME, argv.flags, [
    'nodeClient',
    'freezeAdminPrivateKey',
  ]) as NodePrepareUpgradeConfigClass;

  await initializeSetup(config, this.k8);
  config.nodeClient = await this.accountManager.loadNodeClient(config.namespace);

  const accountKeys = await this.accountManager.getAccountKeysFromSecret(FREEZE_ADMIN_ACCOUNT, config.namespace);
  config.freezeAdminPrivateKey = accountKeys.privateKey;

  return config;
};

export const downloadGeneratedFilesConfigBuilder = async function (argv, ctx, task) {
  const config = this.getConfig(DOWNLOAD_GENERATED_FILES_CONFIGS_NAME, argv.flags, [
    'allNodeAliases',
    'existingNodeAliases',
    'serviceMap',
  ]) as NodeDownloadGeneratedFilesConfigClass;

  config.existingNodeAliases = [];
  await initializeSetup(config, this.k8);

  return config;
};

<<<<<<< HEAD
export const upgradeConfigBuilder = async function (argv, ctx, task) {
  const config = this.getConfig(UPGRADE_CONFIGS_NAME, argv.flags, [
    'allNodeAliases',
    'existingNodeAliases',
    // 'freezeAdminPrivateKey',
    'keysDir',
    'nodeClient',
    'podNames',
    // 'serviceMap',
    'stagingDir',
    'stagingKeysDir',
    'treasuryKey',
  ]) as NodeUpgradeConfigClass;

  config.curDate = new Date();
  config.existingNodeAliases = [];
  config.nodeAliases = helpers.parseNodeAliases(config.nodeAliasesUnparsed);

  await initializeSetup(config, this.k8);

  // set config in the context for later tasks to use
  ctx.config = config;

  ctx.config.chartPath = await this.prepareChartPath(
    ctx.config.chartDirectory,
    constants.SOLO_TESTING_CHART_URL,
    constants.SOLO_DEPLOYMENT_CHART,
  );

  // initialize Node Client with existing network nodes prior to adding the new node which isn't functioning, yet
  ctx.config.nodeClient = await this.accountManager.loadNodeClient(ctx.config.namespace);

  const accountKeys = await this.accountManager.getAccountKeysFromSecret(FREEZE_ADMIN_ACCOUNT, config.namespace);
  config.freezeAdminPrivateKey = accountKeys.privateKey;

  const treasuryAccount = await this.accountManager.getTreasuryAccountKeys(config.namespace);
  const treasuryAccountPrivateKey = treasuryAccount.privateKey;
  config.treasuryKey = PrivateKey.fromStringED25519(treasuryAccountPrivateKey);

  return config;
};

export const updateConfigBuilder = async function (argv, ctx, task) {
=======
export const updateConfigBuilder = async function (argv, ctx, task, shouldLoadNodeClient = true) {
>>>>>>> 813a4ab9
  const config = this.getConfig(UPDATE_CONFIGS_NAME, argv.flags, [
    'allNodeAliases',
    'existingNodeAliases',
    'freezeAdminPrivateKey',
    'keysDir',
    'nodeClient',
    'podNames',
    'serviceMap',
    'stagingDir',
    'stagingKeysDir',
    'treasuryKey',
  ]) as NodeUpdateConfigClass;

  config.curDate = new Date();
  config.existingNodeAliases = [];

  await initializeSetup(config, this.k8);

  // set config in the context for later tasks to use
  ctx.config = config;

  ctx.config.chartPath = await this.prepareChartPath(
    ctx.config.chartDirectory,
    constants.SOLO_TESTING_CHART_URL,
    constants.SOLO_DEPLOYMENT_CHART,
  );

  if (shouldLoadNodeClient) {
    ctx.config.nodeClient = await this.accountManager.loadNodeClient(ctx.config.namespace);
  }

  const accountKeys = await this.accountManager.getAccountKeysFromSecret(FREEZE_ADMIN_ACCOUNT, config.namespace);
  config.freezeAdminPrivateKey = accountKeys.privateKey;

  const treasuryAccount = await this.accountManager.getTreasuryAccountKeys(config.namespace);
  const treasuryAccountPrivateKey = treasuryAccount.privateKey;
  config.treasuryKey = PrivateKey.fromStringED25519(treasuryAccountPrivateKey);

  return config;
};

export const deleteConfigBuilder = async function (argv, ctx, task, shouldLoadNodeClient = true) {
  const config = this.getConfig(DELETE_CONFIGS_NAME, argv.flags, [
    'adminKey',
    'allNodeAliases',
    'existingNodeAliases',
    'freezeAdminPrivateKey',
    'keysDir',
    'nodeClient',
    'podNames',
    'serviceMap',
    'stagingDir',
    'stagingKeysDir',
    'treasuryKey',
  ]) as NodeDeleteConfigClass;

  config.curDate = new Date();
  config.existingNodeAliases = [];

  await initializeSetup(config, this.k8);

  // set config in the context for later tasks to use
  ctx.config = config;

  ctx.config.chartPath = await this.prepareChartPath(
    ctx.config.chartDirectory,
    constants.SOLO_TESTING_CHART_URL,
    constants.SOLO_DEPLOYMENT_CHART,
  );

  if (shouldLoadNodeClient) {
    ctx.config.nodeClient = await this.accountManager.loadNodeClient(ctx.config.namespace);
  }

  const accountKeys = await this.accountManager.getAccountKeysFromSecret(FREEZE_ADMIN_ACCOUNT, config.namespace);
  config.freezeAdminPrivateKey = accountKeys.privateKey;

  const treasuryAccount = await this.accountManager.getTreasuryAccountKeys(config.namespace);
  const treasuryAccountPrivateKey = treasuryAccount.privateKey;
  config.treasuryKey = PrivateKey.fromStringED25519(treasuryAccountPrivateKey);

  return config;
};

export const addConfigBuilder = async function (argv, ctx, task, shouldLoadNodeClient = true) {
  const config = this.getConfig(ADD_CONFIGS_NAME, argv.flags, [
    'allNodeAliases',
    'chartPath',
    'curDate',
    'existingNodeAliases',
    'freezeAdminPrivateKey',
    'keysDir',
    'lastStateZipPath',
    'nodeClient',
    'podNames',
    'serviceMap',
    'stagingDir',
    'stagingKeysDir',
    'treasuryKey',
  ]) as NodeAddConfigClass;

  ctx.adminKey = argv[flags.adminKey.name]
    ? PrivateKey.fromStringED25519(argv[flags.adminKey.name])
    : PrivateKey.fromStringED25519(constants.GENESIS_KEY);
  config.curDate = new Date();
  config.existingNodeAliases = [];

  await initializeSetup(config, this.k8);

  // set config in the context for later tasks to use
  ctx.config = config;

  ctx.config.chartPath = await this.prepareChartPath(
    ctx.config.chartDirectory,
    constants.SOLO_TESTING_CHART_URL,
    constants.SOLO_DEPLOYMENT_CHART,
  );

  if (shouldLoadNodeClient) {
    ctx.config.nodeClient = await this.accountManager.loadNodeClient(ctx.config.namespace);
  }

  const accountKeys = await this.accountManager.getAccountKeysFromSecret(FREEZE_ADMIN_ACCOUNT, config.namespace);
  config.freezeAdminPrivateKey = accountKeys.privateKey;

  const treasuryAccount = await this.accountManager.getTreasuryAccountKeys(config.namespace);
  const treasuryAccountPrivateKey = treasuryAccount.privateKey;
  config.treasuryKey = PrivateKey.fromStringED25519(treasuryAccountPrivateKey);

  config.serviceMap = await this.accountManager.getNodeServiceMap(config.namespace);

  return config;
};

export const logsConfigBuilder = function (argv, ctx, task) {
  /** @type {{namespace: string, nodeAliases: NodeAliases, nodeAliasesUnparsed: string}} */
  const config = {
    namespace: this.configManager.getFlag(flags.namespace),
    nodeAliases: helpers.parseNodeAliases(this.configManager.getFlag(flags.nodeAliasesUnparsed)),
    nodeAliasesUnparsed: this.configManager.getFlag(flags.nodeAliasesUnparsed),
  };
  ctx.config = config;
  return config;
};

export const statesConfigBuilder = function (argv, ctx, task) {
  /** @type {{namespace: string, nodeAliases: NodeAliases, nodeAliasesUnparsed:string}} */
  const config = {
    namespace: this.configManager.getFlag(flags.namespace),
    nodeAliases: helpers.parseNodeAliases(this.configManager.getFlag(flags.nodeAliasesUnparsed)),
    nodeAliasesUnparsed: this.configManager.getFlag(flags.nodeAliasesUnparsed),
  };
  ctx.config = config;
  return config;
};

export const refreshConfigBuilder = async function (argv, ctx, task) {
  ctx.config = this.getConfig(REFRESH_CONFIGS_NAME, argv.flags, ['nodeAliases', 'podNames']) as NodeRefreshConfigClass;

  ctx.config.nodeAliases = helpers.parseNodeAliases(ctx.config.nodeAliasesUnparsed);

  await initializeSetup(ctx.config, this.k8);

  return ctx.config;
};

export const keysConfigBuilder = function (argv, ctx, task) {
  const config = this.getConfig(KEYS_CONFIGS_NAME, argv.flags, [
    'curDate',
    'keysDir',
    'nodeAliases',
  ]) as NodeKeysConfigClass;

  config.curDate = new Date();
  config.nodeAliases = helpers.parseNodeAliases(config.nodeAliasesUnparsed);
  config.keysDir = path.join(this.configManager.getFlag(flags.cacheDir), 'keys');

  if (!fs.existsSync(config.keysDir)) {
    fs.mkdirSync(config.keysDir);
  }
  return config;
};

export const stopConfigBuilder = async function (argv, ctx, task) {
  /** @type {{namespace: string, nodeAliases: NodeAliases}} */
  ctx.config = {
    namespace: this.configManager.getFlag(flags.namespace),
    nodeAliases: helpers.parseNodeAliases(this.configManager.getFlag(flags.nodeAliasesUnparsed)),
    nodeAliasesUnparsed: this.configManager.getFlag(flags.nodeAliasesUnparsed),
  };

  if (!(await this.k8.hasNamespace(ctx.config.namespace))) {
    throw new SoloError(`namespace ${ctx.config.namespace} does not exist`);
  }

  return ctx.config;
};

export const startConfigBuilder = async function (argv, ctx, task) {
  const config = this.getConfig(START_CONFIGS_NAME, argv.flags, ['nodeAliases']) as NodeStartConfigClass;

  if (!(await this.k8.hasNamespace(config.namespace))) {
    throw new SoloError(`namespace ${config.namespace} does not exist`);
  }

  config.nodeAliases = helpers.parseNodeAliases(config.nodeAliasesUnparsed);

  return config;
};

export const setupConfigBuilder = async function (argv, ctx, task) {
  const config = this.getConfig(SETUP_CONFIGS_NAME, argv.flags, ['nodeAliases', 'podNames']) as NodeSetupConfigClass;

  config.nodeAliases = helpers.parseNodeAliases(config.nodeAliasesUnparsed);

  await initializeSetup(config, this.k8);

  // set config in the context for later tasks to use
  ctx.config = config;

  return ctx.config;
};

export interface NodeLogsConfigClass {
  namespace: string;
  nodeAliases: string[];
}

export interface NodeRefreshConfigClass {
  app: string;
  cacheDir: string;
  devMode: boolean;
  localBuildPath: string;
  namespace: string;
  nodeAliasesUnparsed: string;
  releaseTag: string;
  nodeAliases: NodeAliases;
  podNames: Record<NodeAlias, PodName>;
  getUnusedConfigs: () => string[];
}

export interface NodeKeysConfigClass {
  cacheDir: string;
  devMode: boolean;
  generateGossipKeys: boolean;
  generateTlsKeys: boolean;
  nodeAliasesUnparsed: string;
  curDate: Date;
  keysDir: string;
  nodeAliases: NodeAliases;
  getUnusedConfigs: () => string[];
}

export interface NodeStopConfigClass {
  namespace: string;
  nodeAliases: NodeAliases;
  podNames: Record<PodName, NodeAlias>;
}

export interface NodeStartConfigClass {
  app: string;
  cacheDir: string;
  debugNodeAlias: NodeAlias;
  namespace: string;
  nodeAliases: NodeAliases;
  stagingDir: string;
  podNames: Record<NodeAlias, PodName>;
  nodeAliasesUnparsed: string;
}

export interface NodeDeleteConfigClass {
  app: string;
  cacheDir: string;
  chartDirectory: string;
  devMode: boolean;
  debugNodeAlias: NodeAlias;
  endpointType: string;
  soloChartVersion: string;
  localBuildPath: string;
  namespace: string;
  nodeAlias: NodeAlias;
  releaseTag: string;
  adminKey: PrivateKey;
  allNodeAliases: NodeAliases;
  chartPath: string;
  existingNodeAliases: NodeAliases;
  freezeAdminPrivateKey: string;
  keysDir: string;
  nodeClient: any;
  podNames: Record<NodeAlias, PodName>;
  serviceMap: Map<string, NetworkNodeServices>;
  stagingDir: string;
  stagingKeysDir: string;
  treasuryKey: PrivateKey;
  getUnusedConfigs: () => string[];
  curDate: Date;
}

export interface NodeSetupConfigClass {
  app: string;
  appConfig: string;
  cacheDir: string;
  devMode: boolean;
  localBuildPath: string;
  namespace: string;
  nodeAliasesUnparsed: string;
  releaseTag: string;
  nodeAliases: NodeAliases;
  podNames: object;
  getUnusedConfigs: () => string[];
}

export interface NodeUpgradeConfigClass {
  nodeAliasesUnparsed: string;
  nodeAliases: NodeAliases;
  app: string;
  cacheDir: string;
  chartDirectory: string;
  devMode: boolean;
  debugNodeAlias: NodeAlias;
  endpointType: string;
  soloChartVersion: string;
  gossipEndpoints: string;
  gossipPrivateKey: string;
  gossipPublicKey: string;
  grpcEndpoints: string;
  localBuildPath: string;
  namespace: string;
  newAccountNumber: string;
  newAdminKey: PrivateKey;
  nodeAlias: NodeAlias;
  releaseTag: string;
  tlsPrivateKey: string;
  tlsPublicKey: string;
  adminKey: PrivateKey;
  allNodeAliases: NodeAliases;
  chartPath: string;
  existingNodeAliases: NodeAliases;
  freezeAdminPrivateKey: PrivateKey | string;
  keysDir: string;
  nodeClient: any;
  podNames: Record<NodeAlias, PodName>;
  serviceMap: Map<string, NetworkNodeServices>;
  stagingDir: string;
  stagingKeysDir: string;
  treasuryKey: PrivateKey;
  getUnusedConfigs: () => string[];
  curDate: Date;
}

export interface NodeUpdateConfigClass {
  app: string;
  cacheDir: string;
  chartDirectory: string;
  devMode: boolean;
  debugNodeAlias: NodeAlias;
  endpointType: string;
  soloChartVersion: string;
  gossipEndpoints: string;
  gossipPrivateKey: string;
  gossipPublicKey: string;
  grpcEndpoints: string;
  localBuildPath: string;
  namespace: string;
  newAccountNumber: string;
  newAdminKey: PrivateKey;
  nodeAlias: NodeAlias;
  releaseTag: string;
  tlsPrivateKey: string;
  tlsPublicKey: string;
  adminKey: PrivateKey;
  allNodeAliases: NodeAliases;
  chartPath: string;
  existingNodeAliases: NodeAliases;
  freezeAdminPrivateKey: PrivateKey | string;
  keysDir: string;
  nodeClient: any;
  podNames: Record<NodeAlias, PodName>;
  serviceMap: Map<string, NetworkNodeServices>;
  stagingDir: string;
  stagingKeysDir: string;
  treasuryKey: PrivateKey;
  getUnusedConfigs: () => string[];
  curDate: Date;
}

interface NodePrepareUpgradeConfigClass {
  cacheDir: string;
  namespace: string;
  releaseTag: string;
  freezeAdminPrivateKey: string;
  nodeClient: any;
  getUnusedConfigs: () => string[];
}

interface NodeDownloadGeneratedFilesConfigClass {
  cacheDir: string;
  namespace: string;
  releaseTag: string;
  freezeAdminPrivateKey: string;
  nodeClient: any;
  getUnusedConfigs: () => string[];
  existingNodeAliases: NodeAliases[];
  allNodeAliases: NodeAliases[];
  serviceMap: Map<string, NetworkNodeServices>;
}<|MERGE_RESOLUTION|>--- conflicted
+++ resolved
@@ -88,7 +88,6 @@
   return config;
 };
 
-<<<<<<< HEAD
 export const upgradeConfigBuilder = async function (argv, ctx, task) {
   const config = this.getConfig(UPGRADE_CONFIGS_NAME, argv.flags, [
     'allNodeAliases',
@@ -131,10 +130,7 @@
   return config;
 };
 
-export const updateConfigBuilder = async function (argv, ctx, task) {
-=======
 export const updateConfigBuilder = async function (argv, ctx, task, shouldLoadNodeClient = true) {
->>>>>>> 813a4ab9
   const config = this.getConfig(UPDATE_CONFIGS_NAME, argv.flags, [
     'allNodeAliases',
     'existingNodeAliases',
