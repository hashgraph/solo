--- conflicted
+++ resolved
@@ -580,203 +580,4 @@
 
     return ctx.config;
   }
-<<<<<<< HEAD
-}
-
-export interface NodeLogsConfigClass {
-  namespace: NamespaceName;
-  deployment: string;
-  nodeAliases: string[];
-  consensusNodes: ConsensusNode[];
-  contexts: string[];
-}
-
-export interface NodeRefreshConfigClass {
-  app: string;
-  cacheDir: string;
-  devMode: boolean;
-  localBuildPath: string;
-  namespace: NamespaceName;
-  deployment: string;
-  nodeAliasesUnparsed: string;
-  releaseTag: string;
-  nodeAliases: NodeAliases;
-  podRefs: Record<NodeAlias, PodRef>;
-  consensusNodes: ConsensusNode[];
-  contexts: string[];
-  domainNames: string;
-  domainNamesMapping: Record<NodeAlias, string>;
-}
-
-export interface NodeKeysConfigClass {
-  cacheDir: string;
-  devMode: boolean;
-  generateGossipKeys: boolean;
-  generateTlsKeys: boolean;
-  nodeAliasesUnparsed: string;
-  curDate: Date;
-  keysDir: string;
-  nodeAliases: NodeAliases;
-  consensusNodes: ConsensusNode[];
-  contexts: string[];
-}
-
-export interface NodeStartConfigClass {
-  app: string;
-  cacheDir: string;
-  debugNodeAlias: NodeAlias;
-  namespace: NamespaceName;
-  deployment: string;
-  nodeAliases: NodeAliases;
-  stagingDir: string;
-  podRefs: Record<NodeAlias, PodRef>;
-  nodeAliasesUnparsed: string;
-  consensusNodes: ConsensusNode[];
-  contexts: string[];
-}
-
-export interface NodeDeleteConfigClass {
-  app: string;
-  cacheDir: string;
-  chartDirectory: string;
-  devMode: boolean;
-  debugNodeAlias: NodeAlias;
-  endpointType: string;
-  soloChartVersion: string;
-  localBuildPath: string;
-  namespace: NamespaceName;
-  deployment: string;
-  nodeAlias: NodeAlias;
-  releaseTag: string;
-  adminKey: PrivateKey;
-  allNodeAliases: NodeAliases;
-  existingNodeAliases: NodeAliases;
-  freezeAdminPrivateKey: string;
-  keysDir: string;
-  nodeClient: any;
-  podRefs: Record<NodeAlias, PodRef>;
-  serviceMap: Map<string, NetworkNodeServices>;
-  stagingDir: string;
-  stagingKeysDir: string;
-  treasuryKey: PrivateKey;
-  curDate: Date;
-  consensusNodes: ConsensusNode[];
-  contexts: string[];
-}
-
-export interface NodeSetupConfigClass {
-  app: string;
-  appConfig: string;
-  adminKey: string;
-  cacheDir: string;
-  devMode: boolean;
-  localBuildPath: string;
-  namespace: NamespaceName;
-  deployment: string;
-  nodeAliasesUnparsed: string;
-  releaseTag: string;
-  nodeAliases: NodeAliases;
-  podRefs: Record<NodeAlias, PodRef>;
-  skipStop?: boolean;
-  keysDir: string;
-  stagingDir: string;
-  getUnusedConfigs: () => string[];
-  consensusNodes: ConsensusNode[];
-  contexts: string[];
-  domainNames: string;
-  domainNamesMapping: Record<NodeAlias, string>;
-}
-
-export interface NodeUpgradeConfigClass {
-  nodeAliasesUnparsed: string;
-  nodeAliases: NodeAliases;
-  app: string;
-  cacheDir: string;
-  chartDirectory: string;
-  devMode: boolean;
-  debugNodeAlias: NodeAlias;
-  soloChartVersion: string;
-  localBuildPath: string;
-  namespace: NamespaceName;
-  deployment: string;
-  releaseTag: string;
-  adminKey: PrivateKey;
-  allNodeAliases: NodeAliases;
-  existingNodeAliases: NodeAliases;
-  freezeAdminPrivateKey: PrivateKey | string;
-  keysDir: string;
-  nodeClient: any;
-  podRefs: Record<NodeAlias, PodRef>;
-  stagingDir: string;
-  stagingKeysDir: string;
-  treasuryKey: PrivateKey;
-  curDate: Date;
-  consensusNodes: ConsensusNode[];
-  contexts: string[];
-}
-
-export interface NodeUpdateConfigClass {
-  app: string;
-  cacheDir: string;
-  chartDirectory: string;
-  devMode: boolean;
-  debugNodeAlias: NodeAlias;
-  endpointType: string;
-  soloChartVersion: string;
-  gossipEndpoints: string;
-  gossipPrivateKey: string;
-  gossipPublicKey: string;
-  grpcEndpoints: string;
-  localBuildPath: string;
-  namespace: NamespaceName;
-  deployment: string;
-  newAccountNumber: string;
-  newAdminKey: PrivateKey;
-  nodeAlias: NodeAlias;
-  releaseTag: string;
-  tlsPrivateKey: string;
-  tlsPublicKey: string;
-  adminKey: PrivateKey;
-  allNodeAliases: NodeAliases;
-  existingNodeAliases: NodeAliases;
-  freezeAdminPrivateKey: PrivateKey | string;
-  keysDir: string;
-  nodeClient: any;
-  podRefs: Record<NodeAlias, PodRef>;
-  serviceMap: Map<string, NetworkNodeServices>;
-  stagingDir: string;
-  stagingKeysDir: string;
-  treasuryKey: PrivateKey;
-  curDate: Date;
-  consensusNodes: ConsensusNode[];
-  contexts: string[];
-  domainNames: string;
-  domainNamesMapping: Record<NodeAlias, string>;
-}
-
-export interface NodePrepareUpgradeConfigClass {
-  cacheDir: string;
-  namespace: NamespaceName;
-  deployment: string;
-  releaseTag: string;
-  freezeAdminPrivateKey: string;
-  nodeClient: any;
-  consensusNodes: ConsensusNode[];
-  contexts: string[];
-}
-
-export interface NodeDownloadGeneratedFilesConfigClass {
-  cacheDir: string;
-  namespace: NamespaceName;
-  deployment: string;
-  releaseTag: string;
-  freezeAdminPrivateKey: string;
-  nodeClient: any;
-  existingNodeAliases: NodeAliases[];
-  allNodeAliases: NodeAliases[];
-  serviceMap: Map<string, NetworkNodeServices>;
-  consensusNodes: ConsensusNode[];
-  contexts: string[];
-=======
->>>>>>> c954109b
 }