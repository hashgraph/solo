/**
 * SPDX-License-Identifier: Apache-2.0
 */
import {FREEZE_ADMIN_ACCOUNT} from '../../core/constants.js';
import {Templates} from '../../core/templates.js';
import * as constants from '../../core/constants.js';
import {PrivateKey} from '@hashgraph/sdk';
import {SoloError} from '../../core/errors.js';
import * as helpers from '../../core/helpers.js';
import path from 'path';
import fs from 'fs';
import {checkNamespace, validatePath} from '../../core/helpers.js';
import {resolveNamespaceFromDeployment} from '../../core/resolvers.js';
import {Flags as flags} from '../flags.js';
import {type NodeAlias, type NodeAliases} from '../../types/aliases.js';
import {type NetworkNodeServices} from '../../core/network_node_services.js';
import {type NodeAddConfigClass} from './node_add_config.js';
import {type NamespaceName} from '../../core/kube/resources/namespace/namespace_name.js';
import {type PodRef} from '../../core/kube/resources/pod/pod_ref.js';
import {type K8Factory} from '../../core/kube/k8_factory.js';
import {type ConsensusNode} from '../../core/model/consensus_node.js';
<<<<<<< HEAD
import {inject, injectable} from 'tsyringe-neo';
import {InjectTokens} from '../../core/dependency_injection/inject_tokens.js';
import {type ConfigManager} from '../../core/config_manager.js';
import {patchInject} from '../../core/dependency_injection/container_helper.js';
import {type LocalConfig} from '../../core/config/local_config.js';
import {type AccountManager} from '../../core/account_manager.js';
import {type Helm} from '../../core/helm.js';
import {type RemoteConfigManager} from '../../core/config/remote/remote_config_manager.js';
=======
>>>>>>> 9967f56e

export const PREPARE_UPGRADE_CONFIGS_NAME = 'prepareUpgradeConfig';
export const DOWNLOAD_GENERATED_FILES_CONFIGS_NAME = 'downloadGeneratedFilesConfig';
export const ADD_CONFIGS_NAME = 'addConfigs';
export const DELETE_CONFIGS_NAME = 'deleteConfigs';
export const UPDATE_CONFIGS_NAME = 'updateConfigs';
export const UPGRADE_CONFIGS_NAME = 'upgradeConfigs';
export const REFRESH_CONFIGS_NAME = 'refreshConfigs';
export const KEYS_CONFIGS_NAME = 'keyConfigs';
export const SETUP_CONFIGS_NAME = 'setupConfigs';
export const START_CONFIGS_NAME = 'startConfigs';

@injectable()
export class NodeCommandConfigs {
  constructor(
    @inject(InjectTokens.ConfigManager) private readonly configManager: ConfigManager,
    @inject(InjectTokens.LocalConfig) private readonly localConfig: LocalConfig,
    @inject(InjectTokens.RemoteConfigManager) private readonly remoteConfigManager: RemoteConfigManager,
    @inject(InjectTokens.K8Factory) private readonly k8Factory: K8Factory,
    @inject(InjectTokens.AccountManager) private readonly accountManager: AccountManager,
    @inject(InjectTokens.Helm) private readonly helm: Helm,
  ) {
    this.configManager = patchInject(configManager, InjectTokens.ConfigManager, this.constructor.name);
    this.localConfig = patchInject(localConfig, InjectTokens.LocalConfig, this.constructor.name);
    this.k8Factory = patchInject(k8Factory, InjectTokens.K8Factory, this.constructor.name);
    this.helm = patchInject(helm, InjectTokens.Helm, this.constructor.name);
    this.accountManager = patchInject(accountManager, InjectTokens.AccountManager, this.constructor.name);
    this.remoteConfigManager = patchInject(
      remoteConfigManager,
      InjectTokens.RemoteConfigManager,
      this.constructor.name,
    );
  }

  private async initializeSetup(config: any, k8Factory: K8Factory) {
    // compute other config parameters
    config.keysDir = path.join(validatePath(config.cacheDir), 'keys');
    config.stagingDir = Templates.renderStagingDir(config.cacheDir, config.releaseTag);
    config.stagingKeysDir = path.join(validatePath(config.stagingDir), 'keys');

    if (!(await k8Factory.default().namespaces().has(config.namespace))) {
      throw new SoloError(`namespace ${config.namespace} does not exist`);
    }

    // prepare staging keys directory
    if (!fs.existsSync(config.stagingKeysDir)) {
      fs.mkdirSync(config.stagingKeysDir, {recursive: true});
    }

    // create cached keys dir if it does not exist yet
    if (!fs.existsSync(config.keysDir)) {
      fs.mkdirSync(config.keysDir);
    }
  }

  public async prepareUpgradeConfigBuilder(argv, ctx, task) {
    const config = this.configManager.getConfig(PREPARE_UPGRADE_CONFIGS_NAME, argv.flags, [
      'nodeClient',
      'freezeAdminPrivateKey',
      'namespace',
      'consensusNodes',
      'contexts',
    ]) as NodePrepareUpgradeConfigClass;

    config.namespace = await resolveNamespaceFromDeployment(this.localConfig, this.configManager, task);

    await this.initializeSetup(config, this.k8Factory);
    config.nodeClient = await this.accountManager.loadNodeClient(
      config.namespace,
      this.remoteConfigManager.getClusterRefs(),
      config.deployment,
    );

    const accountKeys = await this.accountManager.getAccountKeysFromSecret(FREEZE_ADMIN_ACCOUNT, config.namespace);
    config.freezeAdminPrivateKey = accountKeys.privateKey;

    return config;
  }

  public async downloadGeneratedFilesConfigBuilder(argv, ctx, task) {
    const config = this.configManager.getConfig(DOWNLOAD_GENERATED_FILES_CONFIGS_NAME, argv.flags, [
      'allNodeAliases',
      'existingNodeAliases',
      'serviceMap',
      'namespace',
      'consensusNodes',
      'contexts',
    ]) as NodeDownloadGeneratedFilesConfigClass;

    config.namespace = await resolveNamespaceFromDeployment(this.localConfig, this.configManager, task);
    config.existingNodeAliases = [];
    await this.initializeSetup(config, this.k8Factory);

    return config;
  }

  public async upgradeConfigBuilder(argv, ctx, task, shouldLoadNodeClient = true) {
    const config = this.configManager.getConfig(UPGRADE_CONFIGS_NAME, argv.flags, [
      'allNodeAliases',
      'existingNodeAliases',
      'keysDir',
      'nodeClient',
      'podRefs',
      'stagingDir',
      'stagingKeysDir',
      'namespace',
      'consensusNodes',
      'contexts',
    ]) as NodeUpgradeConfigClass;

    config.namespace = await resolveNamespaceFromDeployment(this.localConfig, this.configManager, task);
    config.curDate = new Date();
    config.existingNodeAliases = [];
    config.nodeAliases = helpers.parseNodeAliases(config.nodeAliasesUnparsed);

    await this.initializeSetup(config, this.k8Factory);

    // set config in the context for later tasks to use
    ctx.config = config;

    ctx.config.chartPath = await helpers.prepareChartPath(
      this.helm,
      ctx.config.chartDirectory,
      constants.SOLO_TESTING_CHART_URL,
      constants.SOLO_DEPLOYMENT_CHART,
    );
    if (shouldLoadNodeClient) {
      ctx.config.nodeClient = await this.accountManager.loadNodeClient(
        ctx.config.namespace,
        this.remoteConfigManager.getClusterRefs(),
        config.deployment,
      );
    }

    const accountKeys = await this.accountManager.getAccountKeysFromSecret(FREEZE_ADMIN_ACCOUNT, config.namespace);
    config.freezeAdminPrivateKey = accountKeys.privateKey;
    return config;
  }

  public async updateConfigBuilder(argv, ctx, task, shouldLoadNodeClient = true) {
    const config = this.configManager.getConfig(UPDATE_CONFIGS_NAME, argv.flags, [
      'allNodeAliases',
      'existingNodeAliases',
      'freezeAdminPrivateKey',
      'keysDir',
      'nodeClient',
      'podRefs',
      'serviceMap',
      'stagingDir',
      'stagingKeysDir',
      'treasuryKey',
      'namespace',
      'consensusNodes',
      'contexts',
    ]) as NodeUpdateConfigClass;

    config.namespace = await resolveNamespaceFromDeployment(this.localConfig, this.configManager, task);
    config.curDate = new Date();
    config.existingNodeAliases = [];

    await this.initializeSetup(config, this.k8Factory);

    // set config in the context for later tasks to use
    ctx.config = config;

    ctx.config.chartPath = await helpers.prepareChartPath(
      this.helm,
      ctx.config.chartDirectory,
      constants.SOLO_TESTING_CHART_URL,
      constants.SOLO_DEPLOYMENT_CHART,
    );

    if (shouldLoadNodeClient) {
      ctx.config.nodeClient = await this.accountManager.loadNodeClient(
        ctx.config.namespace,
        this.remoteConfigManager.getClusterRefs(),
        config.deployment,
      );
    }

    const accountKeys = await this.accountManager.getAccountKeysFromSecret(FREEZE_ADMIN_ACCOUNT, config.namespace);
    config.freezeAdminPrivateKey = accountKeys.privateKey;

    const treasuryAccount = await this.accountManager.getTreasuryAccountKeys(config.namespace);
    const treasuryAccountPrivateKey = treasuryAccount.privateKey;
    config.treasuryKey = PrivateKey.fromStringED25519(treasuryAccountPrivateKey);

    return config;
  }

  public async deleteConfigBuilder(argv, ctx, task, shouldLoadNodeClient = true) {
    const config = this.configManager.getConfig(DELETE_CONFIGS_NAME, argv.flags, [
      'adminKey',
      'allNodeAliases',
      'existingNodeAliases',
      'freezeAdminPrivateKey',
      'keysDir',
      'nodeClient',
      'podRefs',
      'serviceMap',
      'stagingDir',
      'stagingKeysDir',
      'treasuryKey',
      'namespace',
      'consensusNodes',
      'contexts',
    ]) as NodeDeleteConfigClass;

    config.curDate = new Date();
    config.existingNodeAliases = [];
    config.namespace = await resolveNamespaceFromDeployment(this.localConfig, this.configManager, task);

    await this.initializeSetup(config, this.k8Factory);

    // set config in the context for later tasks to use
    ctx.config = config;

    ctx.config.chartPath = await helpers.prepareChartPath(
      this.helm,
      ctx.config.chartDirectory,
      constants.SOLO_TESTING_CHART_URL,
      constants.SOLO_DEPLOYMENT_CHART,
    );

    if (shouldLoadNodeClient) {
      ctx.config.nodeClient = await this.accountManager.loadNodeClient(
        ctx.config.namespace,
        this.remoteConfigManager.getClusterRefs(),
        config.deployment,
      );
    }

    const accountKeys = await this.accountManager.getAccountKeysFromSecret(FREEZE_ADMIN_ACCOUNT, config.namespace);
    config.freezeAdminPrivateKey = accountKeys.privateKey;

    const treasuryAccount = await this.accountManager.getTreasuryAccountKeys(config.namespace);
    const treasuryAccountPrivateKey = treasuryAccount.privateKey;
    config.treasuryKey = PrivateKey.fromStringED25519(treasuryAccountPrivateKey);

    return config;
  }

  public async addConfigBuilder(argv, ctx, task, shouldLoadNodeClient = true) {
    const config = this.configManager.getConfig(ADD_CONFIGS_NAME, argv.flags, [
      'allNodeAliases',
      'chartPath',
      'curDate',
      'existingNodeAliases',
      'freezeAdminPrivateKey',
      'keysDir',
      'lastStateZipPath',
      'nodeClient',
      'podRefs',
      'serviceMap',
      'stagingDir',
      'stagingKeysDir',
      'treasuryKey',
      'namespace',
      'consensusNodes',
      'contexts',
    ]) as NodeAddConfigClass;

    ctx.adminKey = argv[flags.adminKey.name]
      ? PrivateKey.fromStringED25519(argv[flags.adminKey.name])
      : PrivateKey.fromStringED25519(constants.GENESIS_KEY);

    config.namespace = await resolveNamespaceFromDeployment(this.localConfig, this.configManager, task);
    config.curDate = new Date();
    config.existingNodeAliases = [];

    await this.initializeSetup(config, this.k8Factory);

    // set config in the context for later tasks to use
    ctx.config = config;

    ctx.config.chartPath = await helpers.prepareChartPath(
      this.helm,
      ctx.config.chartDirectory,
      constants.SOLO_TESTING_CHART_URL,
      constants.SOLO_DEPLOYMENT_CHART,
    );

    if (shouldLoadNodeClient) {
      ctx.config.nodeClient = await this.accountManager.loadNodeClient(
        ctx.config.namespace,
        this.remoteConfigManager.getClusterRefs(),
        config.deployment,
      );
    }

    const accountKeys = await this.accountManager.getAccountKeysFromSecret(FREEZE_ADMIN_ACCOUNT, config.namespace);
    config.freezeAdminPrivateKey = accountKeys.privateKey;

    const treasuryAccount = await this.accountManager.getTreasuryAccountKeys(config.namespace);
    const treasuryAccountPrivateKey = treasuryAccount.privateKey;
    config.treasuryKey = PrivateKey.fromStringED25519(treasuryAccountPrivateKey);

    config.serviceMap = await this.accountManager.getNodeServiceMap(
      config.namespace,
      this.remoteConfigManager.getClusterRefs(),
      config.deployment,
    );

    config.consensusNodes = this.remoteConfigManager.getConsensusNodes();
    config.contexts = this.remoteConfigManager.getContexts();

    return config;
  }

  public async logsConfigBuilder(argv, ctx, task) {
    const config = {
      namespace: await resolveNamespaceFromDeployment(this.localConfig, this.configManager, task),
      nodeAliases: helpers.parseNodeAliases(this.configManager.getFlag(flags.nodeAliasesUnparsed)),
      nodeAliasesUnparsed: this.configManager.getFlag(flags.nodeAliasesUnparsed),
      deployment: this.configManager.getFlag(flags.deployment),
      consensusNodes: this.remoteConfigManager.getConsensusNodes(),
      contexts: this.remoteConfigManager.getContexts(),
    } as NodeLogsConfigClass;
    ctx.config = config;
    return config;
  }

  public async statesConfigBuilder(argv, ctx, task) {
    const config = {
      namespace: await resolveNamespaceFromDeployment(this.localConfig, this.configManager, task),
      nodeAliases: helpers.parseNodeAliases(this.configManager.getFlag(flags.nodeAliasesUnparsed)),
      nodeAliasesUnparsed: this.configManager.getFlag(flags.nodeAliasesUnparsed),
      deployment: this.configManager.getFlag(flags.deployment),
      consensusNodes: this.remoteConfigManager.getConsensusNodes(),
      contexts: this.remoteConfigManager.getContexts(),
    };
    ctx.config = config;
    return config;
  }

  public async refreshConfigBuilder(argv, ctx, task) {
    ctx.config = this.configManager.getConfig(REFRESH_CONFIGS_NAME, argv.flags, [
      'nodeAliases',
      'podRefs',
      'namespace',
      'consensusNodes',
      'contexts',
    ]) as NodeRefreshConfigClass;

    ctx.config.namespace = await resolveNamespaceFromDeployment(this.localConfig, this.configManager, task);
    ctx.config.nodeAliases = helpers.parseNodeAliases(ctx.config.nodeAliasesUnparsed);

    await this.initializeSetup(ctx.config, this.k8Factory);

    return ctx.config;
  }

  public async keysConfigBuilder(argv, ctx, task) {
    const config: NodeKeysConfigClass = this.configManager.getConfig(KEYS_CONFIGS_NAME, argv.flags, [
      'curDate',
      'keysDir',
      'nodeAliases',
      'consensusNodes',
      'contexts',
    ]) as NodeKeysConfigClass;

    config.curDate = new Date();
    config.nodeAliases = helpers.parseNodeAliases(config.nodeAliasesUnparsed);
    if (config.nodeAliases.length === 0) {
      const consensusNodes = this.remoteConfigManager.getConsensusNodes();

      // @ts-expect-error TS2322 Type 'string[]' is not assignable to type 'NodeAliases'
      config.nodeAliases = consensusNodes.map((node: {name: string}) => {
        return node.name;
      });
      if (config.nodeAliases.length === 0) {
        throw new SoloError('no node aliases provided via flags or RemoteConfig');
      }
    }
    config.keysDir = path.join(this.configManager.getFlag(flags.cacheDir), 'keys');

    if (!fs.existsSync(config.keysDir)) {
      fs.mkdirSync(config.keysDir);
    }
    return config;
  }

  public async stopConfigBuilder(argv, ctx, task) {
    ctx.config = {
      namespace: await resolveNamespaceFromDeployment(this.localConfig, this.configManager, task),
      nodeAliases: helpers.parseNodeAliases(this.configManager.getFlag(flags.nodeAliasesUnparsed)),
      nodeAliasesUnparsed: this.configManager.getFlag(flags.nodeAliasesUnparsed),
      deployment: this.configManager.getFlag(flags.deployment),
      consensusNodes: this.remoteConfigManager.getConsensusNodes(),
      contexts: this.remoteConfigManager.getContexts(),
    };

    await checkNamespace(ctx.config.consensusNodes, this.k8Factory, ctx.config.namespace);
    return ctx.config;
  };

<<<<<<< HEAD
  public async freezeConfigBuilder(argv, ctx, task) {
    ctx.config = {
      namespace: await resolveNamespaceFromDeployment(this.parent.localConfig, this.configManager, task),
      deployment: this.configManager.getFlag(flags.deployment),
      consensusNodes: this.parent.getConsensusNodes(),
      contexts: this.parent.getContexts(),
    };

    await checkNamespace(ctx.config.consensusNodes, this.k8Factory, ctx.config.namespace);

    const accountKeys = await this.accountManager.getAccountKeysFromSecret(FREEZE_ADMIN_ACCOUNT, ctx.config.namespace);
    ctx.config.freezeAdminPrivateKey = accountKeys.privateKey;

    return ctx.config;
  }
=======
  await checkNamespace(ctx.config.consensusNodes, this.k8Factory, ctx.config.namespace);
  return ctx.config;
};

export const freezeConfigBuilder = async function (argv, ctx, task) {
  ctx.config = {
    namespace: await resolveNamespaceFromDeployment(this.parent.localConfig, this.configManager, task),
    deployment: this.configManager.getFlag(flags.deployment),
    consensusNodes: this.parent.getConsensusNodes(),
    contexts: this.parent.getContexts(),
  };

  await checkNamespace(ctx.config.consensusNodes, this.k8Factory, ctx.config.namespace);

  const accountKeys = await this.accountManager.getAccountKeysFromSecret(FREEZE_ADMIN_ACCOUNT, ctx.config.namespace);
  ctx.config.freezeAdminPrivateKey = accountKeys.privateKey;
>>>>>>> 9967f56e

  public async startConfigBuilder(argv, ctx, task) {
    const config = this.configManager.getConfig(START_CONFIGS_NAME, argv.flags, [
      'nodeAliases',
      'namespace',
      'consensusNodes',
      'contexts',
    ]) as NodeStartConfigClass;
    config.namespace = await resolveNamespaceFromDeployment(this.localConfig, this.configManager, task);
    config.consensusNodes = this.remoteConfigManager.getConsensusNodes();

    for (const consensusNode of config.consensusNodes) {
      const k8 = this.k8Factory.getK8(consensusNode.context);
      if (!(await k8.namespaces().has(config.namespace))) {
        throw new SoloError(`namespace ${config.namespace} does not exist`);
      }
    }

    config.nodeAliases = helpers.parseNodeAliases(config.nodeAliasesUnparsed);

    return config;
  }

  public async restartConfigBuilder(argv, ctx, task) {
    ctx.config = {
      namespace: await resolveNamespaceFromDeployment(this.parent.localConfig, this.configManager, task),
      deployment: this.configManager.getFlag(flags.deployment),
      consensusNodes: this.parent.getConsensusNodes(),
      contexts: this.parent.getContexts(),
    };

    await checkNamespace(ctx.config.consensusNodes, this.k8Factory, ctx.config.namespace);

<<<<<<< HEAD
    return ctx.config;
  }

  public async setupConfigBuilder(argv, ctx, task) {
    const config = this.configManager.getConfig(SETUP_CONFIGS_NAME, argv.flags, [
      'nodeAliases',
      'podRefs',
      'namespace',
      'consensusNodes',
      'contexts',
    ]) as NodeSetupConfigClass;
=======
export const restartConfigBuilder = async function (argv, ctx, task) {
  ctx.config = {
    namespace: await resolveNamespaceFromDeployment(this.parent.localConfig, this.configManager, task),
    deployment: this.configManager.getFlag(flags.deployment),
    consensusNodes: this.parent.getConsensusNodes(),
    contexts: this.parent.getContexts(),
  };

  await checkNamespace(ctx.config.consensusNodes, this.k8Factory, ctx.config.namespace);

  return ctx.config;
};

export const setupConfigBuilder = async function (argv, ctx, task) {
  const config = this.getConfig(SETUP_CONFIGS_NAME, argv.flags, [
    'nodeAliases',
    'podRefs',
    'namespace',
    'consensusNodes',
    'contexts',
  ]) as NodeSetupConfigClass;
>>>>>>> 9967f56e

    config.namespace = await resolveNamespaceFromDeployment(this.localConfig, this.configManager, task);
    config.nodeAliases = helpers.parseNodeAliases(config.nodeAliasesUnparsed);
    config.consensusNodes = this.remoteConfigManager.getConsensusNodes();

    await this.initializeSetup(config, this.k8Factory);

    // set config in the context for later tasks to use
    ctx.config = config;

    return ctx.config;
  }
}

export interface NodeLogsConfigClass {
  namespace: NamespaceName;
  deployment: string;
  nodeAliases: string[];
  consensusNodes: ConsensusNode[];
  contexts: string[];
}

export interface NodeRefreshConfigClass {
  app: string;
  cacheDir: string;
  devMode: boolean;
  localBuildPath: string;
  namespace: NamespaceName;
  deployment: string;
  nodeAliasesUnparsed: string;
  releaseTag: string;
  nodeAliases: NodeAliases;
  podRefs: Record<NodeAlias, PodRef>;
  consensusNodes: ConsensusNode[];
  contexts: string[];
}

export interface NodeKeysConfigClass {
  cacheDir: string;
  devMode: boolean;
  generateGossipKeys: boolean;
  generateTlsKeys: boolean;
  nodeAliasesUnparsed: string;
  curDate: Date;
  keysDir: string;
  nodeAliases: NodeAliases;
  consensusNodes: ConsensusNode[];
  contexts: string[];
}

export interface NodeStartConfigClass {
  app: string;
  cacheDir: string;
  debugNodeAlias: NodeAlias;
  namespace: NamespaceName;
  deployment: string;
  nodeAliases: NodeAliases;
  stagingDir: string;
  podRefs: Record<NodeAlias, PodRef>;
  nodeAliasesUnparsed: string;
  consensusNodes: ConsensusNode[];
  contexts: string[];
}

export interface NodeDeleteConfigClass {
  app: string;
  cacheDir: string;
  chartDirectory: string;
  devMode: boolean;
  debugNodeAlias: NodeAlias;
  endpointType: string;
  soloChartVersion: string;
  localBuildPath: string;
  namespace: NamespaceName;
  deployment: string;
  nodeAlias: NodeAlias;
  releaseTag: string;
  adminKey: PrivateKey;
  allNodeAliases: NodeAliases;
  chartPath: string;
  existingNodeAliases: NodeAliases;
  freezeAdminPrivateKey: string;
  keysDir: string;
  nodeClient: any;
  podRefs: Record<NodeAlias, PodRef>;
  serviceMap: Map<string, NetworkNodeServices>;
  stagingDir: string;
  stagingKeysDir: string;
  treasuryKey: PrivateKey;
  curDate: Date;
  consensusNodes: ConsensusNode[];
  contexts: string[];
}

export interface NodeSetupConfigClass {
  app: string;
  appConfig: string;
  adminKey: string;
  cacheDir: string;
  devMode: boolean;
  localBuildPath: string;
  namespace: NamespaceName;
  deployment: string;
  nodeAliasesUnparsed: string;
  releaseTag: string;
  nodeAliases: NodeAliases;
  podRefs: Record<NodeAlias, PodRef>;
  skipStop?: boolean;
  keysDir: string;
  stagingDir: string;
<<<<<<< HEAD
=======
  getUnusedConfigs: () => string[];
>>>>>>> 9967f56e
  consensusNodes: ConsensusNode[];
  contexts: string[];
}

export interface NodeUpgradeConfigClass {
  nodeAliasesUnparsed: string;
  nodeAliases: NodeAliases;
  app: string;
  cacheDir: string;
  chartDirectory: string;
  devMode: boolean;
  debugNodeAlias: NodeAlias;
  soloChartVersion: string;
  localBuildPath: string;
  namespace: NamespaceName;
  deployment: string;
  releaseTag: string;
  adminKey: PrivateKey;
  allNodeAliases: NodeAliases;
  chartPath: string;
  existingNodeAliases: NodeAliases;
  freezeAdminPrivateKey: PrivateKey | string;
  keysDir: string;
  nodeClient: any;
  podRefs: Record<NodeAlias, PodRef>;
  stagingDir: string;
  stagingKeysDir: string;
  treasuryKey: PrivateKey;
  curDate: Date;
  consensusNodes: ConsensusNode[];
  contexts: string[];
}

export interface NodeUpdateConfigClass {
  app: string;
  cacheDir: string;
  chartDirectory: string;
  devMode: boolean;
  debugNodeAlias: NodeAlias;
  endpointType: string;
  soloChartVersion: string;
  gossipEndpoints: string;
  gossipPrivateKey: string;
  gossipPublicKey: string;
  grpcEndpoints: string;
  localBuildPath: string;
  namespace: NamespaceName;
  deployment: string;
  newAccountNumber: string;
  newAdminKey: PrivateKey;
  nodeAlias: NodeAlias;
  releaseTag: string;
  tlsPrivateKey: string;
  tlsPublicKey: string;
  adminKey: PrivateKey;
  allNodeAliases: NodeAliases;
  chartPath: string;
  existingNodeAliases: NodeAliases;
  freezeAdminPrivateKey: PrivateKey | string;
  keysDir: string;
  nodeClient: any;
  podRefs: Record<NodeAlias, PodRef>;
  serviceMap: Map<string, NetworkNodeServices>;
  stagingDir: string;
  stagingKeysDir: string;
  treasuryKey: PrivateKey;
  curDate: Date;
  consensusNodes: ConsensusNode[];
  contexts: string[];
}

export interface NodePrepareUpgradeConfigClass {
  cacheDir: string;
  namespace: NamespaceName;
  deployment: string;
  releaseTag: string;
  freezeAdminPrivateKey: string;
  nodeClient: any;
  consensusNodes: ConsensusNode[];
  contexts: string[];
}

export interface NodeDownloadGeneratedFilesConfigClass {
  cacheDir: string;
  namespace: NamespaceName;
  deployment: string;
  releaseTag: string;
  freezeAdminPrivateKey: string;
  nodeClient: any;
  existingNodeAliases: NodeAliases[];
  allNodeAliases: NodeAliases[];
  serviceMap: Map<string, NetworkNodeServices>;
  consensusNodes: ConsensusNode[];
  contexts: string[];
}<|MERGE_RESOLUTION|>--- conflicted
+++ resolved
@@ -19,7 +19,6 @@
 import {type PodRef} from '../../core/kube/resources/pod/pod_ref.js';
 import {type K8Factory} from '../../core/kube/k8_factory.js';
 import {type ConsensusNode} from '../../core/model/consensus_node.js';
-<<<<<<< HEAD
 import {inject, injectable} from 'tsyringe-neo';
 import {InjectTokens} from '../../core/dependency_injection/inject_tokens.js';
 import {type ConfigManager} from '../../core/config_manager.js';
@@ -28,8 +27,6 @@
 import {type AccountManager} from '../../core/account_manager.js';
 import {type Helm} from '../../core/helm.js';
 import {type RemoteConfigManager} from '../../core/config/remote/remote_config_manager.js';
-=======
->>>>>>> 9967f56e
 
 export const PREPARE_UPGRADE_CONFIGS_NAME = 'prepareUpgradeConfig';
 export const DOWNLOAD_GENERATED_FILES_CONFIGS_NAME = 'downloadGeneratedFilesConfig';
@@ -426,13 +423,12 @@
     return ctx.config;
   };
 
-<<<<<<< HEAD
   public async freezeConfigBuilder(argv, ctx, task) {
     ctx.config = {
-      namespace: await resolveNamespaceFromDeployment(this.parent.localConfig, this.configManager, task),
+      namespace: await resolveNamespaceFromDeployment(this.localConfig, this.configManager, task),
       deployment: this.configManager.getFlag(flags.deployment),
-      consensusNodes: this.parent.getConsensusNodes(),
-      contexts: this.parent.getContexts(),
+      consensusNodes: this.remoteConfigManager.getConsensusNodes(),
+      contexts: this.remoteConfigManager.getContexts(),
     };
 
     await checkNamespace(ctx.config.consensusNodes, this.k8Factory, ctx.config.namespace);
@@ -442,24 +438,6 @@
 
     return ctx.config;
   }
-=======
-  await checkNamespace(ctx.config.consensusNodes, this.k8Factory, ctx.config.namespace);
-  return ctx.config;
-};
-
-export const freezeConfigBuilder = async function (argv, ctx, task) {
-  ctx.config = {
-    namespace: await resolveNamespaceFromDeployment(this.parent.localConfig, this.configManager, task),
-    deployment: this.configManager.getFlag(flags.deployment),
-    consensusNodes: this.parent.getConsensusNodes(),
-    contexts: this.parent.getContexts(),
-  };
-
-  await checkNamespace(ctx.config.consensusNodes, this.k8Factory, ctx.config.namespace);
-
-  const accountKeys = await this.accountManager.getAccountKeysFromSecret(FREEZE_ADMIN_ACCOUNT, ctx.config.namespace);
-  ctx.config.freezeAdminPrivateKey = accountKeys.privateKey;
->>>>>>> 9967f56e
 
   public async startConfigBuilder(argv, ctx, task) {
     const config = this.configManager.getConfig(START_CONFIGS_NAME, argv.flags, [
@@ -485,15 +463,14 @@
 
   public async restartConfigBuilder(argv, ctx, task) {
     ctx.config = {
-      namespace: await resolveNamespaceFromDeployment(this.parent.localConfig, this.configManager, task),
+      namespace: await resolveNamespaceFromDeployment(this.localConfig, this.configManager, task),
       deployment: this.configManager.getFlag(flags.deployment),
-      consensusNodes: this.parent.getConsensusNodes(),
-      contexts: this.parent.getContexts(),
+      consensusNodes: this.remoteConfigManager.getConsensusNodes(),
+      contexts: this.remoteConfigManager.getContexts(),
     };
 
     await checkNamespace(ctx.config.consensusNodes, this.k8Factory, ctx.config.namespace);
 
-<<<<<<< HEAD
     return ctx.config;
   }
 
@@ -505,29 +482,6 @@
       'consensusNodes',
       'contexts',
     ]) as NodeSetupConfigClass;
-=======
-export const restartConfigBuilder = async function (argv, ctx, task) {
-  ctx.config = {
-    namespace: await resolveNamespaceFromDeployment(this.parent.localConfig, this.configManager, task),
-    deployment: this.configManager.getFlag(flags.deployment),
-    consensusNodes: this.parent.getConsensusNodes(),
-    contexts: this.parent.getContexts(),
-  };
-
-  await checkNamespace(ctx.config.consensusNodes, this.k8Factory, ctx.config.namespace);
-
-  return ctx.config;
-};
-
-export const setupConfigBuilder = async function (argv, ctx, task) {
-  const config = this.getConfig(SETUP_CONFIGS_NAME, argv.flags, [
-    'nodeAliases',
-    'podRefs',
-    'namespace',
-    'consensusNodes',
-    'contexts',
-  ]) as NodeSetupConfigClass;
->>>>>>> 9967f56e
 
     config.namespace = await resolveNamespaceFromDeployment(this.localConfig, this.configManager, task);
     config.nodeAliases = helpers.parseNodeAliases(config.nodeAliasesUnparsed);
@@ -638,10 +592,7 @@
   skipStop?: boolean;
   keysDir: string;
   stagingDir: string;
-<<<<<<< HEAD
-=======
   getUnusedConfigs: () => string[];
->>>>>>> 9967f56e
   consensusNodes: ConsensusNode[];
   contexts: string[];
 }
