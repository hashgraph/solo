--- conflicted
+++ resolved
@@ -378,7 +378,6 @@
 
     return ctx.config;
   }
-<<<<<<< HEAD
 
   public async keysConfigBuilder(argv, ctx, task) {
     const config: NodeKeysConfigClass = this.configManager.getConfig(KEYS_CONFIGS_NAME, argv.flags, [
@@ -409,37 +408,6 @@
     }
     return config;
   }
-=======
-  return config;
-};
-
-export const stopConfigBuilder = async function (argv, ctx, task) {
-  ctx.config = {
-    namespace: await resolveNamespaceFromDeployment(this.parent.localConfig, this.configManager, task),
-    nodeAliases: helpers.parseNodeAliases(this.configManager.getFlag(flags.nodeAliasesUnparsed)),
-    nodeAliasesUnparsed: this.configManager.getFlag(flags.nodeAliasesUnparsed),
-    deployment: this.configManager.getFlag(flags.deployment),
-    consensusNodes: this.parent.getConsensusNodes(),
-    contexts: this.parent.getContexts(),
-  };
-
-  await checkNamespace(ctx.config.consensusNodes, this.k8Factory, ctx.config.namespace);
-  return ctx.config;
-};
-
-export const freezeConfigBuilder = async function (argv, ctx, task) {
-  ctx.config = {
-    namespace: await resolveNamespaceFromDeployment(this.parent.localConfig, this.configManager, task),
-    deployment: this.configManager.getFlag(flags.deployment),
-    consensusNodes: this.parent.getConsensusNodes(),
-    contexts: this.parent.getContexts(),
-  };
-
-  await checkNamespace(ctx.config.consensusNodes, this.k8Factory, ctx.config.namespace);
-
-  const accountKeys = await this.accountManager.getAccountKeysFromSecret(FREEZE_ADMIN_ACCOUNT, ctx.config.namespace);
-  ctx.config.freezeAdminPrivateKey = accountKeys.privateKey;
->>>>>>> 9967f56e
 
   public async stopConfigBuilder(argv, ctx, task) {
     ctx.config = {
@@ -451,9 +419,22 @@
       contexts: this.remoteConfigManager.getContexts(),
     };
 
-    if (!(await this.k8Factory.default().namespaces().has(ctx.config.namespace))) {
-      throw new SoloError(`namespace ${ctx.config.namespace} does not exist`);
-    }
+    await checkNamespace(ctx.config.consensusNodes, this.k8Factory, ctx.config.namespace);
+    return ctx.config;
+  }
+
+  public async freezeConfigBuilder(argv, ctx, task) {
+    ctx.config = {
+      namespace: await resolveNamespaceFromDeployment(this.localConfig, this.configManager, task),
+      deployment: this.configManager.getFlag(flags.deployment),
+      consensusNodes: this.remoteConfigManager.getConsensusNodes(),
+      contexts: this.remoteConfigManager.getContexts(),
+    };
+
+    await checkNamespace(ctx.config.consensusNodes, this.k8Factory, ctx.config.namespace);
+
+    const accountKeys = await this.accountManager.getAccountKeysFromSecret(FREEZE_ADMIN_ACCOUNT, ctx.config.namespace);
+    ctx.config.freezeAdminPrivateKey = accountKeys.privateKey;
 
     return ctx.config;
   }
@@ -477,32 +458,21 @@
 
     config.nodeAliases = helpers.parseNodeAliases(config.nodeAliasesUnparsed);
 
-<<<<<<< HEAD
-    return config;
-  }
-=======
-export const restartConfigBuilder = async function (argv, ctx, task) {
-  ctx.config = {
-    namespace: await resolveNamespaceFromDeployment(this.parent.localConfig, this.configManager, task),
-    deployment: this.configManager.getFlag(flags.deployment),
-    consensusNodes: this.parent.getConsensusNodes(),
-    contexts: this.parent.getContexts(),
-  };
-
-  await checkNamespace(ctx.config.consensusNodes, this.k8Factory, ctx.config.namespace);
-
-  return ctx.config;
-};
-
-export const setupConfigBuilder = async function (argv, ctx, task) {
-  const config = this.getConfig(SETUP_CONFIGS_NAME, argv.flags, [
-    'nodeAliases',
-    'podRefs',
-    'namespace',
-    'consensusNodes',
-    'contexts',
-  ]) as NodeSetupConfigClass;
->>>>>>> 9967f56e
+    return config;
+  }
+
+  public async restartConfigBuilder(argv, ctx, task) {
+    ctx.config = {
+      namespace: await resolveNamespaceFromDeployment(this.localConfig, this.configManager, task),
+      deployment: this.configManager.getFlag(flags.deployment),
+      consensusNodes: this.remoteConfigManager.getConsensusNodes(),
+      contexts: this.remoteConfigManager.getContexts(),
+    };
+
+    await checkNamespace(ctx.config.consensusNodes, this.k8Factory, ctx.config.namespace);
+
+    return ctx.config;
+  }
 
   public async setupConfigBuilder(argv, ctx, task) {
     const config = this.configManager.getConfig(SETUP_CONFIGS_NAME, argv.flags, [
