/**
 * SPDX-License-Identifier: Apache-2.0
 */
import {FREEZE_ADMIN_ACCOUNT} from '../../core/constants.js';
import {Templates} from '../../core/templates.js';
import * as constants from '../../core/constants.js';
import {PrivateKey} from '@hashgraph/sdk';
import {SoloError} from '../../core/errors.js';
import * as helpers from '../../core/helpers.js';
import path from 'path';
import fs from 'fs';
import {validatePath} from '../../core/helpers.js';
import {resolveNamespaceFromDeployment} from '../../core/resolvers.js';
import {Flags as flags} from '../flags.js';
import {type NetworkNodePodNameAsString, type NodeAlias, type NodeAliases} from '../../types/aliases.js';
import {type PodName} from '../../core/kube/pod_name.js';
import {type NetworkNodeServices} from '../../core/network_node_services.js';
import {type NodeAddConfigClass} from './node_add_config.js';
import {type NamespaceName} from '../../core/kube/namespace_name.js';
import {type PodRef} from '../../core/kube/pod_ref.js';

export const PREPARE_UPGRADE_CONFIGS_NAME = 'prepareUpgradeConfig';
export const DOWNLOAD_GENERATED_FILES_CONFIGS_NAME = 'downloadGeneratedFilesConfig';
export const ADD_CONFIGS_NAME = 'addConfigs';
export const DELETE_CONFIGS_NAME = 'deleteConfigs';
export const UPDATE_CONFIGS_NAME = 'updateConfigs';
export const UPGRADE_CONFIGS_NAME = 'upgradeConfigs';
export const REFRESH_CONFIGS_NAME = 'refreshConfigs';
export const KEYS_CONFIGS_NAME = 'keyConfigs';
export const SETUP_CONFIGS_NAME = 'setupConfigs';
export const START_CONFIGS_NAME = 'startConfigs';

const initializeSetup = async (config, k8) => {
  // compute other config parameters
  config.keysDir = path.join(validatePath(config.cacheDir), 'keys');
  config.stagingDir = Templates.renderStagingDir(config.cacheDir, config.releaseTag);
  config.stagingKeysDir = path.join(validatePath(config.stagingDir), 'keys');

  if (!(await k8.hasNamespace(config.namespace))) {
    throw new SoloError(`namespace ${config.namespace} does not exist`);
  }

  // prepare staging keys directory
  if (!fs.existsSync(config.stagingKeysDir)) {
    fs.mkdirSync(config.stagingKeysDir, {recursive: true});
  }

  // create cached keys dir if it does not exist yet
  if (!fs.existsSync(config.keysDir)) {
    fs.mkdirSync(config.keysDir);
  }
};

export const prepareUpgradeConfigBuilder = async function (argv, ctx, task) {
  const config = this.getConfig(PREPARE_UPGRADE_CONFIGS_NAME, argv.flags, [
    'nodeClient',
    'freezeAdminPrivateKey',
    'namespace',
  ]) as NodePrepareUpgradeConfigClass;

  config.namespace = await resolveNamespaceFromDeployment(this.parent.localConfig, this.configManager, task);

  await initializeSetup(config, this.k8);
  config.nodeClient = await this.accountManager.loadNodeClient(config.namespace);

  const accountKeys = await this.accountManager.getAccountKeysFromSecret(FREEZE_ADMIN_ACCOUNT, config.namespace);
  config.freezeAdminPrivateKey = accountKeys.privateKey;

  return config;
};

export const downloadGeneratedFilesConfigBuilder = async function (argv, ctx, task) {
  const config = this.getConfig(DOWNLOAD_GENERATED_FILES_CONFIGS_NAME, argv.flags, [
    'allNodeAliases',
    'existingNodeAliases',
    'serviceMap',
    'namespace',
  ]) as NodeDownloadGeneratedFilesConfigClass;

  config.namespace = await resolveNamespaceFromDeployment(this.parent.localConfig, this.configManager, task);
  config.existingNodeAliases = [];
  await initializeSetup(config, this.k8);

  return config;
};

export const upgradeConfigBuilder = async function (argv, ctx, task, shouldLoadNodeClient = true) {
  const config = this.getConfig(UPGRADE_CONFIGS_NAME, argv.flags, [
    'allNodeAliases',
    'existingNodeAliases',
    'keysDir',
    'nodeClient',
    'podRefs',
    'stagingDir',
    'stagingKeysDir',
    'namespace',
  ]) as NodeUpgradeConfigClass;

  config.namespace = await resolveNamespaceFromDeployment(this.parent.localConfig, this.configManager, task);
  config.curDate = new Date();
  config.existingNodeAliases = [];
  config.nodeAliases = helpers.parseNodeAliases(config.nodeAliasesUnparsed);

  await initializeSetup(config, this.k8);

  // set config in the context for later tasks to use
  ctx.config = config;

  ctx.config.chartPath = await this.prepareChartPath(
    ctx.config.chartDirectory,
    constants.SOLO_TESTING_CHART_URL,
    constants.SOLO_DEPLOYMENT_CHART,
  );
  if (shouldLoadNodeClient) {
    ctx.config.nodeClient = await this.accountManager.loadNodeClient(ctx.config.namespace);
  }

  const accountKeys = await this.accountManager.getAccountKeysFromSecret(FREEZE_ADMIN_ACCOUNT, config.namespace);
  config.freezeAdminPrivateKey = accountKeys.privateKey;
  return config;
};

export const updateConfigBuilder = async function (argv, ctx, task, shouldLoadNodeClient = true) {
  const config = this.getConfig(UPDATE_CONFIGS_NAME, argv.flags, [
    'allNodeAliases',
    'existingNodeAliases',
    'freezeAdminPrivateKey',
    'keysDir',
    'nodeClient',
    'podRefs',
    'serviceMap',
    'stagingDir',
    'stagingKeysDir',
    'treasuryKey',
    'namespace',
  ]) as NodeUpdateConfigClass;

  config.namespace = await resolveNamespaceFromDeployment(this.parent.localConfig, this.configManager, task);
  config.curDate = new Date();
  config.existingNodeAliases = [];

  await initializeSetup(config, this.k8);

  // set config in the context for later tasks to use
  ctx.config = config;

  ctx.config.chartPath = await this.prepareChartPath(
    ctx.config.chartDirectory,
    constants.SOLO_TESTING_CHART_URL,
    constants.SOLO_DEPLOYMENT_CHART,
  );

  if (shouldLoadNodeClient) {
    ctx.config.nodeClient = await this.accountManager.loadNodeClient(ctx.config.namespace);
  }

  const accountKeys = await this.accountManager.getAccountKeysFromSecret(FREEZE_ADMIN_ACCOUNT, config.namespace);
  config.freezeAdminPrivateKey = accountKeys.privateKey;

  const treasuryAccount = await this.accountManager.getTreasuryAccountKeys(config.namespace);
  const treasuryAccountPrivateKey = treasuryAccount.privateKey;
  config.treasuryKey = PrivateKey.fromStringED25519(treasuryAccountPrivateKey);

  return config;
};

export const deleteConfigBuilder = async function (argv, ctx, task, shouldLoadNodeClient = true) {
  const config = this.getConfig(DELETE_CONFIGS_NAME, argv.flags, [
    'adminKey',
    'allNodeAliases',
    'existingNodeAliases',
    'freezeAdminPrivateKey',
    'keysDir',
    'nodeClient',
    'podRefs',
    'serviceMap',
    'stagingDir',
    'stagingKeysDir',
    'treasuryKey',
    'namespace',
  ]) as NodeDeleteConfigClass;

  config.curDate = new Date();
  config.existingNodeAliases = [];
  config.namespace = await resolveNamespaceFromDeployment(this.parent.localConfig, this.configManager, task);

  await initializeSetup(config, this.k8);

  // set config in the context for later tasks to use
  ctx.config = config;

  ctx.config.chartPath = await this.prepareChartPath(
    ctx.config.chartDirectory,
    constants.SOLO_TESTING_CHART_URL,
    constants.SOLO_DEPLOYMENT_CHART,
  );

  if (shouldLoadNodeClient) {
    ctx.config.nodeClient = await this.accountManager.loadNodeClient(ctx.config.namespace);
  }

  const accountKeys = await this.accountManager.getAccountKeysFromSecret(FREEZE_ADMIN_ACCOUNT, config.namespace);
  config.freezeAdminPrivateKey = accountKeys.privateKey;

  const treasuryAccount = await this.accountManager.getTreasuryAccountKeys(config.namespace);
  const treasuryAccountPrivateKey = treasuryAccount.privateKey;
  config.treasuryKey = PrivateKey.fromStringED25519(treasuryAccountPrivateKey);

  return config;
};

export const addConfigBuilder = async function (argv, ctx, task, shouldLoadNodeClient = true) {
  const config = this.getConfig(ADD_CONFIGS_NAME, argv.flags, [
    'allNodeAliases',
    'chartPath',
    'curDate',
    'existingNodeAliases',
    'freezeAdminPrivateKey',
    'keysDir',
    'lastStateZipPath',
    'nodeClient',
    'podRefs',
    'serviceMap',
    'stagingDir',
    'stagingKeysDir',
    'treasuryKey',
    'namespace',
  ]) as NodeAddConfigClass;

  ctx.adminKey = argv[flags.adminKey.name]
    ? PrivateKey.fromStringED25519(argv[flags.adminKey.name])
    : PrivateKey.fromStringED25519(constants.GENESIS_KEY);

  config.namespace = await resolveNamespaceFromDeployment(this.parent.localConfig, this.configManager, task);
  config.curDate = new Date();
  config.existingNodeAliases = [];

  await initializeSetup(config, this.k8);

  // set config in the context for later tasks to use
  ctx.config = config;

  ctx.config.chartPath = await this.prepareChartPath(
    ctx.config.chartDirectory,
    constants.SOLO_TESTING_CHART_URL,
    constants.SOLO_DEPLOYMENT_CHART,
  );

  if (shouldLoadNodeClient) {
    ctx.config.nodeClient = await this.accountManager.loadNodeClient(ctx.config.namespace);
  }

  const accountKeys = await this.accountManager.getAccountKeysFromSecret(FREEZE_ADMIN_ACCOUNT, config.namespace);
  config.freezeAdminPrivateKey = accountKeys.privateKey;

  const treasuryAccount = await this.accountManager.getTreasuryAccountKeys(config.namespace);
  const treasuryAccountPrivateKey = treasuryAccount.privateKey;
  config.treasuryKey = PrivateKey.fromStringED25519(treasuryAccountPrivateKey);

  config.serviceMap = await this.accountManager.getNodeServiceMap(config.namespace);

  return config;
};

export const logsConfigBuilder = async function (argv, ctx, task) {
  const config = {
    namespace: await resolveNamespaceFromDeployment(this.parent.localConfig, this.configManager, task),
    nodeAliases: helpers.parseNodeAliases(this.configManager.getFlag(flags.nodeAliasesUnparsed)),
    nodeAliasesUnparsed: this.configManager.getFlag(flags.nodeAliasesUnparsed),
    deployment: this.configManager.getFlag(flags.deployment),
  } as NodeLogsConfigClass;
  ctx.config = config;
  return config;
};

export const statesConfigBuilder = async function (argv, ctx, task) {
  const config = {
    namespace: await resolveNamespaceFromDeployment(this.parent.localConfig, this.configManager, task),
    nodeAliases: helpers.parseNodeAliases(this.configManager.getFlag(flags.nodeAliasesUnparsed)),
    nodeAliasesUnparsed: this.configManager.getFlag(flags.nodeAliasesUnparsed),
    deployment: this.configManager.getFlag(flags.deployment),
  };
  ctx.config = config;
  return config;
};

export const refreshConfigBuilder = async function (argv, ctx, task) {
<<<<<<< HEAD
  ctx.config = this.getConfig(REFRESH_CONFIGS_NAME, argv.flags, [
    'nodeAliases',
    'podNames',
    'namespace',
  ]) as NodeRefreshConfigClass;
=======
  ctx.config = this.getConfig(REFRESH_CONFIGS_NAME, argv.flags, ['nodeAliases', 'podRefs']) as NodeRefreshConfigClass;
>>>>>>> 620e2f46

  ctx.config.namespace = await resolveNamespaceFromDeployment(this.parent.localConfig, this.configManager, task);
  ctx.config.nodeAliases = helpers.parseNodeAliases(ctx.config.nodeAliasesUnparsed);

  await initializeSetup(ctx.config, this.k8);

  return ctx.config;
};

export const keysConfigBuilder = function (argv, ctx, task) {
  const config = this.getConfig(KEYS_CONFIGS_NAME, argv.flags, [
    'curDate',
    'keysDir',
    'nodeAliases',
  ]) as NodeKeysConfigClass;

  config.curDate = new Date();
  config.nodeAliases = helpers.parseNodeAliases(config.nodeAliasesUnparsed);
  config.keysDir = path.join(this.configManager.getFlag(flags.cacheDir), 'keys');

  if (!fs.existsSync(config.keysDir)) {
    fs.mkdirSync(config.keysDir);
  }
  return config;
};

export const stopConfigBuilder = async function (argv, ctx, task) {
  ctx.config = {
    namespace: await resolveNamespaceFromDeployment(this.parent.localConfig, this.configManager, task),
    nodeAliases: helpers.parseNodeAliases(this.configManager.getFlag(flags.nodeAliasesUnparsed)),
    nodeAliasesUnparsed: this.configManager.getFlag(flags.nodeAliasesUnparsed),
    deployment: this.configManager.getFlag(flags.deployment),
  };

  if (!(await this.k8.hasNamespace(ctx.config.namespace))) {
    throw new SoloError(`namespace ${ctx.config.namespace} does not exist`);
  }

  return ctx.config;
};

export const startConfigBuilder = async function (argv, ctx, task) {
  const config = this.getConfig(START_CONFIGS_NAME, argv.flags, ['nodeAliases', 'namespace']) as NodeStartConfigClass;
  config.namespace = await resolveNamespaceFromDeployment(this.parent.localConfig, this.configManager, task);

  if (!(await this.k8.hasNamespace(config.namespace))) {
    throw new SoloError(`namespace ${config.namespace} does not exist`);
  }

  config.nodeAliases = helpers.parseNodeAliases(config.nodeAliasesUnparsed);

  return config;
};

export const setupConfigBuilder = async function (argv, ctx, task) {
<<<<<<< HEAD
  const config = this.getConfig(SETUP_CONFIGS_NAME, argv.flags, [
    'nodeAliases',
    'podNames',
    'namespace',
  ]) as NodeSetupConfigClass;
=======
  const config = this.getConfig(SETUP_CONFIGS_NAME, argv.flags, ['nodeAliases', 'podRefs']) as NodeSetupConfigClass;
>>>>>>> 620e2f46

  config.namespace = await resolveNamespaceFromDeployment(this.parent.localConfig, this.configManager, task);
  config.nodeAliases = helpers.parseNodeAliases(config.nodeAliasesUnparsed);

  await initializeSetup(config, this.k8);

  // set config in the context for later tasks to use
  ctx.config = config;

  return ctx.config;
};

export interface NodeLogsConfigClass {
  namespace: NamespaceName;
  deployment: string;
  nodeAliases: string[];
}

export interface NodeRefreshConfigClass {
  app: string;
  cacheDir: string;
  devMode: boolean;
  localBuildPath: string;
  namespace: NamespaceName;
  deployment: string;
  nodeAliasesUnparsed: string;
  releaseTag: string;
  nodeAliases: NodeAliases;
  podRefs: Record<NodeAlias, PodRef>;
  getUnusedConfigs: () => string[];
}

export interface NodeKeysConfigClass {
  cacheDir: string;
  devMode: boolean;
  generateGossipKeys: boolean;
  generateTlsKeys: boolean;
  nodeAliasesUnparsed: string;
  curDate: Date;
  keysDir: string;
  nodeAliases: NodeAliases;
  getUnusedConfigs: () => string[];
}

<<<<<<< HEAD
export interface NodeStopConfigClass {
  namespace: NamespaceName;
  deployment: string;
  nodeAliases: NodeAliases;
  podNames: Record<PodName, NodeAlias>;
}

=======
>>>>>>> 620e2f46
export interface NodeStartConfigClass {
  app: string;
  cacheDir: string;
  debugNodeAlias: NodeAlias;
  namespace: NamespaceName;
  deployment: string;
  nodeAliases: NodeAliases;
  stagingDir: string;
  podRefs: Record<NodeAlias, PodRef>;
  nodeAliasesUnparsed: string;
}

export interface NodeDeleteConfigClass {
  app: string;
  cacheDir: string;
  chartDirectory: string;
  devMode: boolean;
  debugNodeAlias: NodeAlias;
  endpointType: string;
  soloChartVersion: string;
  localBuildPath: string;
  namespace: NamespaceName;
  deployment: string;
  nodeAlias: NodeAlias;
  releaseTag: string;
  adminKey: PrivateKey;
  allNodeAliases: NodeAliases;
  chartPath: string;
  existingNodeAliases: NodeAliases;
  freezeAdminPrivateKey: string;
  keysDir: string;
  nodeClient: any;
  podRefs: Record<NodeAlias, PodRef>;
  serviceMap: Map<string, NetworkNodeServices>;
  stagingDir: string;
  stagingKeysDir: string;
  treasuryKey: PrivateKey;
  getUnusedConfigs: () => string[];
  curDate: Date;
}

export interface NodeSetupConfigClass {
  app: string;
  appConfig: string;
  adminKey: string;
  cacheDir: string;
  devMode: boolean;
  localBuildPath: string;
  namespace: NamespaceName;
  deployment: string;
  nodeAliasesUnparsed: string;
  releaseTag: string;
  nodeAliases: NodeAliases;
  podRefs: Record<NodeAlias, PodRef>;
  getUnusedConfigs: () => string[];
}

export interface NodeUpgradeConfigClass {
  nodeAliasesUnparsed: string;
  nodeAliases: NodeAliases;
  app: string;
  cacheDir: string;
  chartDirectory: string;
  devMode: boolean;
  debugNodeAlias: NodeAlias;
  soloChartVersion: string;
  localBuildPath: string;
  namespace: NamespaceName;
  deployment: string;
  releaseTag: string;
  adminKey: PrivateKey;
  allNodeAliases: NodeAliases;
  chartPath: string;
  existingNodeAliases: NodeAliases;
  freezeAdminPrivateKey: PrivateKey | string;
  keysDir: string;
  nodeClient: any;
  podRefs: Record<NodeAlias, PodRef>;
  stagingDir: string;
  stagingKeysDir: string;
  treasuryKey: PrivateKey;
  getUnusedConfigs: () => string[];
  curDate: Date;
}

export interface NodeUpdateConfigClass {
  app: string;
  cacheDir: string;
  chartDirectory: string;
  devMode: boolean;
  debugNodeAlias: NodeAlias;
  endpointType: string;
  soloChartVersion: string;
  gossipEndpoints: string;
  gossipPrivateKey: string;
  gossipPublicKey: string;
  grpcEndpoints: string;
  localBuildPath: string;
  namespace: NamespaceName;
  deployment: string;
  newAccountNumber: string;
  newAdminKey: PrivateKey;
  nodeAlias: NodeAlias;
  releaseTag: string;
  tlsPrivateKey: string;
  tlsPublicKey: string;
  adminKey: PrivateKey;
  allNodeAliases: NodeAliases;
  chartPath: string;
  existingNodeAliases: NodeAliases;
  freezeAdminPrivateKey: PrivateKey | string;
  keysDir: string;
  nodeClient: any;
  podRefs: Record<NodeAlias, PodRef>;
  serviceMap: Map<string, NetworkNodeServices>;
  stagingDir: string;
  stagingKeysDir: string;
  treasuryKey: PrivateKey;
  getUnusedConfigs: () => string[];
  curDate: Date;
}

interface NodePrepareUpgradeConfigClass {
  cacheDir: string;
  namespace: NamespaceName;
  deployment: string;
  releaseTag: string;
  freezeAdminPrivateKey: string;
  nodeClient: any;
  getUnusedConfigs: () => string[];
}

interface NodeDownloadGeneratedFilesConfigClass {
  cacheDir: string;
  namespace: NamespaceName;
  deployment: string;
  releaseTag: string;
  freezeAdminPrivateKey: string;
  nodeClient: any;
  getUnusedConfigs: () => string[];
  existingNodeAliases: NodeAliases[];
  allNodeAliases: NodeAliases[];
  serviceMap: Map<string, NetworkNodeServices>;
}<|MERGE_RESOLUTION|>--- conflicted
+++ resolved
@@ -285,15 +285,11 @@
 };
 
 export const refreshConfigBuilder = async function (argv, ctx, task) {
-<<<<<<< HEAD
   ctx.config = this.getConfig(REFRESH_CONFIGS_NAME, argv.flags, [
     'nodeAliases',
-    'podNames',
+    'podRefs',
     'namespace',
   ]) as NodeRefreshConfigClass;
-=======
-  ctx.config = this.getConfig(REFRESH_CONFIGS_NAME, argv.flags, ['nodeAliases', 'podRefs']) as NodeRefreshConfigClass;
->>>>>>> 620e2f46
 
   ctx.config.namespace = await resolveNamespaceFromDeployment(this.parent.localConfig, this.configManager, task);
   ctx.config.nodeAliases = helpers.parseNodeAliases(ctx.config.nodeAliasesUnparsed);
@@ -349,15 +345,11 @@
 };
 
 export const setupConfigBuilder = async function (argv, ctx, task) {
-<<<<<<< HEAD
   const config = this.getConfig(SETUP_CONFIGS_NAME, argv.flags, [
     'nodeAliases',
-    'podNames',
+    'podRefs',
     'namespace',
   ]) as NodeSetupConfigClass;
-=======
-  const config = this.getConfig(SETUP_CONFIGS_NAME, argv.flags, ['nodeAliases', 'podRefs']) as NodeSetupConfigClass;
->>>>>>> 620e2f46
 
   config.namespace = await resolveNamespaceFromDeployment(this.parent.localConfig, this.configManager, task);
   config.nodeAliases = helpers.parseNodeAliases(config.nodeAliasesUnparsed);
@@ -402,16 +394,7 @@
   getUnusedConfigs: () => string[];
 }
 
-<<<<<<< HEAD
-export interface NodeStopConfigClass {
-  namespace: NamespaceName;
-  deployment: string;
-  nodeAliases: NodeAliases;
-  podNames: Record<PodName, NodeAlias>;
-}
-
-=======
->>>>>>> 620e2f46
+
 export interface NodeStartConfigClass {
   app: string;
   cacheDir: string;
