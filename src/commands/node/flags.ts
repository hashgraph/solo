--- conflicted
+++ resolved
@@ -245,11 +245,8 @@
         flags.quiet,
         flags.nodeAliasesUnparsed,
         flags.debugNodeAlias,
-<<<<<<< HEAD
         flags.stateFile,
-=======
         flags.stakeAmounts,
->>>>>>> 13ea46d7
     ]
 }
 
