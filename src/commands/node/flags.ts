// SPDX-License-Identifier: Apache-2.0

import {Flags as flags} from '../flags.js';

export const DEFAULT_FLAGS = {
  required: [flags.deployment],
  optional: [flags.quiet, flags.devMode, flags.cacheDir, flags.releaseTag],
};

const COMMON_UPGRADE_FLAGS_REQUIRED_FLAGS = [flags.deployment, flags.releaseTag];
const COMMON_UPGRADE_FLAGS_OPTIONAL_FLAGS = [
  flags.app,
  flags.cacheDir,
  flags.debugNodeAlias,
  flags.nodeAliasesUnparsed,
  flags.soloChartVersion,
  flags.chartDirectory,
  flags.devMode,
  flags.quiet,
  flags.localBuildPath,
  flags.force,
];

const COMMON_UPDATE_FLAGS_REQUIRED_FLAGS = [flags.deployment, flags.releaseTag];
const COMMON_UPDATE_FLAGS_OPTIONAL_FLAGS = [
  flags.app,
  flags.cacheDir,
  flags.debugNodeAlias,
  flags.endpointType,
  flags.soloChartVersion,
  flags.chartDirectory,
  flags.devMode,
  flags.quiet,
  flags.localBuildPath,
  flags.force,
  flags.gossipEndpoints,
  flags.grpcEndpoints,
  flags.domainNames,
];

export const UPGRADE_FLAGS = {
  required: [...COMMON_UPGRADE_FLAGS_REQUIRED_FLAGS, flags.upgradeZipFile],
  optional: COMMON_UPGRADE_FLAGS_OPTIONAL_FLAGS,
};

export const UPGRADE_PREPARE_FLAGS = {
  required: [...COMMON_UPGRADE_FLAGS_REQUIRED_FLAGS, flags.upgradeZipFile, flags.outputDir],
  optional: [...COMMON_UPGRADE_FLAGS_OPTIONAL_FLAGS],
};

export const UPGRADE_SUBMIT_TRANSACTIONS_FLAGS = {
  required: [...COMMON_UPGRADE_FLAGS_REQUIRED_FLAGS, flags.inputDir],
  optional: [...COMMON_UPGRADE_FLAGS_OPTIONAL_FLAGS],
};

export const UPGRADE_EXECUTE_FLAGS = {
  required: [...COMMON_UPGRADE_FLAGS_REQUIRED_FLAGS, flags.inputDir],
  optional: [...COMMON_UPGRADE_FLAGS_OPTIONAL_FLAGS],
};

export const UPDATE_FLAGS = {
  required: [...COMMON_UPDATE_FLAGS_REQUIRED_FLAGS, flags.nodeAlias],
  optional: [
    ...COMMON_UPDATE_FLAGS_OPTIONAL_FLAGS,
    flags.newAdminKey,
    flags.newAccountNumber,
    flags.tlsPublicKey,
    flags.gossipPrivateKey,
    flags.gossipPublicKey,
    flags.tlsPrivateKey,
  ],
};

export const UPDATE_PREPARE_FLAGS = {
  required: [...COMMON_UPDATE_FLAGS_REQUIRED_FLAGS, flags.outputDir, flags.nodeAlias],
  optional: [
    ...COMMON_UPDATE_FLAGS_OPTIONAL_FLAGS,
    flags.newAdminKey,
    flags.newAccountNumber,
    flags.tlsPublicKey,
    flags.gossipPrivateKey,
    flags.gossipPublicKey,
    flags.tlsPrivateKey,
  ],
};

export const UPDATE_SUBMIT_TRANSACTIONS_FLAGS = {
  required: [...COMMON_UPDATE_FLAGS_REQUIRED_FLAGS, flags.inputDir],
  optional: [...COMMON_UPDATE_FLAGS_OPTIONAL_FLAGS],
};

export const UPDATE_EXECUTE_FLAGS = {
  required: [...COMMON_UPDATE_FLAGS_REQUIRED_FLAGS, flags.inputDir],
  optional: [...COMMON_UPDATE_FLAGS_OPTIONAL_FLAGS],
};

const COMMON_DELETE_REQUIRED_FLAGS = [flags.deployment, flags.nodeAlias];

const COMMON_DELETE_OPTIONAL_FLAGS = [
  flags.cacheDir,
  flags.app,
  flags.chainId,
  flags.debugNodeAlias,
  flags.endpointType,
  flags.soloChartVersion,
  flags.devMode,
  flags.force,
  flags.localBuildPath,
  flags.quiet,
  flags.chartDirectory,
<<<<<<< HEAD
  flags.domainNames,
];

const COMMON_ADD_REQUIRED_FLAGS = [
  flags.cacheDir,
  flags.endpointType,
  flags.generateGossipKeys,
  flags.generateTlsKeys,
  flags.deployment,
=======
>>>>>>> 51ffe399
  flags.releaseTag,
];

const COMMON_ADD_REQUIRED_FLAGS = [flags.deployment];

const COMMON_ADD_OPTIONAL_FLAGS = [
  flags.app,
  flags.chainId,
  flags.debugNodeAlias,
  flags.soloChartVersion,
  flags.persistentVolumeClaims,
  flags.grpcTlsCertificatePath,
  flags.grpcWebTlsCertificatePath,
  flags.grpcTlsKeyPath,
  flags.grpcWebTlsKeyPath,
  flags.gossipEndpoints,
  flags.grpcEndpoints,
  flags.devMode,
  flags.force,
  flags.localBuildPath,
  flags.chartDirectory,
  flags.quiet,
<<<<<<< HEAD
  flags.domainNames,
=======
  flags.cacheDir,
  flags.endpointType,
  flags.generateGossipKeys,
  flags.generateTlsKeys,
  flags.releaseTag,
>>>>>>> 51ffe399
];

export const DELETE_FLAGS = {
  required: [...COMMON_DELETE_REQUIRED_FLAGS],
  optional: [...COMMON_DELETE_OPTIONAL_FLAGS],
};

export const DELETE_PREPARE_FLAGS = {
  required: [...COMMON_DELETE_REQUIRED_FLAGS, flags.outputDir],
  optional: [...COMMON_DELETE_OPTIONAL_FLAGS],
};

export const DELETE_SUBMIT_TRANSACTIONS_FLAGS = {
  required: [...COMMON_DELETE_REQUIRED_FLAGS, flags.inputDir],
  optional: [...COMMON_DELETE_OPTIONAL_FLAGS],
};

export const DELETE_EXECUTE_FLAGS = {
  required: [...COMMON_DELETE_REQUIRED_FLAGS, flags.inputDir],
  optional: [...COMMON_DELETE_OPTIONAL_FLAGS],
};

export const ADD_FLAGS = {
  required: [...COMMON_ADD_REQUIRED_FLAGS],
  optional: [...COMMON_ADD_OPTIONAL_FLAGS, flags.adminKey, flags.haproxyIps, flags.envoyIps],
};

export const ADD_PREPARE_FLAGS = {
  required: [...COMMON_ADD_REQUIRED_FLAGS, flags.outputDir],
  optional: [...COMMON_ADD_OPTIONAL_FLAGS, flags.adminKey],
};

export const ADD_SUBMIT_TRANSACTIONS_FLAGS = {
  required: [...COMMON_ADD_REQUIRED_FLAGS, flags.inputDir],
  optional: [...COMMON_ADD_OPTIONAL_FLAGS],
};

export const ADD_EXECUTE_FLAGS = {
  required: [...COMMON_ADD_REQUIRED_FLAGS, flags.inputDir],
  optional: [...COMMON_ADD_OPTIONAL_FLAGS, flags.haproxyIps, flags.envoyIps],
};

export const LOGS_FLAGS = {
  required: [flags.deployment, flags.nodeAliasesUnparsed],
  optional: [flags.quiet],
};

export const STATES_FLAGS = {
  required: [flags.deployment, flags.nodeAliasesUnparsed],
  optional: [flags.quiet],
};

export const REFRESH_FLAGS = {
<<<<<<< HEAD
  requiredFlags: [flags.cacheDir, flags.deployment, flags.nodeAliasesUnparsed, flags.releaseTag],
  requiredFlagsWithDisabledPrompt: [flags.app],
  optionalFlags: [flags.localBuildPath, flags.devMode, flags.quiet, flags.domainNames],
=======
  required: [flags.deployment],
  optional: [
    flags.app,
    flags.localBuildPath,
    flags.devMode,
    flags.quiet,
    flags.nodeAliasesUnparsed,
    flags.releaseTag,
    flags.cacheDir,
  ],
>>>>>>> 51ffe399
};

export const KEYS_FLAGS = {
  required: [flags.deployment],
  optional: [
    flags.cacheDir,
    flags.generateGossipKeys,
    flags.generateTlsKeys,
    flags.devMode,
    flags.quiet,
    flags.nodeAliasesUnparsed,
    // TODO remove namespace once the remote config manager is updated to pull the namespace from the local config
    flags.namespace,
  ],
};

export const STOP_FLAGS = {
  required: [flags.deployment],
  optional: [flags.quiet, flags.nodeAliasesUnparsed],
};

export const FREEZE_FLAGS = {
  required: [flags.deployment],
  optional: [flags.quiet],
};

export const START_FLAGS = {
  required: [flags.deployment],
  optional: [
    flags.releaseTag,
    flags.app,
    flags.quiet,
    flags.nodeAliasesUnparsed,
    flags.debugNodeAlias,
    flags.stateFile,
    flags.stakeAmounts,
  ],
};

export const RESTART_FLAGS = {
  required: [flags.deployment],
  optional: [flags.quiet],
};

export const SETUP_FLAGS = {
<<<<<<< HEAD
  requiredFlags: [flags.cacheDir, flags.deployment, flags.releaseTag],
  requiredFlagsWithDisabledPrompt: [flags.app, flags.appConfig, flags.nodeAliasesUnparsed],
  optionalFlags: [flags.quiet, flags.devMode, flags.localBuildPath, flags.adminPublicKeys, flags.domainNames],
=======
  required: [flags.deployment],
  optional: [
    flags.cacheDir,
    flags.releaseTag,
    flags.app,
    flags.appConfig,
    flags.nodeAliasesUnparsed,
    flags.quiet,
    flags.devMode,
    flags.localBuildPath,
    flags.adminPublicKeys,
  ],
>>>>>>> 51ffe399
};<|MERGE_RESOLUTION|>--- conflicted
+++ resolved
@@ -108,18 +108,7 @@
   flags.localBuildPath,
   flags.quiet,
   flags.chartDirectory,
-<<<<<<< HEAD
   flags.domainNames,
-];
-
-const COMMON_ADD_REQUIRED_FLAGS = [
-  flags.cacheDir,
-  flags.endpointType,
-  flags.generateGossipKeys,
-  flags.generateTlsKeys,
-  flags.deployment,
-=======
->>>>>>> 51ffe399
   flags.releaseTag,
 ];
 
@@ -142,15 +131,12 @@
   flags.localBuildPath,
   flags.chartDirectory,
   flags.quiet,
-<<<<<<< HEAD
   flags.domainNames,
-=======
   flags.cacheDir,
   flags.endpointType,
   flags.generateGossipKeys,
   flags.generateTlsKeys,
   flags.releaseTag,
->>>>>>> 51ffe399
 ];
 
 export const DELETE_FLAGS = {
@@ -204,11 +190,6 @@
 };
 
 export const REFRESH_FLAGS = {
-<<<<<<< HEAD
-  requiredFlags: [flags.cacheDir, flags.deployment, flags.nodeAliasesUnparsed, flags.releaseTag],
-  requiredFlagsWithDisabledPrompt: [flags.app],
-  optionalFlags: [flags.localBuildPath, flags.devMode, flags.quiet, flags.domainNames],
-=======
   required: [flags.deployment],
   optional: [
     flags.app,
@@ -218,8 +199,8 @@
     flags.nodeAliasesUnparsed,
     flags.releaseTag,
     flags.cacheDir,
-  ],
->>>>>>> 51ffe399
+    flags.domainNames,
+  ],
 };
 
 export const KEYS_FLAGS = {
@@ -265,11 +246,6 @@
 };
 
 export const SETUP_FLAGS = {
-<<<<<<< HEAD
-  requiredFlags: [flags.cacheDir, flags.deployment, flags.releaseTag],
-  requiredFlagsWithDisabledPrompt: [flags.app, flags.appConfig, flags.nodeAliasesUnparsed],
-  optionalFlags: [flags.quiet, flags.devMode, flags.localBuildPath, flags.adminPublicKeys, flags.domainNames],
-=======
   required: [flags.deployment],
   optional: [
     flags.cacheDir,
@@ -281,6 +257,6 @@
     flags.devMode,
     flags.localBuildPath,
     flags.adminPublicKeys,
-  ],
->>>>>>> 51ffe399
+    flags.domainNames,
+  ],
 };