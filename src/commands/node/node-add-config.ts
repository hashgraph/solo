--- conflicted
+++ resolved
@@ -48,10 +48,7 @@
   envoyIps: string;
   consensusNodes: ConsensusNode[];
   contexts: string[];
-<<<<<<< HEAD
+  clusterRef: ClusterRef;
   domainNames: string;
   domainNamesMapping: Record<NodeAlias, string>;
-=======
-  clusterRef: ClusterRef;
->>>>>>> 1d519486
 }