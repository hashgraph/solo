/**
 * Copyright (C) 2024 Hedera Hashgraph, LLC
 *
 * Licensed under the Apache License, Version 2.0 (the ""License"");
 * you may not use this file except in compliance with the License.
 * You may obtain a copy of the License at
 *
 *      http://www.apache.org/licenses/LICENSE-2.0
 *
 * Unless required by applicable law or agreed to in writing, software
 * distributed under the License is distributed on an ""AS IS"" BASIS,
 * WITHOUT WARRANTIES OR CONDITIONS OF ANY KIND, either express or implied.
 * See the License for the specific language governing permissions and
 * limitations under the License.
 *
 */
import {
<<<<<<< HEAD
  constants, Task, Templates, Zippy,
  type K8, type ChartManager, type ConfigManager, type KeyManager, type PlatformInstaller,
  type ProfileManager, type AccountManager, type CertificateManager
} from '../../core/index.js'
=======
  type ChartManager,
  type ConfigManager,
  constants,
  type K8,
  type KeyManager,
  type PlatformInstaller,
  type ProfileManager,
  Task,
  Templates,
  Zippy,
  type AccountManager,
  type CertificateManager,
} from '../../core/index.js';
>>>>>>> 0f37ecc0
import {
  DEFAULT_NETWORK_NODE_NAME,
  FREEZE_ADMIN_ACCOUNT,
  HEDERA_NODE_DEFAULT_STAKE_AMOUNT,
  IGNORED_NODE_ACCOUNT_ID,
  LOCAL_HOST,
  SECONDS,
  TREASURY_ACCOUNT_ID,
} from '../../core/constants.js';
import {
  AccountBalanceQuery,
  AccountId,
  AccountUpdateTransaction,
  FileAppendTransaction,
  FileUpdateTransaction,
  FreezeTransaction,
  FreezeType,
  PrivateKey,
  NodeCreateTransaction,
  NodeDeleteTransaction,
  NodeUpdateTransaction,
  Timestamp,
} from '@hashgraph/sdk';
import {IllegalArgumentError, MissingArgumentError, SoloError} from '../../core/errors.js';
import * as prompts from '../prompts.js';
import path from 'path';
import fs from 'fs';
import crypto from 'crypto';
import {
  addDebugOptions,
  getNodeAccountMap,
  getNodeLogs,
  getNodeStatesFromPod,
  prepareEndpoints,
  renameAndCopyFile,
  sleep,
<<<<<<< HEAD
  splitFlagInput
} from '../../core/helpers.js'
import chalk from 'chalk'
import * as flags from '../flags.js'
import { type SoloLogger } from '../../core/logging.js'
import type { Listr, ListrTaskWrapper } from 'listr2'
import { type NodeAlias, type NodeAliases, type PodName } from '../../types/aliases.js'
import { NodeStatusCodes, NodeStatusEnums, NodeSubcommandType } from '../../core/enumerations.js'
import * as x509 from '@peculiar/x509'
import { type NodeCommand } from './index.js'
import type {
  NodeAddConfigClass, NodeDeleteConfigClass, NodeRefreshConfigClass, NodeUpdateConfigClass
} from './configs.js'
import { type Lease } from '../../core/lease/lease.js'
import { ListrLease } from '../../core/lease/listr_lease.js'

export class NodeCommandTasks {
  private readonly accountManager: AccountManager
  private readonly configManager: ConfigManager
  private readonly keyManager: KeyManager
  private readonly profileManager: ProfileManager
  private readonly platformInstaller: PlatformInstaller
  private readonly logger: SoloLogger
  private readonly k8: K8
  private readonly parent: NodeCommand
  private readonly chartManager: ChartManager
  private readonly certificateManager: CertificateManager

  private readonly prepareValuesFiles: any

  constructor (opts: {
                logger: SoloLogger; accountManager: AccountManager; configManager: ConfigManager,
                k8: K8, platformInstaller: PlatformInstaller, keyManager: KeyManager, profileManager: ProfileManager,
                chartManager: ChartManager, certificateManager: CertificateManager, parent: NodeCommand
              }
  ) {
    if (!opts || !opts.accountManager) throw new IllegalArgumentError('An instance of core/AccountManager is required', opts.accountManager as any)
    if (!opts || !opts.configManager) throw new Error('An instance of core/ConfigManager is required')
    if (!opts || !opts.logger) throw new Error('An instance of core/Logger is required')
    if (!opts || !opts.k8) throw new Error('An instance of core/K8 is required')
    if (!opts || !opts.platformInstaller) throw new IllegalArgumentError('An instance of core/PlatformInstaller is required', opts.platformInstaller)
    if (!opts || !opts.keyManager) throw new IllegalArgumentError('An instance of core/KeyManager is required', opts.keyManager)
    if (!opts || !opts.profileManager) throw new IllegalArgumentError('An instance of ProfileManager is required', opts.profileManager)
    if (!opts || !opts.certificateManager) throw new IllegalArgumentError('An instance of CertificateManager is required', opts.certificateManager)

    this.accountManager = opts.accountManager
    this.configManager = opts.configManager
    this.logger = opts.logger
    this.k8 = opts.k8

    this.platformInstaller = opts.platformInstaller
    this.profileManager = opts.profileManager
    this.keyManager = opts.keyManager
    this.chartManager = opts.chartManager
    this.certificateManager = opts.certificateManager
    this.prepareValuesFiles = opts.parent.prepareValuesFiles.bind(opts.parent)
  }

  private async _prepareUpgradeZip (stagingDir: string) {
=======
  splitFlagInput,
} from '../../core/helpers.js';
import chalk from 'chalk';
import * as flags from '../flags.js';
import {type SoloLogger} from '../../core/logging.js';
import type {Listr, ListrTaskWrapper} from 'listr2';
import {type NodeAlias, type NodeAliases, type PodName} from '../../types/aliases.js';
import {NodeStatusCodes, NodeStatusEnums, NodeSubcommandType} from '../../core/enumerations.js';
import * as x509 from '@peculiar/x509';
import {type NodeCommand} from './index.js';
import type {NodeDeleteConfigClass, NodeRefreshConfigClass, NodeUpdateConfigClass} from './configs.js';
import type {NodeAddConfigClass} from './configs.js';
import {type Lease} from '../../core/lease/lease.js';
import {ListrLease} from '../../core/lease/listr_lease.js';

export class NodeCommandTasks {
  private readonly accountManager: AccountManager;
  private readonly configManager: ConfigManager;
  private readonly keyManager: KeyManager;
  private readonly profileManager: ProfileManager;
  private readonly platformInstaller: PlatformInstaller;
  private readonly logger: SoloLogger;
  private readonly k8: K8;
  private readonly parent: NodeCommand;
  private readonly chartManager: ChartManager;
  private readonly certificateManager: CertificateManager;

  private readonly prepareValuesFiles: any;

  constructor(opts: {
    logger: SoloLogger;
    accountManager: AccountManager;
    configManager: ConfigManager;
    k8: K8;
    platformInstaller: PlatformInstaller;
    keyManager: KeyManager;
    profileManager: ProfileManager;
    chartManager: ChartManager;
    certificateManager: CertificateManager;
    parent: NodeCommand;
  }) {
    if (!opts || !opts.accountManager)
      throw new IllegalArgumentError('An instance of core/AccountManager is required', opts.accountManager as any);
    if (!opts || !opts.configManager) throw new Error('An instance of core/ConfigManager is required');
    if (!opts || !opts.logger) throw new Error('An instance of core/Logger is required');
    if (!opts || !opts.k8) throw new Error('An instance of core/K8 is required');
    if (!opts || !opts.platformInstaller)
      throw new IllegalArgumentError('An instance of core/PlatformInstaller is required', opts.platformInstaller);
    if (!opts || !opts.keyManager)
      throw new IllegalArgumentError('An instance of core/KeyManager is required', opts.keyManager);
    if (!opts || !opts.profileManager)
      throw new IllegalArgumentError('An instance of ProfileManager is required', opts.profileManager);
    if (!opts || !opts.certificateManager)
      throw new IllegalArgumentError('An instance of CertificateManager is required', opts.certificateManager);

    this.accountManager = opts.accountManager;
    this.configManager = opts.configManager;
    this.logger = opts.logger;
    this.k8 = opts.k8;

    this.platformInstaller = opts.platformInstaller;
    this.profileManager = opts.profileManager;
    this.keyManager = opts.keyManager;
    this.chartManager = opts.chartManager;
    this.certificateManager = opts.certificateManager;
    this.prepareValuesFiles = opts.parent.prepareValuesFiles.bind(opts.parent);
  }

  private async _prepareUpgradeZip(stagingDir: string) {
>>>>>>> 0f37ecc0
    // we build a mock upgrade.zip file as we really don't need to upgrade the network
    // also the platform zip file is ~80Mb in size requiring a lot of transactions since the max
    // transaction size is 6Kb and in practice we need to send the file as 4Kb chunks.
    // Note however that in DAB phase-2, we won't need to trigger this fake upgrade process
    const zipper = new Zippy(this.logger);
    const upgradeConfigDir = path.join(stagingDir, 'mock-upgrade', 'data', 'config');
    if (!fs.existsSync(upgradeConfigDir)) {
      fs.mkdirSync(upgradeConfigDir, {recursive: true});
    }

    // bump field hedera.config.version
    const fileBytes = fs.readFileSync(path.join(stagingDir, 'templates', 'application.properties'));
    const lines = fileBytes.toString().split('\n');
    const newLines = [];
    for (let line of lines) {
      line = line.trim();
      const parts = line.split('=');
      if (parts.length === 2) {
        if (parts[0] === 'hedera.config.version') {
          let version = parseInt(parts[1]);
          line = `hedera.config.version=${++version}`;
        }
        newLines.push(line);
      }
    }
    fs.writeFileSync(path.join(upgradeConfigDir, 'application.properties'), newLines.join('\n'));

    return await zipper.zip(path.join(stagingDir, 'mock-upgrade'), path.join(stagingDir, 'mock-upgrade.zip'));
  }

  private async _uploadUpgradeZip(upgradeZipFile: string, nodeClient: any) {
    // get byte value of the zip file
    const zipBytes = fs.readFileSync(upgradeZipFile);
    // @ts-ignore
    const zipHash = crypto.createHash('sha384').update(zipBytes).digest('hex');
    this.logger.debug(
      `loaded upgrade zip file [ zipHash = ${zipHash} zipBytes.length = ${zipBytes.length}, zipPath = ${upgradeZipFile}]`,
    );

    // create a file upload transaction to upload file to the network
    try {
      let start = 0;

      while (start < zipBytes.length) {
        const zipBytesChunk = new Uint8Array(zipBytes.subarray(start, constants.UPGRADE_FILE_CHUNK_SIZE));
        let fileTransaction = null;

        if (start === 0) {
          fileTransaction = new FileUpdateTransaction().setFileId(constants.UPGRADE_FILE_ID).setContents(zipBytesChunk);
        } else {
          fileTransaction = new FileAppendTransaction().setFileId(constants.UPGRADE_FILE_ID).setContents(zipBytesChunk);
        }
        const resp = await fileTransaction.execute(nodeClient);
        const receipt = await resp.getReceipt(nodeClient);
        this.logger.debug(
          `updated file ${constants.UPGRADE_FILE_ID} [chunkSize= ${zipBytesChunk.length}, txReceipt = ${receipt.toString()}]`,
        );

        start += constants.UPGRADE_FILE_CHUNK_SIZE;
      }

      return zipHash;
    } catch (e: Error | any) {
      throw new SoloError(`failed to upload build.zip file: ${e.message}`, e);
    }
  }

  _uploadPlatformSoftware(
    nodeAliases: NodeAliases,
    podNames: any,
    task: ListrTaskWrapper<any, any, any>,
    localBuildPath: string,
  ) {
    const subTasks = [];

    this.logger.debug('no need to fetch, use local build jar files');

    const buildPathMap = new Map<NodeAlias, string>();
    let defaultDataLibBuildPath: string;
    const parameterPairs = localBuildPath.split(',');
    for (const parameterPair of parameterPairs) {
      if (parameterPair.includes('=')) {
        const [nodeAlias, localDataLibBuildPath] = parameterPair.split('=');
        buildPathMap.set(nodeAlias as NodeAlias, localDataLibBuildPath);
      } else {
        defaultDataLibBuildPath = parameterPair;
      }
    }

    let localDataLibBuildPath: string;
    for (const nodeAlias of nodeAliases) {
      const podName = podNames[nodeAlias];
      if (buildPathMap.has(nodeAlias)) {
        localDataLibBuildPath = buildPathMap.get(nodeAlias);
      } else {
        localDataLibBuildPath = defaultDataLibBuildPath;
      }

      if (!fs.existsSync(localDataLibBuildPath)) {
        throw new SoloError(`local build path does not exist: ${localDataLibBuildPath}`);
      }

      const self = this;
      subTasks.push({
        title: `Copy local build to Node: ${chalk.yellow(nodeAlias)} from ${localDataLibBuildPath}`,
        task: async () => {
          // filter the data/config and data/keys to avoid failures due to config and secret mounts
          const filterFunction = (path, stat) => {
            return !(path.includes('data/keys') || path.includes('data/config'));
          };
          await self.k8.copyTo(
            podName,
            constants.ROOT_CONTAINER,
            localDataLibBuildPath,
            `${constants.HEDERA_HAPI_PATH}`,
            filterFunction,
          );
          const testJsonFiles: string[] = this.configManager.getFlag<string>(flags.appConfig)!.split(',');
          for (const jsonFile of testJsonFiles) {
            if (fs.existsSync(jsonFile)) {
              await self.k8.copyTo(podName, constants.ROOT_CONTAINER, jsonFile, `${constants.HEDERA_HAPI_PATH}`);
            }
          }
        },
      });
    }
    // set up the sub-tasks
    return task.newListr(subTasks, {
      concurrent: true,
      rendererOptions: constants.LISTR_DEFAULT_RENDERER_OPTION,
    });
  }

  _fetchPlatformSoftware(
    nodeAliases: NodeAliases,
    podNames: Record<NodeAlias, PodName>,
    releaseTag: string,
    task: ListrTaskWrapper<any, any, any>,
    platformInstaller: PlatformInstaller,
  ) {
    const subTasks = [];
    for (const nodeAlias of nodeAliases) {
      const podName = podNames[nodeAlias];
      subTasks.push({
        title: `Update node: ${chalk.yellow(nodeAlias)} [ platformVersion = ${releaseTag} ]`,
        task: async () => await platformInstaller.fetchPlatform(podName, releaseTag),
      });
    }

    // set up the sub-tasks
    return task.newListr(subTasks, {
      concurrent: true, // since we download in the container directly, we want this to be in parallel across all nodes
      rendererOptions: {
        collapseSubtasks: false,
      },
    });
  }

  _checkNodeActivenessTask(
    ctx: any,
    task: ListrTaskWrapper<any, any, any>,
    nodeAliases: NodeAliases,
    status = NodeStatusCodes.ACTIVE,
  ) {
    const {
      config: {namespace},
    } = ctx;

    const subTasks = nodeAliases.map((nodeAlias, i) => {
      const reminder =
        'debugNodeAlias' in ctx.config && ctx.config.debugNodeAlias === nodeAlias
          ? 'Please attach JVM debugger now.'
          : '';
      const title = `Check network pod: ${chalk.yellow(nodeAlias)} ${chalk.red(reminder)}`;

      const subTask = async (ctx: any, task: ListrTaskWrapper<any, any, any>) => {
        ctx.config.podNames[nodeAlias] = await this._checkNetworkNodeActiveness(
          namespace,
          nodeAlias,
          task,
          title,
          i,
          status,
        );
      };

      return {title, task: subTask};
    });

    return task.newListr(subTasks, {
      concurrent: true,
      rendererOptions: {
        collapseSubtasks: false,
      },
    });
  }

  async _checkNetworkNodeActiveness(
    namespace: string,
    nodeAlias: NodeAlias,
    task: ListrTaskWrapper<any, any, any>,
    title: string,
    index: number,
    status = NodeStatusCodes.ACTIVE,
    maxAttempts = constants.NETWORK_NODE_ACTIVE_MAX_ATTEMPTS,
    delay = constants.NETWORK_NODE_ACTIVE_DELAY,
    timeout = constants.NETWORK_NODE_ACTIVE_TIMEOUT,
  ) {
    nodeAlias = nodeAlias.trim() as NodeAlias;
    const podName = Templates.renderNetworkPodName(nodeAlias);
    const podPort = 9_999;
    const localPort = 19_000 + index;
    task.title = `${title} - status ${chalk.yellow('STARTING')}, attempt ${chalk.blueBright(`0/${maxAttempts}`)}`;

    const srv = await this.k8.portForward(podName, localPort, podPort);

    let attempt = 0;
    let success = false;
    while (attempt < maxAttempts) {
      const controller = new AbortController();

      const timeoutId = setTimeout(() => {
        task.title = `${title} - status ${chalk.yellow('TIMEOUT')}, attempt ${chalk.blueBright(`${attempt}/${maxAttempts}`)}`;
        controller.abort();
      }, timeout);

      try {
        const url = `http://${LOCAL_HOST}:${localPort}/metrics`;
        const response = await fetch(url, {signal: controller.signal});

        if (!response.ok) {
          task.title = `${title} - status ${chalk.yellow('UNKNOWN')}, attempt ${chalk.blueBright(`${attempt}/${maxAttempts}`)}`;
          clearTimeout(timeoutId);
          throw new Error(); // Guard
        }

        const text = await response.text();
        const statusLine = text.split('\n').find(line => line.startsWith('platform_PlatformStatus'));

        if (!statusLine) {
          task.title = `${title} - status ${chalk.yellow('STARTING')}, attempt: ${chalk.blueBright(`${attempt}/${maxAttempts}`)}`;
          clearTimeout(timeoutId);
          throw new Error(); // Guard
        }

        const statusNumber = parseInt(statusLine.split(' ').pop());

        if (statusNumber === status) {
          task.title = `${title} - status ${chalk.green(NodeStatusEnums[status])}, attempt: ${chalk.blueBright(`${attempt}/${maxAttempts}`)}`;
          success = true;
          clearTimeout(timeoutId);
          break;
        } else if (statusNumber === NodeStatusCodes.CATASTROPHIC_FAILURE) {
          task.title = `${title} - status ${chalk.red('CATASTROPHIC_FAILURE')}, attempt: ${chalk.blueBright(`${attempt}/${maxAttempts}`)}`;
          break;
        } else if (statusNumber) {
          task.title = `${title} - status ${chalk.yellow(NodeStatusEnums[statusNumber])}, attempt: ${chalk.blueBright(`${attempt}/${maxAttempts}`)}`;
        }
        clearTimeout(timeoutId);
      } catch {} // Catch all guard and fetch errors

      attempt++;
      clearTimeout(timeoutId);
      await sleep(delay);
    }

    await this.k8.stopPortForward(srv);

    if (!success) {
      throw new SoloError(
        `node '${nodeAlias}' is not ${NodeStatusEnums[status]}` +
          `[ attempt = ${chalk.blueBright(`${attempt}/${maxAttempts}`)} ]`,
      );
    }

    await sleep(1.5 * SECONDS); // delaying prevents - gRPC service error

    return podName;
  }

  /** Return task for check if node proxies are ready */
  _checkNodesProxiesTask(ctx: any, task: ListrTaskWrapper<any, any, any>, nodeAliases: NodeAliases) {
    const subTasks = [];
    for (const nodeAlias of nodeAliases) {
      subTasks.push({
        title: `Check proxy for node: ${chalk.yellow(nodeAlias)}`,
        task: async () =>
          await this.k8.waitForPodReady(
            [`app=haproxy-${nodeAlias}`, 'solo.hedera.com/type=haproxy'],
            1,
            constants.NETWORK_PROXY_MAX_ATTEMPTS,
            constants.NETWORK_PROXY_DELAY,
          ),
      });
    }

    // set up the sub-tasks
    return task.newListr(subTasks, {
      concurrent: false,
      rendererOptions: {
        collapseSubtasks: false,
      },
    });
  }

  /**
   * When generating multiple all aliases are read from config.nodeAliases,
   * When generating a single key the alias in config.nodeAlias is used
   */
  _generateGossipKeys(generateMultiple: boolean) {
    const self = this;
    return new Task(
      'Generate gossip keys',
      (ctx: any, task: ListrTaskWrapper<any, any, any>) => {
        const config = ctx.config;
        const nodeAliases = generateMultiple ? config.nodeAliases : [config.nodeAlias];
        const subTasks = self.keyManager.taskGenerateGossipKeys(nodeAliases, config.keysDir, config.curDate);
        // set up the sub-tasks
        return task.newListr(subTasks, {
          concurrent: false,
          rendererOptions: {
            collapseSubtasks: false,
            timer: constants.LISTR_DEFAULT_RENDERER_TIMER_OPTION,
          },
        });
      },
      (ctx: any) => !ctx.config.generateGossipKeys,
    );
  }

  /**
   * When generating multiple all aliases are read from config.nodeAliases,
   * When generating a single key the alias in config.nodeAlias is used
   */
  _generateGrpcTlsKeys(generateMultiple: boolean) {
    const self = this;
    return new Task(
      'Generate gRPC TLS Keys',
      (ctx: any, task: ListrTaskWrapper<any, any, any>) => {
        const config = ctx.config;
        const nodeAliases = generateMultiple ? config.nodeAliases : [config.nodeAlias];
        const subTasks = self.keyManager.taskGenerateTLSKeys(nodeAliases, config.keysDir, config.curDate);
        // set up the sub-tasks
        return task.newListr(subTasks, {
          concurrent: true,
          rendererOptions: {
            collapseSubtasks: false,
            timer: constants.LISTR_DEFAULT_RENDERER_TIMER_OPTION,
          },
        });
      },
      (ctx: any) => !ctx.config.generateTlsKeys,
    );
  }

  copyGrpcTlsCertificates() {
    const self = this;
    return new Task(
      'Copy gRPC TLS Certificates',
      (ctx: {config: NodeAddConfigClass}, parentTask: ListrTaskWrapper<any, any, any>) =>
        self.certificateManager.buildCopyTlsCertificatesTasks(
          parentTask,
          ctx.config.grpcTlsCertificatePath,
          ctx.config.grpcWebTlsCertificatePath,
          ctx.config.grpcTlsKeyPath,
          ctx.config.grpcWebTlsKeyPath,
        ),
      (ctx: any) => !ctx.config.grpcTlsCertificatePath && !ctx.config.grpcWebTlsCertificatePath,
    );
  }

  _loadPermCertificate(certFullPath: string) {
    const certPem = fs.readFileSync(certFullPath).toString();
    const decodedDers = x509.PemConverter.decode(certPem);
    if (!decodedDers || decodedDers.length === 0) {
      throw new SoloError('unable to load perm key: ' + certFullPath);
    }
    return new Uint8Array(decodedDers[0]);
  }

  async _addStake(
    namespace: string,
    accountId: string,
    nodeAlias: NodeAlias,
    stakeAmount: number = HEDERA_NODE_DEFAULT_STAKE_AMOUNT,
  ) {
    try {
      await this.accountManager.loadNodeClient(namespace);
      const client = this.accountManager._nodeClient;
      const treasuryKey = await this.accountManager.getTreasuryAccountKeys(namespace);
      const treasuryPrivateKey = PrivateKey.fromStringED25519(treasuryKey.privateKey);
      client.setOperator(TREASURY_ACCOUNT_ID, treasuryPrivateKey);

      // check balance
      const treasuryBalance = await new AccountBalanceQuery().setAccountId(TREASURY_ACCOUNT_ID).execute(client);
      this.logger.debug(`Account ${TREASURY_ACCOUNT_ID} balance: ${treasuryBalance.hbars}`);

      // get some initial balance
      await this.accountManager.transferAmount(constants.TREASURY_ACCOUNT_ID, accountId, stakeAmount);

      // check balance
      const balance = await new AccountBalanceQuery().setAccountId(accountId).execute(client);
      this.logger.debug(`Account ${accountId} balance: ${balance.hbars}`);

      // Create the transaction
      const transaction = new AccountUpdateTransaction()
        .setAccountId(accountId)
        .setStakedNodeId(Templates.nodeIdFromNodeAlias(nodeAlias) - 1)
        .freezeWith(client);

      // Sign the transaction with the account's private key
      const signTx = await transaction.sign(treasuryPrivateKey);

      // Submit the transaction to a Hedera network
      const txResponse = await signTx.execute(client);

      // Request the receipt of the transaction
      const receipt = await txResponse.getReceipt(client);

      // Get the transaction status
      const transactionStatus = receipt.status;
      this.logger.debug(`The transaction consensus status is ${transactionStatus.toString()}`);
    } catch (e) {
      throw new SoloError(`Error in adding stake: ${e.message}`, e);
    }
  }

  prepareUpgradeZip() {
    const self = this;
    return new Task(
      'Prepare upgrade zip file for node upgrade process',
      async (ctx: any, task: ListrTaskWrapper<any, any, any>) => {
        const config = ctx.config;
        ctx.upgradeZipFile = await self._prepareUpgradeZip(config.stagingDir);
        ctx.upgradeZipHash = await self._uploadUpgradeZip(ctx.upgradeZipFile, config.nodeClient);
      },
    );
  }

  loadAdminKey() {
    return new Task('Load node admin key', (ctx: any, task: ListrTaskWrapper<any, any, any>) => {
      const config = ctx.config;
      config.adminKey = PrivateKey.fromStringED25519(constants.GENESIS_KEY);
    });
  }

  checkExistingNodesStakedAmount() {
    const self = this;
    return new Task('Check existing nodes staked amount', async (ctx: any, task: ListrTaskWrapper<any, any, any>) => {
      const config = ctx.config;

      // Transfer some hbar to the node for staking purpose
      const accountMap = getNodeAccountMap(config.existingNodeAliases);
      for (const nodeAlias of config.existingNodeAliases) {
        const accountId = accountMap.get(nodeAlias);
        await self.accountManager.transferAmount(constants.TREASURY_ACCOUNT_ID, accountId, 1);
      }
    });
  }

  sendPrepareUpgradeTransaction(): Task {
    const self = this;
    return new Task('Send prepare upgrade transaction', async (ctx: any, task: ListrTaskWrapper<any, any, any>) => {
      const {upgradeZipHash} = ctx;
      const {nodeClient, freezeAdminPrivateKey} = ctx.config;
      try {
        // query the balance
        const balance = await new AccountBalanceQuery().setAccountId(FREEZE_ADMIN_ACCOUNT).execute(nodeClient);
        self.logger.debug(`Freeze admin account balance: ${balance.hbars}`);

        // transfer some tiny amount to the freeze admin account
        await self.accountManager.transferAmount(constants.TREASURY_ACCOUNT_ID, FREEZE_ADMIN_ACCOUNT, 100000);

        // set operator of freeze transaction as freeze admin account
        nodeClient.setOperator(FREEZE_ADMIN_ACCOUNT, freezeAdminPrivateKey);

        const prepareUpgradeTx = await new FreezeTransaction()
          .setFreezeType(FreezeType.PrepareUpgrade)
          .setFileId(constants.UPGRADE_FILE_ID)
          .setFileHash(upgradeZipHash)
          .freezeWith(nodeClient)
          .execute(nodeClient);

        const prepareUpgradeReceipt = await prepareUpgradeTx.getReceipt(nodeClient);

        self.logger.debug(
          `sent prepare upgrade transaction [id: ${prepareUpgradeTx.transactionId.toString()}]`,
          prepareUpgradeReceipt.status.toString(),
        );
      } catch (e: Error | any) {
        self.logger.error(`Error in prepare upgrade: ${e.message}`, e);
        throw new SoloError(`Error in prepare upgrade: ${e.message}`, e);
      }
    });
  }

  sendFreezeUpgradeTransaction(): Task {
    const self = this;
    return new Task('Send freeze upgrade transaction', async (ctx: any, task: ListrTaskWrapper<any, any, any>) => {
      const {upgradeZipHash} = ctx;
      const {freezeAdminPrivateKey, nodeClient} = ctx.config;
      try {
        const futureDate = new Date();
        self.logger.debug(`Current time: ${futureDate}`);

        futureDate.setTime(futureDate.getTime() + 5000); // 5 seconds in the future
        self.logger.debug(`Freeze time: ${futureDate}`);

        // query the balance
        const balance = await new AccountBalanceQuery().setAccountId(FREEZE_ADMIN_ACCOUNT).execute(nodeClient);
        self.logger.debug(`Freeze admin account balance: ${balance.hbars}`);

        nodeClient.setOperator(FREEZE_ADMIN_ACCOUNT, freezeAdminPrivateKey);
        const freezeUpgradeTx = await new FreezeTransaction()
          .setFreezeType(FreezeType.FreezeUpgrade)
          .setStartTimestamp(Timestamp.fromDate(futureDate))
          .setFileId(constants.UPGRADE_FILE_ID)
          .setFileHash(upgradeZipHash)
          .freezeWith(nodeClient)
          .execute(nodeClient);

        const freezeUpgradeReceipt = await freezeUpgradeTx.getReceipt(nodeClient);
        self.logger.debug(
          `Upgrade frozen with transaction id: ${freezeUpgradeTx.transactionId.toString()}`,
          freezeUpgradeReceipt.status.toString(),
        );
      } catch (e: Error | any) {
        self.logger.error(`Error in freeze upgrade: ${e.message}`, e);
        throw new SoloError(`Error in freeze upgrade: ${e.message}`, e);
      }
    });
  }

  /** Download generated config files and key files from the network node */
<<<<<<< HEAD
  downloadNodeGeneratedFiles (): Task {
    const self = this
    return new Task('Download generated files from an existing node', async (ctx: any, task: ListrTaskWrapper<any, any, any>) => {
      const config = ctx.config

      // don't try to download from the same node we are deleting, it won't work
      const nodeAlias = ctx.config.nodeAlias === config.existingNodeAliases[0] ? config.existingNodeAliases[1] : config.existingNodeAliases[0]

      const nodeFullyQualifiedPodName = Templates.renderNetworkPodName(nodeAlias)

      // copy the config.txt file from the node1 upgrade directory
      await self.k8.copyFrom(nodeFullyQualifiedPodName, constants.ROOT_CONTAINER, `${constants.HEDERA_HAPI_PATH}/data/upgrade/current/config.txt`, config.stagingDir)

      // if directory data/upgrade/current/data/keys does not exist then use data/upgrade/current
      let keyDir = `${constants.HEDERA_HAPI_PATH}/data/upgrade/current/data/keys`
      if (!await self.k8.hasDir(nodeFullyQualifiedPodName, constants.ROOT_CONTAINER, keyDir)) {
        keyDir = `${constants.HEDERA_HAPI_PATH}/data/upgrade/current`
      }
      const signedKeyFiles = (await self.k8.listDir(nodeFullyQualifiedPodName, constants.ROOT_CONTAINER, keyDir)).filter(file => file.name.startsWith(constants.SIGNING_KEY_PREFIX))
      await self.k8.execContainer(nodeFullyQualifiedPodName, constants.ROOT_CONTAINER, ['bash', '-c', `mkdir -p ${constants.HEDERA_HAPI_PATH}/data/keys_backup && cp -r ${keyDir} ${constants.HEDERA_HAPI_PATH}/data/keys_backup/`])
      for (const signedKeyFile of signedKeyFiles) {
        await self.k8.copyFrom(nodeFullyQualifiedPodName, constants.ROOT_CONTAINER, `${keyDir}/${signedKeyFile.name}`, `${config.keysDir}`)
      }
=======
  downloadNodeGeneratedFiles(): Task {
    const self = this;
    return new Task(
      'Download generated files from an existing node',
      async (ctx: any, task: ListrTaskWrapper<any, any, any>) => {
        const config = ctx.config;
        // don't try to download from the same node we are deleting, it won't work
        const nodeAlias =
          ctx.config.nodeAlias === config.existingNodeAliases[0]
            ? config.existingNodeAliases[1]
            : config.existingNodeAliases[0];

        const nodeFullyQualifiedPodName = Templates.renderNetworkPodName(nodeAlias);

        // copy the config.txt file from the node1 upgrade directory
        await self.k8.copyFrom(
          nodeFullyQualifiedPodName,
          constants.ROOT_CONTAINER,
          `${constants.HEDERA_HAPI_PATH}/data/upgrade/current/config.txt`,
          config.stagingDir,
        );

        // if directory data/upgrade/current/data/keys does not exist then use data/upgrade/current
        let keyDir = `${constants.HEDERA_HAPI_PATH}/data/upgrade/current/data/keys`;
        if (!(await self.k8.hasDir(nodeFullyQualifiedPodName, constants.ROOT_CONTAINER, keyDir))) {
          keyDir = `${constants.HEDERA_HAPI_PATH}/data/upgrade/current`;
        }
        const signedKeyFiles = (
          await self.k8.listDir(nodeFullyQualifiedPodName, constants.ROOT_CONTAINER, keyDir)
        ).filter(file => file.name.startsWith(constants.SIGNING_KEY_PREFIX));
        await self.k8.execContainer(nodeFullyQualifiedPodName, constants.ROOT_CONTAINER, [
          'bash',
          '-c',
          `mkdir -p ${constants.HEDERA_HAPI_PATH}/data/keys_backup && cp -r ${keyDir} ${constants.HEDERA_HAPI_PATH}/data/keys_backup/`,
        ]);
        for (const signedKeyFile of signedKeyFiles) {
          await self.k8.copyFrom(
            nodeFullyQualifiedPodName,
            constants.ROOT_CONTAINER,
            `${keyDir}/${signedKeyFile.name}`,
            `${config.keysDir}`,
          );
        }
>>>>>>> 0f37ecc0

        if (
          await self.k8.hasFile(
            nodeFullyQualifiedPodName,
            constants.ROOT_CONTAINER,
            `${constants.HEDERA_HAPI_PATH}/data/upgrade/current/application.properties`,
          )
        ) {
          await self.k8.copyFrom(
            nodeFullyQualifiedPodName,
            constants.ROOT_CONTAINER,
            `${constants.HEDERA_HAPI_PATH}/data/upgrade/current/application.properties`,
            `${config.stagingDir}/templates`,
          );
        }
      },
    );
  }

  taskCheckNetworkNodePods(ctx: any, task: ListrTaskWrapper<any, any, any>, nodeAliases: NodeAliases): Listr {
    if (!ctx.config) ctx.config = {};

    ctx.config.podNames = {};

    const subTasks = [];
    const self = this;
    for (const nodeAlias of nodeAliases) {
      subTasks.push({
        title: `Check network pod: ${chalk.yellow(nodeAlias)}`,
        task: async (ctx: any) => {
          ctx.config.podNames[nodeAlias] = await self.checkNetworkNodePod(ctx.config.namespace, nodeAlias);
        },
      });
    }

    // setup the sub-tasks
    return task.newListr(subTasks, {
      concurrent: true,
      rendererOptions: {
        collapseSubtasks: false,
      },
    });
  }

  /** Check if the network node pod is running */
  async checkNetworkNodePod(
    namespace: string,
    nodeAlias: NodeAlias,
    maxAttempts = constants.PODS_RUNNING_MAX_ATTEMPTS,
    delay = constants.PODS_RUNNING_DELAY,
  ) {
    nodeAlias = nodeAlias.trim() as NodeAlias;
    const podName = Templates.renderNetworkPodName(nodeAlias);

    try {
      await this.k8.waitForPods(
        [constants.POD_PHASE_RUNNING],
        [`solo.hedera.com/node-name=${nodeAlias}`, 'solo.hedera.com/type=network-node'],
        1,
        maxAttempts,
        delay,
      );

      return podName;
    } catch (e: Error | any) {
      throw new SoloError(`no pod found for nodeAlias: ${nodeAlias}`, e);
    }
  }

  identifyExistingNodes() {
    const self = this;
    return new Task('Identify existing network nodes', async (ctx: any, task: ListrTaskWrapper<any, any, any>) => {
      const config = ctx.config;
      config.existingNodeAliases = [];
      config.serviceMap = await self.accountManager.getNodeServiceMap(config.namespace);
      for (const networkNodeServices of config.serviceMap.values()) {
        config.existingNodeAliases.push(networkNodeServices.nodeAlias);
      }
      config.allNodeAliases = [...config.existingNodeAliases];
      return self.taskCheckNetworkNodePods(ctx, task, config.existingNodeAliases);
    });
  }

  uploadStateFiles(skip: Function | boolean) {
    const self = this;
    return new Task(
      'Upload state files network nodes',
      async (ctx: any, task: ListrTaskWrapper<any, any, any>) => {
        const config = ctx.config;

        const zipFile = config.stateFile;
        self.logger.debug(`zip file: ${zipFile}`);
        for (const nodeAlias of ctx.config.nodeAliases) {
          const podName = ctx.config.podNames[nodeAlias];
          self.logger.debug(`Uploading state files to pod ${podName}`);
          await self.k8.copyTo(podName, constants.ROOT_CONTAINER, zipFile, `${constants.HEDERA_HAPI_PATH}/data`);

          self.logger.info(
            `Deleting the previous state files in pod ${podName} directory ${constants.HEDERA_HAPI_PATH}/data/saved`,
          );
          await self.k8.execContainer(podName, constants.ROOT_CONTAINER, [
            'rm',
            '-rf',
            `${constants.HEDERA_HAPI_PATH}/data/saved/*`,
          ]);
          await self.k8.execContainer(podName, constants.ROOT_CONTAINER, [
            'tar',
            '-xvf',
            `${constants.HEDERA_HAPI_PATH}/data/${path.basename(zipFile)}`,
            '-C',
            `${constants.HEDERA_HAPI_PATH}/data/saved`,
          ]);
        }
      },
      skip,
    );
  }

  identifyNetworkPods() {
    const self = this;
    return new Task('Identify network pods', (ctx: any, task: ListrTaskWrapper<any, any, any>) => {
      return self.taskCheckNetworkNodePods(ctx, task, ctx.config.nodeAliases);
    });
  }

  fetchPlatformSoftware(aliasesField: string) {
    const self = this;
    return new Task('Fetch platform software into network nodes', (ctx: any, task: ListrTaskWrapper<any, any, any>) => {
      const {podNames, releaseTag, localBuildPath} = ctx.config;

      if (localBuildPath !== '') {
        return self._uploadPlatformSoftware(ctx.config[aliasesField], podNames, task, localBuildPath);
      }
      return self._fetchPlatformSoftware(ctx.config[aliasesField], podNames, releaseTag, task, this.platformInstaller);
    });
  }

  populateServiceMap() {
    return new Task('Populate serviceMap', async (ctx: any, task: ListrTaskWrapper<any, any, any>) => {
      ctx.config.serviceMap = await this.accountManager.getNodeServiceMap(ctx.config.namespace);
      ctx.config.podNames[ctx.config.nodeAlias] = ctx.config.serviceMap.get(ctx.config.nodeAlias).nodePodName;
    });
  }

  setupNetworkNodes(nodeAliasesProperty: string) {
    return new Task('Setup network nodes', (ctx: any, task: ListrTaskWrapper<any, any, any>) => {
      const subTasks = [];
      for (const nodeAlias of ctx.config[nodeAliasesProperty]) {
        const podName = ctx.config.podNames[nodeAlias];
        subTasks.push({
          title: `Node: ${chalk.yellow(nodeAlias)}`,
          task: () => this.platformInstaller.taskSetup(podName),
        });
      }

      // set up the sub-tasks
      return task.newListr(subTasks, {
        concurrent: true,
        rendererOptions: constants.LISTR_DEFAULT_RENDERER_OPTION,
      });
    });
  }

  prepareStagingDirectory(nodeAliasesProperty: any) {
    return new Task('Prepare staging directory', (ctx: any, task: ListrTaskWrapper<any, any, any>) => {
      const config = ctx.config;
      const nodeAliases = config[nodeAliasesProperty];
      const subTasks = [
        {
          title: 'Copy Gossip keys to staging',
          task: async () => {
            this.keyManager.copyGossipKeysToStaging(config.keysDir, config.stagingKeysDir, nodeAliases);
          },
        },
        {
          title: 'Copy gRPC TLS keys to staging',
          task: async () => {
            for (const nodeAlias of nodeAliases) {
              const tlsKeyFiles = this.keyManager.prepareTLSKeyFilePaths(nodeAlias, config.keysDir);
              this.keyManager.copyNodeKeysToStaging(tlsKeyFiles, config.stagingKeysDir);
            }
          },
        },
      ];
      return task.newListr(subTasks, {
        concurrent: false,
        rendererOptions: constants.LISTR_DEFAULT_RENDERER_OPTION,
      });
    });
  }

  startNodes(nodeAliasesProperty: string) {
    return new Task('Starting nodes', (ctx: any, task: ListrTaskWrapper<any, any, any>) => {
      const config = ctx.config;
      const nodeAliases = config[nodeAliasesProperty];

      const subTasks = [];
      // ctx.config.allNodeAliases = ctx.config.existingNodeAliases

      for (const nodeAlias of nodeAliases) {
        const podName = config.podNames[nodeAlias];
        subTasks.push({
          title: `Start node: ${chalk.yellow(nodeAlias)}`,
          task: async () => {
            await this.k8.execContainer(podName, constants.ROOT_CONTAINER, ['systemctl', 'restart', 'network-node']);
          },
        });
      }

      // set up the sub-tasks
      return task.newListr(subTasks, {
        concurrent: true,
        rendererOptions: {
          collapseSubtasks: false,
          timer: constants.LISTR_DEFAULT_RENDERER_TIMER_OPTION,
        },
      });
    });
  }

  enablePortForwarding() {
    return new Task(
      'Enable port forwarding for JVM debugger',
      async (ctx: any, task: ListrTaskWrapper<any, any, any>) => {
        const podName = `network-${ctx.config.debugNodeAlias}-0` as PodName;
        this.logger.debug(`Enable port forwarding for JVM debugger on pod ${podName}`);
        await this.k8.portForward(podName, constants.JVM_DEBUG_PORT, constants.JVM_DEBUG_PORT);
      },
      (ctx: any) => !ctx.config.debugNodeAlias,
    );
  }

  checkAllNodesAreActive(nodeAliasesProperty: string) {
    return new Task('Check all nodes are ACTIVE', (ctx: any, task: ListrTaskWrapper<any, any, any>) => {
      return this._checkNodeActivenessTask(ctx, task, ctx.config[nodeAliasesProperty]);
    });
  }

  checkAllNodesAreFrozen(nodeAliasesProperty: string) {
    return new Task('Check all nodes are ACTIVE', (ctx: any, task: ListrTaskWrapper<any, any, any>) => {
      return this._checkNodeActivenessTask(ctx, task, ctx.config[nodeAliasesProperty], NodeStatusCodes.FREEZE_COMPLETE);
    });
  }

  checkNodeProxiesAreActive() {
    return new Task(
      'Check node proxies are ACTIVE',
      (ctx: any, task: ListrTaskWrapper<any, any, any>) => {
        // this is more reliable than checking the nodes logs for ACTIVE, as the
        // logs will have a lot of white noise from being behind
        return this._checkNodesProxiesTask(ctx, task, ctx.config.nodeAliases);
      },
      async (ctx: any) => ctx.config.app !== '' && ctx.config.app !== constants.HEDERA_APP_NAME,
    );
  }

  checkAllNodeProxiesAreActive() {
    return new Task('Check all node proxies are ACTIVE', (ctx: any, task: ListrTaskWrapper<any, any, any>) => {
      // this is more reliable than checking the nodes logs for ACTIVE, as the
      // logs will have a lot of white noise from being behind
      return this._checkNodesProxiesTask(ctx, task, ctx.config.allNodeAliases);
    });
  }

  // Update account manager and transfer hbar for staking purpose
  triggerStakeWeightCalculate(transactionType: NodeSubcommandType) {
    const self = this;
    return new Task('Trigger stake weight calculate', async (ctx: any, task: ListrTaskWrapper<any, any, any>) => {
      const config = ctx.config;
      self.logger.info(
        'sleep 60 seconds for the handler to be able to trigger the network node stake weight recalculate',
      );
      await sleep(60 * SECONDS);
      const accountMap = getNodeAccountMap(config.allNodeAliases);

      switch (transactionType) {
        case NodeSubcommandType.ADD:
          break;
        case NodeSubcommandType.UPDATE:
          if (config.newAccountNumber) {
            // update map with current account ids
            accountMap.set(config.nodeAlias, config.newAccountNumber);

            // update _nodeClient with the new service map since one of the account number has changed
            await self.accountManager.refreshNodeClient(config.namespace);
          }
          break;
        case NodeSubcommandType.DELETE:
          if (config.nodeAlias) {
            accountMap.delete(config.nodeAlias);
          }
      }

      // send some write transactions to invoke the handler that will trigger the stake weight recalculate
      for (const nodeAlias of accountMap.keys()) {
        const accountId = accountMap.get(nodeAlias);
        config.nodeClient.setOperator(TREASURY_ACCOUNT_ID, config.treasuryKey);
        await self.accountManager.transferAmount(constants.TREASURY_ACCOUNT_ID, accountId, 1);
      }
    });
  }

  addNodeStakes() {
    const self = this;
    // @ts-ignore
    return new Task('Add node stakes', (ctx: any, task: ListrTaskWrapper<any, any, any>) => {
      if (ctx.config.app === '' || ctx.config.app === constants.HEDERA_APP_NAME) {
        const subTasks = [];
        const accountMap = getNodeAccountMap(ctx.config.nodeAliases);
        const stakeAmountParsed = ctx.config.stakeAmount ? splitFlagInput(ctx.config.stakeAmount) : [];
        let nodeIndex = 0;
        for (const nodeAlias of ctx.config.nodeAliases) {
          const accountId = accountMap.get(nodeAlias);
          const stakeAmount =
            stakeAmountParsed.length > 0 ? stakeAmountParsed[nodeIndex] : HEDERA_NODE_DEFAULT_STAKE_AMOUNT;
          subTasks.push({
            title: `Adding stake for node: ${chalk.yellow(nodeAlias)}`,
            task: async () => await self._addStake(ctx.config.namespace, accountId, nodeAlias, +stakeAmount),
          });
          nodeIndex++;
        }

        // set up the sub-tasks
        return task.newListr(subTasks, {
          concurrent: false,
          rendererOptions: {
            collapseSubtasks: false,
          },
        });
      }
    });
  }

  stakeNewNode() {
    const self = this;
    return new Task('Stake new node', async (ctx: any, task: ListrTaskWrapper<any, any, any>) => {
      await self.accountManager.refreshNodeClient(ctx.config.namespace, ctx.config.nodeAlias);
      await this._addStake(ctx.config.namespace, ctx.newNode.accountId, ctx.config.nodeAlias);
    });
  }

  stopNodes() {
    return new Task('Stopping nodes', (ctx: any, task: ListrTaskWrapper<any, any, any>) => {
      const subTasks = [];
      for (const nodeAlias of ctx.config.nodeAliases) {
        const podName = ctx.config.podNames[nodeAlias];
        subTasks.push({
          title: `Stop node: ${chalk.yellow(nodeAlias)}`,
          task: async () =>
            await this.k8.execContainer(podName, constants.ROOT_CONTAINER, 'systemctl stop network-node'),
        });
      }

      // setup the sub-tasks
      return task.newListr(subTasks, {
        concurrent: true,
        rendererOptions: {
          collapseSubtasks: false,
          timer: constants.LISTR_DEFAULT_RENDERER_TIMER_OPTION,
        },
      });
    });
  }

  finalize() {
    return new Task('Finalize', (ctx: any, task: ListrTaskWrapper<any, any, any>) => {
      // reset flags so that keys are not regenerated later
      this.configManager.setFlag(flags.generateGossipKeys, false);
      this.configManager.setFlag(flags.generateTlsKeys, false);
    });
  }

  dumpNetworkNodesSaveState() {
    return new Task('Dump network nodes saved state', (ctx: any, task: ListrTaskWrapper<any, any, any>) => {
      const config: NodeRefreshConfigClass = ctx.config;
      const subTasks = [];
      for (const nodeAlias of config.nodeAliases) {
        const podName = config.podNames[nodeAlias];
        subTasks.push({
          title: `Node: ${chalk.yellow(nodeAlias)}`,
          task: async () =>
            await this.k8.execContainer(podName, constants.ROOT_CONTAINER, [
              'bash',
              '-c',
              `rm -rf ${constants.HEDERA_HAPI_PATH}/data/saved/*`,
            ]),
        });
      }

      // set up the sub-tasks
      return task.newListr(subTasks, {
        concurrent: true,
        rendererOptions: {
          collapseSubtasks: false,
        },
      });
    });
  }

  getNodeLogsAndConfigs() {
    return new Task('Get node logs and configs', async (ctx: any, task: ListrTaskWrapper<any, any, any>) => {
      await getNodeLogs(this.k8, ctx.config.namespace);
    });
  }

  getNodeStateFiles() {
    const self = this;
    return new Task('Get node states', async (ctx: any, task: ListrTaskWrapper<any, any, any>) => {
      for (const nodeAlias of ctx.config.nodeAliases) {
        await getNodeStatesFromPod(self.k8, ctx.config.namespace, nodeAlias);
      }
    });
  }

  checkPVCsEnabled() {
    return new Task('Check that PVCs are enabled', (ctx: any, task: ListrTaskWrapper<any, any, any>) => {
      if (!this.configManager.getFlag(flags.persistentVolumeClaims)) {
        throw new SoloError('PVCs are not enabled. Please enable PVCs before adding a node');
      }
    });
  }

  determineNewNodeAccountNumber() {
    return new Task('Determine new node account number', (ctx: any, task: ListrTaskWrapper<any, any, any>) => {
      const config: NodeAddConfigClass = ctx.config;
      const values = {hedera: {nodes: []}};
      let maxNum = 0;

      let lastNodeAlias = DEFAULT_NETWORK_NODE_NAME;

      for (const networkNodeServices of config.serviceMap.values()) {
        values.hedera.nodes.push({
          accountId: networkNodeServices.accountId,
          name: networkNodeServices.nodeAlias,
        });
        maxNum =
          maxNum > AccountId.fromString(networkNodeServices.accountId).num
            ? maxNum
            : AccountId.fromString(networkNodeServices.accountId).num;
        lastNodeAlias = networkNodeServices.nodeAlias;
      }

      const lastNodeIdMatch = lastNodeAlias.match(/\d+$/);
      if (lastNodeIdMatch.length) {
        const incremented = parseInt(lastNodeIdMatch[0]) + 1;
        lastNodeAlias = lastNodeAlias.replace(/\d+$/, incremented.toString());
      }

      ctx.maxNum = maxNum;
      ctx.newNode = {
        accountId: `${constants.HEDERA_NODE_ACCOUNT_ID_START.realm}.${constants.HEDERA_NODE_ACCOUNT_ID_START.shard}.${++maxNum}`,
        name: lastNodeAlias,
      };
      config.nodeAlias = lastNodeAlias as NodeAlias;
      config.allNodeAliases.push(lastNodeAlias as NodeAlias);
    });
  }

  generateGossipKeys() {
    return this._generateGossipKeys(true);
  }

  generateGossipKey() {
    return this._generateGossipKeys(false);
  }

  generateGrpcTlsKeys() {
    return this._generateGrpcTlsKeys(true);
  }

  generateGrpcTlsKey() {
    return this._generateGrpcTlsKeys(false);
  }

  loadSigningKeyCertificate() {
    return new Task('Load signing key certificate', (ctx: any, task: ListrTaskWrapper<any, any, any>) => {
      const config = ctx.config;
      const signingCertFile = Templates.renderGossipPemPublicKeyFile(config.nodeAlias);
      const signingCertFullPath = path.join(config.keysDir, signingCertFile);
      ctx.signingCertDer = this._loadPermCertificate(signingCertFullPath);
    });
  }

  computeMTLSCertificateHash() {
    return new Task('Compute mTLS certificate hash', (ctx: any, task: ListrTaskWrapper<any, any, any>) => {
      const config = ctx.config;
      const tlsCertFile = Templates.renderTLSPemPublicKeyFile(config.nodeAlias);
      const tlsCertFullPath = path.join(config.keysDir, tlsCertFile);
      const tlsCertDer = this._loadPermCertificate(tlsCertFullPath);
      ctx.tlsCertHash = crypto.createHash('sha384').update(tlsCertDer).digest();
    });
  }

  prepareGossipEndpoints() {
    return new Task('Prepare gossip endpoints', (ctx: any, task: ListrTaskWrapper<any, any, any>) => {
      const config = ctx.config;
      let endpoints = [];
      if (!config.gossipEndpoints) {
        if (config.endpointType !== constants.ENDPOINT_TYPE_FQDN) {
          throw new SoloError(`--gossip-endpoints must be set if --endpoint-type is: ${constants.ENDPOINT_TYPE_IP}`);
        }

        endpoints = [
          `${Templates.renderFullyQualifiedNetworkPodName(config.namespace, config.nodeAlias)}:${constants.HEDERA_NODE_INTERNAL_GOSSIP_PORT}`,
          `${Templates.renderFullyQualifiedNetworkSvcName(config.namespace, config.nodeAlias)}:${constants.HEDERA_NODE_EXTERNAL_GOSSIP_PORT}`,
        ];
      } else {
        endpoints = splitFlagInput(config.gossipEndpoints);
      }

      ctx.gossipEndpoints = prepareEndpoints(
        config.endpointType,
        endpoints,
        constants.HEDERA_NODE_INTERNAL_GOSSIP_PORT,
      );
    });
  }

  refreshNodeList() {
    return new Task('Refresh node alias list', (ctx: any, task: ListrTaskWrapper<any, any, any>) => {
      ctx.config.allNodeAliases = ctx.config.existingNodeAliases.filter(
        (nodeAlias: NodeAlias) => nodeAlias !== ctx.config.nodeAlias,
      );
    });
  }

  prepareGrpcServiceEndpoints() {
    return new Task('Prepare grpc service endpoints', (ctx: any, task: ListrTaskWrapper<any, any, any>) => {
      const config = ctx.config;
      let endpoints = [];

      if (!config.grpcEndpoints) {
        if (config.endpointType !== constants.ENDPOINT_TYPE_FQDN) {
          throw new SoloError(`--grpc-endpoints must be set if --endpoint-type is: ${constants.ENDPOINT_TYPE_IP}`);
        }

        endpoints = [
          `${Templates.renderFullyQualifiedNetworkSvcName(config.namespace, config.nodeAlias)}:${constants.HEDERA_NODE_EXTERNAL_GOSSIP_PORT}`,
        ];
      } else {
        endpoints = splitFlagInput(config.grpcEndpoints);
      }

      ctx.grpcServiceEndpoints = prepareEndpoints(
        config.endpointType,
        endpoints,
        constants.HEDERA_NODE_EXTERNAL_GOSSIP_PORT,
      );
    });
  }

  sendNodeUpdateTransaction() {
    const self = this;
    return new Task('Send node update transaction', async (ctx: any, task: ListrTaskWrapper<any, any, any>) => {
      const config: NodeUpdateConfigClass = ctx.config;

      const nodeId = Templates.nodeIdFromNodeAlias(config.nodeAlias) - 1;
      self.logger.info(`nodeId: ${nodeId}, config.newAccountNumber: ${config.newAccountNumber}`);
      await self.accountManager.refreshNodeClient(config.namespace, config.nodeAlias);
      config.nodeClient = await this.accountManager.loadNodeClient(config.namespace);

      try {
        const nodeUpdateTx = new NodeUpdateTransaction().setNodeId(nodeId);

        if (config.tlsPublicKey && config.tlsPrivateKey) {
          self.logger.info(`config.tlsPublicKey: ${config.tlsPublicKey}`);
          const tlsCertDer = self._loadPermCertificate(config.tlsPublicKey);
          const tlsCertHash = crypto.createHash('sha384').update(tlsCertDer).digest();
          nodeUpdateTx.setCertificateHash(tlsCertHash);

          const publicKeyFile = Templates.renderTLSPemPublicKeyFile(config.nodeAlias);
          const privateKeyFile = Templates.renderTLSPemPrivateKeyFile(config.nodeAlias);
          renameAndCopyFile(config.tlsPublicKey, publicKeyFile, config.keysDir, self.logger);
          renameAndCopyFile(config.tlsPrivateKey, privateKeyFile, config.keysDir, self.logger);
        }

        if (config.gossipPublicKey && config.gossipPrivateKey) {
          self.logger.info(`config.gossipPublicKey: ${config.gossipPublicKey}`);
          const signingCertDer = self._loadPermCertificate(config.gossipPublicKey);
          nodeUpdateTx.setGossipCaCertificate(signingCertDer);

          const publicKeyFile = Templates.renderGossipPemPublicKeyFile(config.nodeAlias);
          const privateKeyFile = Templates.renderGossipPemPrivateKeyFile(config.nodeAlias);
          renameAndCopyFile(config.gossipPublicKey, publicKeyFile, config.keysDir, self.logger);
          renameAndCopyFile(config.gossipPrivateKey, privateKeyFile, config.keysDir, self.logger);
        }

        if (config.newAccountNumber) {
          nodeUpdateTx.setAccountId(config.newAccountNumber);
        }

        let parsedNewKey;
        if (config.newAdminKey) {
          parsedNewKey = PrivateKey.fromStringED25519(config.newAdminKey.toString());
          nodeUpdateTx.setAdminKey(parsedNewKey.publicKey);
        }
        await nodeUpdateTx.freezeWith(config.nodeClient);

        // config.adminKey contains the original key, needed to sign the transaction
        if (config.newAdminKey) {
          await nodeUpdateTx.sign(parsedNewKey);
        }
        const signedTx = await nodeUpdateTx.sign(config.adminKey);
        const txResp = await signedTx.execute(config.nodeClient);
        const nodeUpdateReceipt = await txResp.getReceipt(config.nodeClient);
        self.logger.debug(`NodeUpdateReceipt: ${nodeUpdateReceipt.toString()}`);
      } catch (e) {
        self.logger.error(`Error updating node to network: ${e.message}`, e);
        self.logger.error(e.stack);
        throw new SoloError(`Error updating node to network: ${e.message}`, e);
      }
    });
  }

  copyNodeKeysToSecrets() {
    return new Task('Copy node keys to secrets', (ctx: any, task: ListrTaskWrapper<any, any, any>) => {
      const subTasks = this.platformInstaller.copyNodeKeys(ctx.config.stagingDir, ctx.config.allNodeAliases);

      // set up the sub-tasks for copying node keys to staging directory
      return task.newListr(subTasks, {
        concurrent: true,
        rendererOptions: constants.LISTR_DEFAULT_RENDERER_OPTION,
      });
    });
  }

  updateChartWithConfigMap(title: string, transactionType: NodeSubcommandType, skip: Function | boolean = false) {
    const self = this;
    return new Task(
      title,
      async (ctx: any, task: ListrTaskWrapper<any, any, any>) => {
        // Prepare parameter and update the network node chart
        const config = ctx.config;

        if (!config.serviceMap) {
          config.serviceMap = await self.accountManager.getNodeServiceMap(config.namespace);
        }

        const index = config.existingNodeAliases.length;
        const nodeId = Templates.nodeIdFromNodeAlias(config.nodeAlias) - 1;

        let valuesArg = '';
        for (let i = 0; i < index; i++) {
          if (transactionType === NodeSubcommandType.UPDATE && config.newAccountNumber && i === nodeId) {
            // for the case of updating node
            // use new account number for this node id
            valuesArg += ` --set "hedera.nodes[${i}].accountId=${config.newAccountNumber}" --set "hedera.nodes[${i}].name=${config.existingNodeAliases[i]}"`;
          } else if (transactionType !== NodeSubcommandType.DELETE || i !== nodeId) {
            // for the case of deleting node
            valuesArg += ` --set "hedera.nodes[${i}].accountId=${config.serviceMap.get(config.existingNodeAliases[i]).accountId}" --set "hedera.nodes[${i}].name=${config.existingNodeAliases[i]}"`;
          } else if (transactionType === NodeSubcommandType.DELETE && i === nodeId) {
            valuesArg += ` --set "hedera.nodes[${i}].accountId=${IGNORED_NODE_ACCOUNT_ID}" --set "hedera.nodes[${i}].name=${config.existingNodeAliases[i]}"`;
          }
        }

        // for the case of adding new node
        if (transactionType === NodeSubcommandType.ADD && ctx.newNode && ctx.newNode.accountId) {
          valuesArg += ` --set "hedera.nodes[${index}].accountId=${ctx.newNode.accountId}" --set "hedera.nodes[${index}].name=${ctx.newNode.name}"`;
        }
        const profileValuesFile = await self.profileManager.prepareValuesForNodeAdd(
          path.join(config.stagingDir, 'config.txt'),
          path.join(config.stagingDir, 'templates', 'application.properties'),
        );
        if (profileValuesFile) {
          valuesArg += self.prepareValuesFiles(profileValuesFile);
        }

        valuesArg = addDebugOptions(valuesArg, config.debugNodeAlias);

        await self.chartManager.upgrade(
          config.namespace,
          constants.SOLO_DEPLOYMENT_CHART,
          constants.SOLO_TESTING_CHART_URL + constants.SOLO_DEPLOYMENT_CHART,
          config.soloChartVersion,
          valuesArg,
        );
      },
      skip,
    );
  }

  saveContextData(argv: any, targetFile: string, parser: any) {
    return new Task('Save context data', (ctx: any, task: ListrTaskWrapper<any, any, any>) => {
      const outputDir = argv[flags.outputDir.name];
      if (!outputDir) {
        throw new SoloError(
          `Path to export context data not specified. Please set a value for --${flags.outputDir.name}`,
        );
      }

      if (!fs.existsSync(outputDir)) {
        fs.mkdirSync(outputDir, {recursive: true});
      }
      const exportedCtx = parser(ctx);
      fs.writeFileSync(path.join(outputDir, targetFile), JSON.stringify(exportedCtx));
    });
  }

  loadContextData(argv: any, targetFile: string, parser: any) {
    return new Task('Load context data', (ctx: any, task: ListrTaskWrapper<any, any, any>) => {
      const inputDir = argv[flags.inputDir.name];
      if (!inputDir) {
        throw new SoloError(`Path to context data not specified. Please set a value for --${flags.inputDir.name}`);
      }
      // @ts-ignore
      const ctxData = JSON.parse(fs.readFileSync(path.join(inputDir, targetFile)));
      parser(ctx, ctxData);
    });
  }

  killNodes() {
    return new Task('Kill nodes', async (ctx: any, task: ListrTaskWrapper<any, any, any>) => {
      const config = ctx.config;
      for (const service of config.serviceMap.values()) {
        await this.k8.killPod(service.nodePodName, config.namespace);
      }
    });
  }

  killNodesAndUpdateConfigMap() {
    return new Task(
      'Kill nodes to pick up updated configMaps',
      async (ctx: any, task: ListrTaskWrapper<any, any, any>) => {
        const config = ctx.config;
        // the updated node will have a new pod ID if its account ID changed which is a label
        config.serviceMap = await this.accountManager.getNodeServiceMap(config.namespace);

        for (const service of config.serviceMap.values()) {
          await this.k8.killPod(service.nodePodName, config.namespace);
        }

        // again, the pod names will change after the pods are killed
        config.serviceMap = await this.accountManager.getNodeServiceMap(config.namespace);

        config.podNames = {};
        for (const service of config.serviceMap.values()) {
          config.podNames[service.nodeAlias] = service.nodePodName;
        }
      },
    );
  }

  checkNodePodsAreRunning() {
    return new Task('Check node pods are running', (ctx: any, task: ListrTaskWrapper<any, any, any>) => {
      const config: NodeUpdateConfigClass = ctx.config;
      const subTasks = [];
      for (const nodeAlias of config.allNodeAliases) {
        subTasks.push({
          title: `Check Node: ${chalk.yellow(nodeAlias)}`,
          task: async () =>
            await this.k8.waitForPods(
              [constants.POD_PHASE_RUNNING],
              [`solo.hedera.com/node-name=${nodeAlias}`, 'solo.hedera.com/type=network-node'],
              1,
              constants.PODS_RUNNING_MAX_ATTEMPTS,
              constants.PODS_RUNNING_DELAY,
            ), // timeout 15 minutes
        });
      }

      // set up the sub-tasks
      return task.newListr(subTasks, {
        concurrent: false, // no need to run concurrently since if one node is up, the rest should be up by then
        rendererOptions: {
          collapseSubtasks: false,
        },
      });
    });
  }

  sleep(title: string, milliseconds: number) {
    return new Task(title, async (ctx: any, task: ListrTaskWrapper<any, any, any>) => {
      await sleep(milliseconds);
    });
  }

  downloadLastState() {
    return new Task('Download last state from an existing node', async (ctx, task) => {
      const config = ctx.config;
      const node1FullyQualifiedPodName = Templates.renderNetworkPodName(config.existingNodeAliases[0]);
      const upgradeDirectory = `${constants.HEDERA_HAPI_PATH}/data/saved/com.hedera.services.ServicesMain/0/123`;
      // zip the contents of the newest folder on node1 within /opt/hgcapp/services-hedera/HapiApp2.0/data/saved/com.hedera.services.ServicesMain/0/123/
      const zipFileName = await this.k8.execContainer(node1FullyQualifiedPodName, constants.ROOT_CONTAINER, [
        'bash',
        '-c',
        `cd ${upgradeDirectory} && mapfile -t states < <(ls -1t .) && jar cf "\${states[0]}.zip" -C "\${states[0]}" . && echo -n \${states[0]}.zip`,
      ]);
      await this.k8.copyFrom(
        node1FullyQualifiedPodName,
        constants.ROOT_CONTAINER,
        `${upgradeDirectory}/${zipFileName}`,
        config.stagingDir,
      );
      config.lastStateZipPath = path.join(config.stagingDir, zipFileName);
    });
  }

  uploadStateToNewNode() {
    return new Task(
      'Upload last saved state to new network node',
      async (ctx: any, task: ListrTaskWrapper<any, any, any>) => {
        const config = ctx.config;
        const newNodeFullyQualifiedPodName = Templates.renderNetworkPodName(config.nodeAlias);
        const nodeId = Templates.nodeIdFromNodeAlias(config.nodeAlias);
        const savedStateDir = config.lastStateZipPath.match(/\/(\d+)\.zip$/)[1];
        const savedStatePath = `${constants.HEDERA_HAPI_PATH}/data/saved/com.hedera.services.ServicesMain/${nodeId}/123/${savedStateDir}`;
        await this.k8.execContainer(newNodeFullyQualifiedPodName, constants.ROOT_CONTAINER, [
          'bash',
          '-c',
          `mkdir -p ${savedStatePath}`,
        ]);
        await this.k8.copyTo(
          newNodeFullyQualifiedPodName,
          constants.ROOT_CONTAINER,
          config.lastStateZipPath,
          savedStatePath,
        );
        await this.platformInstaller.setPathPermission(newNodeFullyQualifiedPodName, constants.HEDERA_HAPI_PATH);
        await this.k8.execContainer(newNodeFullyQualifiedPodName, constants.ROOT_CONTAINER, [
          'bash',
          '-c',
          `cd ${savedStatePath} && jar xf ${path.basename(config.lastStateZipPath)} && rm -f ${path.basename(config.lastStateZipPath)}`,
        ]);
      },
    );
  }

  sendNodeDeleteTransaction() {
    return new Task('Send node delete transaction', async (ctx: any, task: ListrTaskWrapper<any, any, any>) => {
      const config: NodeDeleteConfigClass = ctx.config;

      try {
        const accountMap = getNodeAccountMap(config.existingNodeAliases);
        const deleteAccountId = accountMap.get(config.nodeAlias);
        this.logger.debug(`Deleting node: ${config.nodeAlias} with account: ${deleteAccountId}`);
        const nodeId = Templates.nodeIdFromNodeAlias(config.nodeAlias) - 1;
        const nodeDeleteTx = new NodeDeleteTransaction().setNodeId(nodeId).freezeWith(config.nodeClient);

        const signedTx = await nodeDeleteTx.sign(config.adminKey);
        const txResp = await signedTx.execute(config.nodeClient);
        const nodeUpdateReceipt = await txResp.getReceipt(config.nodeClient);

        this.logger.debug(`NodeUpdateReceipt: ${nodeUpdateReceipt.toString()}`);
      } catch (e: Error | any) {
        this.logger.error(`Error deleting node from network: ${e.message}`, e);
        throw new SoloError(`Error deleting node from network: ${e.message}`, e);
      }
    });
  }

  sendNodeCreateTransaction() {
    return new Task('Send node create transaction', async (ctx: any, task: ListrTaskWrapper<any, any, any>) => {
      const config: NodeAddConfigClass = ctx.config;

      try {
        const nodeCreateTx = new NodeCreateTransaction()
          .setAccountId(ctx.newNode.accountId)
          .setGossipEndpoints(ctx.gossipEndpoints)
          .setServiceEndpoints(ctx.grpcServiceEndpoints)
          .setGossipCaCertificate(ctx.signingCertDer)
          .setCertificateHash(ctx.tlsCertHash)
          .setAdminKey(ctx.adminKey.publicKey)
          .freezeWith(config.nodeClient);
        const signedTx = await nodeCreateTx.sign(ctx.adminKey);
        const txResp = await signedTx.execute(config.nodeClient);
        const nodeCreateReceipt = await txResp.getReceipt(config.nodeClient);
        this.logger.debug(`NodeCreateReceipt: ${nodeCreateReceipt.toString()}`);
      } catch (e: Error | any) {
        this.logger.error(`Error adding node to network: ${e.message}`, e);
        throw new SoloError(`Error adding node to network: ${e.message}`, e);
      }
    });
  }

  initialize(argv: any, configInit: Function, lease: Lease | null) {
    const {requiredFlags, requiredFlagsWithDisabledPrompt, optionalFlags} = argv;
    const allRequiredFlags = [...requiredFlags, ...requiredFlagsWithDisabledPrompt];

    argv.flags = [...requiredFlags, ...requiredFlagsWithDisabledPrompt, ...optionalFlags];

    // @ts-ignore
    return new Task('Initialize', async (ctx: any, task: ListrTaskWrapper<any, any, any>) => {
      if (argv[flags.devMode.name]) {
        this.logger.setDevMode(true);
      }

      this.configManager.update(argv);

      // disable the prompts that we don't want to prompt the user for
      prompts.disablePrompts([...requiredFlagsWithDisabledPrompt, ...optionalFlags]);

      const flagsToPrompt = [];
      for (const pFlag of requiredFlags) {
        // @ts-ignore
        if (typeof argv[pFlag.name] === 'undefined') {
          flagsToPrompt.push(pFlag);
        }
      }

      await prompts.execute(task, this.configManager, flagsToPrompt);

      const config = await configInit(argv, ctx, task);
      ctx.config = config;

      for (const flag of allRequiredFlags) {
        if (typeof config[flag.constName] === 'undefined') {
          throw new MissingArgumentError(`No value set for required flag: ${flag.name}`, flag.name);
        }
      }

      this.logger.debug('Initialized config', {config});

      if (lease) {
        return ListrLease.newAcquireLeaseTask(lease, task);
      }
    });
  }
}<|MERGE_RESOLUTION|>--- conflicted
+++ resolved
@@ -15,26 +15,10 @@
  *
  */
 import {
-<<<<<<< HEAD
   constants, Task, Templates, Zippy,
   type K8, type ChartManager, type ConfigManager, type KeyManager, type PlatformInstaller,
   type ProfileManager, type AccountManager, type CertificateManager
 } from '../../core/index.js'
-=======
-  type ChartManager,
-  type ConfigManager,
-  constants,
-  type K8,
-  type KeyManager,
-  type PlatformInstaller,
-  type ProfileManager,
-  Task,
-  Templates,
-  Zippy,
-  type AccountManager,
-  type CertificateManager,
-} from '../../core/index.js';
->>>>>>> 0f37ecc0
 import {
   DEFAULT_NETWORK_NODE_NAME,
   FREEZE_ADMIN_ACCOUNT,
@@ -71,7 +55,6 @@
   prepareEndpoints,
   renameAndCopyFile,
   sleep,
-<<<<<<< HEAD
   splitFlagInput
 } from '../../core/helpers.js'
 import chalk from 'chalk'
@@ -87,65 +70,6 @@
 } from './configs.js'
 import { type Lease } from '../../core/lease/lease.js'
 import { ListrLease } from '../../core/lease/listr_lease.js'
-
-export class NodeCommandTasks {
-  private readonly accountManager: AccountManager
-  private readonly configManager: ConfigManager
-  private readonly keyManager: KeyManager
-  private readonly profileManager: ProfileManager
-  private readonly platformInstaller: PlatformInstaller
-  private readonly logger: SoloLogger
-  private readonly k8: K8
-  private readonly parent: NodeCommand
-  private readonly chartManager: ChartManager
-  private readonly certificateManager: CertificateManager
-
-  private readonly prepareValuesFiles: any
-
-  constructor (opts: {
-                logger: SoloLogger; accountManager: AccountManager; configManager: ConfigManager,
-                k8: K8, platformInstaller: PlatformInstaller, keyManager: KeyManager, profileManager: ProfileManager,
-                chartManager: ChartManager, certificateManager: CertificateManager, parent: NodeCommand
-              }
-  ) {
-    if (!opts || !opts.accountManager) throw new IllegalArgumentError('An instance of core/AccountManager is required', opts.accountManager as any)
-    if (!opts || !opts.configManager) throw new Error('An instance of core/ConfigManager is required')
-    if (!opts || !opts.logger) throw new Error('An instance of core/Logger is required')
-    if (!opts || !opts.k8) throw new Error('An instance of core/K8 is required')
-    if (!opts || !opts.platformInstaller) throw new IllegalArgumentError('An instance of core/PlatformInstaller is required', opts.platformInstaller)
-    if (!opts || !opts.keyManager) throw new IllegalArgumentError('An instance of core/KeyManager is required', opts.keyManager)
-    if (!opts || !opts.profileManager) throw new IllegalArgumentError('An instance of ProfileManager is required', opts.profileManager)
-    if (!opts || !opts.certificateManager) throw new IllegalArgumentError('An instance of CertificateManager is required', opts.certificateManager)
-
-    this.accountManager = opts.accountManager
-    this.configManager = opts.configManager
-    this.logger = opts.logger
-    this.k8 = opts.k8
-
-    this.platformInstaller = opts.platformInstaller
-    this.profileManager = opts.profileManager
-    this.keyManager = opts.keyManager
-    this.chartManager = opts.chartManager
-    this.certificateManager = opts.certificateManager
-    this.prepareValuesFiles = opts.parent.prepareValuesFiles.bind(opts.parent)
-  }
-
-  private async _prepareUpgradeZip (stagingDir: string) {
-=======
-  splitFlagInput,
-} from '../../core/helpers.js';
-import chalk from 'chalk';
-import * as flags from '../flags.js';
-import {type SoloLogger} from '../../core/logging.js';
-import type {Listr, ListrTaskWrapper} from 'listr2';
-import {type NodeAlias, type NodeAliases, type PodName} from '../../types/aliases.js';
-import {NodeStatusCodes, NodeStatusEnums, NodeSubcommandType} from '../../core/enumerations.js';
-import * as x509 from '@peculiar/x509';
-import {type NodeCommand} from './index.js';
-import type {NodeDeleteConfigClass, NodeRefreshConfigClass, NodeUpdateConfigClass} from './configs.js';
-import type {NodeAddConfigClass} from './configs.js';
-import {type Lease} from '../../core/lease/lease.js';
-import {ListrLease} from '../../core/lease/listr_lease.js';
 
 export class NodeCommandTasks {
   private readonly accountManager: AccountManager;
@@ -201,7 +125,6 @@
   }
 
   private async _prepareUpgradeZip(stagingDir: string) {
->>>>>>> 0f37ecc0
     // we build a mock upgrade.zip file as we really don't need to upgrade the network
     // also the platform zip file is ~80Mb in size requiring a lot of transactions since the max
     // transaction size is 6Kb and in practice we need to send the file as 4Kb chunks.
@@ -736,42 +659,15 @@
   }
 
   /** Download generated config files and key files from the network node */
-<<<<<<< HEAD
-  downloadNodeGeneratedFiles (): Task {
-    const self = this
-    return new Task('Download generated files from an existing node', async (ctx: any, task: ListrTaskWrapper<any, any, any>) => {
-      const config = ctx.config
-
-      // don't try to download from the same node we are deleting, it won't work
-      const nodeAlias = ctx.config.nodeAlias === config.existingNodeAliases[0] ? config.existingNodeAliases[1] : config.existingNodeAliases[0]
-
-      const nodeFullyQualifiedPodName = Templates.renderNetworkPodName(nodeAlias)
-
-      // copy the config.txt file from the node1 upgrade directory
-      await self.k8.copyFrom(nodeFullyQualifiedPodName, constants.ROOT_CONTAINER, `${constants.HEDERA_HAPI_PATH}/data/upgrade/current/config.txt`, config.stagingDir)
-
-      // if directory data/upgrade/current/data/keys does not exist then use data/upgrade/current
-      let keyDir = `${constants.HEDERA_HAPI_PATH}/data/upgrade/current/data/keys`
-      if (!await self.k8.hasDir(nodeFullyQualifiedPodName, constants.ROOT_CONTAINER, keyDir)) {
-        keyDir = `${constants.HEDERA_HAPI_PATH}/data/upgrade/current`
-      }
-      const signedKeyFiles = (await self.k8.listDir(nodeFullyQualifiedPodName, constants.ROOT_CONTAINER, keyDir)).filter(file => file.name.startsWith(constants.SIGNING_KEY_PREFIX))
-      await self.k8.execContainer(nodeFullyQualifiedPodName, constants.ROOT_CONTAINER, ['bash', '-c', `mkdir -p ${constants.HEDERA_HAPI_PATH}/data/keys_backup && cp -r ${keyDir} ${constants.HEDERA_HAPI_PATH}/data/keys_backup/`])
-      for (const signedKeyFile of signedKeyFiles) {
-        await self.k8.copyFrom(nodeFullyQualifiedPodName, constants.ROOT_CONTAINER, `${keyDir}/${signedKeyFile.name}`, `${config.keysDir}`)
-      }
-=======
   downloadNodeGeneratedFiles(): Task {
     const self = this;
     return new Task(
       'Download generated files from an existing node',
       async (ctx: any, task: ListrTaskWrapper<any, any, any>) => {
         const config = ctx.config;
-        // don't try to download from the same node we are deleting, it won't work
-        const nodeAlias =
-          ctx.config.nodeAlias === config.existingNodeAliases[0]
-            ? config.existingNodeAliases[1]
-            : config.existingNodeAliases[0];
+
+      // don't try to download from the same node we are deleting, it won't work
+      const nodeAlias = ctx.config.nodeAlias === config.existingNodeAliases[0] ? config.existingNodeAliases[1] : config.existingNodeAliases[0];
 
         const nodeFullyQualifiedPodName = Templates.renderNetworkPodName(nodeAlias);
 
@@ -804,7 +700,6 @@
             `${config.keysDir}`,
           );
         }
->>>>>>> 0f37ecc0
 
         if (
           await self.k8.hasFile(
