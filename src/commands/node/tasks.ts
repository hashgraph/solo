// SPDX-License-Identifier: Apache-2.0

import {type AccountManager} from '../../core/account-manager.js';
import {type ConfigManager} from '../../core/config-manager.js';
import {type KeyManager} from '../../core/key-manager.js';
import {type ProfileManager} from '../../core/profile-manager.js';
import {type PlatformInstaller} from '../../core/platform-installer.js';
import {type K8Factory} from '../../integration/kube/k8-factory.js';
import {type ChartManager} from '../../core/chart-manager.js';
import {type CertificateManager} from '../../core/certificate-manager.js';
import {Zippy} from '../../core/zippy.js';
import * as constants from '../../core/constants.js';
import {
  DEFAULT_NETWORK_NODE_NAME,
  FREEZE_ADMIN_ACCOUNT,
  HEDERA_NODE_DEFAULT_STAKE_AMOUNT,
  IGNORED_NODE_ACCOUNT_ID,
  TREASURY_ACCOUNT_ID,
} from '../../core/constants.js';
import {Templates} from '../../core/templates.js';
import {
  AccountBalanceQuery,
  AccountId,
  AccountUpdateTransaction,
  type Client,
  FileAppendTransaction,
  FileUpdateTransaction,
  FreezeTransaction,
  FreezeType,
  Long,
  NodeCreateTransaction,
  NodeDeleteTransaction,
  NodeUpdateTransaction,
  PrivateKey,
  Timestamp,
} from '@hashgraph/sdk';
import {SoloError} from '../../core/errors/solo-error.js';
import {MissingArgumentError} from '../../core/errors/missing-argument-error.js';
import path from 'path';
import fs from 'fs';
import crypto from 'crypto';
import * as helpers from '../../core/helpers.js';
import {
  addDebugOptions,
  getNodeAccountMap,
  prepareEndpoints,
  renameAndCopyFile,
  showVersionBanner,
  sleep,
  splitFlagInput,
} from '../../core/helpers.js';
import chalk from 'chalk';
import {Flags as flags} from '../flags.js';
import {type SoloLogger} from '../../core/logging.js';
import {
  type AnyListrContext,
  type AnyObject,
  type ArgvStruct,
  type ConfigBuilder,
  type IP,
  type NodeAlias,
  type NodeAliases,
  type NodeId,
  type SkipCheck,
} from '../../types/aliases.js';
import {PodName} from '../../integration/kube/resources/pod/pod-name.js';
import {NodeStatusCodes, NodeStatusEnums, NodeSubcommandType} from '../../core/enumerations.js';
import {type Lock} from '../../core/lock/lock.js';
import {ListrLock} from '../../core/lock/listr-lock.js';
import {Duration} from '../../core/time/duration.js';
import {type NodeAddConfigClass} from './config-interfaces/node-add-config-class.js';
import {GenesisNetworkDataConstructor} from '../../core/genesis-network-models/genesis-network-data-constructor.js';
import {NodeOverridesModel} from '../../core/node-overrides-model.js';
import {type NamespaceName} from '../../integration/kube/resources/namespace/namespace-name.js';
import {PodRef} from '../../integration/kube/resources/pod/pod-ref.js';
import {ContainerRef} from '../../integration/kube/resources/container/container-ref.js';
import {NetworkNodes} from '../../core/network-nodes.js';
import {container, inject, injectable} from 'tsyringe-neo';
import {type Optional, type SoloListr, type SoloListrTask, type SoloListrTaskWrapper} from '../../types/index.js';
import {type ClusterRef, type DeploymentName, type NamespaceNameAsString} from '../../core/config/remote/types.js';
import {patchInject} from '../../core/dependency-injection/container-helper.js';
import {ConsensusNode} from '../../core/model/consensus-node.js';
import {type K8} from '../../integration/kube/k8.js';
import {Base64} from 'js-base64';
import {InjectTokens} from '../../core/dependency-injection/inject-tokens.js';
import {type RemoteConfigManager} from '../../core/config/remote/remote-config-manager.js';
import {type LocalConfig} from '../../core/config/local/local-config.js';
import {BaseCommand} from '../base.js';
import {ConsensusNodeComponent} from '../../core/config/remote/components/consensus-node-component.js';
import {ConsensusNodeStates} from '../../core/config/remote/enumerations.js';
import {EnvoyProxyComponent} from '../../core/config/remote/components/envoy-proxy-component.js';
import {HaProxyComponent} from '../../core/config/remote/components/ha-proxy-component.js';
import {HEDERA_PLATFORM_VERSION} from '../../../version.js';
import {ShellRunner} from '../../core/shell-runner.js';
import {PathEx} from '../../business/utils/path-ex.js';
import {type NodeDeleteConfigClass} from './config-interfaces/node-delete-config-class.js';
import {type NodeRefreshConfigClass} from './config-interfaces/node-refresh-config-class.js';
import {type NodeUpdateConfigClass} from './config-interfaces/node-update-config-class.js';
import {type NodeAddContext} from './config-interfaces/node-add-context.js';
import {type NodeDeleteContext} from './config-interfaces/node-delete-context.js';
import {type NodeUpdateContext} from './config-interfaces/node-update-context.js';
import {type NodeStatesContext} from './config-interfaces/node-states-context.js';
import {type NodeUpgradeContext} from './config-interfaces/node-upgrade-context.js';
import {type NodeRefreshContext} from './config-interfaces/node-refresh-context.js';
import {type NodeStopContext} from './config-interfaces/node-stop-context.js';
import {type NodeFreezeContext} from './config-interfaces/node-freeze-context.js';
import {type NodeStartContext} from './config-interfaces/node-start-context.js';
import {type NodeRestartContext} from './config-interfaces/node-restart-context.js';
import {type NodeSetupContext} from './config-interfaces/node-setup-context.js';
import {type NodeDownloadGeneratedFilesContext} from './config-interfaces/node-download-generated-files-context.js';
import {type NodeKeysContext} from './config-interfaces/node-keys-context.js';
import {type NodeKeysConfigClass} from './config-interfaces/node-keys-config-class.js';
import {type NodeStartConfigClass} from './config-interfaces/node-start-config-class.js';
import {type CheckedNodesConfigClass, type CheckedNodesContext} from './config-interfaces/node-common-config-class.js';
import {type NetworkNodeServices} from '../../core/network-node-services.js';

@injectable()
export class NodeCommandTasks {
  public constructor(
    @inject(InjectTokens.SoloLogger) private readonly logger: SoloLogger,
    @inject(InjectTokens.AccountManager) private readonly accountManager: AccountManager,
    @inject(InjectTokens.ConfigManager) private readonly configManager: ConfigManager,
    @inject(InjectTokens.K8Factory) private readonly k8Factory: K8Factory,
    @inject(InjectTokens.PlatformInstaller) private readonly platformInstaller: PlatformInstaller,
    @inject(InjectTokens.KeyManager) private readonly keyManager: KeyManager,
    @inject(InjectTokens.ProfileManager) private readonly profileManager: ProfileManager,
    @inject(InjectTokens.ChartManager) private readonly chartManager: ChartManager,
    @inject(InjectTokens.CertificateManager) private readonly certificateManager: CertificateManager,
    @inject(InjectTokens.RemoteConfigManager) private readonly remoteConfigManager: RemoteConfigManager,
    @inject(InjectTokens.LocalConfig) private readonly localConfig: LocalConfig,
  ) {
    this.logger = patchInject(logger, InjectTokens.SoloLogger, this.constructor.name);
    this.accountManager = patchInject(accountManager, InjectTokens.AccountManager, this.constructor.name);
    this.configManager = patchInject(configManager, InjectTokens.ConfigManager, this.constructor.name);
    this.k8Factory = patchInject(k8Factory, InjectTokens.K8Factory, this.constructor.name);
    this.platformInstaller = patchInject(platformInstaller, InjectTokens.PlatformInstaller, this.constructor.name);
    this.keyManager = patchInject(keyManager, InjectTokens.KeyManager, this.constructor.name);
    this.profileManager = patchInject(profileManager, InjectTokens.ProfileManager, this.constructor.name);
    this.chartManager = patchInject(chartManager, InjectTokens.ChartManager, this.constructor.name);
    this.certificateManager = patchInject(certificateManager, InjectTokens.CertificateManager, this.constructor.name);
    this.localConfig = patchInject(localConfig, InjectTokens.LocalConfig, this.constructor.name);
    this.remoteConfigManager = patchInject(
      remoteConfigManager,
      InjectTokens.RemoteConfigManager,
      this.constructor.name,
    );
    this.localConfig = patchInject(localConfig, InjectTokens.LocalConfig, this.constructor.name);
  }

  private async _prepareUpgradeZip(stagingDir: string): Promise<string> {
    // we build a mock upgrade.zip file as we really don't need to upgrade the network
    // also the platform zip file is ~80Mb in size requiring a lot of transactions since the max
    // transaction size is 6Kb and in practice we need to send the file as 4Kb chunks.
    // Note however that in DAB phase-2, we won't need to trigger this fake upgrade process
    const zipper = new Zippy(this.logger);
    const upgradeConfigDir = PathEx.join(stagingDir, 'mock-upgrade', 'data', 'config');
    if (!fs.existsSync(upgradeConfigDir)) {
      fs.mkdirSync(upgradeConfigDir, {recursive: true});
    }

    // bump field hedera.config.version
    const fileBytes = fs.readFileSync(PathEx.joinWithRealPath(stagingDir, 'templates', 'application.properties'));
    const lines = fileBytes.toString().split('\n');
    const newLines = [];
    for (let line of lines) {
      line = line.trim();
      const parts = line.split('=');
      if (parts.length === 2) {
        if (parts[0] === 'hedera.config.version') {
          let version = parseInt(parts[1]);
          line = `hedera.config.version=${++version}`;
        }
        newLines.push(line);
      }
    }
    fs.writeFileSync(PathEx.join(upgradeConfigDir, 'application.properties'), newLines.join('\n'));

    return await zipper.zip(PathEx.join(stagingDir, 'mock-upgrade'), PathEx.join(stagingDir, 'mock-upgrade.zip'));
  }

  private async _uploadUpgradeZip(upgradeZipFile: string, nodeClient: Client): Promise<string> {
    // get byte value of the zip file
    const zipBytes = fs.readFileSync(upgradeZipFile);
    const zipHash = crypto.createHash('sha384').update(zipBytes).digest('hex');
    this.logger.debug(
      `loaded upgrade zip file [ zipHash = ${zipHash} zipBytes.length = ${zipBytes.length}, zipPath = ${upgradeZipFile}]`,
    );

    // create a file upload transaction to upload file to the network
    try {
      let start = 0;

      while (start < zipBytes.length) {
        const zipBytesChunk = new Uint8Array(zipBytes.subarray(start, start + constants.UPGRADE_FILE_CHUNK_SIZE));
        let fileTransaction = null;

        if (start === 0) {
          fileTransaction = new FileUpdateTransaction().setFileId(constants.UPGRADE_FILE_ID).setContents(zipBytesChunk);
        } else {
          fileTransaction = new FileAppendTransaction().setFileId(constants.UPGRADE_FILE_ID).setContents(zipBytesChunk);
        }
        const resp = await fileTransaction.execute(nodeClient);
        const receipt = await resp.getReceipt(nodeClient);
        this.logger.debug(
          `updated file ${constants.UPGRADE_FILE_ID} [chunkSize= ${zipBytesChunk.length}, txReceipt = ${receipt.toString()}]`,
        );

        start += constants.UPGRADE_FILE_CHUNK_SIZE;
        this.logger.debug(`uploaded ${start} bytes of ${zipBytes.length} bytes`);
      }

      return zipHash;
    } catch (e) {
      throw new SoloError(`failed to upload build.zip file: ${e.message}`, e);
    }
  }

  private async copyLocalBuildPathToNode(
    k8: K8,
    podRef: PodRef,
    configManager: ConfigManager,
    localDataLibBuildPath: string,
  ): Promise<void> {
    const filterFunction = (path: string | string[]) => {
      return !(path.includes('data/keys') || path.includes('data/config'));
    };

    await k8
      .containers()
      .readByRef(ContainerRef.of(podRef, constants.ROOT_CONTAINER))
      .copyTo(localDataLibBuildPath, `${constants.HEDERA_HAPI_PATH}`, filterFunction);
    if (configManager.getFlag<string>(flags.appConfig)) {
      const testJsonFiles: string[] = configManager.getFlag<string>(flags.appConfig)!.split(',');
      for (const jsonFile of testJsonFiles) {
        if (fs.existsSync(jsonFile)) {
          await k8
            .containers()
            .readByRef(ContainerRef.of(podRef, constants.ROOT_CONTAINER))
            .copyTo(jsonFile, `${constants.HEDERA_HAPI_PATH}`);
        }
      }
    }
  }

  private _uploadPlatformSoftware(
    nodeAliases: NodeAliases,
    podRefs: Record<NodeAlias, PodRef>,
    task: SoloListrTaskWrapper<AnyListrContext>,
    localBuildPath: string,
    consensusNodes: Optional<ConsensusNode[]>,
    releaseTag: string,
  ): SoloListr<AnyListrContext> {
    const subTasks: SoloListrTask<AnyListrContext>[] = [];

    this.logger.debug('no need to fetch, use local build jar files');

    const buildPathMap = new Map<NodeAlias, string>();
    let defaultDataLibBuildPath: string;
    const parameterPairs = localBuildPath.split(',');
    for (const parameterPair of parameterPairs) {
      if (parameterPair.includes('=')) {
        const [nodeAlias, localDataLibBuildPath] = parameterPair.split('=');
        buildPathMap.set(nodeAlias as NodeAlias, localDataLibBuildPath);
      } else {
        defaultDataLibBuildPath = parameterPair;
      }
    }

    let localDataLibBuildPath: string;

    for (const nodeAlias of nodeAliases) {
      const podRef = podRefs[nodeAlias];
      const context = helpers.extractContextFromConsensusNodes(nodeAlias, consensusNodes);
      if (buildPathMap.has(nodeAlias)) {
        localDataLibBuildPath = buildPathMap.get(nodeAlias);
      } else {
        localDataLibBuildPath = defaultDataLibBuildPath;
      }

      if (!fs.existsSync(localDataLibBuildPath)) {
        throw new SoloError(`local build path does not exist: ${localDataLibBuildPath}`);
      }

      const self = this;

      const k8 = self.k8Factory.getK8(context);

      subTasks.push({
        title: `Copy local build to Node: ${chalk.yellow(nodeAlias)} from ${localDataLibBuildPath}`,
        task: async () => {
          const shellRunner = new ShellRunner();
          try {
            const retrievedReleaseTag = await shellRunner.run(
              `git -C ${localDataLibBuildPath} describe --tags --abbrev=0`,
            );
            const expectedReleaseTag = releaseTag ? releaseTag : HEDERA_PLATFORM_VERSION;
            if (retrievedReleaseTag.join('\n') !== expectedReleaseTag) {
              this.logger.showUser(
                chalk.cyan(
                  `Checkout version ${retrievedReleaseTag} does not match the release version ${expectedReleaseTag}`,
                ),
              );
            }
          } catch {
            // if we can't find the release tag in the local build path directory, we will skip the check and continue
            self.logger.warn('Could not find release tag in local build path directory');
            self.logger.showUser(
              chalk.yellowBright(
                'The release tag could not be verified, please ensure that the release tag passed on the command line ' +
                  'matches the release tag of the code in the local build path directory',
              ),
            );
          }

          // retry copying the build to the node to handle edge cases during performance testing
          let error: Error | null = null;
          let i = 0;
          for (; i < constants.LOCAL_BUILD_COPY_RETRY; i++) {
            error = null;
            try {
              // filter the data/config and data/keys to avoid failures due to config and secret mounts
              await self.copyLocalBuildPathToNode(k8, podRef, self.configManager, localDataLibBuildPath);
            } catch (e) {
              error = e;
            }
          }
          if (error) {
            throw new SoloError(`Error in copying local build to node: ${error.message}`, error);
          }
        },
      });
    }
    // set up the sub-tasks
    return task.newListr(subTasks, {
      concurrent: constants.NODE_COPY_CONCURRENT,
      rendererOptions: constants.LISTR_DEFAULT_RENDERER_OPTION,
    });
  }

  private _fetchPlatformSoftware(
    nodeAliases: NodeAliases,
    podRefs: Record<NodeAlias, PodRef>,
    releaseTag: string,
    task: SoloListrTaskWrapper<AnyListrContext>,
    platformInstaller: PlatformInstaller,
    consensusNodes?: Optional<ConsensusNode[]>,
  ): SoloListr<AnyListrContext> {
    const subTasks: SoloListrTask<AnyListrContext>[] = [];
    for (const nodeAlias of nodeAliases) {
      const context = helpers.extractContextFromConsensusNodes(nodeAlias, consensusNodes);
      const podRef = podRefs[nodeAlias];
      subTasks.push({
        title: `Update node: ${chalk.yellow(nodeAlias)} [ platformVersion = ${releaseTag}, context = ${context} ]`,
        task: async () => await platformInstaller.fetchPlatform(podRef, releaseTag, context),
      });
    }

    // set up the sub-tasks
    return task.newListr(subTasks, {
      concurrent: true, // since we download in the container directly, we want this to be in parallel across all nodes
      rendererOptions: {
        collapseSubtasks: false,
      },
    });
  }

  private _checkNodeActivenessTask(
    ctx: AnyListrContext,
    task: SoloListrTaskWrapper<AnyListrContext>,
    nodeAliases: NodeAliases,
    status = NodeStatusCodes.ACTIVE,
  ): SoloListr<AnyListrContext> {
    const {
      config: {namespace},
    } = ctx;

    const enableDebugger = ctx.config.debugNodeAlias && status !== NodeStatusCodes.FREEZE_COMPLETE;

    const subTasks = nodeAliases.map(nodeAlias => {
      const reminder =
        'debugNodeAlias' in ctx.config &&
        ctx.config.debugNodeAlias === nodeAlias &&
        status !== NodeStatusCodes.FREEZE_COMPLETE
          ? 'Please attach JVM debugger now.  Sleeping for 1 hour, hit ctrl-c once debugging is complete.'
          : '';
      const title = `Check network pod: ${chalk.yellow(nodeAlias)} ${chalk.red(reminder)}`;
      const context = helpers.extractContextFromConsensusNodes(nodeAlias, ctx.config.consensusNodes);

      const subTask = async (ctx: AnyListrContext, task: SoloListrTaskWrapper<AnyListrContext>) => {
        if (enableDebugger) {
          await sleep(Duration.ofHours(1));
        }
        ctx.config.podRefs[nodeAlias] = await this._checkNetworkNodeActiveness(
          namespace,
          nodeAlias,
          task,
          title,
          status,
          undefined,
          undefined,
          undefined,
          context,
        );
      };

      return {title, task: subTask};
    });

    return task.newListr(subTasks, {
      concurrent: true,
      rendererOptions: {
        collapseSubtasks: false,
      },
    });
  }

  private async _checkNetworkNodeActiveness(
    namespace: NamespaceName,
    nodeAlias: NodeAlias,
    task: SoloListrTaskWrapper<AnyListrContext>,
    title: string,
    status = NodeStatusCodes.ACTIVE,
    maxAttempts: number = constants.NETWORK_NODE_ACTIVE_MAX_ATTEMPTS,
    delay: number = constants.NETWORK_NODE_ACTIVE_DELAY,
    timeout: number = constants.NETWORK_NODE_ACTIVE_TIMEOUT,
    context?: string,
  ): Promise<PodRef> {
    const podName = Templates.renderNetworkPodName(nodeAlias);
    const podRef = PodRef.of(namespace, podName);
    task.title = `${title} - status ${chalk.yellow('STARTING')}, attempt ${chalk.blueBright(`0/${maxAttempts}`)}`;

    const consensusNodes = this.remoteConfigManager.getConsensusNodes();
    if (!context) context = helpers.extractContextFromConsensusNodes(nodeAlias, consensusNodes);

    let attempt = 0;
    let success = false;
    while (attempt < maxAttempts) {
      const controller = new AbortController();

      const timeoutId = setTimeout(() => {
        task.title = `${title} - status ${chalk.yellow('TIMEOUT')}, attempt ${chalk.blueBright(`${attempt}/${maxAttempts}`)}`;
        controller.abort();
      }, timeout);

      try {
        const response = await this.k8Factory
          .getK8(context)
          .containers()
          .readByRef(ContainerRef.of(podRef, constants.ROOT_CONTAINER))
          .execContainer([
            'bash',
            '-c',
            'curl -s http://localhost:9999/metrics | grep platform_PlatformStatus | grep -v \\#',
          ]);

        if (!response) {
          task.title = `${title} - status ${chalk.yellow('UNKNOWN')}, attempt ${chalk.blueBright(`${attempt}/${maxAttempts}`)}`;
          clearTimeout(timeoutId);
          throw new SoloError('empty response'); // Guard
        }

        const statusLine = response.split('\n').find(line => line.startsWith('platform_PlatformStatus'));

        if (!statusLine) {
          task.title = `${title} - status ${chalk.yellow('STARTING')}, attempt: ${chalk.blueBright(`${attempt}/${maxAttempts}`)}`;
          clearTimeout(timeoutId);
          throw new SoloError('missing status line'); // Guard
        }

        const statusNumber = parseInt(statusLine.split(' ').pop());

        if (statusNumber === status) {
          task.title = `${title} - status ${chalk.green(NodeStatusEnums[status])}, attempt: ${chalk.blueBright(`${attempt}/${maxAttempts}`)}`;
          success = true;
          clearTimeout(timeoutId);
          break;
        } else if (statusNumber === NodeStatusCodes.CATASTROPHIC_FAILURE) {
          task.title = `${title} - status ${chalk.red('CATASTROPHIC_FAILURE')}, attempt: ${chalk.blueBright(`${attempt}/${maxAttempts}`)}`;
          break;
        } else if (statusNumber) {
          task.title = `${title} - status ${chalk.yellow(NodeStatusEnums[statusNumber])}, attempt: ${chalk.blueBright(`${attempt}/${maxAttempts}`)}`;
        }
        clearTimeout(timeoutId);
      } catch (e) {
        this.logger.debug(
          `${title} : Error in checking node activeness: attempt: ${attempt}/${maxAttempts}: ${JSON.stringify(e)}`,
        );
      }

      attempt++;
      clearTimeout(timeoutId);
      await sleep(Duration.ofMillis(delay));
    }

    if (!success) {
      throw new SoloError(
        `node '${nodeAlias}' is not ${NodeStatusEnums[status]}` +
          `[ attempt = ${chalk.blueBright(`${attempt}/${maxAttempts}`)} ]`,
      );
    }

    await sleep(Duration.ofSeconds(2)); // delaying prevents - gRPC service error

    return podRef;
  }

  /** Return task for check if node proxies are ready */
  private _checkNodesProxiesTask(
    task: SoloListrTaskWrapper<{config: {consensusNodes: ConsensusNode[]; namespace: NamespaceName}}>,
    nodeAliases: NodeAliases,
  ): SoloListr<{config: {consensusNodes: ConsensusNode[]; namespace: NamespaceName}}> {
    const subTasks: SoloListrTask<{config: {consensusNodes: ConsensusNode[]; namespace: NamespaceName}}>[] = [];

    for (const nodeAlias of nodeAliases) {
      subTasks.push({
        title: `Check proxy for node: ${chalk.yellow(nodeAlias)}`,
        task: async ctx => {
          const context = helpers.extractContextFromConsensusNodes(nodeAlias, ctx.config.consensusNodes);
          const k8 = this.k8Factory.getK8(context);
          await k8
            .pods()
            .waitForReadyStatus(
              ctx.config.namespace,
              [`app=haproxy-${nodeAlias}`, 'solo.hedera.com/type=haproxy'],
              constants.NETWORK_PROXY_MAX_ATTEMPTS,
              constants.NETWORK_PROXY_DELAY,
            );
        },
      });
    }

    // set up the sub-tasks
    return task.newListr(subTasks, {
      concurrent: false,
      rendererOptions: {
        collapseSubtasks: false,
      },
    });
  }

  /**
   * When generating multiple all aliases are read from config.nodeAliases,
   * When generating a single key the alias in config.nodeAlias is used
   */
  private _generateGossipKeys(generateMultiple: boolean): SoloListrTask<NodeKeysContext | NodeAddContext> {
    const self = this;

    return {
      title: 'Generate gossip keys',
      task: (ctx, task) => {
        const config = ctx.config;
        const nodeAliases = generateMultiple
          ? (config as NodeKeysConfigClass).nodeAliases
          : [(config as NodeAddConfigClass).nodeAlias];
        const subTasks = self.keyManager.taskGenerateGossipKeys(nodeAliases, config.keysDir, config.curDate);
        // set up the sub-tasks
        return task.newListr(subTasks, {
          concurrent: false,
          rendererOptions: {
            collapseSubtasks: false,
            timer: constants.LISTR_DEFAULT_RENDERER_TIMER_OPTION,
          },
        });
      },
      skip: ctx => !ctx.config.generateGossipKeys,
    };
  }

  /**
   * When generating multiple all aliases are read from config.nodeAliases,
   * When generating a single key the alias in config.nodeAlias is used
   */
  private _generateGrpcTlsKeys(generateMultiple: boolean): SoloListrTask<NodeKeysContext | NodeAddContext> {
    const self = this;
    return {
      title: 'Generate gRPC TLS Keys',
      task: (ctx, task) => {
        const config = ctx.config;
        const nodeAliases = generateMultiple
          ? (config as NodeKeysConfigClass).nodeAliases
          : [(config as NodeAddConfigClass).nodeAlias];
        const subTasks = self.keyManager.taskGenerateTLSKeys(nodeAliases, config.keysDir, config.curDate);
        // set up the sub-tasks
        return task.newListr(subTasks, {
          concurrent: true,
          rendererOptions: {
            collapseSubtasks: false,
            timer: constants.LISTR_DEFAULT_RENDERER_TIMER_OPTION,
          },
        });
      },
      skip: ctx => !ctx.config.generateTlsKeys,
    };
  }

  public copyGrpcTlsCertificates(): SoloListrTask<NodeAddContext> {
    const self = this;
    return {
      title: 'Copy gRPC TLS Certificates',
      task: (ctx, task) =>
        self.certificateManager.buildCopyTlsCertificatesTasks(
          task,
          ctx.config.grpcTlsCertificatePath,
          ctx.config.grpcWebTlsCertificatePath,
          ctx.config.grpcTlsKeyPath,
          ctx.config.grpcWebTlsKeyPath,
        ),
      skip: ctx => !ctx.config.grpcTlsCertificatePath && !ctx.config.grpcWebTlsCertificatePath,
    };
  }

  private async _addStake(
    namespace: NamespaceName,
    accountId: string,
    nodeAlias: NodeAlias,
    stakeAmount: number = HEDERA_NODE_DEFAULT_STAKE_AMOUNT,
<<<<<<< HEAD
    context?: string,
  ): Promise<void> {
=======
  ) {
>>>>>>> c76d64f1
    try {
      const deploymentName = this.configManager.getFlag<DeploymentName>(flags.deployment);
      await this.accountManager.loadNodeClient(
        namespace,
        this.remoteConfigManager.getClusterRefs(),
        deploymentName,
        this.configManager.getFlag<boolean>(flags.forcePortForward),
      );
      const client = this.accountManager._nodeClient;
      const treasuryKey = await this.accountManager.getTreasuryAccountKeys(namespace);
      const treasuryPrivateKey = PrivateKey.fromStringED25519(treasuryKey.privateKey);
      client.setOperator(TREASURY_ACCOUNT_ID, treasuryPrivateKey);

      // check balance
      const treasuryBalance = await new AccountBalanceQuery().setAccountId(TREASURY_ACCOUNT_ID).execute(client);
      this.logger.debug(`Account ${TREASURY_ACCOUNT_ID} balance: ${treasuryBalance.hbars}`);

      // get some initial balance
      await this.accountManager.transferAmount(constants.TREASURY_ACCOUNT_ID, accountId, stakeAmount);

      // check balance
      const balance = await new AccountBalanceQuery().setAccountId(accountId).execute(client);
      this.logger.debug(`Account ${accountId} balance: ${balance.hbars}`);

      // Create the transaction
      const transaction = new AccountUpdateTransaction()
        .setAccountId(accountId)
        .setStakedNodeId(Templates.nodeIdFromNodeAlias(nodeAlias))
        .freezeWith(client);

      // Sign the transaction with the account's private key
      const signTx = await transaction.sign(treasuryPrivateKey);

      // Submit the transaction to a Hedera network
      const txResponse = await signTx.execute(client);

      // Request the receipt of the transaction
      const receipt = await txResponse.getReceipt(client);

      // Get the transaction status
      const transactionStatus = receipt.status;
      this.logger.debug(`The transaction consensus status is ${transactionStatus.toString()}`);
    } catch (e) {
      throw new SoloError(`Error in adding stake: ${e.message}`, e);
    }
  }

  public prepareUpgradeZip() {
    const self = this;
    return {
      title: 'Prepare upgrade zip file for node upgrade process',
      task: async ctx => {
        const config = ctx.config;
        const {upgradeZipFile} = ctx.config;
        if (upgradeZipFile) {
          this.logger.debug(`Using upgrade zip file: ${ctx.upgradeZipFile}`);
          ctx.upgradeZipFile = upgradeZipFile;
        } else {
          ctx.upgradeZipFile = await self._prepareUpgradeZip(config.stagingDir);
        }
        ctx.upgradeZipHash = await self._uploadUpgradeZip(ctx.upgradeZipFile, config.nodeClient);
      },
    };
  }

  public loadAdminKey(): SoloListrTask<NodeUpdateContext | NodeUpgradeContext | NodeDeleteContext> {
    return {
      title: 'Load node admin key',
      task: async ctx => {
        const config = ctx.config;
        if ((ctx as NodeUpdateContext | NodeDeleteContext).config.nodeAlias) {
          try {
            const context = helpers.extractContextFromConsensusNodes(
              (ctx as NodeUpdateContext | NodeDeleteContext).config.nodeAlias,
              ctx.config.consensusNodes,
            );

            // load nodeAdminKey form k8s if exist
            const keyFromK8 = await this.k8Factory
              .getK8(context)
              .secrets()
              .read(
                config.namespace,
                Templates.renderNodeAdminKeyName((ctx as NodeUpdateContext | NodeDeleteContext).config.nodeAlias),
              );
            const privateKey = Base64.decode(keyFromK8.data.privateKey);
            config.adminKey = PrivateKey.fromStringED25519(privateKey);
          } catch (e) {
            this.logger.debug(`Error in loading node admin key: ${e.message}, use default key`);
            config.adminKey = PrivateKey.fromStringED25519(constants.GENESIS_KEY);
          }
        } else {
          config.adminKey = PrivateKey.fromStringED25519(constants.GENESIS_KEY);
        }
      },
    };
  }

  public checkExistingNodesStakedAmount(): SoloListrTask<
    NodeUpdateContext | NodeAddContext | NodeDeleteContext | NodeUpgradeContext
  > {
    const self = this;
    return {
      title: 'Check existing nodes staked amount',
      task: async ctx => {
        const config = ctx.config;

        // Transfer some hbar to the node for staking purpose
        const accountMap = getNodeAccountMap(config.existingNodeAliases);
        for (const nodeAlias of config.existingNodeAliases) {
          const accountId = accountMap.get(nodeAlias);
          await self.accountManager.transferAmount(constants.TREASURY_ACCOUNT_ID, accountId, 1);
        }
      },
    };
  }

  public sendPrepareUpgradeTransaction(): SoloListrTask<
    NodeUpdateContext | NodeAddContext | NodeDeleteContext | NodeUpgradeContext
  > {
    const self = this;
    return {
      title: 'Send prepare upgrade transaction',
      task: async ctx => {
        const {upgradeZipHash} = ctx;
        const {nodeClient, freezeAdminPrivateKey} = ctx.config;
        try {
          // query the balance
          const balance = await new AccountBalanceQuery().setAccountId(FREEZE_ADMIN_ACCOUNT).execute(nodeClient);
          self.logger.debug(`Freeze admin account balance: ${balance.hbars}`);

          // transfer some tiny amount to the freeze admin account
          await self.accountManager.transferAmount(constants.TREASURY_ACCOUNT_ID, FREEZE_ADMIN_ACCOUNT, 100000);

          // set operator of freeze transaction as freeze admin account
          nodeClient.setOperator(FREEZE_ADMIN_ACCOUNT, freezeAdminPrivateKey);

          const prepareUpgradeTx = await new FreezeTransaction()
            .setFreezeType(FreezeType.PrepareUpgrade)
            .setFileId(constants.UPGRADE_FILE_ID)
            .setFileHash(upgradeZipHash)
            .freezeWith(nodeClient)
            .execute(nodeClient);

          const prepareUpgradeReceipt = await prepareUpgradeTx.getReceipt(nodeClient);

          self.logger.debug(
            `sent prepare upgrade transaction [id: ${prepareUpgradeTx.transactionId.toString()}]`,
            prepareUpgradeReceipt.status.toString(),
          );
        } catch (e) {
          throw new SoloError(`Error in prepare upgrade: ${e.message}`, e);
        }
      },
    };
  }

  public sendFreezeUpgradeTransaction(): SoloListrTask<
    NodeUpdateContext | NodeAddContext | NodeDeleteContext | NodeUpgradeContext
  > {
    const self = this;
    return {
      title: 'Send freeze upgrade transaction',
      task: async ctx => {
        const {upgradeZipHash} = ctx;
        const {freezeAdminPrivateKey, nodeClient} = ctx.config;
        try {
          const futureDate = new Date();
          self.logger.debug(`Current time: ${futureDate}`);

          futureDate.setTime(futureDate.getTime() + 5000); // 5 seconds in the future
          self.logger.debug(`Freeze time: ${futureDate}`);

          // query the balance
          const balance = await new AccountBalanceQuery().setAccountId(FREEZE_ADMIN_ACCOUNT).execute(nodeClient);
          self.logger.debug(`Freeze admin account balance: ${balance.hbars}`);

          nodeClient.setOperator(FREEZE_ADMIN_ACCOUNT, freezeAdminPrivateKey);
          const freezeUpgradeTx = await new FreezeTransaction()
            .setFreezeType(FreezeType.FreezeUpgrade)
            .setStartTimestamp(Timestamp.fromDate(futureDate))
            .setFileId(constants.UPGRADE_FILE_ID)
            .setFileHash(upgradeZipHash)
            .freezeWith(nodeClient)
            .execute(nodeClient);

          const freezeUpgradeReceipt = await freezeUpgradeTx.getReceipt(nodeClient);
          self.logger.debug(
            `Upgrade frozen with transaction id: ${freezeUpgradeTx.transactionId.toString()}`,
            freezeUpgradeReceipt.status.toString(),
          );
        } catch (e) {
          throw new SoloError(`Error in freeze upgrade: ${e.message}`, e);
        }
      },
    };
  }

  public sendFreezeTransaction(): SoloListrTask<NodeFreezeContext> {
    const self = this;
    return {
      title: 'Send freeze only transaction',
      task: async ctx => {
        const {freezeAdminPrivateKey} = ctx.config;
        try {
          const nodeClient = await this.accountManager.loadNodeClient(
            ctx.config.namespace,
            this.remoteConfigManager.getClusterRefs(),
            ctx.config.deployment,
          );
          const futureDate = new Date();
          self.logger.debug(`Current time: ${futureDate}`);

          futureDate.setTime(futureDate.getTime() + 5000); // 5 seconds in the future
          self.logger.debug(`Freeze time: ${futureDate}`);

          nodeClient.setOperator(FREEZE_ADMIN_ACCOUNT, freezeAdminPrivateKey);
          const freezeOnlyTransaction = await new FreezeTransaction()
            .setFreezeType(FreezeType.FreezeOnly)
            .setStartTimestamp(Timestamp.fromDate(futureDate))
            .freezeWith(nodeClient)
            .execute(nodeClient);

          const freezeOnlyReceipt = await freezeOnlyTransaction.getReceipt(nodeClient);

          self.logger.debug(
            `sent prepare transaction [id: ${freezeOnlyTransaction.transactionId.toString()}]`,
            freezeOnlyReceipt.status.toString(),
          );
        } catch (e) {
          throw new SoloError(`Error in sending freeze transaction: ${e.message}`, e);
        }
      },
    };
  }

  /** Download generated config files and key files from the network node */
  public downloadNodeGeneratedFiles(): SoloListrTask<
    NodeUpdateContext | NodeAddContext | NodeDeleteContext | NodeDownloadGeneratedFilesContext
  > {
    const self = this;
    return {
      title: 'Download generated files from an existing node',
      task: async ctx => {
        const config = ctx.config;

        // don't try to download from the same node we are deleting, it won't work
        const nodeAlias: NodeAlias =
          (ctx as any).config.nodeAlias === config.existingNodeAliases[0] && config.existingNodeAliases.length > 1
            ? config.existingNodeAliases[1]
            : config.existingNodeAliases[0];

        const nodeFullyQualifiedPodName = Templates.renderNetworkPodName(nodeAlias);
        const podRef = PodRef.of(config.namespace, nodeFullyQualifiedPodName);
        const containerRef = ContainerRef.of(podRef, constants.ROOT_CONTAINER);

        const context = helpers.extractContextFromConsensusNodes(nodeAlias, ctx.config.consensusNodes);
        const k8 = self.k8Factory.getK8(context);

        // copy the config.txt file from the node1 upgrade directory
        await k8
          .containers()
          .readByRef(containerRef)
          .copyFrom(`${constants.HEDERA_HAPI_PATH}/data/upgrade/current/config.txt`, config.stagingDir);

        // if directory data/upgrade/current/data/keys does not exist, then use data/upgrade/current
        let keyDir = `${constants.HEDERA_HAPI_PATH}/data/upgrade/current/data/keys`;
        if (!(await k8.containers().readByRef(containerRef).hasDir(keyDir))) {
          keyDir = `${constants.HEDERA_HAPI_PATH}/data/upgrade/current`;
        }
        const signedKeyFiles = (await k8.containers().readByRef(containerRef).listDir(keyDir)).filter(file =>
          file.name.startsWith(constants.SIGNING_KEY_PREFIX),
        );
        await k8
          .containers()
          .readByRef(containerRef)
          .execContainer([
            'bash',
            '-c',
            `mkdir -p ${constants.HEDERA_HAPI_PATH}/data/keys_backup && cp -r ${keyDir} ${constants.HEDERA_HAPI_PATH}/data/keys_backup/`,
          ]);
        for (const signedKeyFile of signedKeyFiles) {
          await k8
            .containers()
            .readByRef(containerRef)
            .copyFrom(`${keyDir}/${signedKeyFile.name}`, `${config.keysDir}`);
        }

        if (
          await k8
            .containers()
            .readByRef(containerRef)
            .hasFile(`${constants.HEDERA_HAPI_PATH}/data/upgrade/current/application.properties`)
        ) {
          await k8
            .containers()
            .readByRef(containerRef)
            .copyFrom(
              `${constants.HEDERA_HAPI_PATH}/data/upgrade/current/application.properties`,
              `${config.stagingDir}/templates`,
            );
        }
      },
    };
  }

  public downloadNodeUpgradeFiles(): SoloListrTask<NodeUpgradeContext> {
    const self = this;
    return {
      title: 'Download upgrade files from an existing node',
      task: async ctx => {
        const config = ctx.config;

        const nodeAlias = ctx.config.nodeAliases[0];
        const nodeFullyQualifiedPodName = Templates.renderNetworkPodName(nodeAlias);
        const podRef = PodRef.of(config.namespace, nodeFullyQualifiedPodName);
        const context = helpers.extractContextFromConsensusNodes(nodeAlias, ctx.config.consensusNodes);

        // found all files under ${constants.HEDERA_HAPI_PATH}/data/upgrade/current/
        const upgradeDirectories = [
          `${constants.HEDERA_HAPI_PATH}/data/upgrade/current`,
          `${constants.HEDERA_HAPI_PATH}/data/upgrade/current/data/apps`,
          `${constants.HEDERA_HAPI_PATH}/data/upgrade/current/data/libs`,
        ];
        const containerRef = ContainerRef.of(podRef, constants.ROOT_CONTAINER);
        for (const upgradeDir of upgradeDirectories) {
          // check if directory upgradeDir exist in root container
          if (!(await self.k8Factory.getK8(context).containers().readByRef(containerRef).hasDir(upgradeDir))) {
            continue;
          }
          const files = await self.k8Factory.getK8(context).containers().readByRef(containerRef).listDir(upgradeDir);
          // iterate all files and copy them to the staging directory
          for (const file of files) {
            if (file.name.endsWith('.mf')) {
              continue;
            }
            if (file.directory) {
              continue;
            }
            this.logger.debug(`Copying file: ${file.name}`);
            await self.k8Factory
              .getK8(context)
              .containers()
              .readByRef(containerRef)
              .copyFrom(`${upgradeDir}/${file.name}`, `${config.stagingDir}`);
          }
        }
      },
    };
  }

  private taskCheckNetworkNodePods(
    ctx: CheckedNodesContext,
    task: SoloListrTaskWrapper<CheckedNodesContext>,
    nodeAliases: NodeAliases,
    maxAttempts: number = undefined,
  ) {
    ctx.config.podRefs = {};
    const consensusNodes = ctx.config.consensusNodes;

    const subTasks: SoloListrTask<CheckedNodesContext>[] = [];

    const self = this;
    for (const nodeAlias of nodeAliases) {
      const context = helpers.extractContextFromConsensusNodes(nodeAlias, consensusNodes);
      subTasks.push({
        title: `Check network pod: ${chalk.yellow(nodeAlias)}`,
        task: async ctx => {
          try {
            ctx.config.podRefs[nodeAlias] = await self.checkNetworkNodePod(
              ctx.config.namespace,
              nodeAlias,
              maxAttempts,
              undefined,
              context,
            );
          } catch {
            ctx.config.skipStop = true;
          }
        },
      });
    }

    // setup the sub-tasks
    return task.newListr(subTasks, {
      concurrent: true,
      rendererOptions: {
        collapseSubtasks: false,
      },
    });
  }

  /** Check if the network node pod is running */
  private async checkNetworkNodePod(
    namespace: NamespaceName,
    nodeAlias: NodeAlias,
    maxAttempts: number = constants.PODS_RUNNING_MAX_ATTEMPTS,
    delay: number = constants.PODS_RUNNING_DELAY,
    context?: Optional<string>,
  ): Promise<PodRef> {
    nodeAlias = nodeAlias.trim() as NodeAlias;
    const podName = Templates.renderNetworkPodName(nodeAlias);
    const podRef = PodRef.of(namespace, podName);

    try {
      const k8 = this.k8Factory.getK8(context);

      await k8
        .pods()
        .waitForRunningPhase(
          namespace,
          [`solo.hedera.com/node-name=${nodeAlias}`, 'solo.hedera.com/type=network-node'],
          maxAttempts,
          delay,
        );

      return podRef;
    } catch (e) {
      throw new SoloError(`no pod found for nodeAlias: ${nodeAlias}`, e);
    }
  }

  public identifyExistingNodes(): SoloListrTask<CheckedNodesContext> {
    const self = this;
    return {
      title: 'Identify existing network nodes',
      task: async (ctx, task) => {
        const config = ctx.config;
        config.existingNodeAliases = [];
        const clusterRefs = this.remoteConfigManager.getClusterRefs();
        config.serviceMap = await self.accountManager.getNodeServiceMap(
          config.namespace,
          clusterRefs,
          config.deployment,
        );
        for (const networkNodeServices of config.serviceMap.values()) {
          config.existingNodeAliases.push(networkNodeServices.nodeAlias);
        }
        config.allNodeAliases = [...config.existingNodeAliases];
        return self.taskCheckNetworkNodePods(ctx, task, config.existingNodeAliases);
      },
    };
  }

  public uploadStateFiles(skip: SkipCheck | boolean) {
    const self = this;
    return {
      title: 'Upload state files network nodes',
      task: async ctx => {
        const config = ctx.config;

        const zipFile = config.stateFile;
        self.logger.debug(`zip file: ${zipFile}`);
        for (const nodeAlias of ctx.config.nodeAliases) {
          const context = helpers.extractContextFromConsensusNodes(nodeAlias, config.consensusNodes);
          const k8 = this.k8Factory.getK8(context);
          const podRef = ctx.config.podRefs[nodeAlias];
          const containerRef = ContainerRef.of(podRef, constants.ROOT_CONTAINER);
          self.logger.debug(`Uploading state files to pod ${podRef.name}`);
          await k8.containers().readByRef(containerRef).copyTo(zipFile, `${constants.HEDERA_HAPI_PATH}/data`);

          self.logger.info(
            `Deleting the previous state files in pod ${podRef.name} directory ${constants.HEDERA_HAPI_PATH}/data/saved`,
          );
          await k8
            .containers()
            .readByRef(containerRef)
            .execContainer(['rm', '-rf', `${constants.HEDERA_HAPI_PATH}/data/saved/*`]);
          await k8
            .containers()
            .readByRef(containerRef)
            .execContainer([
              'tar',
              '-xvf',
              `${constants.HEDERA_HAPI_PATH}/data/${path.basename(zipFile)}`,
              '-C',
              `${constants.HEDERA_HAPI_PATH}/data/saved`,
            ]);
        }
      },
      skip,
    };
  }

  public identifyNetworkPods(maxAttempts?: number) {
    const self = this;
    return {
      title: 'Identify network pods',
      task: (ctx, task) => {
        return self.taskCheckNetworkNodePods(ctx, task, ctx.config.nodeAliases, maxAttempts);
      },
    };
  }

  public fetchPlatformSoftware(
    aliasesField: string,
  ): SoloListrTask<NodeUpdateContext | NodeAddContext | NodeDeleteContext | NodeRefreshContext | NodeSetupContext> {
    const self = this;
    return {
      title: 'Fetch platform software into network nodes',
      task: (ctx, task) => {
        const {podRefs, releaseTag, localBuildPath} = ctx.config;

        return localBuildPath !== ''
          ? self._uploadPlatformSoftware(
              ctx.config[aliasesField],
              podRefs,
              task,
              localBuildPath,
              ctx.config.consensusNodes,
              releaseTag,
            )
          : self._fetchPlatformSoftware(
              ctx.config[aliasesField],
              podRefs,
              releaseTag,
              task,
              this.platformInstaller,
              ctx.config.consensusNodes,
            );
      },
    };
  }

  public populateServiceMap(): SoloListrTask<NodeAddContext | NodeDeleteContext> {
    return {
      title: 'Populate serviceMap',
      task: async ctx => {
        ctx.config.serviceMap = await this.accountManager.getNodeServiceMap(
          ctx.config.namespace,
          this.remoteConfigManager.getClusterRefs(),
          ctx.config.deployment,
        );
        if (!ctx.config.serviceMap.has(ctx.config.nodeAlias)) return;

        ctx.config.podRefs[ctx.config.nodeAlias] = PodRef.of(
          ctx.config.namespace,
<<<<<<< HEAD
          ctx.config.serviceMap.get(ctx.config.nodeAlias).nodePodName,
=======
          ctx.config.consensusNodes,
          ctx.config.keysDir,
          ctx.config.stagingDir,
          ctx.config.domainNamesMapping,
>>>>>>> c76d64f1
        );
      },
    };
  }

  public setupNetworkNodes(
    nodeAliasesProperty: string,
    isGenesis: boolean,
  ): SoloListrTask<NodeUpdateContext | NodeAddContext | NodeDeleteContext | NodeRefreshContext> {
    return {
      title: 'Setup network nodes',
      task: async (ctx, task) => {
        // @ts-ignore
        ctx.config.nodeAliases = helpers.parseNodeAliases(ctx.config.nodeAliasesUnparsed);
        if (isGenesis) {
          await this.generateGenesisNetworkJson(
            ctx.config.namespace,
            ctx.config.consensusNodes,
            // @ts-ignore
            ctx.config.keysDir,
            // @ts-ignore
            ctx.config.stagingDir,
          );
        }

        // @ts-ignore
        // TODO: during `node add` ctx.config.nodeAliases is empty, since ctx.config.nodeAliasesUnparsed is empty
        await this.generateNodeOverridesJson(ctx.config.namespace, ctx.config.nodeAliases, ctx.config.stagingDir);

        const consensusNodes = ctx.config.consensusNodes;
        const subTasks = [];
        for (const nodeAlias of ctx.config[nodeAliasesProperty]) {
          const podRef = ctx.config.podRefs[nodeAlias];
          const context = helpers.extractContextFromConsensusNodes(nodeAlias, consensusNodes);
          subTasks.push({
            title: `Node: ${chalk.yellow(nodeAlias)}`,
            // @ts-ignore
            task: () => this.platformInstaller.taskSetup(podRef, ctx.config.stagingDir, isGenesis, context),
          });
        }

        // set up the sub-tasks
        return task.newListr(subTasks, {
          concurrent: true,
          rendererOptions: constants.LISTR_DEFAULT_RENDERER_OPTION,
        });
      },
    };
  }

  // generates the node overrides file.  This file is used to override the address book.  It is useful in cases where
  // there is a hair pinning issue and the node needs to connect to itself via a different address.
  private async generateNodeOverridesJson(
    namespace: NamespaceName,
    nodeAliases: NodeAliases,
    stagingDir: string,
  ): Promise<void> {
    const deploymentName = this.configManager.getFlag<DeploymentName>(flags.deployment);
    const networkNodeServiceMap = await this.accountManager.getNodeServiceMap(
      namespace,
      this.remoteConfigManager.getClusterRefs(),
      deploymentName,
    );

    const nodeOverridesModel = new NodeOverridesModel(nodeAliases, networkNodeServiceMap);

    const nodeOverridesYaml = PathEx.join(stagingDir, constants.NODE_OVERRIDE_FILE);
    fs.writeFileSync(nodeOverridesYaml, nodeOverridesModel.toYAML());
  }

  /**
   * Generate genesis network json file
   * @param namespace - namespace
   * @param consensusNodes - consensus nodes
   * @param keysDir - keys directory
   * @param stagingDir - staging directory
   * @param domainNamesMapping
   */
  private async generateGenesisNetworkJson(
    namespace: NamespaceName,
    consensusNodes: ConsensusNode[],
    keysDir: string,
    stagingDir: string,
<<<<<<< HEAD
  ): Promise<void> {
=======
    domainNamesMapping?: Record<NodeAlias, string>,
  ) {
>>>>>>> c76d64f1
    const deploymentName = this.configManager.getFlag<DeploymentName>(flags.deployment);
    const networkNodeServiceMap = await this.accountManager.getNodeServiceMap(
      namespace,
      this.remoteConfigManager.getClusterRefs(),
      deploymentName,
    );

    let adminPublicKeys = [];
    if (this.configManager.getFlag(flags.adminPublicKeys)) {
      adminPublicKeys = splitFlagInput(this.configManager.getFlag(flags.adminPublicKeys));
    } else {
      // set adminPublicKeys as array of constants.GENESIS_KEY with the same size consensus nodes
      adminPublicKeys = Array(consensusNodes.length).fill(constants.GENESIS_KEY);
    }
    const genesisNetworkData = await GenesisNetworkDataConstructor.initialize(
      consensusNodes,
      this.keyManager,
      this.accountManager,
      keysDir,
      networkNodeServiceMap,
      adminPublicKeys,
      domainNamesMapping,
    );

    const genesisNetworkJson = PathEx.join(stagingDir, 'genesis-network.json');
    fs.writeFileSync(genesisNetworkJson, genesisNetworkData.toJSON());
  }

  public prepareStagingDirectory(nodeAliasesProperty: string) {
    return {
      title: 'Prepare staging directory',
      task: (ctx, task) => {
        const config = ctx.config;
        const nodeAliases = config[nodeAliasesProperty];
        const subTasks = [
          {
            title: 'Copy Gossip keys to staging',
            task: async () => {
              this.keyManager.copyGossipKeysToStaging(config.keysDir, config.stagingKeysDir, nodeAliases);
            },
          },
          {
            title: 'Copy gRPC TLS keys to staging',
            task: async () => {
              for (const nodeAlias of nodeAliases) {
                const tlsKeyFiles = this.keyManager.prepareTLSKeyFilePaths(nodeAlias, config.keysDir);
                this.keyManager.copyNodeKeysToStaging(tlsKeyFiles, config.stagingKeysDir);
              }
            },
          },
        ];
        return task.newListr(subTasks, {
          concurrent: false,
          rendererOptions: constants.LISTR_DEFAULT_RENDERER_OPTION,
        });
      },
    };
  }

  public startNodes(nodeAliasesProperty: string) {
    return {
      title: 'Starting nodes',
      task: (ctx, task) => {
        const config = ctx.config;
        const nodeAliases = config[nodeAliasesProperty];
        const subTasks = [];

        for (const nodeAlias of nodeAliases) {
          const podRef = config.podRefs[nodeAlias];
          const containerRef = ContainerRef.of(podRef, constants.ROOT_CONTAINER);
          subTasks.push({
            title: `Start node: ${chalk.yellow(nodeAlias)}`,
            task: async () => {
              const context = helpers.extractContextFromConsensusNodes(nodeAlias, config.consensusNodes);
              const k8 = this.k8Factory.getK8(context);
              await k8.containers().readByRef(containerRef).execContainer(['systemctl', 'restart', 'network-node']);
            },
          });
        }

        // set up the sub-tasks
        return task.newListr(subTasks, {
          concurrent: true,
          rendererOptions: {
            collapseSubtasks: false,
            timer: constants.LISTR_DEFAULT_RENDERER_TIMER_OPTION,
          },
        });
      },
    };
  }

  public enablePortForwarding() {
    return {
      title: 'Enable port forwarding for JVM debugger',
      task: async ctx => {
        const context = helpers.extractContextFromConsensusNodes(ctx.config.debugNodeAlias, ctx.config.consensusNodes);
        const podRef = PodRef.of(ctx.config.namespace, PodName.of(`network-${ctx.config.debugNodeAlias}-0`));
        this.logger.debug(`Enable port forwarding for JVM debugger on pod ${podRef.name}`);
        await this.k8Factory
          .getK8(context)
          .pods()
          .readByRef(podRef)
          .portForward(constants.JVM_DEBUG_PORT, constants.JVM_DEBUG_PORT);
      },
      skip: ctx => !ctx.config.debugNodeAlias,
    };
  }

  public checkAllNodesAreActive(nodeAliasesProperty: string): SoloListrTask<AnyListrContext> {
    return {
      title: 'Check all nodes are ACTIVE',
      task: (ctx, task) => {
        return this._checkNodeActivenessTask(ctx, task, ctx.config[nodeAliasesProperty]);
      },
    };
  }

  public checkAllNodesAreFrozen(nodeAliasesProperty: string) {
    return {
      title: 'Check all nodes are FROZEN',
      task: (ctx, task) => {
        return this._checkNodeActivenessTask(
          ctx,
          task,
          ctx.config[nodeAliasesProperty],
          NodeStatusCodes.FREEZE_COMPLETE,
        );
      },
    };
  }

  public checkNodeProxiesAreActive(): SoloListrTask<NodeStartContext | NodeRefreshContext | NodeRestartContext> {
    return {
      title: 'Check node proxies are ACTIVE',
      task: (ctx, task) => {
        // this is more reliable than checking the nodes logs for ACTIVE, as the
        // logs will have a lot of white noise from being behind
        return this._checkNodesProxiesTask(task, ctx.config.nodeAliases) as SoloListr<AnyListrContext>;
      }, // NodeStartConfigClass NodeRefreshContext
      skip: async ctx =>
        (ctx.config as NodeStartConfigClass | NodeRefreshConfigClass).app !== '' &&
        (ctx.config as NodeStartConfigClass | NodeRefreshConfigClass).app !== constants.HEDERA_APP_NAME,
    };
  }

  public checkAllNodeProxiesAreActive(): SoloListrTask<
    NodeUpdateContext | NodeAddContext | NodeDeleteContext | NodeUpgradeContext
  > {
    return {
      title: 'Check all node proxies are ACTIVE',
      task: (ctx, task) => {
        // this is more reliable than checking the nodes logs for ACTIVE, as the
        // logs will have a lot of white noise from being behind
        return this._checkNodesProxiesTask(task, ctx.config.allNodeAliases) as SoloListr<AnyListrContext>;
      },
    };
  }

  // Update account manager and transfer hbar for staking purpose
  public triggerStakeWeightCalculate<T extends {config: AnyObject}>(
    transactionType: NodeSubcommandType,
  ): SoloListrTask<T> {
    const self = this;
    return {
      title: 'Trigger stake weight calculate',
      task: async ctx => {
        const config = ctx.config;
        self.logger.info(
          'sleep 60 seconds for the handler to be able to trigger the network node stake weight recalculate',
        );
        await sleep(Duration.ofSeconds(60));
        const accountMap = getNodeAccountMap(config.allNodeAliases);
        let skipNodeAlias: NodeAlias;

        switch (transactionType) {
          case NodeSubcommandType.ADD:
            break;
          case NodeSubcommandType.UPDATE:
            if (config.newAccountNumber) {
              // update map with current account ids
              accountMap.set(config.nodeAlias, config.newAccountNumber);
              skipNodeAlias = config.nodeAlias;
            }
            break;
          case NodeSubcommandType.DELETE:
            if (config.nodeAlias) {
              accountMap.delete(config.nodeAlias);
              skipNodeAlias = config.nodeAlias;
            }
        }

        config.nodeClient = await self.accountManager.refreshNodeClient(
          config.namespace,
          this.remoteConfigManager.getClusterRefs(),
          skipNodeAlias,
          this.configManager.getFlag<DeploymentName>(flags.deployment),
        );

        // send some write transactions to invoke the handler that will trigger the stake weight recalculate
        for (const nodeAlias of accountMap.keys()) {
          const accountId = accountMap.get(nodeAlias);
          config.nodeClient.setOperator(TREASURY_ACCOUNT_ID, config.treasuryKey);
          await self.accountManager.transferAmount(constants.TREASURY_ACCOUNT_ID, accountId, 1);
        }
      },
    };
  }

  public addNodeStakes(): SoloListrTask<NodeStartContext> {
    const self = this;
<<<<<<< HEAD
    return {
      title: 'Add node stakes',
      task: (ctx, task): SoloListr<NodeStartContext> | void => {
        if (ctx.config.app === '' || ctx.config.app === constants.HEDERA_APP_NAME) {
          const subTasks: SoloListrTask<NodeStartContext>[] = [];

          const accountMap = getNodeAccountMap(ctx.config.nodeAliases);
          // @ts-expect-error - TS2339: Property stakeAmount does not exist on type NodeStartConfigClass
          // TODO: 'ctx.config.stakeAmount' is never initialized in the config
          const stakeAmountParsed = ctx.config.stakeAmount ? splitFlagInput(ctx.config.stakeAmount) : [];
          let nodeIndex = 0;
          for (const nodeAlias of ctx.config.nodeAliases) {
            const accountId = accountMap.get(nodeAlias);
            const context = helpers.extractContextFromConsensusNodes(nodeAlias, ctx.config.consensusNodes);
            const stakeAmount =
              stakeAmountParsed.length > 0 ? stakeAmountParsed[nodeIndex] : HEDERA_NODE_DEFAULT_STAKE_AMOUNT;
            subTasks.push({
              title: `Adding stake for node: ${chalk.yellow(nodeAlias)}`,
              task: async () => await self._addStake(ctx.config.namespace, accountId, nodeAlias, +stakeAmount, context),
            });
            nodeIndex++;
          }

          // set up the sub-tasks
          return task.newListr(subTasks, {
            concurrent: false,
            rendererOptions: {
              collapseSubtasks: false,
            },
=======
    // @ts-ignore
    return new Task('Add node stakes', (ctx: any, task: SoloListrTaskWrapper<any>) => {
      if (ctx.config.app === '' || ctx.config.app === constants.HEDERA_APP_NAME) {
        const subTasks = [];
        const accountMap = getNodeAccountMap(ctx.config.nodeAliases);
        const stakeAmountParsed = ctx.config.stakeAmount ? splitFlagInput(ctx.config.stakeAmount) : [];
        let nodeIndex = 0;
        for (const nodeAlias of ctx.config.nodeAliases) {
          const accountId = accountMap.get(nodeAlias);
          const context = helpers.extractContextFromConsensusNodes(nodeAlias, ctx.config.consensusNodes);
          const stakeAmount =
            stakeAmountParsed.length > 0 ? stakeAmountParsed[nodeIndex] : HEDERA_NODE_DEFAULT_STAKE_AMOUNT;
          subTasks.push({
            title: `Adding stake for node: ${chalk.yellow(nodeAlias)}`,
            task: async () => await self._addStake(ctx.config.namespace, accountId, nodeAlias, +stakeAmount),
>>>>>>> c76d64f1
          });
        }
      },
    };
  }

  public stakeNewNode(): SoloListrTask<NodeAddContext> {
    const self = this;
    return {
      title: 'Stake new node',
      task: async ctx => {
        const context = helpers.extractContextFromConsensusNodes(ctx.config.nodeAlias, ctx.config.consensusNodes);
        await self.accountManager.refreshNodeClient(
          ctx.config.namespace,
          this.remoteConfigManager.getClusterRefs(),
          ctx.config.nodeAlias,
          this.configManager.getFlag<DeploymentName>(flags.deployment),
          this.configManager.getFlag<boolean>(flags.forcePortForward),
        );
        await this._addStake(ctx.config.namespace, ctx.newNode.accountId, ctx.config.nodeAlias, undefined, context);
      },
    };
  }

  public stopNodes(
    nodeAliasesProperty: string,
  ): SoloListrTask<NodeStopContext | NodeFreezeContext | NodeDeleteContext> {
    return {
      title: 'Stopping nodes',
      task: async (ctx, task) => {
        const subTasks: SoloListrTask<NodeStopContext | NodeFreezeContext | NodeDeleteContext>[] = [];

        if (!(ctx.config as CheckedNodesConfigClass).skipStop) {
          await this.accountManager.close();
          for (const nodeAlias of ctx.config[nodeAliasesProperty]) {
            const podRef = (ctx.config as CheckedNodesConfigClass).podRefs[nodeAlias];
            const containerRef = ContainerRef.of(podRef, constants.ROOT_CONTAINER);
            const context = helpers.extractContextFromConsensusNodes(nodeAlias, ctx.config.consensusNodes);

            subTasks.push({
              title: `Stop node: ${chalk.yellow(nodeAlias)}`,
              task: async () =>
                await this.k8Factory
                  .getK8(context)
                  .containers()
                  .readByRef(containerRef)
                  .execContainer('systemctl stop network-node'),
            });
          }
        }

        // setup the sub-tasks
        return task.newListr(subTasks, {
          concurrent: true,
          rendererOptions: {
            collapseSubtasks: false,
            timer: constants.LISTR_DEFAULT_RENDERER_TIMER_OPTION,
          },
        });
      },
    };
  }

<<<<<<< HEAD
  public finalize(): SoloListrTask<AnyListrContext> {
    return {
      title: 'Finalize',
      task: () => {
        // reset flags so that keys are not regenerated later
        this.configManager.setFlag(flags.generateGossipKeys, false);
        this.configManager.setFlag(flags.generateTlsKeys, false);
      },
    };
=======
  stakeNewNode() {
    const self = this;
    return new Task('Stake new node', async (ctx: any, task: SoloListrTaskWrapper<any>) => {
      const context = helpers.extractContextFromConsensusNodes(ctx.config.nodeAlias, ctx.config.consensusNodes);
      await self.accountManager.refreshNodeClient(
        ctx.config.namespace,
        this.remoteConfigManager.getClusterRefs(),
        ctx.config.nodeAlias,
        this.configManager.getFlag<DeploymentName>(flags.deployment),
        this.configManager.getFlag<boolean>(flags.forcePortForward),
      );
      await this._addStake(ctx.config.namespace, ctx.newNode.accountId, ctx.config.nodeAlias, undefined);
    });
>>>>>>> c76d64f1
  }

  public dumpNetworkNodesSaveState(): SoloListrTask<NodeRefreshContext> {
    return {
      title: 'Dump network nodes saved state',
      task: (ctx, task) => {
        const config: NodeRefreshConfigClass = ctx.config;
        const subTasks: SoloListrTask<NodeRefreshContext>[] = [];

        for (const nodeAlias of config.nodeAliases) {
          const podRef = config.podRefs[nodeAlias];
          const containerRef = ContainerRef.of(podRef, constants.ROOT_CONTAINER);
          const context = helpers.extractContextFromConsensusNodes(nodeAlias, ctx.config.consensusNodes);

          subTasks.push({
            title: `Node: ${chalk.yellow(nodeAlias)}`,
            task: async () =>
              await this.k8Factory
                .getK8(context)
                .containers()
                .readByRef(containerRef)
                .execContainer(['bash', '-c', `rm -rf ${constants.HEDERA_HAPI_PATH}/data/saved/*`]),
          });
        }

        // set up the sub-tasks
        return task.newListr(subTasks, {
          concurrent: true,
          rendererOptions: {
            collapseSubtasks: false,
          },
        });
      },
    };
  }

  public getNodeLogsAndConfigs(): SoloListrTask<
    NodeUpdateContext | NodeAddContext | NodeDeleteContext | NodeUpgradeContext
  > {
    return {
      title: 'Get node logs and configs',
      task: async ctx => {
        await container.resolve<NetworkNodes>(NetworkNodes).getLogs(ctx.config.namespace, ctx.config.contexts);
      },
    };
  }

  public getNodeStateFiles(): SoloListrTask<NodeStatesContext> {
    return {
      title: 'Get node states',
      task: async ctx => {
        for (const nodeAlias of ctx.config.nodeAliases) {
          const context = helpers.extractContextFromConsensusNodes(nodeAlias, ctx.config.consensusNodes);
          await container
            .resolve<NetworkNodes>(NetworkNodes)
            .getStatesFromPod(ctx.config.namespace, nodeAlias, context);
        }
      },
    };
  }

  public checkPVCsEnabled(): SoloListrTask<AnyListrContext> {
    return {
      title: 'Check that PVCs are enabled',
      task: () => {
        if (!this.configManager.getFlag(flags.persistentVolumeClaims)) {
          throw new SoloError('PVCs are not enabled. Please enable PVCs before adding a node');
        }
      },
    };
  }

  public determineNewNodeAccountNumber(): SoloListrTask<NodeAddContext> {
    return {
      title: 'Determine new node account number',
      task: ctx => {
        const config: NodeAddConfigClass = ctx.config;
        const values = {hedera: {nodes: []}};
        let maxNum: Long = Long.fromNumber(0);

        let lastNodeAlias: NodeAlias = DEFAULT_NETWORK_NODE_NAME;

        for (const networkNodeServices of config.serviceMap.values()) {
          values.hedera.nodes.push({
            accountId: networkNodeServices.accountId,
            name: networkNodeServices.nodeAlias,
            nodeId: networkNodeServices.nodeId,
          });
          maxNum =
            maxNum > AccountId.fromString(networkNodeServices.accountId).num
              ? maxNum
              : AccountId.fromString(networkNodeServices.accountId).num;
          lastNodeAlias = networkNodeServices.nodeAlias;
        }

        const lastNodeIdMatch = lastNodeAlias.match(/\d+$/);
        if (lastNodeIdMatch.length) {
          const incremented = parseInt(lastNodeIdMatch[0]) + 1;
          lastNodeAlias = lastNodeAlias.replace(/\d+$/, incremented.toString()) as NodeAlias;
        }

        ctx.maxNum = maxNum.add(1);
        ctx.newNode = {
          accountId: `${constants.HEDERA_NODE_ACCOUNT_ID_START.realm}.${constants.HEDERA_NODE_ACCOUNT_ID_START.shard}.${ctx.maxNum}`,
          name: lastNodeAlias,
        };
        config.nodeAlias = lastNodeAlias as NodeAlias;
        config.allNodeAliases.push(lastNodeAlias as NodeAlias);
      },
    };
  }

  public generateGossipKeys(): SoloListrTask<NodeKeysContext> {
    return this._generateGossipKeys(true) as SoloListrTask<NodeKeysContext>;
  }

  public generateGossipKey(): SoloListrTask<NodeAddContext> {
    return this._generateGossipKeys(false) as SoloListrTask<NodeAddContext>;
  }

  public generateGrpcTlsKeys(): SoloListrTask<NodeKeysContext> {
    return this._generateGrpcTlsKeys(true) as SoloListrTask<NodeKeysContext>;
  }

  public generateGrpcTlsKey(): SoloListrTask<NodeAddContext> {
    return this._generateGrpcTlsKeys(false) as SoloListrTask<NodeAddContext>;
  }

  public loadSigningKeyCertificate(): SoloListrTask<NodeAddContext> {
    return {
      title: 'Load signing key certificate',
      task: ctx => {
        const config = ctx.config;
        const signingCertFile = Templates.renderGossipPemPublicKeyFile(config.nodeAlias);
        const signingCertFullPath = PathEx.joinWithRealPath(config.keysDir, signingCertFile);
        ctx.signingCertDer = this.keyManager.getDerFromPemCertificate(signingCertFullPath);
      },
    };
  }

  public computeMTLSCertificateHash(): SoloListrTask<NodeAddContext> {
    return {
      title: 'Compute mTLS certificate hash',
      task: ctx => {
        const config = ctx.config;
        const tlsCertFile = Templates.renderTLSPemPublicKeyFile(config.nodeAlias);
        const tlsCertFullPath = PathEx.joinWithRealPath(config.keysDir, tlsCertFile);
        const tlsCertDer = this.keyManager.getDerFromPemCertificate(tlsCertFullPath);
        ctx.tlsCertHash = crypto.createHash('sha384').update(tlsCertDer).digest();
      },
    };
  }

  public prepareGossipEndpoints(): SoloListrTask<NodeAddContext> {
    return {
      title: 'Prepare gossip endpoints',
      task: ctx => {
        const config = ctx.config;
        let endpoints = [];
        if (!config.gossipEndpoints) {
          if (config.endpointType !== constants.ENDPOINT_TYPE_FQDN) {
            throw new SoloError(`--gossip-endpoints must be set if --endpoint-type is: ${constants.ENDPOINT_TYPE_IP}`);
          }

          endpoints = [
            `${helpers.getInternalIp(config.releaseTag, config.namespace, config.nodeAlias)}:${constants.HEDERA_NODE_INTERNAL_GOSSIP_PORT}`,
            `${Templates.renderFullyQualifiedNetworkSvcName(config.namespace, config.nodeAlias)}:${constants.HEDERA_NODE_EXTERNAL_GOSSIP_PORT}`,
          ];
        } else {
          endpoints = splitFlagInput(config.gossipEndpoints);
        }

        ctx.gossipEndpoints = prepareEndpoints(
          config.endpointType,
          endpoints,
          constants.HEDERA_NODE_INTERNAL_GOSSIP_PORT,
        );
      },
    };
  }

  public refreshNodeList(): SoloListrTask<NodeDeleteContext> {
    return {
      title: 'Refresh node alias list',
      task: ctx => {
        ctx.config.allNodeAliases = ctx.config.existingNodeAliases.filter(
          (nodeAlias: NodeAlias) => nodeAlias !== ctx.config.nodeAlias,
        );

        ctx.config.refreshedConsensusNodes = ctx.config.consensusNodes.filter(
          (consensusNode: ConsensusNode) => consensusNode.name !== ctx.config.nodeAlias,
        );
      },
    };
  }

  public prepareGrpcServiceEndpoints(): SoloListrTask<NodeAddContext> {
    return {
      title: 'Prepare grpc service endpoints',
      task: ctx => {
        const config = ctx.config;
        let endpoints = [];

        if (!config.grpcEndpoints) {
          if (config.endpointType !== constants.ENDPOINT_TYPE_FQDN) {
            throw new SoloError(`--grpc-endpoints must be set if --endpoint-type is: ${constants.ENDPOINT_TYPE_IP}`);
          }

          endpoints = [
            `${Templates.renderFullyQualifiedNetworkSvcName(config.namespace, config.nodeAlias)}:${constants.HEDERA_NODE_EXTERNAL_GOSSIP_PORT}`,
          ];
        } else {
          endpoints = splitFlagInput(config.grpcEndpoints);
        }

        ctx.grpcServiceEndpoints = prepareEndpoints(
          config.endpointType,
          endpoints,
          constants.HEDERA_NODE_EXTERNAL_GOSSIP_PORT,
        );
      },
    };
  }

  public sendNodeUpdateTransaction(): SoloListrTask<NodeUpdateContext> {
    const self = this;
    return {
      title: 'Send node update transaction',
      task: async ctx => {
        const config = ctx.config;

        const nodeId = Templates.nodeIdFromNodeAlias(config.nodeAlias);
        self.logger.info(`nodeId: ${nodeId}, config.newAccountNumber: ${config.newAccountNumber}`);

        if (config.existingNodeAliases.length > 1) {
          config.nodeClient = await self.accountManager.refreshNodeClient(
            config.namespace,
            this.remoteConfigManager.getClusterRefs(),
            config.nodeAlias,
            this.configManager.getFlag<DeploymentName>(flags.deployment),
          );
        }

        try {
          let nodeUpdateTx = new NodeUpdateTransaction().setNodeId(new Long(nodeId));

          if (config.tlsPublicKey && config.tlsPrivateKey) {
            self.logger.info(`config.tlsPublicKey: ${config.tlsPublicKey}`);
            const tlsCertDer = self.keyManager.getDerFromPemCertificate(config.tlsPublicKey);
            const tlsCertHash = crypto.createHash('sha384').update(tlsCertDer).digest();
            nodeUpdateTx = nodeUpdateTx.setCertificateHash(tlsCertHash);

            const publicKeyFile = Templates.renderTLSPemPublicKeyFile(config.nodeAlias);
            const privateKeyFile = Templates.renderTLSPemPrivateKeyFile(config.nodeAlias);
            renameAndCopyFile(config.tlsPublicKey, publicKeyFile, config.keysDir, self.logger);
            renameAndCopyFile(config.tlsPrivateKey, privateKeyFile, config.keysDir, self.logger);
          }

          if (config.gossipPublicKey && config.gossipPrivateKey) {
            self.logger.info(`config.gossipPublicKey: ${config.gossipPublicKey}`);
            const signingCertDer = self.keyManager.getDerFromPemCertificate(config.gossipPublicKey);
            nodeUpdateTx = nodeUpdateTx.setGossipCaCertificate(signingCertDer);

            const publicKeyFile = Templates.renderGossipPemPublicKeyFile(config.nodeAlias);
            const privateKeyFile = Templates.renderGossipPemPrivateKeyFile(config.nodeAlias);
            renameAndCopyFile(config.gossipPublicKey, publicKeyFile, config.keysDir, self.logger);
            renameAndCopyFile(config.gossipPrivateKey, privateKeyFile, config.keysDir, self.logger);
          }

          if (config.newAccountNumber) {
            nodeUpdateTx = nodeUpdateTx.setAccountId(config.newAccountNumber);
          }

          let parsedNewKey: PrivateKey;
          if (config.newAdminKey) {
            parsedNewKey = PrivateKey.fromStringED25519(config.newAdminKey.toString());
            nodeUpdateTx = nodeUpdateTx.setAdminKey(parsedNewKey.publicKey);
          }
          nodeUpdateTx = nodeUpdateTx.freezeWith(config.nodeClient);

          // config.adminKey contains the original key, needed to sign the transaction
          if (config.newAdminKey) {
            nodeUpdateTx = await nodeUpdateTx.sign(parsedNewKey);
          }
          const signedTx = await nodeUpdateTx.sign(config.adminKey);
          const txResp = await signedTx.execute(config.nodeClient);
          const nodeUpdateReceipt = await txResp.getReceipt(config.nodeClient);
          self.logger.debug(`NodeUpdateReceipt: ${nodeUpdateReceipt.toString()}`);
        } catch (e) {
          throw new SoloError(`Error updating node to network: ${e.message}`, e);
        }
      },
    };
  }

  public copyNodeKeysToSecrets(
    nodeListOverride?: string,
  ): SoloListrTask<NodeUpdateContext | NodeAddContext | NodeDeleteContext> {
    return {
      title: 'Copy node keys to secrets',
      task: (ctx, task) => {
        const subTasks = this.platformInstaller.copyNodeKeys(
          ctx.config.stagingDir,
          nodeListOverride ? ctx.config[nodeListOverride] : ctx.config.consensusNodes,
          ctx.config.contexts,
        );

        // set up the sub-tasks for copying node keys to staging directory
        return task.newListr(subTasks, {
          concurrent: true,
          rendererOptions: constants.LISTR_DEFAULT_RENDERER_OPTION,
        });
      },
    };
  }

  public updateChartWithConfigMap(
    title: string,
    transactionType: NodeSubcommandType,
    skip: SkipCheck | boolean = false,
  ): SoloListrTask<NodeDeleteContext | NodeAddContext | NodeUpdateContext> {
    const self = this;
    return {
      title,
      task: async ctx => {
        // Prepare parameter and update the network node chart
        const config = ctx.config;
        const consensusNodes = ctx.config.consensusNodes as ConsensusNode[];
        const clusterRefs = this.remoteConfigManager.getClusterRefs();

        // Make sure valuesArgMap is initialized with empty strings
        const valuesArgMap: Record<ClusterRef, string> = {};
        Object.keys(clusterRefs).forEach(clusterRef => (valuesArgMap[clusterRef] = ''));

        if (!config.serviceMap) {
          config.serviceMap = await self.accountManager.getNodeServiceMap(
            config.namespace,
            clusterRefs,
            config.deployment,
          );
        }

        let maxNodeId = 0;
        for (const nodeAlias of config.existingNodeAliases) {
          const nodeId = config.serviceMap.get(nodeAlias).nodeId;
          maxNodeId = Math.max(+nodeId, maxNodeId);
        }

        const nodeId = maxNodeId + 1;

        const clusterNodeIndexMap: Record<ClusterRef, Record<NodeId, /* index in the chart -> */ number>> = {};

        for (const clusterRef of Object.keys(clusterRefs)) {
          clusterNodeIndexMap[clusterRef] = {};

          consensusNodes
            .filter(node => node.cluster === clusterRef)
            .sort((a, b) => a.nodeId - b.nodeId)
            .forEach((node, index) => (clusterNodeIndexMap[clusterRef][node.nodeId] = index));
        }

        switch (transactionType) {
          case NodeSubcommandType.UPDATE:
            this.prepareValuesArgForNodeUpdate(
              consensusNodes,
              valuesArgMap,
              config.serviceMap,
              clusterNodeIndexMap,
              (config as NodeUpdateConfigClass).newAccountNumber,
              config.nodeAlias,
            );
            break;
          case NodeSubcommandType.DELETE:
            this.prepareValuesArgForNodeDelete(
              consensusNodes,
              valuesArgMap,
              nodeId,
              config.nodeAlias,
              config.serviceMap,
              clusterNodeIndexMap,
            );
            break;
          case NodeSubcommandType.ADD:
            this.prepareValuesArgForNodeAdd(
              consensusNodes,
              valuesArgMap,
              config.serviceMap,
              clusterNodeIndexMap,
              (config as NodeAddConfigClass).clusterRef,
              nodeId,
              config.nodeAlias,
              (ctx as NodeAddContext).newNode,
              config as NodeAddConfigClass,
            );
            break;
        }

        // Add profile values files
        const profileValuesFile = await self.profileManager.prepareValuesForNodeTransaction(
          PathEx.joinWithRealPath(config.stagingDir, 'config.txt'),
          PathEx.joinWithRealPath(config.stagingDir, 'templates', 'application.properties'),
        );

        if (profileValuesFile) {
          const valuesFiles: Record<ClusterRef, string> = BaseCommand.prepareValuesFilesMap(
            clusterRefs,
            undefined, // do not trigger of adding default value file for chart upgrade due to node add or delete
            profileValuesFile,
            (config as any).valuesFile,
          );

          for (const clusterRef of Object.keys(valuesFiles)) {
            valuesArgMap[clusterRef] += valuesFiles[clusterRef];
            this.logger.debug(`Prepared helm chart values for cluster-ref: ${clusterRef}`, {valuesArg: valuesArgMap});
          }
        }
        // Add Debug options
        const consensusNode = consensusNodes.find(node => node.name === config.debugNodeAlias);
        const clusterRef = consensusNode ? consensusNode.cluster : this.k8Factory.default().clusters().readCurrent();

        valuesArgMap[clusterRef] = addDebugOptions(valuesArgMap[clusterRef], config.debugNodeAlias);

        // Update all charts
        await Promise.all(
          Object.keys(clusterRefs).map(async clusterRef => {
            const valuesArgs = valuesArgMap[clusterRef];
            const context = this.localConfig.clusterRefs[clusterRef];

            await self.chartManager.upgrade(
              config.namespace,
              constants.SOLO_DEPLOYMENT_CHART,
              ctx.config.chartPath,
              config.soloChartVersion,
              valuesArgs,
              context,
            );

            showVersionBanner(self.logger, constants.SOLO_DEPLOYMENT_CHART, config.soloChartVersion, 'Upgraded');
          }),
        );
      },
      skip,
    };
  }

  /**
   * Builds the values args for update:
   * - Updates the selected node
   * - Keep the rest the same
   */
  private prepareValuesArgForNodeUpdate(
    consensusNodes: ConsensusNode[],
    valuesArgMap: Record<ClusterRef, string>,
    serviceMap: Map<NodeAlias, NetworkNodeServices>,
    clusterNodeIndexMap: Record<ClusterRef, Record<NodeId, /* index in the chart -> */ number>>,
    newAccountNumber: string,
    nodeAlias: NodeAlias,
  ): void {
    for (const consensusNode of consensusNodes) {
      const clusterRef = consensusNode.cluster;
      const index = clusterNodeIndexMap[clusterRef][consensusNode.nodeId];

      // for the case of updating node, use new account number for this node id
      if (newAccountNumber && consensusNode.name === nodeAlias) {
        valuesArgMap[clusterRef] +=
          ` --set "hedera.nodes[${index}].accountId=${newAccountNumber}"` +
          ` --set "hedera.nodes[${index}].name=${nodeAlias}"` +
          ` --set "hedera.nodes[${index}].nodeId=${consensusNode.nodeId}"`;
      }

      // Populate the values for the rest
      else {
        valuesArgMap[clusterRef] +=
          ` --set "hedera.nodes[${index}].accountId=${serviceMap.get(consensusNode.name).accountId}"` +
          ` --set "hedera.nodes[${index}].name=${consensusNode.name}"` +
          ` --set "hedera.nodes[${index}].nodeId=${consensusNode.nodeId}"`;
      }
    }
  }

  /**
   * Builds the values args for add:
   * - Adds the new node
   * - Keeps the rest the same
   */
  private prepareValuesArgForNodeAdd(
    consensusNodes: ConsensusNode[],
    valuesArgMap: Record<ClusterRef, string>,
    serviceMap: Map<NodeAlias, NetworkNodeServices>,
    clusterNodeIndexMap: Record<ClusterRef, Record<NodeId, /* index in the chart -> */ number>>,
    clusterRef: ClusterRef,
    nodeId: NodeId,
    nodeAlias: NodeAlias,
    newNode: {accountId: string; name: string},
    config: {
      haproxyIps?: string;
      haproxyIpsParsed?: Record<NodeAlias, IP>;
      envoyIps?: string;
      envoyIpsParsed?: Record<NodeAlias, IP>;
    },
  ): void {
    // Add existing nodes
    consensusNodes.forEach(node => {
      if (node.name === nodeAlias) return;
      const index = clusterNodeIndexMap[clusterRef][node.nodeId];

      valuesArgMap[clusterRef] +=
        ` --set "hedera.nodes[${index}].accountId=${serviceMap.get(node.name).accountId}"` +
        ` --set "hedera.nodes[${index}].name=${node.name}"` +
        ` --set "hedera.nodes[${index}].nodeId=${node.nodeId}"`;
    });

    // Add new node
    const index = clusterNodeIndexMap[clusterRef][nodeId];
    valuesArgMap[clusterRef] +=
      ` --set "hedera.nodes[${index}].accountId=${newNode.accountId}"` +
      ` --set "hedera.nodes[${index}].name=${newNode.name}"` +
      ` --set "hedera.nodes[${index}].nodeId=${nodeId}" `;

    // Set static IPs for HAProxy
    if (config.haproxyIps) {
      config.haproxyIpsParsed = Templates.parseNodeAliasToIpMapping(config.haproxyIps);
      const ip: string = config.haproxyIpsParsed?.[nodeAlias];
      if (ip) valuesArgMap[clusterRef] += ` --set "hedera.nodes[${index}].haproxyStaticIP=${ip}"`;
    }

    // Set static IPs for Envoy Proxy
    if (config.envoyIps) {
      config.envoyIpsParsed = Templates.parseNodeAliasToIpMapping(config.envoyIps);
      const ip: string = config.envoyIpsParsed?.[nodeAlias];
      if (ip) valuesArgMap[clusterRef] += ` --set "hedera.nodes[${index}].envoyProxyStaticIP=${ip}"`;
    }
  }

  /**
   * Builds the values args for delete:
   * - Remove the specified node
   * - Keeps the rest the same
   */
  private prepareValuesArgForNodeDelete(
    consensusNodes: ConsensusNode[],
    valuesArgMap: Record<ClusterRef, string>,
    nodeId: NodeId,
    nodeAlias: NodeAlias,
    serviceMap: Map<NodeAlias, NetworkNodeServices>,
    clusterNodeIndexMap: Record<ClusterRef, Record<NodeId, /* index in the chart -> */ number>>,
  ): void {
    for (const consensusNode of consensusNodes) {
      const clusterRef: ClusterRef = consensusNode.cluster;

      // The index inside the chart
      const index = clusterNodeIndexMap[clusterRef][consensusNode.nodeId];

      // For nodes that are not being deleted
      if (consensusNode.nodeId !== nodeId) {
        valuesArgMap[clusterRef] +=
          ` --set "hedera.nodes[${index}].accountId=${serviceMap.get(consensusNode.name).accountId}"` +
          ` --set "hedera.nodes[${index}].name=${consensusNode.name}"` +
          ` --set "hedera.nodes[${index}].nodeId=${consensusNode.nodeId}"`;
      }

      // When deleting node
      else if (consensusNode.nodeId === nodeId) {
        valuesArgMap[clusterRef] +=
          ` --set "hedera.nodes[${index}].accountId=${IGNORED_NODE_ACCOUNT_ID}"` +
          ` --set "hedera.nodes[${index}].name=${consensusNode.name}"` +
          ` --set "hedera.nodes[${index}].nodeId=${consensusNode.nodeId}" `;
      }
    }

    // now remove the deleted node from the serviceMap
    serviceMap.delete(nodeAlias);
  }

  public saveContextData(
    argv: ArgvStruct,
    targetFile: string,
    parser: (ctx: AnyListrContext) => AnyObject,
  ): SoloListrTask<NodeUpdateContext | NodeAddContext | NodeDeleteContext> {
    return {
      title: 'Save context data',
      task: ctx => {
        const outputDir = argv[flags.outputDir.name];
        if (!outputDir) {
          throw new SoloError(
            `Path to export context data not specified. Please set a value for --${flags.outputDir.name}`,
          );
        }

        if (!fs.existsSync(outputDir)) {
          fs.mkdirSync(outputDir, {recursive: true});
        }
        const exportedCtx = parser(ctx);
        fs.writeFileSync(PathEx.join(outputDir, targetFile), JSON.stringify(exportedCtx));
      },
    };
  }

  public loadContextData(
    argv: ArgvStruct,
    targetFile: string,
    parser: (ctx: AnyListrContext, ctxData: AnyObject) => void,
  ): SoloListrTask<AnyListrContext> {
    return {
      title: 'Load context data',
      task: ctx => {
        const inputDir = argv[flags.inputDir.name];
        if (!inputDir) {
          throw new SoloError(`Path to context data not specified. Please set a value for --${flags.inputDir.name}`);
        }

        // @ts-expect-error - TS2345
        const ctxData = JSON.parse(fs.readFileSync(PathEx.joinWithRealPath(inputDir, targetFile)));
        parser(ctx, ctxData);
      },
    };
  }

  public killNodes(): SoloListrTask<NodeDeleteContext | NodeAddContext> {
    return {
      title: 'Kill nodes',
      task: async ctx => {
        const config = ctx.config;
        for (const service of config.serviceMap.values()) {
          await this.k8Factory
            .getK8(service.context)
            .pods()
            .readByRef(PodRef.of(config.namespace, service.nodePodName))
            .killPod();
        }
      },
    };
  }

  public killNodesAndUpdateConfigMap(): SoloListrTask<NodeUpdateContext> {
    return {
      title: 'Kill nodes to pick up updated configMaps',
      task: async ctx => {
        const config = ctx.config;
        const clusterRefs = this.remoteConfigManager.getClusterRefs();
        // the updated node will have a new pod ID if its account ID changed which is a label
        config.serviceMap = await this.accountManager.getNodeServiceMap(
          config.namespace,
          clusterRefs,
          config.deployment,
        );

        for (const service of config.serviceMap.values()) {
          await this.k8Factory
            .getK8(service.context)
            .pods()
            .readByRef(PodRef.of(config.namespace, service.nodePodName))
            .killPod();
        }

        // again, the pod names will change after the pods are killed
        config.serviceMap = await this.accountManager.getNodeServiceMap(
          config.namespace,
          clusterRefs,
          config.deployment,
        );

        config.podRefs = {};
        for (const service of config.serviceMap.values()) {
          config.podRefs[service.nodeAlias] = PodRef.of(service.namespace, service.nodePodName);
        }
      },
    };
  }

  public checkNodePodsAreRunning(): SoloListrTask<NodeUpdateContext | NodeAddContext | NodeDeleteContext> {
    return {
      title: 'Check node pods are running',
      task: (ctx, task) => {
        const config = ctx.config;
        const subTasks: SoloListrTask<NodeUpdateContext | NodeAddContext | NodeDeleteContext>[] = [];

        for (const nodeAlias of config.allNodeAliases) {
          const context = helpers.extractContextFromConsensusNodes(nodeAlias, ctx.config.consensusNodes);
          subTasks.push({
            title: `Check Node: ${chalk.yellow(nodeAlias)}`,
            task: async () =>
              await this.k8Factory
                .getK8(context)
                .pods()
                .waitForRunningPhase(
                  config.namespace,
                  [`solo.hedera.com/node-name=${nodeAlias}`, 'solo.hedera.com/type=network-node'],
                  constants.PODS_RUNNING_MAX_ATTEMPTS,
                  constants.PODS_RUNNING_DELAY,
                ), // timeout 15 minutes
          });
        }

        // set up the sub-tasks
        return task.newListr(subTasks, {
          concurrent: false, // no need to run concurrently since if one node is up, the rest should be up by then
          rendererOptions: {
            collapseSubtasks: false,
          },
        });
      },
    };
  }

  public sleep(title: string, milliseconds: number): SoloListrTask<AnyListrContext> {
    return {
      title,
      task: async () => {
        await sleep(Duration.ofMillis(milliseconds));
      },
    };
  }

  public downloadLastState(): SoloListrTask<NodeAddContext> {
    return {
      title: 'Download last state from an existing node',
      task: async ctx => {
        const config = ctx.config;
        const node1FullyQualifiedPodName = Templates.renderNetworkPodName(config.existingNodeAliases[0]);
        const podRef = PodRef.of(config.namespace, node1FullyQualifiedPodName);
        const containerRef = ContainerRef.of(podRef, constants.ROOT_CONTAINER);
        const upgradeDirectory = `${constants.HEDERA_HAPI_PATH}/data/saved/com.hedera.services.ServicesMain/0/123`;

        const context = helpers.extractContextFromConsensusNodes(
          config.existingNodeAliases[0],
          ctx.config.consensusNodes,
        );

        const k8 = this.k8Factory.getK8(context);

        // zip the contents of the newest folder on node1 within /opt/hgcapp/services-hedera/HapiApp2.0/data/saved/com.hedera.services.ServicesMain/0/123/
        const zipFileName = await k8
          .containers()
          .readByRef(containerRef)
          .execContainer([
            'bash',
            '-c',
            `cd ${upgradeDirectory} && mapfile -t states < <(ls -1t .) && jar cf "\${states[0]}.zip" -C "\${states[0]}" . && echo -n \${states[0]}.zip`,
          ]);

        await k8.containers().readByRef(containerRef).copyFrom(`${upgradeDirectory}/${zipFileName}`, config.stagingDir);
        config.lastStateZipPath = PathEx.joinWithRealPath(config.stagingDir, zipFileName);
      },
    };
  }

  public uploadStateToNewNode(): SoloListrTask<NodeAddContext> {
    return {
      title: 'Upload last saved state to new network node',
      task: async ctx => {
        const config = ctx.config;
        const newNodeFullyQualifiedPodName = Templates.renderNetworkPodName(config.nodeAlias);
        const podRef = PodRef.of(config.namespace, newNodeFullyQualifiedPodName);
        const containerRef = ContainerRef.of(podRef, constants.ROOT_CONTAINER);
        const nodeId = Templates.nodeIdFromNodeAlias(config.nodeAlias);
        const savedStateDir = config.lastStateZipPath.match(/\/(\d+)\.zip$/)[1];
        const savedStatePath = `${constants.HEDERA_HAPI_PATH}/data/saved/com.hedera.services.ServicesMain/${nodeId}/123/${savedStateDir}`;

        const context = helpers.extractContextFromConsensusNodes(config.nodeAlias, config.consensusNodes);
        const k8 = this.k8Factory.getK8(context);

        await k8
          .containers()
          .readByRef(containerRef)
          .execContainer(['bash', '-c', `mkdir -p ${savedStatePath}`]);
        await k8.containers().readByRef(containerRef).copyTo(config.lastStateZipPath, savedStatePath);

        await this.platformInstaller.setPathPermission(
          podRef,
          constants.HEDERA_HAPI_PATH,
          undefined,
          undefined,
          undefined,
          context,
        );

        await k8
          .containers()
          .readByRef(containerRef)
          .execContainer([
            'bash',
            '-c',
            `cd ${savedStatePath} && jar xf ${path.basename(config.lastStateZipPath)} && rm -f ${path.basename(config.lastStateZipPath)}`,
          ]);
      },
    };
  }

  public sendNodeDeleteTransaction(): SoloListrTask<NodeDeleteContext> {
    return {
      title: 'Send node delete transaction',
      task: async ctx => {
        const config: NodeDeleteConfigClass = ctx.config;

        try {
          const accountMap = getNodeAccountMap(config.existingNodeAliases);
          const deleteAccountId = accountMap.get(config.nodeAlias);
          this.logger.debug(`Deleting node: ${config.nodeAlias} with account: ${deleteAccountId}`);
          const nodeId = Templates.nodeIdFromNodeAlias(config.nodeAlias);
          const nodeDeleteTx = new NodeDeleteTransaction().setNodeId(new Long(nodeId)).freezeWith(config.nodeClient);

          const signedTx = await nodeDeleteTx.sign(config.adminKey);
          const txResp = await signedTx.execute(config.nodeClient);
          const nodeUpdateReceipt = await txResp.getReceipt(config.nodeClient);

          this.logger.debug(`NodeUpdateReceipt: ${nodeUpdateReceipt.toString()}`);
        } catch (e) {
          throw new SoloError(`Error deleting node from network: ${e.message}`, e);
        }
      },
    };
  }

  public sendNodeCreateTransaction(): SoloListrTask<NodeAddContext> {
    return {
      title: 'Send node create transaction',
      task: async ctx => {
        const config: NodeAddConfigClass = ctx.config;

        try {
          const nodeCreateTx = new NodeCreateTransaction()
            .setAccountId(ctx.newNode.accountId)
            .setGossipEndpoints(ctx.gossipEndpoints)
            .setServiceEndpoints(ctx.grpcServiceEndpoints)
            .setGossipCaCertificate(ctx.signingCertDer)
            .setCertificateHash(ctx.tlsCertHash)
            .setAdminKey(ctx.adminKey.publicKey)
            .freezeWith(config.nodeClient);
          const signedTx = await nodeCreateTx.sign(ctx.adminKey);
          const txResp = await signedTx.execute(config.nodeClient);
          const nodeCreateReceipt = await txResp.getReceipt(config.nodeClient);
          this.logger.debug(`NodeCreateReceipt: ${nodeCreateReceipt.toString()}`);
        } catch (e) {
          throw new SoloError(`Error adding node to network: ${e.message}`, e);
        }
      },
    };
  }

  public initialize(
    argv: ArgvStruct,
    configInit: ConfigBuilder,
    lease: Lock | null,
    shouldLoadNodeClient: boolean = true,
  ): SoloListrTask<AnyListrContext> {
    const {required, optional} = argv;
    argv.flags = [...required, ...optional];

    return {
      title: 'Initialize',
      task: async (ctx, task): Promise<SoloListr<AnyListrContext> | void> => {
        if (argv[flags.devMode.name]) {
          this.logger.setDevMode(true);
        }

        this.configManager.update(argv);

        // disable the prompts that we don't want to prompt the user for
        flags.disablePrompts(optional);

        const flagsToPrompt = [];
        for (const pFlag of required) {
          if (typeof argv[pFlag.name] === 'undefined') {
            flagsToPrompt.push(pFlag);
          }
        }

        await this.configManager.executePrompt(task, flagsToPrompt);

        const config = await configInit(argv, ctx, task, shouldLoadNodeClient);
        ctx.config = config;
        config.consensusNodes = this.remoteConfigManager.getConsensusNodes();
        config.contexts = this.remoteConfigManager.getContexts();

        for (const flag of required) {
          if (typeof config[flag.constName] === 'undefined') {
            throw new MissingArgumentError(`No value set for required flag: ${flag.name}`, flag.name);
          }
        }

        this.logger.debug('Initialized config', {config});

        if (lease) {
          return ListrLock.newAcquireLockTask(lease, task);
        }
      },
    };
  }

  public addNewConsensusNodeToRemoteConfig(): SoloListrTask<NodeAddContext> {
    return {
      title: 'Add new node to remote config',
      task: async (ctx, task) => {
        const nodeAlias = ctx.config.nodeAlias;
        const namespace: NamespaceNameAsString = ctx.config.namespace.name;
        const clusterRef = ctx.config.clusterRef;
        const context = this.localConfig.clusterRefs[clusterRef];

        task.title += `: ${nodeAlias}`;

        await this.remoteConfigManager.modify(async remoteConfig => {
          remoteConfig.components.add(
            new ConsensusNodeComponent(
              nodeAlias,
              clusterRef,
              namespace,
              ConsensusNodeStates.STARTED,
              Templates.nodeIdFromNodeAlias(nodeAlias),
            ),
          );

          remoteConfig.components.add(new EnvoyProxyComponent(`envoy-proxy-${nodeAlias}`, clusterRef, namespace));

          remoteConfig.components.add(new HaProxyComponent(`haproxy-${nodeAlias}`, clusterRef, namespace));
        });

        ctx.config.consensusNodes = this.remoteConfigManager.getConsensusNodes();

        // if the consensusNodes does not contain the nodeAlias then add it
        if (!ctx.config.consensusNodes.find((node: ConsensusNode) => node.name === nodeAlias)) {
          const cluster = this.remoteConfigManager.clusters[clusterRef];

          ctx.config.consensusNodes.push(
            new ConsensusNode(
              nodeAlias,
              Templates.nodeIdFromNodeAlias(nodeAlias),
              namespace,
              clusterRef,
              context,
              cluster.dnsBaseDomain,
              cluster.dnsConsensusNodePattern,
              Templates.renderConsensusNodeFullyQualifiedDomainName(
                nodeAlias,
                Templates.nodeIdFromNodeAlias(nodeAlias),
                namespace,
                clusterRef,
                cluster.dnsBaseDomain,
                cluster.dnsConsensusNodePattern,
              ),
            ),
          );
        }
      },
    };
  }
}<|MERGE_RESOLUTION|>--- conflicted
+++ resolved
@@ -614,12 +614,7 @@
     accountId: string,
     nodeAlias: NodeAlias,
     stakeAmount: number = HEDERA_NODE_DEFAULT_STAKE_AMOUNT,
-<<<<<<< HEAD
-    context?: string,
   ): Promise<void> {
-=======
-  ) {
->>>>>>> c76d64f1
     try {
       const deploymentName = this.configManager.getFlag<DeploymentName>(flags.deployment);
       await this.accountManager.loadNodeClient(
@@ -1157,14 +1152,7 @@
 
         ctx.config.podRefs[ctx.config.nodeAlias] = PodRef.of(
           ctx.config.namespace,
-<<<<<<< HEAD
           ctx.config.serviceMap.get(ctx.config.nodeAlias).nodePodName,
-=======
-          ctx.config.consensusNodes,
-          ctx.config.keysDir,
-          ctx.config.stagingDir,
-          ctx.config.domainNamesMapping,
->>>>>>> c76d64f1
         );
       },
     };
@@ -1187,6 +1175,7 @@
             ctx.config.keysDir,
             // @ts-ignore
             ctx.config.stagingDir,
+            ctx.config.domainNamesMapping,
           );
         }
 
@@ -1248,12 +1237,8 @@
     consensusNodes: ConsensusNode[],
     keysDir: string,
     stagingDir: string,
-<<<<<<< HEAD
+    domainNamesMapping?: Record<NodeAlias, string>,
   ): Promise<void> {
-=======
-    domainNamesMapping?: Record<NodeAlias, string>,
-  ) {
->>>>>>> c76d64f1
     const deploymentName = this.configManager.getFlag<DeploymentName>(flags.deployment);
     const networkNodeServiceMap = await this.accountManager.getNodeServiceMap(
       namespace,
@@ -1465,7 +1450,6 @@
 
   public addNodeStakes(): SoloListrTask<NodeStartContext> {
     const self = this;
-<<<<<<< HEAD
     return {
       title: 'Add node stakes',
       task: (ctx, task): SoloListr<NodeStartContext> | void => {
@@ -1495,23 +1479,6 @@
             rendererOptions: {
               collapseSubtasks: false,
             },
-=======
-    // @ts-ignore
-    return new Task('Add node stakes', (ctx: any, task: SoloListrTaskWrapper<any>) => {
-      if (ctx.config.app === '' || ctx.config.app === constants.HEDERA_APP_NAME) {
-        const subTasks = [];
-        const accountMap = getNodeAccountMap(ctx.config.nodeAliases);
-        const stakeAmountParsed = ctx.config.stakeAmount ? splitFlagInput(ctx.config.stakeAmount) : [];
-        let nodeIndex = 0;
-        for (const nodeAlias of ctx.config.nodeAliases) {
-          const accountId = accountMap.get(nodeAlias);
-          const context = helpers.extractContextFromConsensusNodes(nodeAlias, ctx.config.consensusNodes);
-          const stakeAmount =
-            stakeAmountParsed.length > 0 ? stakeAmountParsed[nodeIndex] : HEDERA_NODE_DEFAULT_STAKE_AMOUNT;
-          subTasks.push({
-            title: `Adding stake for node: ${chalk.yellow(nodeAlias)}`,
-            task: async () => await self._addStake(ctx.config.namespace, accountId, nodeAlias, +stakeAmount),
->>>>>>> c76d64f1
           });
         }
       },
@@ -1575,7 +1542,6 @@
     };
   }
 
-<<<<<<< HEAD
   public finalize(): SoloListrTask<AnyListrContext> {
     return {
       title: 'Finalize',
@@ -1585,21 +1551,6 @@
         this.configManager.setFlag(flags.generateTlsKeys, false);
       },
     };
-=======
-  stakeNewNode() {
-    const self = this;
-    return new Task('Stake new node', async (ctx: any, task: SoloListrTaskWrapper<any>) => {
-      const context = helpers.extractContextFromConsensusNodes(ctx.config.nodeAlias, ctx.config.consensusNodes);
-      await self.accountManager.refreshNodeClient(
-        ctx.config.namespace,
-        this.remoteConfigManager.getClusterRefs(),
-        ctx.config.nodeAlias,
-        this.configManager.getFlag<DeploymentName>(flags.deployment),
-        this.configManager.getFlag<boolean>(flags.forcePortForward),
-      );
-      await this._addStake(ctx.config.namespace, ctx.newNode.accountId, ctx.config.nodeAlias, undefined);
-    });
->>>>>>> c76d64f1
   }
 
   public dumpNetworkNodesSaveState(): SoloListrTask<NodeRefreshContext> {
