// SPDX-License-Identifier: Apache-2.0

import {type AccountManager} from '../../core/account-manager.js';
import {type ConfigManager} from '../../core/config-manager.js';
import {type KeyManager} from '../../core/key-manager.js';
import {type ProfileManager} from '../../core/profile-manager.js';
import {type PlatformInstaller} from '../../core/platform-installer.js';
import {type K8Factory} from '../../integration/kube/k8-factory.js';
import {type ChartManager} from '../../core/chart-manager.js';
import {type CertificateManager} from '../../core/certificate-manager.js';
import {Zippy} from '../../core/zippy.js';
import * as constants from '../../core/constants.js';
import {
  DEFAULT_NETWORK_NODE_NAME,
  FREEZE_ADMIN_ACCOUNT,
  HEDERA_NODE_DEFAULT_STAKE_AMOUNT,
  IGNORED_NODE_ACCOUNT_ID,
  TREASURY_ACCOUNT_ID,
} from '../../core/constants.js';
import {Templates} from '../../core/templates.js';
import {
  AccountBalanceQuery,
  AccountId,
  AccountUpdateTransaction,
  type Client,
  FileAppendTransaction,
  FileUpdateTransaction,
  FreezeTransaction,
  FreezeType,
  Long,
  NodeCreateTransaction,
  NodeDeleteTransaction,
  NodeUpdateTransaction,
  PrivateKey,
  Timestamp,
} from '@hashgraph/sdk';
import {SoloError} from '../../core/errors/solo-error.js';
import {MissingArgumentError} from '../../core/errors/missing-argument-error.js';
import path from 'path';
import fs from 'fs';
import crypto from 'crypto';
import * as helpers from '../../core/helpers.js';
import {
  addDebugOptions,
  getNodeAccountMap,
  prepareEndpoints,
  renameAndCopyFile,
  showVersionBanner,
  sleep,
  splitFlagInput,
} from '../../core/helpers.js';
import chalk from 'chalk';
import {Flags as flags} from '../flags.js';
import {type SoloLogger} from '../../core/logging.js';
import {
  type AnyListrContext,
  type AnyObject,
  type ArgvStruct,
  type ConfigBuilder,
  type IP,
  type NodeAlias,
  type NodeAliases,
  type NodeId,
  type SkipCheck,
} from '../../types/aliases.js';
import {PodName} from '../../integration/kube/resources/pod/pod-name.js';
import {NodeStatusCodes, NodeStatusEnums, NodeSubcommandType} from '../../core/enumerations.js';
import {type Lock} from '../../core/lock/lock.js';
import {ListrLock} from '../../core/lock/listr-lock.js';
import {Duration} from '../../core/time/duration.js';
import {type NodeAddConfigClass} from './config-interfaces/node-add-config-class.js';
import {GenesisNetworkDataConstructor} from '../../core/genesis-network-models/genesis-network-data-constructor.js';
import {NodeOverridesModel} from '../../core/node-overrides-model.js';
import {type NamespaceName} from '../../integration/kube/resources/namespace/namespace-name.js';
import {PodRef} from '../../integration/kube/resources/pod/pod-ref.js';
import {ContainerRef} from '../../integration/kube/resources/container/container-ref.js';
import {NetworkNodes} from '../../core/network-nodes.js';
<<<<<<< HEAD
import {container} from 'tsyringe-neo';
import {type Optional, type SoloListr, type SoloListrTask, type SoloListrTaskWrapper} from '../../types/index.js';
=======
import {container, inject, injectable} from 'tsyringe-neo';
import {type Optional, type SoloListrTask, type SoloListrTaskWrapper} from '../../types/index.js';
>>>>>>> b9c45454
import {type ClusterRef, type DeploymentName, type NamespaceNameAsString} from '../../core/config/remote/types.js';
import {patchInject} from '../../core/dependency-injection/container-helper.js';
import {ConsensusNode} from '../../core/model/consensus-node.js';
import {type K8} from '../../integration/kube/k8.js';
import {Base64} from 'js-base64';
import {InjectTokens} from '../../core/dependency-injection/inject-tokens.js';
import {type RemoteConfigManager} from '../../core/config/remote/remote-config-manager.js';
import {type LocalConfig} from '../../core/config/local/local-config.js';
import {BaseCommand} from '../base.js';
import {ConsensusNodeComponent} from '../../core/config/remote/components/consensus-node-component.js';
import {ConsensusNodeStates} from '../../core/config/remote/enumerations.js';
import {EnvoyProxyComponent} from '../../core/config/remote/components/envoy-proxy-component.js';
import {HaProxyComponent} from '../../core/config/remote/components/ha-proxy-component.js';
import {HEDERA_PLATFORM_VERSION} from '../../../version.js';
import {ShellRunner} from '../../core/shell-runner.js';
import {PathEx} from '../../business/utils/path-ex.js';
import {type NodeDeleteConfigClass} from './config-interfaces/node-delete-config-class.js';
import {type NodeRefreshConfigClass} from './config-interfaces/node-refresh-config-class.js';
import {type NodeUpdateConfigClass} from './config-interfaces/node-update-config-class.js';
import {type NodeAddContext} from './config-interfaces/node-add-context.js';
import {type NodeDeleteContext} from './config-interfaces/node-delete-context.js';
import {type NodeUpdateContext} from './config-interfaces/node-update-context.js';
import {type NodeStatesContext} from './config-interfaces/node-states-context.js';
import {type NodeUpgradeContext} from './config-interfaces/node-upgrade-context.js';
import {type NodeRefreshContext} from './config-interfaces/node-refresh-context.js';
import {type NodeStopContext} from './config-interfaces/node-stop-context.js';
import {type NodeFreezeContext} from './config-interfaces/node-freeze-context.js';
import {type NodeStartContext} from './config-interfaces/node-start-context.js';
import {type NodeRestartContext} from './config-interfaces/node-restart-context.js';
import {type NodeSetupContext} from './config-interfaces/node-setup-context.js';
import {type NodeDownloadGeneratedFilesContext} from './config-interfaces/node-download-generated-files-context.js';
import {type NodeKeysContext} from './config-interfaces/node-keys-context.js';
import {type NodeKeysConfigClass} from './config-interfaces/node-keys-config-class.js';
import {type NodeStartConfigClass} from './config-interfaces/node-start-config-class.js';
import {type CheckedNodesConfigClass, type CheckedNodesContext} from './config-interfaces/node-common-config-class.js';

@injectable()
export class NodeCommandTasks {
  public constructor(
    @inject(InjectTokens.SoloLogger) private readonly logger: SoloLogger,
    @inject(InjectTokens.AccountManager) private readonly accountManager: AccountManager,
    @inject(InjectTokens.ConfigManager) private readonly configManager: ConfigManager,
    @inject(InjectTokens.K8Factory) private readonly k8Factory: K8Factory,
    @inject(InjectTokens.PlatformInstaller) private readonly platformInstaller: PlatformInstaller,
    @inject(InjectTokens.KeyManager) private readonly keyManager: KeyManager,
    @inject(InjectTokens.ProfileManager) private readonly profileManager: ProfileManager,
    @inject(InjectTokens.ChartManager) private readonly chartManager: ChartManager,
    @inject(InjectTokens.CertificateManager) private readonly certificateManager: CertificateManager,
    @inject(InjectTokens.RemoteConfigManager) private readonly remoteConfigManager: RemoteConfigManager,
    @inject(InjectTokens.LocalConfig) private readonly localConfig: LocalConfig,
  ) {
    this.logger = patchInject(logger, InjectTokens.SoloLogger, this.constructor.name);
    this.accountManager = patchInject(accountManager, InjectTokens.AccountManager, this.constructor.name);
    this.configManager = patchInject(configManager, InjectTokens.ConfigManager, this.constructor.name);
    this.k8Factory = patchInject(k8Factory, InjectTokens.K8Factory, this.constructor.name);
    this.platformInstaller = patchInject(platformInstaller, InjectTokens.PlatformInstaller, this.constructor.name);
    this.keyManager = patchInject(keyManager, InjectTokens.KeyManager, this.constructor.name);
    this.profileManager = patchInject(profileManager, InjectTokens.ProfileManager, this.constructor.name);
    this.chartManager = patchInject(chartManager, InjectTokens.ChartManager, this.constructor.name);
    this.certificateManager = patchInject(certificateManager, InjectTokens.CertificateManager, this.constructor.name);
    this.localConfig = patchInject(localConfig, InjectTokens.LocalConfig, this.constructor.name);
    this.remoteConfigManager = patchInject(
      remoteConfigManager,
      InjectTokens.RemoteConfigManager,
      this.constructor.name,
    );
    this.localConfig = patchInject(localConfig, InjectTokens.LocalConfig, this.constructor.name);
  }

  private async _prepareUpgradeZip(stagingDir: string): Promise<string> {
    // we build a mock upgrade.zip file as we really don't need to upgrade the network
    // also the platform zip file is ~80Mb in size requiring a lot of transactions since the max
    // transaction size is 6Kb and in practice we need to send the file as 4Kb chunks.
    // Note however that in DAB phase-2, we won't need to trigger this fake upgrade process
    const zipper = new Zippy(this.logger);
    const upgradeConfigDir = PathEx.join(stagingDir, 'mock-upgrade', 'data', 'config');
    if (!fs.existsSync(upgradeConfigDir)) {
      fs.mkdirSync(upgradeConfigDir, {recursive: true});
    }

    // bump field hedera.config.version
    const fileBytes = fs.readFileSync(PathEx.joinWithRealPath(stagingDir, 'templates', 'application.properties'));
    const lines = fileBytes.toString().split('\n');
    const newLines = [];
    for (let line of lines) {
      line = line.trim();
      const parts = line.split('=');
      if (parts.length === 2) {
        if (parts[0] === 'hedera.config.version') {
          let version = parseInt(parts[1]);
          line = `hedera.config.version=${++version}`;
        }
        newLines.push(line);
      }
    }
    fs.writeFileSync(PathEx.join(upgradeConfigDir, 'application.properties'), newLines.join('\n'));

    return await zipper.zip(PathEx.join(stagingDir, 'mock-upgrade'), PathEx.join(stagingDir, 'mock-upgrade.zip'));
  }

  private async _uploadUpgradeZip(upgradeZipFile: string, nodeClient: Client): Promise<string> {
    // get byte value of the zip file
    const zipBytes = fs.readFileSync(upgradeZipFile);
    const zipHash = crypto.createHash('sha384').update(zipBytes).digest('hex');
    this.logger.debug(
      `loaded upgrade zip file [ zipHash = ${zipHash} zipBytes.length = ${zipBytes.length}, zipPath = ${upgradeZipFile}]`,
    );

    // create a file upload transaction to upload file to the network
    try {
      let start = 0;

      while (start < zipBytes.length) {
        const zipBytesChunk = new Uint8Array(zipBytes.subarray(start, start + constants.UPGRADE_FILE_CHUNK_SIZE));
        let fileTransaction = null;

        if (start === 0) {
          fileTransaction = new FileUpdateTransaction().setFileId(constants.UPGRADE_FILE_ID).setContents(zipBytesChunk);
        } else {
          fileTransaction = new FileAppendTransaction().setFileId(constants.UPGRADE_FILE_ID).setContents(zipBytesChunk);
        }
        const resp = await fileTransaction.execute(nodeClient);
        const receipt = await resp.getReceipt(nodeClient);
        this.logger.debug(
          `updated file ${constants.UPGRADE_FILE_ID} [chunkSize= ${zipBytesChunk.length}, txReceipt = ${receipt.toString()}]`,
        );

        start += constants.UPGRADE_FILE_CHUNK_SIZE;
        this.logger.debug(`uploaded ${start} bytes of ${zipBytes.length} bytes`);
      }

      return zipHash;
    } catch (e) {
      throw new SoloError(`failed to upload build.zip file: ${e.message}`, e);
    }
  }

  private async copyLocalBuildPathToNode(
    k8: K8,
    podRef: PodRef,
    configManager: ConfigManager,
    localDataLibBuildPath: string,
  ): Promise<void> {
    const filterFunction = (path: string | string[]) => {
      return !(path.includes('data/keys') || path.includes('data/config'));
    };

    await k8
      .containers()
      .readByRef(ContainerRef.of(podRef, constants.ROOT_CONTAINER))
      .copyTo(localDataLibBuildPath, `${constants.HEDERA_HAPI_PATH}`, filterFunction);
    if (configManager.getFlag<string>(flags.appConfig)) {
      const testJsonFiles: string[] = configManager.getFlag<string>(flags.appConfig)!.split(',');
      for (const jsonFile of testJsonFiles) {
        if (fs.existsSync(jsonFile)) {
          await k8
            .containers()
            .readByRef(ContainerRef.of(podRef, constants.ROOT_CONTAINER))
            .copyTo(jsonFile, `${constants.HEDERA_HAPI_PATH}`);
        }
      }
    }
  }

  private _uploadPlatformSoftware(
    nodeAliases: NodeAliases,
    podRefs: Record<NodeAlias, PodRef>,
    task: SoloListrTaskWrapper<AnyListrContext>,
    localBuildPath: string,
    consensusNodes: Optional<ConsensusNode[]>,
    releaseTag: string,
  ): SoloListr<AnyListrContext> {
    const subTasks: SoloListrTask<AnyListrContext>[] = [];

    this.logger.debug('no need to fetch, use local build jar files');

    const buildPathMap = new Map<NodeAlias, string>();
    let defaultDataLibBuildPath: string;
    const parameterPairs = localBuildPath.split(',');
    for (const parameterPair of parameterPairs) {
      if (parameterPair.includes('=')) {
        const [nodeAlias, localDataLibBuildPath] = parameterPair.split('=');
        buildPathMap.set(nodeAlias as NodeAlias, localDataLibBuildPath);
      } else {
        defaultDataLibBuildPath = parameterPair;
      }
    }

    let localDataLibBuildPath: string;

    for (const nodeAlias of nodeAliases) {
      const podRef = podRefs[nodeAlias];
      const context = helpers.extractContextFromConsensusNodes(nodeAlias, consensusNodes);
      if (buildPathMap.has(nodeAlias)) {
        localDataLibBuildPath = buildPathMap.get(nodeAlias);
      } else {
        localDataLibBuildPath = defaultDataLibBuildPath;
      }

      if (!fs.existsSync(localDataLibBuildPath)) {
        throw new SoloError(`local build path does not exist: ${localDataLibBuildPath}`);
      }

      const self = this;

      const k8 = self.k8Factory.getK8(context);

      subTasks.push({
        title: `Copy local build to Node: ${chalk.yellow(nodeAlias)} from ${localDataLibBuildPath}`,
        task: async () => {
          const shellRunner = new ShellRunner();
          try {
            const retrievedReleaseTag = await shellRunner.run(
              `git -C ${localDataLibBuildPath} describe --tags --abbrev=0`,
            );
            const expectedReleaseTag = releaseTag ? releaseTag : HEDERA_PLATFORM_VERSION;
            if (retrievedReleaseTag.join('\n') !== expectedReleaseTag) {
              this.logger.showUser(
                chalk.cyan(
                  `Checkout version ${retrievedReleaseTag} does not match the release version ${expectedReleaseTag}`,
                ),
              );
            }
          } catch {
            // if we can't find the release tag in the local build path directory, we will skip the check and continue
            self.logger.warn('Could not find release tag in local build path directory');
            self.logger.showUser(
              chalk.yellowBright(
                'The release tag could not be verified, please ensure that the release tag passed on the command line ' +
                  'matches the release tag of the code in the local build path directory',
              ),
            );
          }

          // retry copying the build to the node to handle edge cases during performance testing
          let error: Error | null = null;
          let i = 0;
          for (; i < constants.LOCAL_BUILD_COPY_RETRY; i++) {
            error = null;
            try {
              // filter the data/config and data/keys to avoid failures due to config and secret mounts
              await self.copyLocalBuildPathToNode(k8, podRef, self.configManager, localDataLibBuildPath);
            } catch (e) {
              error = e;
            }
          }
          if (error) {
            throw new SoloError(`Error in copying local build to node: ${error.message}`, error);
          }
        },
      });
    }
    // set up the sub-tasks
    return task.newListr(subTasks, {
      concurrent: constants.NODE_COPY_CONCURRENT,
      rendererOptions: constants.LISTR_DEFAULT_RENDERER_OPTION,
    });
  }

  private _fetchPlatformSoftware(
    nodeAliases: NodeAliases,
    podRefs: Record<NodeAlias, PodRef>,
    releaseTag: string,
    task: SoloListrTaskWrapper<AnyListrContext>,
    platformInstaller: PlatformInstaller,
    consensusNodes?: Optional<ConsensusNode[]>,
  ): SoloListr<AnyListrContext> {
    const subTasks: SoloListrTask<AnyListrContext>[] = [];
    for (const nodeAlias of nodeAliases) {
      const context = helpers.extractContextFromConsensusNodes(nodeAlias, consensusNodes);
      const podRef = podRefs[nodeAlias];
      subTasks.push({
        title: `Update node: ${chalk.yellow(nodeAlias)} [ platformVersion = ${releaseTag}, context = ${context} ]`,
        task: async () => await platformInstaller.fetchPlatform(podRef, releaseTag, context),
      });
    }

    // set up the sub-tasks
    return task.newListr(subTasks, {
      concurrent: true, // since we download in the container directly, we want this to be in parallel across all nodes
      rendererOptions: {
        collapseSubtasks: false,
      },
    });
  }

  private _checkNodeActivenessTask(
    ctx: AnyListrContext,
    task: SoloListrTaskWrapper<AnyListrContext>,
    nodeAliases: NodeAliases,
    status = NodeStatusCodes.ACTIVE,
  ): SoloListr<AnyListrContext> {
    const {
      config: {namespace},
    } = ctx;

    const enableDebugger = ctx.config.debugNodeAlias && status !== NodeStatusCodes.FREEZE_COMPLETE;

    const subTasks = nodeAliases.map(nodeAlias => {
      const reminder =
        'debugNodeAlias' in ctx.config &&
        ctx.config.debugNodeAlias === nodeAlias &&
        status !== NodeStatusCodes.FREEZE_COMPLETE
          ? 'Please attach JVM debugger now.  Sleeping for 1 hour, hit ctrl-c once debugging is complete.'
          : '';
      const title = `Check network pod: ${chalk.yellow(nodeAlias)} ${chalk.red(reminder)}`;
      const context = helpers.extractContextFromConsensusNodes(nodeAlias, ctx.config.consensusNodes);

      const subTask = async (ctx: AnyListrContext, task: SoloListrTaskWrapper<AnyListrContext>) => {
        if (enableDebugger) {
          await sleep(Duration.ofHours(1));
        }
        ctx.config.podRefs[nodeAlias] = await this._checkNetworkNodeActiveness(
          namespace,
          nodeAlias,
          task,
          title,
          status,
          undefined,
          undefined,
          undefined,
          context,
        );
      };

      return {title, task: subTask};
    });

    return task.newListr(subTasks, {
      concurrent: true,
      rendererOptions: {
        collapseSubtasks: false,
      },
    });
  }

  private async _checkNetworkNodeActiveness(
    namespace: NamespaceName,
    nodeAlias: NodeAlias,
    task: SoloListrTaskWrapper<AnyListrContext>,
    title: string,
    status = NodeStatusCodes.ACTIVE,
    maxAttempts: number = constants.NETWORK_NODE_ACTIVE_MAX_ATTEMPTS,
    delay: number = constants.NETWORK_NODE_ACTIVE_DELAY,
    timeout: number = constants.NETWORK_NODE_ACTIVE_TIMEOUT,
    context?: string,
  ): Promise<PodRef> {
    const podName = Templates.renderNetworkPodName(nodeAlias);
    const podRef = PodRef.of(namespace, podName);
    task.title = `${title} - status ${chalk.yellow('STARTING')}, attempt ${chalk.blueBright(`0/${maxAttempts}`)}`;

    const consensusNodes = this.remoteConfigManager.getConsensusNodes();
    if (!context) context = helpers.extractContextFromConsensusNodes(nodeAlias, consensusNodes);

    let attempt = 0;
    let success = false;
    while (attempt < maxAttempts) {
      const controller = new AbortController();

      const timeoutId = setTimeout(() => {
        task.title = `${title} - status ${chalk.yellow('TIMEOUT')}, attempt ${chalk.blueBright(`${attempt}/${maxAttempts}`)}`;
        controller.abort();
      }, timeout);

      try {
        const response = await this.k8Factory
          .getK8(context)
          .containers()
          .readByRef(ContainerRef.of(podRef, constants.ROOT_CONTAINER))
          .execContainer([
            'bash',
            '-c',
            'curl -s http://localhost:9999/metrics | grep platform_PlatformStatus | grep -v \\#',
          ]);

        if (!response) {
          task.title = `${title} - status ${chalk.yellow('UNKNOWN')}, attempt ${chalk.blueBright(`${attempt}/${maxAttempts}`)}`;
          clearTimeout(timeoutId);
          throw new SoloError('empty response'); // Guard
        }

        const statusLine = response.split('\n').find(line => line.startsWith('platform_PlatformStatus'));

        if (!statusLine) {
          task.title = `${title} - status ${chalk.yellow('STARTING')}, attempt: ${chalk.blueBright(`${attempt}/${maxAttempts}`)}`;
          clearTimeout(timeoutId);
          throw new SoloError('missing status line'); // Guard
        }

        const statusNumber = parseInt(statusLine.split(' ').pop());

        if (statusNumber === status) {
          task.title = `${title} - status ${chalk.green(NodeStatusEnums[status])}, attempt: ${chalk.blueBright(`${attempt}/${maxAttempts}`)}`;
          success = true;
          clearTimeout(timeoutId);
          break;
        } else if (statusNumber === NodeStatusCodes.CATASTROPHIC_FAILURE) {
          task.title = `${title} - status ${chalk.red('CATASTROPHIC_FAILURE')}, attempt: ${chalk.blueBright(`${attempt}/${maxAttempts}`)}`;
          break;
        } else if (statusNumber) {
          task.title = `${title} - status ${chalk.yellow(NodeStatusEnums[statusNumber])}, attempt: ${chalk.blueBright(`${attempt}/${maxAttempts}`)}`;
        }
        clearTimeout(timeoutId);
      } catch (e) {
        this.logger.debug(
          `${title} : Error in checking node activeness: attempt: ${attempt}/${maxAttempts}: ${JSON.stringify(e)}`,
        );
      }

      attempt++;
      clearTimeout(timeoutId);
      await sleep(Duration.ofMillis(delay));
    }

    if (!success) {
      throw new SoloError(
        `node '${nodeAlias}' is not ${NodeStatusEnums[status]}` +
          `[ attempt = ${chalk.blueBright(`${attempt}/${maxAttempts}`)} ]`,
      );
    }

    await sleep(Duration.ofSeconds(2)); // delaying prevents - gRPC service error

    return podRef;
  }

  /** Return task for check if node proxies are ready */
  private _checkNodesProxiesTask(
    task: SoloListrTaskWrapper<{config: {consensusNodes: ConsensusNode[]; namespace: NamespaceName}}>,
    nodeAliases: NodeAliases,
  ): SoloListr<{config: {consensusNodes: ConsensusNode[]; namespace: NamespaceName}}> {
    const subTasks: SoloListrTask<{config: {consensusNodes: ConsensusNode[]; namespace: NamespaceName}}>[] = [];

    for (const nodeAlias of nodeAliases) {
      subTasks.push({
        title: `Check proxy for node: ${chalk.yellow(nodeAlias)}`,
        task: async ctx => {
          const context = helpers.extractContextFromConsensusNodes(nodeAlias, ctx.config.consensusNodes);
          const k8 = this.k8Factory.getK8(context);
          await k8
            .pods()
            .waitForReadyStatus(
              ctx.config.namespace,
              [`app=haproxy-${nodeAlias}`, 'solo.hedera.com/type=haproxy'],
              constants.NETWORK_PROXY_MAX_ATTEMPTS,
              constants.NETWORK_PROXY_DELAY,
            );
        },
      });
    }

    // set up the sub-tasks
    return task.newListr(subTasks, {
      concurrent: false,
      rendererOptions: {
        collapseSubtasks: false,
      },
    });
  }

  /**
   * When generating multiple all aliases are read from config.nodeAliases,
   * When generating a single key the alias in config.nodeAlias is used
   */
  private _generateGossipKeys(generateMultiple: boolean): SoloListrTask<NodeKeysContext | NodeAddContext> {
    const self = this;

    return {
      title: 'Generate gossip keys',
      task: (ctx, task) => {
        const config = ctx.config;
        const nodeAliases = generateMultiple
          ? (config as NodeKeysConfigClass).nodeAliases
          : [(config as NodeAddConfigClass).nodeAlias];
        const subTasks = self.keyManager.taskGenerateGossipKeys(nodeAliases, config.keysDir, config.curDate);
        // set up the sub-tasks
        return task.newListr(subTasks, {
          concurrent: false,
          rendererOptions: {
            collapseSubtasks: false,
            timer: constants.LISTR_DEFAULT_RENDERER_TIMER_OPTION,
          },
        });
      },
      skip: ctx => !ctx.config.generateGossipKeys,
    };
  }

  /**
   * When generating multiple all aliases are read from config.nodeAliases,
   * When generating a single key the alias in config.nodeAlias is used
   */
  private _generateGrpcTlsKeys(generateMultiple: boolean): SoloListrTask<NodeKeysContext | NodeAddContext> {
    const self = this;
    return {
      title: 'Generate gRPC TLS Keys',
      task: (ctx, task) => {
        const config = ctx.config;
        const nodeAliases = generateMultiple
          ? (config as NodeKeysConfigClass).nodeAliases
          : [(config as NodeAddConfigClass).nodeAlias];
        const subTasks = self.keyManager.taskGenerateTLSKeys(nodeAliases, config.keysDir, config.curDate);
        // set up the sub-tasks
        return task.newListr(subTasks, {
          concurrent: true,
          rendererOptions: {
            collapseSubtasks: false,
            timer: constants.LISTR_DEFAULT_RENDERER_TIMER_OPTION,
          },
        });
      },
      skip: ctx => !ctx.config.generateTlsKeys,
    };
  }

  public copyGrpcTlsCertificates(): SoloListrTask<NodeAddContext> {
    const self = this;
    return {
      title: 'Copy gRPC TLS Certificates',
      task: (ctx, task) =>
        self.certificateManager.buildCopyTlsCertificatesTasks(
          task,
          ctx.config.grpcTlsCertificatePath,
          ctx.config.grpcWebTlsCertificatePath,
          ctx.config.grpcTlsKeyPath,
          ctx.config.grpcWebTlsKeyPath,
        ),
      skip: ctx => !ctx.config.grpcTlsCertificatePath && !ctx.config.grpcWebTlsCertificatePath,
    };
  }

  private async _addStake(
    namespace: NamespaceName,
    accountId: string,
    nodeAlias: NodeAlias,
    stakeAmount: number = HEDERA_NODE_DEFAULT_STAKE_AMOUNT,
    context?: string,
  ): Promise<void> {
    try {
      const deploymentName = this.configManager.getFlag<DeploymentName>(flags.deployment);
      await this.accountManager.loadNodeClient(
        namespace,
        this.remoteConfigManager.getClusterRefs(),
        deploymentName,
        this.configManager.getFlag<boolean>(flags.forcePortForward),
        context,
      );
      const client = this.accountManager._nodeClient;
      const treasuryKey = await this.accountManager.getTreasuryAccountKeys(namespace);
      const treasuryPrivateKey = PrivateKey.fromStringED25519(treasuryKey.privateKey);
      client.setOperator(TREASURY_ACCOUNT_ID, treasuryPrivateKey);

      // check balance
      const treasuryBalance = await new AccountBalanceQuery().setAccountId(TREASURY_ACCOUNT_ID).execute(client);
      this.logger.debug(`Account ${TREASURY_ACCOUNT_ID} balance: ${treasuryBalance.hbars}`);

      // get some initial balance
      await this.accountManager.transferAmount(constants.TREASURY_ACCOUNT_ID, accountId, stakeAmount);

      // check balance
      const balance = await new AccountBalanceQuery().setAccountId(accountId).execute(client);
      this.logger.debug(`Account ${accountId} balance: ${balance.hbars}`);

      // Create the transaction
      const transaction = new AccountUpdateTransaction()
        .setAccountId(accountId)
        .setStakedNodeId(Templates.nodeIdFromNodeAlias(nodeAlias))
        .freezeWith(client);

      // Sign the transaction with the account's private key
      const signTx = await transaction.sign(treasuryPrivateKey);

      // Submit the transaction to a Hedera network
      const txResponse = await signTx.execute(client);

      // Request the receipt of the transaction
      const receipt = await txResponse.getReceipt(client);

      // Get the transaction status
      const transactionStatus = receipt.status;
      this.logger.debug(`The transaction consensus status is ${transactionStatus.toString()}`);
    } catch (e) {
      throw new SoloError(`Error in adding stake: ${e.message}`, e);
    }
  }

  public prepareUpgradeZip() {
    const self = this;
    return {
      title: 'Prepare upgrade zip file for node upgrade process',
      task: async ctx => {
        const config = ctx.config;
        const {upgradeZipFile} = ctx.config;
        if (upgradeZipFile) {
          this.logger.debug(`Using upgrade zip file: ${ctx.upgradeZipFile}`);
          ctx.upgradeZipFile = upgradeZipFile;
        } else {
          ctx.upgradeZipFile = await self._prepareUpgradeZip(config.stagingDir);
        }
        ctx.upgradeZipHash = await self._uploadUpgradeZip(ctx.upgradeZipFile, config.nodeClient);
      },
    };
  }

  public loadAdminKey(): SoloListrTask<NodeUpdateContext | NodeUpgradeContext | NodeDeleteContext> {
    return {
      title: 'Load node admin key',
      task: async ctx => {
        const config = ctx.config;
        if ((ctx as NodeUpdateContext | NodeDeleteContext).config.nodeAlias) {
          try {
            const context = helpers.extractContextFromConsensusNodes(
              (ctx as NodeUpdateContext | NodeDeleteContext).config.nodeAlias,
              ctx.config.consensusNodes,
            );

            // load nodeAdminKey form k8s if exist
            const keyFromK8 = await this.k8Factory
              .getK8(context)
              .secrets()
              .read(
                config.namespace,
                Templates.renderNodeAdminKeyName((ctx as NodeUpdateContext | NodeDeleteContext).config.nodeAlias),
              );
            const privateKey = Base64.decode(keyFromK8.data.privateKey);
            config.adminKey = PrivateKey.fromStringED25519(privateKey);
          } catch (e) {
            this.logger.debug(`Error in loading node admin key: ${e.message}, use default key`);
            config.adminKey = PrivateKey.fromStringED25519(constants.GENESIS_KEY);
          }
        } else {
          config.adminKey = PrivateKey.fromStringED25519(constants.GENESIS_KEY);
        }
      },
    };
  }

  public checkExistingNodesStakedAmount(): SoloListrTask<
    NodeUpdateContext | NodeAddContext | NodeDeleteContext | NodeUpgradeContext
  > {
    const self = this;
    return {
      title: 'Check existing nodes staked amount',
      task: async ctx => {
        const config = ctx.config;

        // Transfer some hbar to the node for staking purpose
        const accountMap = getNodeAccountMap(config.existingNodeAliases);
        for (const nodeAlias of config.existingNodeAliases) {
          const accountId = accountMap.get(nodeAlias);
          await self.accountManager.transferAmount(constants.TREASURY_ACCOUNT_ID, accountId, 1);
        }
      },
    };
  }

  public sendPrepareUpgradeTransaction(): SoloListrTask<
    NodeUpdateContext | NodeAddContext | NodeDeleteContext | NodeUpgradeContext
  > {
    const self = this;
    return {
      title: 'Send prepare upgrade transaction',
      task: async ctx => {
        const {upgradeZipHash} = ctx;
        const {nodeClient, freezeAdminPrivateKey} = ctx.config;
        try {
          // query the balance
          const balance = await new AccountBalanceQuery().setAccountId(FREEZE_ADMIN_ACCOUNT).execute(nodeClient);
          self.logger.debug(`Freeze admin account balance: ${balance.hbars}`);

          // transfer some tiny amount to the freeze admin account
          await self.accountManager.transferAmount(constants.TREASURY_ACCOUNT_ID, FREEZE_ADMIN_ACCOUNT, 100000);

          // set operator of freeze transaction as freeze admin account
          nodeClient.setOperator(FREEZE_ADMIN_ACCOUNT, freezeAdminPrivateKey);

          const prepareUpgradeTx = await new FreezeTransaction()
            .setFreezeType(FreezeType.PrepareUpgrade)
            .setFileId(constants.UPGRADE_FILE_ID)
            .setFileHash(upgradeZipHash)
            .freezeWith(nodeClient)
            .execute(nodeClient);

          const prepareUpgradeReceipt = await prepareUpgradeTx.getReceipt(nodeClient);

          self.logger.debug(
            `sent prepare upgrade transaction [id: ${prepareUpgradeTx.transactionId.toString()}]`,
            prepareUpgradeReceipt.status.toString(),
          );
        } catch (e) {
          throw new SoloError(`Error in prepare upgrade: ${e.message}`, e);
        }
      },
    };
  }

  public sendFreezeUpgradeTransaction(): SoloListrTask<
    NodeUpdateContext | NodeAddContext | NodeDeleteContext | NodeUpgradeContext
  > {
    const self = this;
    return {
      title: 'Send freeze upgrade transaction',
      task: async ctx => {
        const {upgradeZipHash} = ctx;
        const {freezeAdminPrivateKey, nodeClient} = ctx.config;
        try {
          const futureDate = new Date();
          self.logger.debug(`Current time: ${futureDate}`);

          futureDate.setTime(futureDate.getTime() + 5000); // 5 seconds in the future
          self.logger.debug(`Freeze time: ${futureDate}`);

          // query the balance
          const balance = await new AccountBalanceQuery().setAccountId(FREEZE_ADMIN_ACCOUNT).execute(nodeClient);
          self.logger.debug(`Freeze admin account balance: ${balance.hbars}`);

          nodeClient.setOperator(FREEZE_ADMIN_ACCOUNT, freezeAdminPrivateKey);
          const freezeUpgradeTx = await new FreezeTransaction()
            .setFreezeType(FreezeType.FreezeUpgrade)
            .setStartTimestamp(Timestamp.fromDate(futureDate))
            .setFileId(constants.UPGRADE_FILE_ID)
            .setFileHash(upgradeZipHash)
            .freezeWith(nodeClient)
            .execute(nodeClient);

          const freezeUpgradeReceipt = await freezeUpgradeTx.getReceipt(nodeClient);
          self.logger.debug(
            `Upgrade frozen with transaction id: ${freezeUpgradeTx.transactionId.toString()}`,
            freezeUpgradeReceipt.status.toString(),
          );
        } catch (e) {
          throw new SoloError(`Error in freeze upgrade: ${e.message}`, e);
        }
      },
    };
  }

  public sendFreezeTransaction(): SoloListrTask<NodeFreezeContext> {
    const self = this;
    return {
      title: 'Send freeze only transaction',
      task: async ctx => {
        const {freezeAdminPrivateKey} = ctx.config;
        try {
          const nodeClient = await this.accountManager.loadNodeClient(
            ctx.config.namespace,
            this.remoteConfigManager.getClusterRefs(),
            ctx.config.deployment,
          );
          const futureDate = new Date();
          self.logger.debug(`Current time: ${futureDate}`);

          futureDate.setTime(futureDate.getTime() + 5000); // 5 seconds in the future
          self.logger.debug(`Freeze time: ${futureDate}`);

          nodeClient.setOperator(FREEZE_ADMIN_ACCOUNT, freezeAdminPrivateKey);
          const freezeOnlyTransaction = await new FreezeTransaction()
            .setFreezeType(FreezeType.FreezeOnly)
            .setStartTimestamp(Timestamp.fromDate(futureDate))
            .freezeWith(nodeClient)
            .execute(nodeClient);

          const freezeOnlyReceipt = await freezeOnlyTransaction.getReceipt(nodeClient);

          self.logger.debug(
            `sent prepare transaction [id: ${freezeOnlyTransaction.transactionId.toString()}]`,
            freezeOnlyReceipt.status.toString(),
          );
        } catch (e) {
          throw new SoloError(`Error in sending freeze transaction: ${e.message}`, e);
        }
      },
    };
  }

  /** Download generated config files and key files from the network node */
  public downloadNodeGeneratedFiles(): SoloListrTask<
    NodeUpdateContext | NodeAddContext | NodeDeleteContext | NodeDownloadGeneratedFilesContext
  > {
    const self = this;
    return {
      title: 'Download generated files from an existing node',
      task: async ctx => {
        const config = ctx.config;

        // don't try to download from the same node we are deleting, it won't work
        const nodeAlias: NodeAlias =
          (ctx as any).config.nodeAlias === config.existingNodeAliases[0] && config.existingNodeAliases.length > 1
            ? config.existingNodeAliases[1]
            : config.existingNodeAliases[0];

        const nodeFullyQualifiedPodName = Templates.renderNetworkPodName(nodeAlias);
        const podRef = PodRef.of(config.namespace, nodeFullyQualifiedPodName);
        const containerRef = ContainerRef.of(podRef, constants.ROOT_CONTAINER);

        const context = helpers.extractContextFromConsensusNodes(nodeAlias, ctx.config.consensusNodes);
        const k8 = self.k8Factory.getK8(context);

        // copy the config.txt file from the node1 upgrade directory
        await k8
          .containers()
          .readByRef(containerRef)
          .copyFrom(`${constants.HEDERA_HAPI_PATH}/data/upgrade/current/config.txt`, config.stagingDir);

        // if directory data/upgrade/current/data/keys does not exist, then use data/upgrade/current
        let keyDir = `${constants.HEDERA_HAPI_PATH}/data/upgrade/current/data/keys`;
        if (!(await k8.containers().readByRef(containerRef).hasDir(keyDir))) {
          keyDir = `${constants.HEDERA_HAPI_PATH}/data/upgrade/current`;
        }
        const signedKeyFiles = (await k8.containers().readByRef(containerRef).listDir(keyDir)).filter(file =>
          file.name.startsWith(constants.SIGNING_KEY_PREFIX),
        );
        await k8
          .containers()
          .readByRef(containerRef)
          .execContainer([
            'bash',
            '-c',
            `mkdir -p ${constants.HEDERA_HAPI_PATH}/data/keys_backup && cp -r ${keyDir} ${constants.HEDERA_HAPI_PATH}/data/keys_backup/`,
          ]);
        for (const signedKeyFile of signedKeyFiles) {
          await k8
            .containers()
            .readByRef(containerRef)
            .copyFrom(`${keyDir}/${signedKeyFile.name}`, `${config.keysDir}`);
        }

        if (
          await k8
            .containers()
            .readByRef(containerRef)
            .hasFile(`${constants.HEDERA_HAPI_PATH}/data/upgrade/current/application.properties`)
        ) {
          await k8
            .containers()
            .readByRef(containerRef)
            .copyFrom(
              `${constants.HEDERA_HAPI_PATH}/data/upgrade/current/application.properties`,
              `${config.stagingDir}/templates`,
            );
        }
      },
    };
  }

  public downloadNodeUpgradeFiles(): SoloListrTask<NodeUpgradeContext> {
    const self = this;
    return {
      title: 'Download upgrade files from an existing node',
      task: async ctx => {
        const config = ctx.config;

        const nodeAlias = ctx.config.nodeAliases[0];
        const nodeFullyQualifiedPodName = Templates.renderNetworkPodName(nodeAlias);
        const podRef = PodRef.of(config.namespace, nodeFullyQualifiedPodName);
        const context = helpers.extractContextFromConsensusNodes(nodeAlias, ctx.config.consensusNodes);

        // found all files under ${constants.HEDERA_HAPI_PATH}/data/upgrade/current/
        const upgradeDirectories = [
          `${constants.HEDERA_HAPI_PATH}/data/upgrade/current`,
          `${constants.HEDERA_HAPI_PATH}/data/upgrade/current/data/apps`,
          `${constants.HEDERA_HAPI_PATH}/data/upgrade/current/data/libs`,
        ];
        const containerRef = ContainerRef.of(podRef, constants.ROOT_CONTAINER);
        for (const upgradeDir of upgradeDirectories) {
          // check if directory upgradeDir exist in root container
          if (!(await self.k8Factory.getK8(context).containers().readByRef(containerRef).hasDir(upgradeDir))) {
            continue;
          }
          const files = await self.k8Factory.getK8(context).containers().readByRef(containerRef).listDir(upgradeDir);
          // iterate all files and copy them to the staging directory
          for (const file of files) {
            if (file.name.endsWith('.mf')) {
              continue;
            }
            if (file.directory) {
              continue;
            }
            this.logger.debug(`Copying file: ${file.name}`);
            await self.k8Factory
              .getK8(context)
              .containers()
              .readByRef(containerRef)
              .copyFrom(`${upgradeDir}/${file.name}`, `${config.stagingDir}`);
          }
        }
      },
    };
  }

  private taskCheckNetworkNodePods(
    ctx: CheckedNodesContext,
    task: SoloListrTaskWrapper<CheckedNodesContext>,
    nodeAliases: NodeAliases,
    maxAttempts: number = undefined,
  ) {
    ctx.config.podRefs = {};
    const consensusNodes = ctx.config.consensusNodes;

    const subTasks: SoloListrTask<CheckedNodesContext>[] = [];

    const self = this;
    for (const nodeAlias of nodeAliases) {
      const context = helpers.extractContextFromConsensusNodes(nodeAlias, consensusNodes);
      subTasks.push({
        title: `Check network pod: ${chalk.yellow(nodeAlias)}`,
        task: async ctx => {
          try {
            ctx.config.podRefs[nodeAlias] = await self.checkNetworkNodePod(
              ctx.config.namespace,
              nodeAlias,
              maxAttempts,
              undefined,
              context,
            );
          } catch {
            ctx.config.skipStop = true;
          }
        },
      });
    }

    // setup the sub-tasks
    return task.newListr(subTasks, {
      concurrent: true,
      rendererOptions: {
        collapseSubtasks: false,
      },
    });
  }

  /** Check if the network node pod is running */
  private async checkNetworkNodePod(
    namespace: NamespaceName,
    nodeAlias: NodeAlias,
    maxAttempts: number = constants.PODS_RUNNING_MAX_ATTEMPTS,
    delay: number = constants.PODS_RUNNING_DELAY,
    context?: Optional<string>,
  ): Promise<PodRef> {
    nodeAlias = nodeAlias.trim() as NodeAlias;
    const podName = Templates.renderNetworkPodName(nodeAlias);
    const podRef = PodRef.of(namespace, podName);

    try {
      const k8 = this.k8Factory.getK8(context);

      await k8
        .pods()
        .waitForRunningPhase(
          namespace,
          [`solo.hedera.com/node-name=${nodeAlias}`, 'solo.hedera.com/type=network-node'],
          maxAttempts,
          delay,
        );

      return podRef;
    } catch (e) {
      throw new SoloError(`no pod found for nodeAlias: ${nodeAlias}`, e);
    }
  }

  public identifyExistingNodes(): SoloListrTask<CheckedNodesContext> {
    const self = this;
    return {
      title: 'Identify existing network nodes',
      task: async (ctx, task) => {
        const config = ctx.config;
        config.existingNodeAliases = [];
        const clusterRefs = this.remoteConfigManager.getClusterRefs();
        config.serviceMap = await self.accountManager.getNodeServiceMap(
          config.namespace,
          clusterRefs,
          config.deployment,
        );
        for (const networkNodeServices of config.serviceMap.values()) {
          config.existingNodeAliases.push(networkNodeServices.nodeAlias);
        }
        config.allNodeAliases = [...config.existingNodeAliases];
        return self.taskCheckNetworkNodePods(ctx, task, config.existingNodeAliases);
      },
    };
  }

  public uploadStateFiles(skip: SkipCheck | boolean) {
    const self = this;
    return {
      title: 'Upload state files network nodes',
      task: async ctx => {
        const config = ctx.config;

        const zipFile = config.stateFile;
        self.logger.debug(`zip file: ${zipFile}`);
        for (const nodeAlias of ctx.config.nodeAliases) {
          const context = helpers.extractContextFromConsensusNodes(nodeAlias, config.consensusNodes);
          const k8 = this.k8Factory.getK8(context);
          const podRef = ctx.config.podRefs[nodeAlias];
          const containerRef = ContainerRef.of(podRef, constants.ROOT_CONTAINER);
          self.logger.debug(`Uploading state files to pod ${podRef.name}`);
          await k8.containers().readByRef(containerRef).copyTo(zipFile, `${constants.HEDERA_HAPI_PATH}/data`);

          self.logger.info(
            `Deleting the previous state files in pod ${podRef.name} directory ${constants.HEDERA_HAPI_PATH}/data/saved`,
          );
          await k8
            .containers()
            .readByRef(containerRef)
            .execContainer(['rm', '-rf', `${constants.HEDERA_HAPI_PATH}/data/saved/*`]);
          await k8
            .containers()
            .readByRef(containerRef)
            .execContainer([
              'tar',
              '-xvf',
              `${constants.HEDERA_HAPI_PATH}/data/${path.basename(zipFile)}`,
              '-C',
              `${constants.HEDERA_HAPI_PATH}/data/saved`,
            ]);
        }
      },
      skip,
    };
  }

  public identifyNetworkPods(maxAttempts?: number) {
    const self = this;
    return {
      title: 'Identify network pods',
      task: (ctx, task) => {
        return self.taskCheckNetworkNodePods(ctx, task, ctx.config.nodeAliases, maxAttempts);
      },
    };
  }

  public fetchPlatformSoftware(
    aliasesField: string,
  ): SoloListrTask<NodeUpdateContext | NodeAddContext | NodeDeleteContext | NodeRefreshContext | NodeSetupContext> {
    const self = this;
<<<<<<< HEAD
    return {
      title: 'Fetch platform software into network nodes',
      task: (ctx, task) => {
        const {podRefs, releaseTag, localBuildPath} = ctx.config;

        return localBuildPath !== ''
          ? self._uploadPlatformSoftware(
              ctx.config[aliasesField],
              podRefs,
              task,
              localBuildPath,
              ctx.config.consensusNodes,
              releaseTag,
            )
          : self._fetchPlatformSoftware(
              ctx.config[aliasesField],
              podRefs,
              releaseTag,
              task,
              this.platformInstaller,
              ctx.config.consensusNodes,
            );
      },
    };
=======
    return new Task('Fetch platform software into network nodes', (ctx: any, task: SoloListrTaskWrapper<any>) => {
      const {podRefs, releaseTag, localBuildPath} = ctx.config;

      return localBuildPath !== ''
        ? self._uploadPlatformSoftware(
            ctx.config[aliasesField],
            podRefs,
            task,
            localBuildPath,
            ctx.config.consensusNodes,
            releaseTag,
          )
        : self._fetchPlatformSoftware(
            ctx.config[aliasesField],
            podRefs,
            releaseTag,
            task,
            this.platformInstaller,
            ctx.config.consensusNodes,
          );
    });
  }

  populateServiceMap() {
    return new Task('Populate serviceMap', async ctx => {
      ctx.config.serviceMap = await this.accountManager.getNodeServiceMap(
        ctx.config.namespace,
        this.remoteConfigManager.getClusterRefs(),
        ctx.config.deployment,
      );
      if (!ctx.config.serviceMap.has(ctx.config.nodeAlias)) return;

      ctx.config.podRefs[ctx.config.nodeAlias] = PodRef.of(
        ctx.config.namespace,
        ctx.config.serviceMap.get(ctx.config.nodeAlias).nodePodName,
      );
    });
>>>>>>> b9c45454
  }

  public populateServiceMap(): SoloListrTask<NodeAddContext | NodeDeleteContext> {
    return {
      title: 'Populate serviceMap',
      task: async ctx => {
        ctx.config.serviceMap = await this.accountManager.getNodeServiceMap(
          ctx.config.namespace,
          this.remoteConfigManager.getClusterRefs(),
          ctx.config.deployment,
        );
        ctx.config.podRefs[ctx.config.nodeAlias] = PodRef.of(
          ctx.config.namespace,
          ctx.config.serviceMap.get(ctx.config.nodeAlias).nodePodName,
        );
      },
    };
  }

  public setupNetworkNodes(
    nodeAliasesProperty: string,
    isGenesis: boolean,
  ): SoloListrTask<NodeUpdateContext | NodeAddContext | NodeDeleteContext | NodeRefreshContext> {
    return {
      title: 'Setup network nodes',
      task: async (ctx, task) => {
        // @ts-ignore
        ctx.config.nodeAliases = helpers.parseNodeAliases(ctx.config.nodeAliasesUnparsed);
        if (isGenesis) {
          await this.generateGenesisNetworkJson(
            ctx.config.namespace,
            ctx.config.consensusNodes,
            // @ts-ignore
            ctx.config.keysDir,
            // @ts-ignore
            ctx.config.stagingDir,
          );
        }

        // @ts-ignore
        // TODO: during `node add` ctx.config.nodeAliases is empty, since ctx.config.nodeAliasesUnparsed is empty
        await this.generateNodeOverridesJson(ctx.config.namespace, ctx.config.nodeAliases, ctx.config.stagingDir);

        const consensusNodes = ctx.config.consensusNodes;
        const subTasks = [];
        for (const nodeAlias of ctx.config[nodeAliasesProperty]) {
          const podRef = ctx.config.podRefs[nodeAlias];
          const context = helpers.extractContextFromConsensusNodes(nodeAlias, consensusNodes);
          subTasks.push({
            title: `Node: ${chalk.yellow(nodeAlias)}`,
            // @ts-ignore
            task: () => this.platformInstaller.taskSetup(podRef, ctx.config.stagingDir, isGenesis, context),
          });
        }

        // set up the sub-tasks
        return task.newListr(subTasks, {
          concurrent: true,
          rendererOptions: constants.LISTR_DEFAULT_RENDERER_OPTION,
        });
      },
    };
  }

  // generates the node overrides file.  This file is used to override the address book.  It is useful in cases where
  // there is a hair pinning issue and the node needs to connect to itself via a different address.
  private async generateNodeOverridesJson(
    namespace: NamespaceName,
    nodeAliases: NodeAliases,
    stagingDir: string,
  ): Promise<void> {
    const deploymentName = this.configManager.getFlag<DeploymentName>(flags.deployment);
    const networkNodeServiceMap = await this.accountManager.getNodeServiceMap(
      namespace,
      this.remoteConfigManager.getClusterRefs(),
      deploymentName,
    );

    const nodeOverridesModel = new NodeOverridesModel(nodeAliases, networkNodeServiceMap);

    const nodeOverridesYaml = PathEx.join(stagingDir, constants.NODE_OVERRIDE_FILE);
    fs.writeFileSync(nodeOverridesYaml, nodeOverridesModel.toYAML());
  }

  /**
   * Generate genesis network json file
   * @param namespace - namespace
   * @param consensusNodes - consensus nodes
   * @param keysDir - keys directory
   * @param stagingDir - staging directory
   */
  private async generateGenesisNetworkJson(
    namespace: NamespaceName,
    consensusNodes: ConsensusNode[],
    keysDir: string,
    stagingDir: string,
  ): Promise<void> {
    const deploymentName = this.configManager.getFlag<DeploymentName>(flags.deployment);
    const networkNodeServiceMap = await this.accountManager.getNodeServiceMap(
      namespace,
      this.remoteConfigManager.getClusterRefs(),
      deploymentName,
    );

    const adminPublicKeys = splitFlagInput(this.configManager.getFlag(flags.adminPublicKeys));
    const genesisNetworkData = await GenesisNetworkDataConstructor.initialize(
      consensusNodes,
      this.keyManager,
      this.accountManager,
      keysDir,
      networkNodeServiceMap,
      adminPublicKeys,
    );

    const genesisNetworkJson = PathEx.join(stagingDir, 'genesis-network.json');
    fs.writeFileSync(genesisNetworkJson, genesisNetworkData.toJSON());
  }

  public prepareStagingDirectory(nodeAliasesProperty: string) {
    return {
      title: 'Prepare staging directory',
      task: (ctx, task) => {
        const config = ctx.config;
        const nodeAliases = config[nodeAliasesProperty];
        const subTasks = [
          {
            title: 'Copy Gossip keys to staging',
            task: async () => {
              this.keyManager.copyGossipKeysToStaging(config.keysDir, config.stagingKeysDir, nodeAliases);
            },
          },
          {
            title: 'Copy gRPC TLS keys to staging',
            task: async () => {
              for (const nodeAlias of nodeAliases) {
                const tlsKeyFiles = this.keyManager.prepareTLSKeyFilePaths(nodeAlias, config.keysDir);
                this.keyManager.copyNodeKeysToStaging(tlsKeyFiles, config.stagingKeysDir);
              }
            },
          },
        ];
        return task.newListr(subTasks, {
          concurrent: false,
          rendererOptions: constants.LISTR_DEFAULT_RENDERER_OPTION,
        });
      },
    };
  }

  public startNodes(nodeAliasesProperty: string) {
    return {
      title: 'Starting nodes',
      task: (ctx, task) => {
        const config = ctx.config;
        const nodeAliases = config[nodeAliasesProperty];
        const subTasks = [];

        for (const nodeAlias of nodeAliases) {
          const podRef = config.podRefs[nodeAlias];
          const containerRef = ContainerRef.of(podRef, constants.ROOT_CONTAINER);
          subTasks.push({
            title: `Start node: ${chalk.yellow(nodeAlias)}`,
            task: async () => {
              const context = helpers.extractContextFromConsensusNodes(nodeAlias, config.consensusNodes);
              const k8 = this.k8Factory.getK8(context);
              await k8.containers().readByRef(containerRef).execContainer(['systemctl', 'restart', 'network-node']);
            },
          });
        }

        // set up the sub-tasks
        return task.newListr(subTasks, {
          concurrent: true,
          rendererOptions: {
            collapseSubtasks: false,
            timer: constants.LISTR_DEFAULT_RENDERER_TIMER_OPTION,
          },
        });
      },
    };
  }

  public enablePortForwarding() {
    return {
      title: 'Enable port forwarding for JVM debugger',
      task: async ctx => {
        const context = helpers.extractContextFromConsensusNodes(ctx.config.debugNodeAlias, ctx.config.consensusNodes);
        const podRef = PodRef.of(ctx.config.namespace, PodName.of(`network-${ctx.config.debugNodeAlias}-0`));
        this.logger.debug(`Enable port forwarding for JVM debugger on pod ${podRef.name}`);
        await this.k8Factory
          .getK8(context)
          .pods()
          .readByRef(podRef)
          .portForward(constants.JVM_DEBUG_PORT, constants.JVM_DEBUG_PORT);
      },
      skip: ctx => !ctx.config.debugNodeAlias,
    };
  }

  public checkAllNodesAreActive(nodeAliasesProperty: string): SoloListrTask<AnyListrContext> {
    return {
      title: 'Check all nodes are ACTIVE',
      task: (ctx, task) => {
        return this._checkNodeActivenessTask(ctx, task, ctx.config[nodeAliasesProperty]);
      },
    };
  }

  public checkAllNodesAreFrozen(nodeAliasesProperty: string) {
    return {
      title: 'Check all nodes are FROZEN',
      task: (ctx, task) => {
        return this._checkNodeActivenessTask(
          ctx,
          task,
          ctx.config[nodeAliasesProperty],
          NodeStatusCodes.FREEZE_COMPLETE,
        );
      },
    };
  }

  public checkNodeProxiesAreActive(): SoloListrTask<NodeStartContext | NodeRefreshContext | NodeRestartContext> {
    return {
      title: 'Check node proxies are ACTIVE',
      task: (ctx, task) => {
        // this is more reliable than checking the nodes logs for ACTIVE, as the
        // logs will have a lot of white noise from being behind
        return this._checkNodesProxiesTask(task, ctx.config.nodeAliases) as SoloListr<AnyListrContext>;
      }, // NodeStartConfigClass NodeRefreshContext
      skip: async ctx =>
        (ctx.config as NodeStartConfigClass | NodeRefreshConfigClass).app !== '' &&
        (ctx.config as NodeStartConfigClass | NodeRefreshConfigClass).app !== constants.HEDERA_APP_NAME,
    };
  }

  public checkAllNodeProxiesAreActive(): SoloListrTask<
    NodeUpdateContext | NodeAddContext | NodeDeleteContext | NodeUpgradeContext
  > {
    return {
      title: 'Check all node proxies are ACTIVE',
      task: (ctx, task) => {
        // this is more reliable than checking the nodes logs for ACTIVE, as the
        // logs will have a lot of white noise from being behind
        return this._checkNodesProxiesTask(task, ctx.config.allNodeAliases) as SoloListr<AnyListrContext>;
      },
    };
  }

  // Update account manager and transfer hbar for staking purpose
  public triggerStakeWeightCalculate<T extends {config: AnyObject}>(
    transactionType: NodeSubcommandType,
  ): SoloListrTask<T> {
    const self = this;
    return {
      title: 'Trigger stake weight calculate',
      task: async ctx => {
        const config = ctx.config;
        self.logger.info(
          'sleep 60 seconds for the handler to be able to trigger the network node stake weight recalculate',
        );
        await sleep(Duration.ofSeconds(60));
        const accountMap = getNodeAccountMap(config.allNodeAliases);
        let skipNodeAlias: NodeAlias;

        switch (transactionType) {
          case NodeSubcommandType.ADD:
            break;
          case NodeSubcommandType.UPDATE:
            if (config.newAccountNumber) {
              // update map with current account ids
              accountMap.set(config.nodeAlias, config.newAccountNumber);
              skipNodeAlias = config.nodeAlias;
            }
            break;
          case NodeSubcommandType.DELETE:
            if (config.nodeAlias) {
              accountMap.delete(config.nodeAlias);
              skipNodeAlias = config.nodeAlias;
            }
        }

        config.nodeClient = await self.accountManager.refreshNodeClient(
          config.namespace,
          this.remoteConfigManager.getClusterRefs(),
          skipNodeAlias,
          this.configManager.getFlag<DeploymentName>(flags.deployment),
        );

        // send some write transactions to invoke the handler that will trigger the stake weight recalculate
        for (const nodeAlias of accountMap.keys()) {
          const accountId = accountMap.get(nodeAlias);
          config.nodeClient.setOperator(TREASURY_ACCOUNT_ID, config.treasuryKey);
          await self.accountManager.transferAmount(constants.TREASURY_ACCOUNT_ID, accountId, 1);
        }
      },
    };
  }

  public addNodeStakes(): SoloListrTask<NodeStartContext> {
    const self = this;
    return {
      title: 'Add node stakes',
      task: (ctx, task): SoloListr<NodeStartContext> | void => {
        if (ctx.config.app === '' || ctx.config.app === constants.HEDERA_APP_NAME) {
          const subTasks: SoloListrTask<NodeStartContext>[] = [];

          const accountMap = getNodeAccountMap(ctx.config.nodeAliases);
          // @ts-expect-error - TS2339: Property stakeAmount does not exist on type NodeStartConfigClass
          // TODO: 'ctx.config.stakeAmount' is never initialized in the config
          const stakeAmountParsed = ctx.config.stakeAmount ? splitFlagInput(ctx.config.stakeAmount) : [];
          let nodeIndex = 0;
          for (const nodeAlias of ctx.config.nodeAliases) {
            const accountId = accountMap.get(nodeAlias);
            const context = helpers.extractContextFromConsensusNodes(nodeAlias, ctx.config.consensusNodes);
            const stakeAmount =
              stakeAmountParsed.length > 0 ? stakeAmountParsed[nodeIndex] : HEDERA_NODE_DEFAULT_STAKE_AMOUNT;
            subTasks.push({
              title: `Adding stake for node: ${chalk.yellow(nodeAlias)}`,
              task: async () => await self._addStake(ctx.config.namespace, accountId, nodeAlias, +stakeAmount, context),
            });
            nodeIndex++;
          }

          // set up the sub-tasks
          return task.newListr(subTasks, {
            concurrent: false,
            rendererOptions: {
              collapseSubtasks: false,
            },
          });
        }
      },
    };
  }

  public stakeNewNode(): SoloListrTask<NodeAddContext> {
    const self = this;
    return {
      title: 'Stake new node',
      task: async ctx => {
        const context = helpers.extractContextFromConsensusNodes(ctx.config.nodeAlias, ctx.config.consensusNodes);
        await self.accountManager.refreshNodeClient(
          ctx.config.namespace,
          this.remoteConfigManager.getClusterRefs(),
          ctx.config.nodeAlias,
          this.configManager.getFlag<DeploymentName>(flags.deployment),
          this.configManager.getFlag<boolean>(flags.forcePortForward),
        );
        await this._addStake(ctx.config.namespace, ctx.newNode.accountId, ctx.config.nodeAlias, undefined, context);
      },
    };
  }

  public stopNodes(
    nodeAliasesProperty: string,
  ): SoloListrTask<NodeStopContext | NodeFreezeContext | NodeDeleteContext> {
    return {
      title: 'Stopping nodes',
      task: async (ctx, task) => {
        const subTasks: SoloListrTask<NodeStopContext | NodeFreezeContext | NodeDeleteContext>[] = [];

        if (!(ctx.config as CheckedNodesConfigClass).skipStop) {
          await this.accountManager.close();
          for (const nodeAlias of ctx.config[nodeAliasesProperty]) {
            const podRef = (ctx.config as CheckedNodesConfigClass).podRefs[nodeAlias];
            const containerRef = ContainerRef.of(podRef, constants.ROOT_CONTAINER);
            const context = helpers.extractContextFromConsensusNodes(nodeAlias, ctx.config.consensusNodes);

            subTasks.push({
              title: `Stop node: ${chalk.yellow(nodeAlias)}`,
              task: async () =>
                await this.k8Factory
                  .getK8(context)
                  .containers()
                  .readByRef(containerRef)
                  .execContainer('systemctl stop network-node'),
            });
          }
        }

        // setup the sub-tasks
        return task.newListr(subTasks, {
          concurrent: true,
          rendererOptions: {
            collapseSubtasks: false,
            timer: constants.LISTR_DEFAULT_RENDERER_TIMER_OPTION,
          },
        });
      },
    };
  }

  public finalize(): SoloListrTask<AnyListrContext> {
    return {
      title: 'Finalize',
      task: () => {
        // reset flags so that keys are not regenerated later
        this.configManager.setFlag(flags.generateGossipKeys, false);
        this.configManager.setFlag(flags.generateTlsKeys, false);
      },
    };
  }

  public dumpNetworkNodesSaveState(): SoloListrTask<NodeRefreshContext> {
    return {
      title: 'Dump network nodes saved state',
      task: (ctx, task) => {
        const config: NodeRefreshConfigClass = ctx.config;
        const subTasks: SoloListrTask<NodeRefreshContext>[] = [];

        for (const nodeAlias of config.nodeAliases) {
          const podRef = config.podRefs[nodeAlias];
          const containerRef = ContainerRef.of(podRef, constants.ROOT_CONTAINER);
          const context = helpers.extractContextFromConsensusNodes(nodeAlias, ctx.config.consensusNodes);

          subTasks.push({
            title: `Node: ${chalk.yellow(nodeAlias)}`,
            task: async () =>
              await this.k8Factory
                .getK8(context)
                .containers()
                .readByRef(containerRef)
                .execContainer(['bash', '-c', `rm -rf ${constants.HEDERA_HAPI_PATH}/data/saved/*`]),
          });
        }

        // set up the sub-tasks
        return task.newListr(subTasks, {
          concurrent: true,
          rendererOptions: {
            collapseSubtasks: false,
          },
        });
      },
    };
  }

  public getNodeLogsAndConfigs(): SoloListrTask<
    NodeUpdateContext | NodeAddContext | NodeDeleteContext | NodeUpgradeContext
  > {
    return {
      title: 'Get node logs and configs',
      task: async ctx => {
        await container.resolve<NetworkNodes>(NetworkNodes).getLogs(ctx.config.namespace, ctx.config.contexts);
      },
    };
  }

  public getNodeStateFiles(): SoloListrTask<NodeStatesContext> {
    return {
      title: 'Get node states',
      task: async ctx => {
        for (const nodeAlias of ctx.config.nodeAliases) {
          const context = helpers.extractContextFromConsensusNodes(nodeAlias, ctx.config.consensusNodes);
          await container
            .resolve<NetworkNodes>(NetworkNodes)
            .getStatesFromPod(ctx.config.namespace, nodeAlias, context);
        }
      },
    };
  }

  public checkPVCsEnabled(): SoloListrTask<AnyListrContext> {
    return {
      title: 'Check that PVCs are enabled',
      task: () => {
        if (!this.configManager.getFlag(flags.persistentVolumeClaims)) {
          throw new SoloError('PVCs are not enabled. Please enable PVCs before adding a node');
        }
      },
    };
  }

  public determineNewNodeAccountNumber(): SoloListrTask<NodeAddContext> {
    return {
      title: 'Determine new node account number',
      task: ctx => {
        const config: NodeAddConfigClass = ctx.config;
        const values = {hedera: {nodes: []}};
        let maxNum: Long = Long.fromNumber(0);

        let lastNodeAlias: NodeAlias = DEFAULT_NETWORK_NODE_NAME;

        for (const networkNodeServices of config.serviceMap.values()) {
          values.hedera.nodes.push({
            accountId: networkNodeServices.accountId,
            name: networkNodeServices.nodeAlias,
            nodeId: networkNodeServices.nodeId,
          });
          maxNum =
            maxNum > AccountId.fromString(networkNodeServices.accountId).num
              ? maxNum
              : AccountId.fromString(networkNodeServices.accountId).num;
          lastNodeAlias = networkNodeServices.nodeAlias;
        }

        const lastNodeIdMatch = lastNodeAlias.match(/\d+$/);
        if (lastNodeIdMatch.length) {
          const incremented = parseInt(lastNodeIdMatch[0]) + 1;
          lastNodeAlias = lastNodeAlias.replace(/\d+$/, incremented.toString()) as NodeAlias;
        }

        ctx.maxNum = maxNum.add(1);
        ctx.newNode = {
          accountId: `${constants.HEDERA_NODE_ACCOUNT_ID_START.realm}.${constants.HEDERA_NODE_ACCOUNT_ID_START.shard}.${ctx.maxNum}`,
          name: lastNodeAlias,
        };
        config.nodeAlias = lastNodeAlias as NodeAlias;
        config.allNodeAliases.push(lastNodeAlias as NodeAlias);
      },
    };
  }

  public generateGossipKeys(): SoloListrTask<NodeKeysContext> {
    return this._generateGossipKeys(true) as SoloListrTask<NodeKeysContext>;
  }

  public generateGossipKey(): SoloListrTask<NodeAddContext> {
    return this._generateGossipKeys(false) as SoloListrTask<NodeAddContext>;
  }

  public generateGrpcTlsKeys(): SoloListrTask<NodeKeysContext> {
    return this._generateGrpcTlsKeys(true) as SoloListrTask<NodeKeysContext>;
  }

  public generateGrpcTlsKey(): SoloListrTask<NodeAddContext> {
    return this._generateGrpcTlsKeys(false) as SoloListrTask<NodeAddContext>;
  }

  public loadSigningKeyCertificate(): SoloListrTask<NodeAddContext> {
    return {
      title: 'Load signing key certificate',
      task: ctx => {
        const config = ctx.config;
        const signingCertFile = Templates.renderGossipPemPublicKeyFile(config.nodeAlias);
        const signingCertFullPath = PathEx.joinWithRealPath(config.keysDir, signingCertFile);
        ctx.signingCertDer = this.keyManager.getDerFromPemCertificate(signingCertFullPath);
      },
    };
  }

  public computeMTLSCertificateHash(): SoloListrTask<NodeAddContext> {
    return {
      title: 'Compute mTLS certificate hash',
      task: ctx => {
        const config = ctx.config;
        const tlsCertFile = Templates.renderTLSPemPublicKeyFile(config.nodeAlias);
        const tlsCertFullPath = PathEx.joinWithRealPath(config.keysDir, tlsCertFile);
        const tlsCertDer = this.keyManager.getDerFromPemCertificate(tlsCertFullPath);
        ctx.tlsCertHash = crypto.createHash('sha384').update(tlsCertDer).digest();
      },
    };
  }

  public prepareGossipEndpoints(): SoloListrTask<NodeAddContext> {
    return {
      title: 'Prepare gossip endpoints',
      task: ctx => {
        const config = ctx.config;
        let endpoints = [];
        if (!config.gossipEndpoints) {
          if (config.endpointType !== constants.ENDPOINT_TYPE_FQDN) {
            throw new SoloError(`--gossip-endpoints must be set if --endpoint-type is: ${constants.ENDPOINT_TYPE_IP}`);
          }

          endpoints = [
            `${helpers.getInternalIp(config.releaseTag, config.namespace, config.nodeAlias)}:${constants.HEDERA_NODE_INTERNAL_GOSSIP_PORT}`,
            `${Templates.renderFullyQualifiedNetworkSvcName(config.namespace, config.nodeAlias)}:${constants.HEDERA_NODE_EXTERNAL_GOSSIP_PORT}`,
          ];
        } else {
          endpoints = splitFlagInput(config.gossipEndpoints);
        }

        ctx.gossipEndpoints = prepareEndpoints(
          config.endpointType,
          endpoints,
          constants.HEDERA_NODE_INTERNAL_GOSSIP_PORT,
        );
      },
    };
  }

<<<<<<< HEAD
  public refreshNodeList(): SoloListrTask<NodeDeleteContext> {
    return {
      title: 'Refresh node alias list',
      task: ctx => {
        ctx.config.allNodeAliases = ctx.config.existingNodeAliases.filter(
          (nodeAlias: NodeAlias) => nodeAlias !== ctx.config.nodeAlias,
        );
        ctx.config.consensusNodes = ctx.config.consensusNodes.filter(
          (consensusNode: ConsensusNode) => consensusNode.name !== ctx.config.nodeAlias,
        );
      },
    };
=======
  // this is only used by `node delete`
  refreshNodeList() {
    return new Task('Refresh node alias list', (ctx: any, task: SoloListrTaskWrapper<any>) => {
      ctx.config.allNodeAliases = ctx.config.existingNodeAliases.filter(
        (nodeAlias: NodeAlias) => nodeAlias !== ctx.config.nodeAlias,
      );

      ctx.config.refreshedConsensusNodes = ctx.config.consensusNodes.filter(
        (consensusNode: ConsensusNode) => consensusNode.name !== ctx.config.nodeAlias,
      );
    });
>>>>>>> b9c45454
  }

  public prepareGrpcServiceEndpoints(): SoloListrTask<NodeAddContext> {
    return {
      title: 'Prepare grpc service endpoints',
      task: ctx => {
        const config = ctx.config;
        let endpoints = [];

        if (!config.grpcEndpoints) {
          if (config.endpointType !== constants.ENDPOINT_TYPE_FQDN) {
            throw new SoloError(`--grpc-endpoints must be set if --endpoint-type is: ${constants.ENDPOINT_TYPE_IP}`);
          }

          endpoints = [
            `${Templates.renderFullyQualifiedNetworkSvcName(config.namespace, config.nodeAlias)}:${constants.HEDERA_NODE_EXTERNAL_GOSSIP_PORT}`,
          ];
        } else {
          endpoints = splitFlagInput(config.grpcEndpoints);
        }

        ctx.grpcServiceEndpoints = prepareEndpoints(
          config.endpointType,
          endpoints,
          constants.HEDERA_NODE_EXTERNAL_GOSSIP_PORT,
        );
      },
    };
  }

  public sendNodeUpdateTransaction(): SoloListrTask<NodeUpdateContext> {
    const self = this;
    return {
      title: 'Send node update transaction',
      task: async ctx => {
        const config: NodeUpdateConfigClass = ctx.config;

        const nodeId = Templates.nodeIdFromNodeAlias(config.nodeAlias);
        self.logger.info(`nodeId: ${nodeId}, config.newAccountNumber: ${config.newAccountNumber}`);

        if (config.existingNodeAliases.length > 1) {
          config.nodeClient = await self.accountManager.refreshNodeClient(
            config.namespace,
            this.remoteConfigManager.getClusterRefs(),
            config.nodeAlias,
            this.configManager.getFlag<DeploymentName>(flags.deployment),
          );
        }

        try {
          let nodeUpdateTx = new NodeUpdateTransaction().setNodeId(new Long(nodeId));

          if (config.tlsPublicKey && config.tlsPrivateKey) {
            self.logger.info(`config.tlsPublicKey: ${config.tlsPublicKey}`);
            const tlsCertDer = self.keyManager.getDerFromPemCertificate(config.tlsPublicKey);
            const tlsCertHash = crypto.createHash('sha384').update(tlsCertDer).digest();
            nodeUpdateTx = nodeUpdateTx.setCertificateHash(tlsCertHash);

            const publicKeyFile = Templates.renderTLSPemPublicKeyFile(config.nodeAlias);
            const privateKeyFile = Templates.renderTLSPemPrivateKeyFile(config.nodeAlias);
            renameAndCopyFile(config.tlsPublicKey, publicKeyFile, config.keysDir, self.logger);
            renameAndCopyFile(config.tlsPrivateKey, privateKeyFile, config.keysDir, self.logger);
          }

          if (config.gossipPublicKey && config.gossipPrivateKey) {
            self.logger.info(`config.gossipPublicKey: ${config.gossipPublicKey}`);
            const signingCertDer = self.keyManager.getDerFromPemCertificate(config.gossipPublicKey);
            nodeUpdateTx = nodeUpdateTx.setGossipCaCertificate(signingCertDer);

            const publicKeyFile = Templates.renderGossipPemPublicKeyFile(config.nodeAlias);
            const privateKeyFile = Templates.renderGossipPemPrivateKeyFile(config.nodeAlias);
            renameAndCopyFile(config.gossipPublicKey, publicKeyFile, config.keysDir, self.logger);
            renameAndCopyFile(config.gossipPrivateKey, privateKeyFile, config.keysDir, self.logger);
          }

          if (config.newAccountNumber) {
            nodeUpdateTx = nodeUpdateTx.setAccountId(config.newAccountNumber);
          }

          let parsedNewKey: PrivateKey;
          if (config.newAdminKey) {
            parsedNewKey = PrivateKey.fromStringED25519(config.newAdminKey.toString());
            nodeUpdateTx = nodeUpdateTx.setAdminKey(parsedNewKey.publicKey);
          }
          nodeUpdateTx = nodeUpdateTx.freezeWith(config.nodeClient);

          // config.adminKey contains the original key, needed to sign the transaction
          if (config.newAdminKey) {
            nodeUpdateTx = await nodeUpdateTx.sign(parsedNewKey);
          }
          const signedTx = await nodeUpdateTx.sign(config.adminKey);
          const txResp = await signedTx.execute(config.nodeClient);
          const nodeUpdateReceipt = await txResp.getReceipt(config.nodeClient);
          self.logger.debug(`NodeUpdateReceipt: ${nodeUpdateReceipt.toString()}`);
        } catch (e) {
          throw new SoloError(`Error updating node to network: ${e.message}`, e);
        }
      },
    };
  }

<<<<<<< HEAD
  public copyNodeKeysToSecrets(): SoloListrTask<NodeUpdateContext | NodeAddContext | NodeDeleteContext> {
    return {
      title: 'Copy node keys to secrets',
      task: (ctx, task) => {
        const subTasks = this.platformInstaller.copyNodeKeys(
          ctx.config.stagingDir,
          ctx.config.consensusNodes,
          ctx.config.contexts,
        );
=======
  copyNodeKeysToSecrets(nodeListOverride?: string) {
    return new Task('Copy node keys to secrets', (ctx: any, task: SoloListrTaskWrapper<any>) => {
      const subTasks = this.platformInstaller.copyNodeKeys(
        ctx.config.stagingDir,
        nodeListOverride ? ctx.config[nodeListOverride] : ctx.config.consensusNodes,
        ctx.config.contexts,
      );
>>>>>>> b9c45454

        // set up the sub-tasks for copying node keys to staging directory
        return task.newListr(subTasks, {
          concurrent: true,
          rendererOptions: constants.LISTR_DEFAULT_RENDERER_OPTION,
        });
      },
    };
  }

  public updateChartWithConfigMap(
    title: string,
    transactionType: NodeSubcommandType,
    skip: SkipCheck | boolean = false,
  ): SoloListrTask<any> {
    const self = this;
    return {
      title,
      task: async ctx => {
        // Prepare parameter and update the network node chart
        const config = ctx.config;
        const consensusNodes = ctx.config.consensusNodes as ConsensusNode[];
        const clusterRefs = this.remoteConfigManager.getClusterRefs();

        // Make sure valuesArgMap is initialized with empty strings
        const valuesArgMap: Record<ClusterRef, string> = {};
        Object.keys(clusterRefs).forEach(clusterRef => (valuesArgMap[clusterRef] = ''));

        if (!config.serviceMap) {
          config.serviceMap = await self.accountManager.getNodeServiceMap(
            config.namespace,
            clusterRefs,
            config.deployment,
          );
        }

        let maxNodeId = 0;
        for (const nodeAlias of config.existingNodeAliases) {
          const nodeId = config.serviceMap.get(nodeAlias).nodeId;
          maxNodeId = Math.max(nodeId, maxNodeId);
        }

        const nodeId = maxNodeId + 1;

        const clusterNodeIndexMap: Record<ClusterRef, Record<NodeId, /* index in the chart -> */ number>> = {};

        for (const clusterRef of Object.keys(clusterRefs)) {
          clusterNodeIndexMap[clusterRef] = {};

          consensusNodes
            .filter(node => node.cluster === clusterRef)
            .sort((a, b) => a.nodeId - b.nodeId)
            .forEach((node, index) => (clusterNodeIndexMap[clusterRef][node.nodeId] = index));
        }

        switch (transactionType) {
          case NodeSubcommandType.UPDATE:
            this.prepareValuesArgForNodeUpdate(
              consensusNodes,
              valuesArgMap,
              config.serviceMap,
              clusterNodeIndexMap,
              config.newAccountNumber,
              config.nodeAlias,
            );
            break;
          case NodeSubcommandType.DELETE:
            this.prepareValuesArgForNodeDelete(
              consensusNodes,
              valuesArgMap,
              nodeId,
              config.nodeAlias,
              config.serviceMap,
              clusterNodeIndexMap,
            );
            break;
          case NodeSubcommandType.ADD:
            this.prepareValuesArgForNodeAdd(
              consensusNodes,
              valuesArgMap,
              config.serviceMap,
              clusterNodeIndexMap,
              config.clusterRef,
              nodeId,
              config.nodeAlias,
              ctx.newNode,
              config,
            );
            break;
        }

        // Add profile values files
        const profileValuesFile = await self.profileManager.prepareValuesForNodeTransaction(
          PathEx.joinWithRealPath(config.stagingDir, 'config.txt'),
          PathEx.joinWithRealPath(config.stagingDir, 'templates', 'application.properties'),
        );

        if (profileValuesFile) {
          const valuesFiles: Record<ClusterRef, string> = BaseCommand.prepareValuesFilesMap(
            clusterRefs,
            undefined, // do not trigger of adding default value file for chart upgrade due to node add or delete
            profileValuesFile,
            config.valuesFile,
          );

          for (const clusterRef of Object.keys(valuesFiles)) {
            valuesArgMap[clusterRef] += valuesFiles[clusterRef];
            this.logger.debug(`Prepared helm chart values for cluster-ref: ${clusterRef}`, {valuesArg: valuesArgMap});
          }
        }
        // Add Debug options
        const consensusNode = consensusNodes.find(node => node.name === config.debugNodeAlias);
        const clusterRef = consensusNode ? consensusNode.cluster : this.k8Factory.default().clusters().readCurrent();

        valuesArgMap[clusterRef] = addDebugOptions(valuesArgMap[clusterRef], config.debugNodeAlias);

        // Update all charts
        await Promise.all(
          Object.keys(clusterRefs).map(async clusterRef => {
            const valuesArgs = valuesArgMap[clusterRef];
            const context = this.localConfig.clusterRefs[clusterRef];

            await self.chartManager.upgrade(
              config.namespace,
              constants.SOLO_DEPLOYMENT_CHART,
              ctx.config.chartPath,
              config.soloChartVersion,
              valuesArgs,
              context,
            );

            showVersionBanner(self.logger, constants.SOLO_DEPLOYMENT_CHART, config.soloChartVersion, 'Upgraded');
          }),
        );
      },
      skip,
    };
  }

<<<<<<< HEAD
  public saveContextData(
    argv: ArgvStruct,
    targetFile: string,
    parser: (ctx: AnyListrContext) => AnyObject,
  ): SoloListrTask<NodeUpdateContext | NodeAddContext | NodeDeleteContext> {
    return {
      title: 'Save context data',
      task: ctx => {
        const outputDir = argv[flags.outputDir.name];
        if (!outputDir) {
          throw new SoloError(
            `Path to export context data not specified. Please set a value for --${flags.outputDir.name}`,
          );
        }
=======
  /**
   * Builds the values args for update:
   * - Updates the selected node
   * - Keep the rest the same
   */
  private prepareValuesArgForNodeUpdate(
    consensusNodes: ConsensusNode[],
    valuesArgMap: Record<ClusterRef, string>,
    serviceMap: Map<NodeAlias, NetworkNodeServices>,
    clusterNodeIndexMap: Record<ClusterRef, Record<NodeId, /* index in the chart -> */ number>>,
    newAccountNumber: number,
    nodeAlias: NodeAlias,
  ): void {
    for (const consensusNode of consensusNodes) {
      const clusterRef = consensusNode.cluster;
      const index = clusterNodeIndexMap[clusterRef][consensusNode.nodeId];

      // for the case of updating node, use new account number for this node id
      if (newAccountNumber && consensusNode.name === nodeAlias) {
        valuesArgMap[clusterRef] +=
          ` --set "hedera.nodes[${index}].accountId=${newAccountNumber}"` +
          ` --set "hedera.nodes[${index}].name=${nodeAlias}"` +
          ` --set "hedera.nodes[${index}].nodeId=${consensusNode.nodeId}"`;
      }

      // Populate the values for the rest
      else {
        valuesArgMap[clusterRef] +=
          ` --set "hedera.nodes[${index}].accountId=${serviceMap.get(consensusNode.name).accountId}"` +
          ` --set "hedera.nodes[${index}].name=${consensusNode.name}"` +
          ` --set "hedera.nodes[${index}].nodeId=${consensusNode.nodeId}"`;
      }
    }
  }

  /**
   * Builds the values args for add:
   * - Adds the new node
   * - Keeps the rest the same
   */
  private prepareValuesArgForNodeAdd(
    consensusNodes: ConsensusNode[],
    valuesArgMap: Record<ClusterRef, string>,
    serviceMap: Map<NodeAlias, NetworkNodeServices>,
    clusterNodeIndexMap: Record<ClusterRef, Record<NodeId, /* index in the chart -> */ number>>,
    clusterRef: ClusterRef,
    nodeId: NodeId,
    nodeAlias: NodeAlias,
    newNode: {accountId: string; name: string},
    config: {
      haproxyIps?: string;
      haproxyIpsParsed?: Record<NodeAlias, IP>;
      envoyIps?: string;
      envoyIpsParsed?: Record<NodeAlias, IP>;
    },
  ): void {
    // Add existing nodes
    consensusNodes.forEach(node => {
      if (node.name === nodeAlias) return;
      const index = clusterNodeIndexMap[clusterRef][node.nodeId];

      valuesArgMap[clusterRef] +=
        ` --set "hedera.nodes[${index}].accountId=${serviceMap.get(node.name).accountId}"` +
        ` --set "hedera.nodes[${index}].name=${node.name}"` +
        ` --set "hedera.nodes[${index}].nodeId=${node.nodeId}"`;
    });

    // Add new node
    const index = clusterNodeIndexMap[clusterRef][nodeId];
    valuesArgMap[clusterRef] +=
      ` --set "hedera.nodes[${index}].accountId=${newNode.accountId}"` +
      ` --set "hedera.nodes[${index}].name=${newNode.name}"` +
      ` --set "hedera.nodes[${index}].nodeId=${nodeId}" `;

    // Set static IPs for HAProxy
    if (config.haproxyIps) {
      config.haproxyIpsParsed = Templates.parseNodeAliasToIpMapping(config.haproxyIps);
      const ip: string = config.haproxyIpsParsed?.[nodeAlias];
      if (ip) valuesArgMap[clusterRef] += ` --set "hedera.nodes[${index}].haproxyStaticIP=${ip}"`;
    }

    // Set static IPs for Envoy Proxy
    if (config.envoyIps) {
      config.envoyIpsParsed = Templates.parseNodeAliasToIpMapping(config.envoyIps);
      const ip: string = config.envoyIpsParsed?.[nodeAlias];
      if (ip) valuesArgMap[clusterRef] += ` --set "hedera.nodes[${index}].envoyProxyStaticIP=${ip}"`;
    }
  }

  /**
   * Builds the values args for delete:
   * - Remove the specified node
   * - Keeps the rest the same
   */
  private prepareValuesArgForNodeDelete(
    consensusNodes: ConsensusNode[],
    valuesArgMap: Record<ClusterRef, string>,
    nodeId: NodeId,
    nodeAlias: NodeAlias,
    serviceMap: Map<NodeAlias, NetworkNodeServices>,
    clusterNodeIndexMap: Record<ClusterRef, Record<NodeId, /* index in the chart -> */ number>>,
  ): void {
    for (const consensusNode of consensusNodes) {
      const clusterRef: ClusterRef = consensusNode.cluster;

      // The index inside the chart
      const index = clusterNodeIndexMap[clusterRef][consensusNode.nodeId];

      // For nodes that are not being deleted
      if (consensusNode.nodeId !== nodeId) {
        valuesArgMap[clusterRef] +=
          ` --set "hedera.nodes[${index}].accountId=${serviceMap.get(consensusNode.name).accountId}"` +
          ` --set "hedera.nodes[${index}].name=${consensusNode.name}"` +
          ` --set "hedera.nodes[${index}].nodeId=${consensusNode.nodeId}"`;
      }

      // When deleting node
      else if (consensusNode.nodeId === nodeId) {
        valuesArgMap[clusterRef] +=
          ` --set "hedera.nodes[${index}].accountId=${IGNORED_NODE_ACCOUNT_ID}"` +
          ` --set "hedera.nodes[${index}].name=${consensusNode.name}"` +
          ` --set "hedera.nodes[${index}].nodeId=${consensusNode.nodeId}" `;
      }
    }

    // now remove the deleted node from the serviceMap
    serviceMap.delete(nodeAlias);
  }

  saveContextData(argv: any, targetFile: string, parser: any) {
    return new Task('Save context data', ctx => {
      const outputDir = argv[flags.outputDir.name];
      if (!outputDir) {
        throw new SoloError(
          `Path to export context data not specified. Please set a value for --${flags.outputDir.name}`,
        );
      }
>>>>>>> b9c45454

        if (!fs.existsSync(outputDir)) {
          fs.mkdirSync(outputDir, {recursive: true});
        }
        const exportedCtx = parser(ctx);
        fs.writeFileSync(PathEx.join(outputDir, targetFile), JSON.stringify(exportedCtx));
      },
    };
  }

  public loadContextData(
    argv: ArgvStruct,
    targetFile: string,
    parser: (ctx: AnyListrContext, ctxData: AnyObject) => void,
  ): SoloListrTask<AnyListrContext> {
    return {
      title: 'Load context data',
      task: ctx => {
        const inputDir = argv[flags.inputDir.name];
        if (!inputDir) {
          throw new SoloError(`Path to context data not specified. Please set a value for --${flags.inputDir.name}`);
        }

        // @ts-expect-error - TS2345
        const ctxData = JSON.parse(fs.readFileSync(PathEx.joinWithRealPath(inputDir, targetFile)));
        parser(ctx, ctxData);
      },
    };
  }

  public killNodes(): SoloListrTask<NodeDeleteContext | NodeAddContext> {
    return {
      title: 'Kill nodes',
      task: async ctx => {
        const config = ctx.config;
        for (const service of config.serviceMap.values()) {
          await this.k8Factory
            .getK8(service.context)
            .pods()
            .readByRef(PodRef.of(config.namespace, service.nodePodName))
            .killPod();
        }
      },
    };
  }

  public killNodesAndUpdateConfigMap(): SoloListrTask<NodeUpdateContext> {
    return {
      title: 'Kill nodes to pick up updated configMaps',
      task: async ctx => {
        const config = ctx.config;
        const clusterRefs = this.remoteConfigManager.getClusterRefs();
        // the updated node will have a new pod ID if its account ID changed which is a label
        config.serviceMap = await this.accountManager.getNodeServiceMap(
          config.namespace,
          clusterRefs,
          config.deployment,
        );

        for (const service of config.serviceMap.values()) {
          await this.k8Factory
            .getK8(service.context)
            .pods()
            .readByRef(PodRef.of(config.namespace, service.nodePodName))
            .killPod();
        }

        // again, the pod names will change after the pods are killed
        config.serviceMap = await this.accountManager.getNodeServiceMap(
          config.namespace,
          clusterRefs,
          config.deployment,
        );

        config.podRefs = {};
        for (const service of config.serviceMap.values()) {
          config.podRefs[service.nodeAlias] = PodRef.of(service.namespace, service.nodePodName);
        }
      },
    };
  }

  public checkNodePodsAreRunning(): SoloListrTask<NodeUpdateContext | NodeAddContext | NodeDeleteContext> {
    return {
      title: 'Check node pods are running',
      task: (ctx, task) => {
        const config = ctx.config;
        const subTasks: SoloListrTask<NodeUpdateContext | NodeAddContext | NodeDeleteContext>[] = [];

        for (const nodeAlias of config.allNodeAliases) {
          const context = helpers.extractContextFromConsensusNodes(nodeAlias, ctx.config.consensusNodes);
          subTasks.push({
            title: `Check Node: ${chalk.yellow(nodeAlias)}`,
            task: async () =>
              await this.k8Factory
                .getK8(context)
                .pods()
                .waitForRunningPhase(
                  config.namespace,
                  [`solo.hedera.com/node-name=${nodeAlias}`, 'solo.hedera.com/type=network-node'],
                  constants.PODS_RUNNING_MAX_ATTEMPTS,
                  constants.PODS_RUNNING_DELAY,
                ), // timeout 15 minutes
          });
        }

        // set up the sub-tasks
        return task.newListr(subTasks, {
          concurrent: false, // no need to run concurrently since if one node is up, the rest should be up by then
          rendererOptions: {
            collapseSubtasks: false,
          },
        });
      },
    };
  }

  public sleep(title: string, milliseconds: number): SoloListrTask<AnyListrContext> {
    return {
      title,
      task: async () => {
        await sleep(Duration.ofMillis(milliseconds));
      },
    };
  }

  public downloadLastState(): SoloListrTask<NodeAddContext> {
    return {
      title: 'Download last state from an existing node',
      task: async ctx => {
        const config = ctx.config;
        const node1FullyQualifiedPodName = Templates.renderNetworkPodName(config.existingNodeAliases[0]);
        const podRef = PodRef.of(config.namespace, node1FullyQualifiedPodName);
        const containerRef = ContainerRef.of(podRef, constants.ROOT_CONTAINER);
        const upgradeDirectory = `${constants.HEDERA_HAPI_PATH}/data/saved/com.hedera.services.ServicesMain/0/123`;

        const context = helpers.extractContextFromConsensusNodes(
          config.existingNodeAliases[0],
          ctx.config.consensusNodes,
        );

        const k8 = this.k8Factory.getK8(context);

        // zip the contents of the newest folder on node1 within /opt/hgcapp/services-hedera/HapiApp2.0/data/saved/com.hedera.services.ServicesMain/0/123/
        const zipFileName = await k8
          .containers()
          .readByRef(containerRef)
          .execContainer([
            'bash',
            '-c',
            `cd ${upgradeDirectory} && mapfile -t states < <(ls -1t .) && jar cf "\${states[0]}.zip" -C "\${states[0]}" . && echo -n \${states[0]}.zip`,
          ]);

        await k8.containers().readByRef(containerRef).copyFrom(`${upgradeDirectory}/${zipFileName}`, config.stagingDir);
        config.lastStateZipPath = PathEx.joinWithRealPath(config.stagingDir, zipFileName);
      },
    };
  }

  public uploadStateToNewNode(): SoloListrTask<NodeAddContext> {
    return {
      title: 'Upload last saved state to new network node',
      task: async ctx => {
        const config = ctx.config;
        const newNodeFullyQualifiedPodName = Templates.renderNetworkPodName(config.nodeAlias);
        const podRef = PodRef.of(config.namespace, newNodeFullyQualifiedPodName);
        const containerRef = ContainerRef.of(podRef, constants.ROOT_CONTAINER);
        const nodeId = Templates.nodeIdFromNodeAlias(config.nodeAlias);
        const savedStateDir = config.lastStateZipPath.match(/\/(\d+)\.zip$/)[1];
        const savedStatePath = `${constants.HEDERA_HAPI_PATH}/data/saved/com.hedera.services.ServicesMain/${nodeId}/123/${savedStateDir}`;

        const context = helpers.extractContextFromConsensusNodes(config.nodeAlias, config.consensusNodes);
        const k8 = this.k8Factory.getK8(context);

        await k8
          .containers()
          .readByRef(containerRef)
          .execContainer(['bash', '-c', `mkdir -p ${savedStatePath}`]);
        await k8.containers().readByRef(containerRef).copyTo(config.lastStateZipPath, savedStatePath);

        await this.platformInstaller.setPathPermission(
          podRef,
          constants.HEDERA_HAPI_PATH,
          undefined,
          undefined,
          undefined,
          context,
        );

        await k8
          .containers()
          .readByRef(containerRef)
          .execContainer([
            'bash',
            '-c',
            `cd ${savedStatePath} && jar xf ${path.basename(config.lastStateZipPath)} && rm -f ${path.basename(config.lastStateZipPath)}`,
          ]);
      },
    };
  }

  public sendNodeDeleteTransaction(): SoloListrTask<NodeDeleteContext> {
    return {
      title: 'Send node delete transaction',
      task: async ctx => {
        const config: NodeDeleteConfigClass = ctx.config;

        try {
          const accountMap = getNodeAccountMap(config.existingNodeAliases);
          const deleteAccountId = accountMap.get(config.nodeAlias);
          this.logger.debug(`Deleting node: ${config.nodeAlias} with account: ${deleteAccountId}`);
          const nodeId = Templates.nodeIdFromNodeAlias(config.nodeAlias);
          const nodeDeleteTx = new NodeDeleteTransaction().setNodeId(new Long(nodeId)).freezeWith(config.nodeClient);

          const signedTx = await nodeDeleteTx.sign(config.adminKey);
          const txResp = await signedTx.execute(config.nodeClient);
          const nodeUpdateReceipt = await txResp.getReceipt(config.nodeClient);

          this.logger.debug(`NodeUpdateReceipt: ${nodeUpdateReceipt.toString()}`);
        } catch (e) {
          throw new SoloError(`Error deleting node from network: ${e.message}`, e);
        }
      },
    };
  }

  public sendNodeCreateTransaction(): SoloListrTask<NodeAddContext> {
    return {
      title: 'Send node create transaction',
      task: async ctx => {
        const config: NodeAddConfigClass = ctx.config;

        try {
          const nodeCreateTx = new NodeCreateTransaction()
            .setAccountId(ctx.newNode.accountId)
            .setGossipEndpoints(ctx.gossipEndpoints)
            .setServiceEndpoints(ctx.grpcServiceEndpoints)
            .setGossipCaCertificate(ctx.signingCertDer)
            .setCertificateHash(ctx.tlsCertHash)
            .setAdminKey(ctx.adminKey.publicKey)
            .freezeWith(config.nodeClient);
          const signedTx = await nodeCreateTx.sign(ctx.adminKey);
          const txResp = await signedTx.execute(config.nodeClient);
          const nodeCreateReceipt = await txResp.getReceipt(config.nodeClient);
          this.logger.debug(`NodeCreateReceipt: ${nodeCreateReceipt.toString()}`);
        } catch (e) {
          throw new SoloError(`Error adding node to network: ${e.message}`, e);
        }
      },
    };
  }

  public initialize(
    argv: ArgvStruct,
    configInit: ConfigBuilder,
    lease: Lock | null,
    shouldLoadNodeClient: boolean = true,
  ): SoloListrTask<AnyListrContext> {
    const {required, optional} = argv;
    argv.flags = [...required, ...optional];

    return {
      title: 'Initialize',
      task: async (ctx, task): Promise<SoloListr<AnyListrContext> | void> => {
        if (argv[flags.devMode.name]) {
          this.logger.setDevMode(true);
        }

        this.configManager.update(argv);

        // disable the prompts that we don't want to prompt the user for
        flags.disablePrompts(optional);

        const flagsToPrompt = [];
        for (const pFlag of required) {
          if (typeof argv[pFlag.name] === 'undefined') {
            flagsToPrompt.push(pFlag);
          }
        }

        await this.configManager.executePrompt(task, flagsToPrompt);

        const config = await configInit(argv, ctx, task, shouldLoadNodeClient);
        ctx.config = config;
        config.consensusNodes = this.remoteConfigManager.getConsensusNodes();
        config.contexts = this.remoteConfigManager.getContexts();

        for (const flag of required) {
          if (typeof config[flag.constName] === 'undefined') {
            throw new MissingArgumentError(`No value set for required flag: ${flag.name}`, flag.name);
          }
        }

        this.logger.debug('Initialized config', {config});

        if (lease) {
          return ListrLock.newAcquireLockTask(lease, task);
        }
      },
    };
  }

  public addNewConsensusNodeToRemoteConfig(): SoloListrTask<NodeAddContext> {
    return {
      title: 'Add new node to remote config',
      task: async (ctx, task) => {
        const nodeAlias = ctx.config.nodeAlias;
        const namespace: NamespaceNameAsString = ctx.config.namespace.name;
        const clusterRef = ctx.config.clusterRef;
        const context = this.localConfig.clusterRefs[clusterRef];

        task.title += `: ${nodeAlias}`;

        await this.remoteConfigManager.modify(async remoteConfig => {
          remoteConfig.components.add(
            new ConsensusNodeComponent(
              nodeAlias,
              clusterRef,
              namespace,
              ConsensusNodeStates.STARTED,
              Templates.nodeIdFromNodeAlias(nodeAlias),
            ),
          );

          remoteConfig.components.add(new EnvoyProxyComponent(`envoy-proxy-${nodeAlias}`, clusterRef, namespace));

          remoteConfig.components.add(new HaProxyComponent(`haproxy-${nodeAlias}`, clusterRef, namespace));
        });

        ctx.config.consensusNodes = this.remoteConfigManager.getConsensusNodes();

        // if the consensusNodes does not contain the nodeAlias then add it
        if (!ctx.config.consensusNodes.find((node: ConsensusNode) => node.name === nodeAlias)) {
          const cluster = this.remoteConfigManager.clusters[clusterRef];

          ctx.config.consensusNodes.push(
            new ConsensusNode(
              nodeAlias,
              Templates.nodeIdFromNodeAlias(nodeAlias),
              namespace,
              clusterRef,
              context,
              cluster.dnsBaseDomain,
              cluster.dnsConsensusNodePattern,
              Templates.renderConsensusNodeFullyQualifiedDomainName(
                nodeAlias,
                Templates.nodeIdFromNodeAlias(nodeAlias),
                namespace,
                clusterRef,
                cluster.dnsBaseDomain,
                cluster.dnsConsensusNodePattern,
              ),
            ),
          );
        }
      },
    };
  }
}<|MERGE_RESOLUTION|>--- conflicted
+++ resolved
@@ -75,13 +75,8 @@
 import {PodRef} from '../../integration/kube/resources/pod/pod-ref.js';
 import {ContainerRef} from '../../integration/kube/resources/container/container-ref.js';
 import {NetworkNodes} from '../../core/network-nodes.js';
-<<<<<<< HEAD
-import {container} from 'tsyringe-neo';
+import {container, inject, injectable} from 'tsyringe-neo';
 import {type Optional, type SoloListr, type SoloListrTask, type SoloListrTaskWrapper} from '../../types/index.js';
-=======
-import {container, inject, injectable} from 'tsyringe-neo';
-import {type Optional, type SoloListrTask, type SoloListrTaskWrapper} from '../../types/index.js';
->>>>>>> b9c45454
 import {type ClusterRef, type DeploymentName, type NamespaceNameAsString} from '../../core/config/remote/types.js';
 import {patchInject} from '../../core/dependency-injection/container-helper.js';
 import {ConsensusNode} from '../../core/model/consensus-node.js';
@@ -117,6 +112,7 @@
 import {type NodeKeysConfigClass} from './config-interfaces/node-keys-config-class.js';
 import {type NodeStartConfigClass} from './config-interfaces/node-start-config-class.js';
 import {type CheckedNodesConfigClass, type CheckedNodesContext} from './config-interfaces/node-common-config-class.js';
+import {NetworkNodeServices} from '../../core/network-node-services.js';
 
 @injectable()
 export class NodeCommandTasks {
@@ -1119,7 +1115,6 @@
     aliasesField: string,
   ): SoloListrTask<NodeUpdateContext | NodeAddContext | NodeDeleteContext | NodeRefreshContext | NodeSetupContext> {
     const self = this;
-<<<<<<< HEAD
     return {
       title: 'Fetch platform software into network nodes',
       task: (ctx, task) => {
@@ -1144,45 +1139,6 @@
             );
       },
     };
-=======
-    return new Task('Fetch platform software into network nodes', (ctx: any, task: SoloListrTaskWrapper<any>) => {
-      const {podRefs, releaseTag, localBuildPath} = ctx.config;
-
-      return localBuildPath !== ''
-        ? self._uploadPlatformSoftware(
-            ctx.config[aliasesField],
-            podRefs,
-            task,
-            localBuildPath,
-            ctx.config.consensusNodes,
-            releaseTag,
-          )
-        : self._fetchPlatformSoftware(
-            ctx.config[aliasesField],
-            podRefs,
-            releaseTag,
-            task,
-            this.platformInstaller,
-            ctx.config.consensusNodes,
-          );
-    });
-  }
-
-  populateServiceMap() {
-    return new Task('Populate serviceMap', async ctx => {
-      ctx.config.serviceMap = await this.accountManager.getNodeServiceMap(
-        ctx.config.namespace,
-        this.remoteConfigManager.getClusterRefs(),
-        ctx.config.deployment,
-      );
-      if (!ctx.config.serviceMap.has(ctx.config.nodeAlias)) return;
-
-      ctx.config.podRefs[ctx.config.nodeAlias] = PodRef.of(
-        ctx.config.namespace,
-        ctx.config.serviceMap.get(ctx.config.nodeAlias).nodePodName,
-      );
-    });
->>>>>>> b9c45454
   }
 
   public populateServiceMap(): SoloListrTask<NodeAddContext | NodeDeleteContext> {
@@ -1194,6 +1150,8 @@
           this.remoteConfigManager.getClusterRefs(),
           ctx.config.deployment,
         );
+        if (!ctx.config.serviceMap.has(ctx.config.nodeAlias)) return;
+
         ctx.config.podRefs[ctx.config.nodeAlias] = PodRef.of(
           ctx.config.namespace,
           ctx.config.serviceMap.get(ctx.config.nodeAlias).nodePodName,
@@ -1766,7 +1724,6 @@
     };
   }
 
-<<<<<<< HEAD
   public refreshNodeList(): SoloListrTask<NodeDeleteContext> {
     return {
       title: 'Refresh node alias list',
@@ -1774,24 +1731,12 @@
         ctx.config.allNodeAliases = ctx.config.existingNodeAliases.filter(
           (nodeAlias: NodeAlias) => nodeAlias !== ctx.config.nodeAlias,
         );
-        ctx.config.consensusNodes = ctx.config.consensusNodes.filter(
+
+        ctx.config.refreshedConsensusNodes = ctx.config.consensusNodes.filter(
           (consensusNode: ConsensusNode) => consensusNode.name !== ctx.config.nodeAlias,
         );
       },
     };
-=======
-  // this is only used by `node delete`
-  refreshNodeList() {
-    return new Task('Refresh node alias list', (ctx: any, task: SoloListrTaskWrapper<any>) => {
-      ctx.config.allNodeAliases = ctx.config.existingNodeAliases.filter(
-        (nodeAlias: NodeAlias) => nodeAlias !== ctx.config.nodeAlias,
-      );
-
-      ctx.config.refreshedConsensusNodes = ctx.config.consensusNodes.filter(
-        (consensusNode: ConsensusNode) => consensusNode.name !== ctx.config.nodeAlias,
-      );
-    });
->>>>>>> b9c45454
   }
 
   public prepareGrpcServiceEndpoints(): SoloListrTask<NodeAddContext> {
@@ -1893,25 +1838,17 @@
     };
   }
 
-<<<<<<< HEAD
-  public copyNodeKeysToSecrets(): SoloListrTask<NodeUpdateContext | NodeAddContext | NodeDeleteContext> {
+  public copyNodeKeysToSecrets(
+    nodeListOverride?: string,
+  ): SoloListrTask<NodeUpdateContext | NodeAddContext | NodeDeleteContext> {
     return {
       title: 'Copy node keys to secrets',
       task: (ctx, task) => {
         const subTasks = this.platformInstaller.copyNodeKeys(
           ctx.config.stagingDir,
-          ctx.config.consensusNodes,
+          nodeListOverride ? ctx.config[nodeListOverride] : ctx.config.consensusNodes,
           ctx.config.contexts,
         );
-=======
-  copyNodeKeysToSecrets(nodeListOverride?: string) {
-    return new Task('Copy node keys to secrets', (ctx: any, task: SoloListrTaskWrapper<any>) => {
-      const subTasks = this.platformInstaller.copyNodeKeys(
-        ctx.config.stagingDir,
-        nodeListOverride ? ctx.config[nodeListOverride] : ctx.config.consensusNodes,
-        ctx.config.contexts,
-      );
->>>>>>> b9c45454
 
         // set up the sub-tasks for copying node keys to staging directory
         return task.newListr(subTasks, {
@@ -2051,22 +1988,6 @@
     };
   }
 
-<<<<<<< HEAD
-  public saveContextData(
-    argv: ArgvStruct,
-    targetFile: string,
-    parser: (ctx: AnyListrContext) => AnyObject,
-  ): SoloListrTask<NodeUpdateContext | NodeAddContext | NodeDeleteContext> {
-    return {
-      title: 'Save context data',
-      task: ctx => {
-        const outputDir = argv[flags.outputDir.name];
-        if (!outputDir) {
-          throw new SoloError(
-            `Path to export context data not specified. Please set a value for --${flags.outputDir.name}`,
-          );
-        }
-=======
   /**
    * Builds the values args for update:
    * - Updates the selected node
@@ -2196,15 +2117,20 @@
     serviceMap.delete(nodeAlias);
   }
 
-  saveContextData(argv: any, targetFile: string, parser: any) {
-    return new Task('Save context data', ctx => {
-      const outputDir = argv[flags.outputDir.name];
-      if (!outputDir) {
-        throw new SoloError(
-          `Path to export context data not specified. Please set a value for --${flags.outputDir.name}`,
-        );
-      }
->>>>>>> b9c45454
+  public saveContextData(
+    argv: ArgvStruct,
+    targetFile: string,
+    parser: (ctx: AnyListrContext) => AnyObject,
+  ): SoloListrTask<NodeUpdateContext | NodeAddContext | NodeDeleteContext> {
+    return {
+      title: 'Save context data',
+      task: ctx => {
+        const outputDir = argv[flags.outputDir.name];
+        if (!outputDir) {
+          throw new SoloError(
+            `Path to export context data not specified. Please set a value for --${flags.outputDir.name}`,
+          );
+        }
 
         if (!fs.existsSync(outputDir)) {
           fs.mkdirSync(outputDir, {recursive: true});
