/**
 * Copyright (C) 2024 Hedera Hashgraph, LLC
 *
 * Licensed under the Apache License, Version 2.0 (the ""License"");
 * you may not use this file except in compliance with the License.
 * You may obtain a copy of the License at
 *
 *      http://www.apache.org/licenses/LICENSE-2.0
 *
 * Unless required by applicable law or agreed to in writing, software
 * distributed under the License is distributed on an ""AS IS"" BASIS,
 * WITHOUT WARRANTIES OR CONDITIONS OF ANY KIND, either express or implied.
 * See the License for the specific language governing permissions and
 * limitations under the License.
 *
 */
import {type AccountManager} from '../../core/account_manager.js';
import {type ConfigManager} from '../../core/config_manager.js';
import {type KeyManager} from '../../core/key_manager.js';
import {type ProfileManager} from '../../core/profile_manager.js';
import {type PlatformInstaller} from '../../core/platform_installer.js';
import {type K8} from '../../core/k8.js';
import {type ChartManager} from '../../core/chart_manager.js';
import {type CertificateManager} from '../../core/certificate_manager.js';
import {Zippy} from '../../core/zippy.js';
import * as constants from '../../core/constants.js';
import {Templates} from '../../core/templates.js';
import {Task} from '../../core/task.js';
import {
  DEFAULT_NETWORK_NODE_NAME,
  FREEZE_ADMIN_ACCOUNT,
  HEDERA_NODE_DEFAULT_STAKE_AMOUNT,
  IGNORED_NODE_ACCOUNT_ID,
  TREASURY_ACCOUNT_ID,
} from '../../core/constants.js';
import {
  AccountBalanceQuery,
  AccountId,
  AccountUpdateTransaction,
  FileAppendTransaction,
  FileUpdateTransaction,
  FreezeTransaction,
  FreezeType,
  Long,
  PrivateKey,
  NodeCreateTransaction,
  NodeDeleteTransaction,
  NodeUpdateTransaction,
  Timestamp,
} from '@hashgraph/sdk';
import {IllegalArgumentError, MissingArgumentError, SoloError} from '../../core/errors.js';
import path from 'path';
import fs from 'fs';
import crypto from 'crypto';
import {
  addDebugOptions,
  getNodeAccountMap,
  prepareEndpoints,
  renameAndCopyFile,
  sleep,
  splitFlagInput,
} from '../../core/helpers.js';
import chalk from 'chalk';
import {Flags as flags} from '../flags.js';
import {type SoloLogger} from '../../core/logging.js';
import type {Listr, ListrTaskWrapper} from 'listr2';
import {
  type ConfigBuilder,
  type NodeAlias,
  type NodeAliases,
  type NodeId,
  type PodName,
  type SkipCheck,
} from '../../types/aliases.js';
import {NodeStatusCodes, NodeStatusEnums, NodeSubcommandType} from '../../core/enumerations.js';
import * as x509 from '@peculiar/x509';
import type {NodeDeleteConfigClass, NodeRefreshConfigClass, NodeUpdateConfigClass} from './configs.js';
import {type Lease} from '../../core/lease/lease.js';
import {ListrLease} from '../../core/lease/listr_lease.js';
import {Duration} from '../../core/time/duration.js';
import {type BaseCommand} from '../base.js';
import {type NodeAddConfigClass} from './node_add_config.js';

export class NodeCommandTasks {
  private readonly accountManager: AccountManager;
  private readonly configManager: ConfigManager;
  private readonly keyManager: KeyManager;
  private readonly profileManager: ProfileManager;
  private readonly platformInstaller: PlatformInstaller;
  private readonly logger: SoloLogger;
  private readonly k8: K8;
  private readonly parent: BaseCommand;
  private readonly chartManager: ChartManager;
  private readonly certificateManager: CertificateManager;

  private readonly prepareValuesFiles: any;

  constructor(opts: {
    logger: SoloLogger;
    accountManager: AccountManager;
    configManager: ConfigManager;
    k8: K8;
    platformInstaller: PlatformInstaller;
    keyManager: KeyManager;
    profileManager: ProfileManager;
    chartManager: ChartManager;
    certificateManager: CertificateManager;
    parent: BaseCommand;
  }) {
    if (!opts || !opts.accountManager)
      throw new IllegalArgumentError('An instance of core/AccountManager is required', opts.accountManager as any);
    if (!opts || !opts.configManager) throw new Error('An instance of core/ConfigManager is required');
    if (!opts || !opts.logger) throw new Error('An instance of core/Logger is required');
    if (!opts || !opts.k8) throw new Error('An instance of core/K8 is required');
    if (!opts || !opts.platformInstaller)
      throw new IllegalArgumentError('An instance of core/PlatformInstaller is required', opts.platformInstaller);
    if (!opts || !opts.keyManager)
      throw new IllegalArgumentError('An instance of core/KeyManager is required', opts.keyManager);
    if (!opts || !opts.profileManager)
      throw new IllegalArgumentError('An instance of ProfileManager is required', opts.profileManager);
    if (!opts || !opts.certificateManager)
      throw new IllegalArgumentError('An instance of CertificateManager is required', opts.certificateManager);

    this.accountManager = opts.accountManager;
    this.configManager = opts.configManager;
    this.logger = opts.logger;
    this.k8 = opts.k8;

    this.platformInstaller = opts.platformInstaller;
    this.profileManager = opts.profileManager;
    this.keyManager = opts.keyManager;
    this.chartManager = opts.chartManager;
    this.certificateManager = opts.certificateManager;
    this.prepareValuesFiles = opts.parent.prepareValuesFiles.bind(opts.parent);
  }

  private async _prepareUpgradeZip(stagingDir: string) {
    // we build a mock upgrade.zip file as we really don't need to upgrade the network
    // also the platform zip file is ~80Mb in size requiring a lot of transactions since the max
    // transaction size is 6Kb and in practice we need to send the file as 4Kb chunks.
    // Note however that in DAB phase-2, we won't need to trigger this fake upgrade process
    const zipper = new Zippy(this.logger);
    const upgradeConfigDir = path.join(stagingDir, 'mock-upgrade', 'data', 'config');
    if (!fs.existsSync(upgradeConfigDir)) {
      fs.mkdirSync(upgradeConfigDir, {recursive: true});
    }

    // bump field hedera.config.version
    const fileBytes = fs.readFileSync(path.join(stagingDir, 'templates', 'application.properties'));
    const lines = fileBytes.toString().split('\n');
    const newLines = [];
    for (let line of lines) {
      line = line.trim();
      const parts = line.split('=');
      if (parts.length === 2) {
        if (parts[0] === 'hedera.config.version') {
          let version = parseInt(parts[1]);
          line = `hedera.config.version=${++version}`;
        }
        newLines.push(line);
      }
    }
    fs.writeFileSync(path.join(upgradeConfigDir, 'application.properties'), newLines.join('\n'));

    return await zipper.zip(path.join(stagingDir, 'mock-upgrade'), path.join(stagingDir, 'mock-upgrade.zip'));
  }

  private async _uploadUpgradeZip(upgradeZipFile: string, nodeClient: any) {
    // get byte value of the zip file
    const zipBytes = fs.readFileSync(upgradeZipFile);
    // @ts-ignore
    const zipHash = crypto.createHash('sha384').update(zipBytes).digest('hex');
    this.logger.debug(
      `loaded upgrade zip file [ zipHash = ${zipHash} zipBytes.length = ${zipBytes.length}, zipPath = ${upgradeZipFile}]`,
    );

    // create a file upload transaction to upload file to the network
    try {
      let start = 0;

      while (start < zipBytes.length) {
        const zipBytesChunk = new Uint8Array(zipBytes.subarray(start, constants.UPGRADE_FILE_CHUNK_SIZE));
        let fileTransaction = null;

        if (start === 0) {
          fileTransaction = new FileUpdateTransaction().setFileId(constants.UPGRADE_FILE_ID).setContents(zipBytesChunk);
        } else {
          fileTransaction = new FileAppendTransaction().setFileId(constants.UPGRADE_FILE_ID).setContents(zipBytesChunk);
        }
        const resp = await fileTransaction.execute(nodeClient);
        const receipt = await resp.getReceipt(nodeClient);
        this.logger.debug(
          `updated file ${constants.UPGRADE_FILE_ID} [chunkSize= ${zipBytesChunk.length}, txReceipt = ${receipt.toString()}]`,
        );

        start += constants.UPGRADE_FILE_CHUNK_SIZE;
      }

      return zipHash;
    } catch (e: Error | any) {
      throw new SoloError(`failed to upload build.zip file: ${e.message}`, e);
    }
  }

  _uploadPlatformSoftware(
    nodeAliases: NodeAliases,
    podNames: any,
    task: ListrTaskWrapper<any, any, any>,
    localBuildPath: string,
  ) {
    const subTasks = [];

    this.logger.debug('no need to fetch, use local build jar files');

    const buildPathMap = new Map<NodeAlias, string>();
    let defaultDataLibBuildPath: string;
    const parameterPairs = localBuildPath.split(',');
    for (const parameterPair of parameterPairs) {
      if (parameterPair.includes('=')) {
        const [nodeAlias, localDataLibBuildPath] = parameterPair.split('=');
        buildPathMap.set(nodeAlias as NodeAlias, localDataLibBuildPath);
      } else {
        defaultDataLibBuildPath = parameterPair;
      }
    }

    let localDataLibBuildPath: string;
    for (const nodeAlias of nodeAliases) {
      const podName = podNames[nodeAlias];
      if (buildPathMap.has(nodeAlias)) {
        localDataLibBuildPath = buildPathMap.get(nodeAlias);
      } else {
        localDataLibBuildPath = defaultDataLibBuildPath;
      }

      if (!fs.existsSync(localDataLibBuildPath)) {
        throw new SoloError(`local build path does not exist: ${localDataLibBuildPath}`);
      }

      const self = this;
      subTasks.push({
        title: `Copy local build to Node: ${chalk.yellow(nodeAlias)} from ${localDataLibBuildPath}`,
        task: async () => {
          // filter the data/config and data/keys to avoid failures due to config and secret mounts
          const filterFunction = (path, stat) => {
            return !(path.includes('data/keys') || path.includes('data/config'));
          };
          await self.k8.copyTo(
            podName,
            constants.ROOT_CONTAINER,
            localDataLibBuildPath,
            `${constants.HEDERA_HAPI_PATH}`,
            filterFunction,
          );
          if (self.configManager.getFlag<string>(flags.appConfig)) {
            const testJsonFiles: string[] = this.configManager.getFlag<string>(flags.appConfig)!.split(',');
            for (const jsonFile of testJsonFiles) {
              if (fs.existsSync(jsonFile)) {
                await self.k8.copyTo(podName, constants.ROOT_CONTAINER, jsonFile, `${constants.HEDERA_HAPI_PATH}`);
              }
            }
          }
        },
      });
    }
    // set up the sub-tasks
    return task.newListr(subTasks, {
      concurrent: true,
      rendererOptions: constants.LISTR_DEFAULT_RENDERER_OPTION,
    });
  }

  _fetchPlatformSoftware(
    nodeAliases: NodeAliases,
    podNames: Record<NodeAlias, PodName>,
    releaseTag: string,
    task: ListrTaskWrapper<any, any, any>,
    platformInstaller: PlatformInstaller,
  ) {
    const subTasks = [];
    for (const nodeAlias of nodeAliases) {
      const podName = podNames[nodeAlias];
      subTasks.push({
        title: `Update node: ${chalk.yellow(nodeAlias)} [ platformVersion = ${releaseTag} ]`,
        task: async () => await platformInstaller.fetchPlatform(podName, releaseTag),
      });
    }

    // set up the sub-tasks
    return task.newListr(subTasks, {
      concurrent: true, // since we download in the container directly, we want this to be in parallel across all nodes
      rendererOptions: {
        collapseSubtasks: false,
      },
    });
  }

  _checkNodeActivenessTask(
    ctx: any,
    task: ListrTaskWrapper<any, any, any>,
    nodeAliases: NodeAliases,
    status = NodeStatusCodes.ACTIVE,
  ) {
    const {
      config: {namespace},
    } = ctx;

    if (nodeAliases.length === 0 || !nodeAliases) {
      throw new MissingArgumentError('nodeAliases is empty or undefined');
    }

    const subTasks = nodeAliases.map((nodeAlias, i) => {
      const reminder =
        'debugNodeAlias' in ctx.config &&
        ctx.config.debugNodeAlias === nodeAlias &&
        status !== NodeStatusCodes.FREEZE_COMPLETE
          ? 'Please attach JVM debugger now.'
          : '';
      const title = `Check network pod: ${chalk.yellow(nodeAlias)} ${chalk.red(reminder)}`;

      const subTask = async (ctx: any, task: ListrTaskWrapper<any, any, any>) => {
        ctx.config.podNames[nodeAlias] = await this._checkNetworkNodeActiveness(
          namespace,
          nodeAlias,
          task,
          title,
          i,
          status,
        );
      };

      return {title, task: subTask};
    });

    return task.newListr(subTasks, {
      concurrent: true,
      rendererOptions: {
        collapseSubtasks: false,
      },
    });
  }

  async _checkNetworkNodeActiveness(
    namespace: string,
    nodeAlias: NodeAlias,
    task: ListrTaskWrapper<any, any, any>,
    title: string,
    index: number,
    status = NodeStatusCodes.ACTIVE,
    maxAttempts = constants.NETWORK_NODE_ACTIVE_MAX_ATTEMPTS,
    delay = constants.NETWORK_NODE_ACTIVE_DELAY,
    timeout = constants.NETWORK_NODE_ACTIVE_TIMEOUT,
  ) {
    nodeAlias = nodeAlias.trim() as NodeAlias;
    const podName = Templates.renderNetworkPodName(nodeAlias);
    task.title = `${title} - status ${chalk.yellow('STARTING')}, attempt ${chalk.blueBright(`0/${maxAttempts}`)}`;

    let attempt = 0;
    let success = false;
    while (attempt < maxAttempts) {
      const controller = new AbortController();

      const timeoutId = setTimeout(() => {
        task.title = `${title} - status ${chalk.yellow('TIMEOUT')}, attempt ${chalk.blueBright(`${attempt}/${maxAttempts}`)}`;
        controller.abort();
      }, timeout);

      try {
        const response = await this.k8.execContainer(podName, constants.ROOT_CONTAINER, [
          'bash',
          '-c',
          'curl -s http://localhost:9999/metrics | grep platform_PlatformStatus | grep -v \\#',
        ]);

        if (!response) {
          task.title = `${title} - status ${chalk.yellow('UNKNOWN')}, attempt ${chalk.blueBright(`${attempt}/${maxAttempts}`)}`;
          clearTimeout(timeoutId);
          throw new Error('empty response'); // Guard
        }

        const statusLine = response.split('\n').find(line => line.startsWith('platform_PlatformStatus'));

        if (!statusLine) {
          task.title = `${title} - status ${chalk.yellow('STARTING')}, attempt: ${chalk.blueBright(`${attempt}/${maxAttempts}`)}`;
          clearTimeout(timeoutId);
          throw new Error('missing status line'); // Guard
        }

        const statusNumber = parseInt(statusLine.split(' ').pop());

        if (statusNumber === status) {
          task.title = `${title} - status ${chalk.green(NodeStatusEnums[status])}, attempt: ${chalk.blueBright(`${attempt}/${maxAttempts}`)}`;
          success = true;
          clearTimeout(timeoutId);
          break;
        } else if (statusNumber === NodeStatusCodes.CATASTROPHIC_FAILURE) {
          task.title = `${title} - status ${chalk.red('CATASTROPHIC_FAILURE')}, attempt: ${chalk.blueBright(`${attempt}/${maxAttempts}`)}`;
          break;
        } else if (statusNumber) {
          task.title = `${title} - status ${chalk.yellow(NodeStatusEnums[statusNumber])}, attempt: ${chalk.blueBright(`${attempt}/${maxAttempts}`)}`;
        }
        clearTimeout(timeoutId);
      } catch (e: Error | any) {
        this.logger.debug(
          `${title} : Error in checking node activeness: attempt: ${attempt}/${maxAttempts}: ${JSON.stringify(e)}`,
        );
      }

      attempt++;
      clearTimeout(timeoutId);
      await sleep(Duration.ofMillis(delay));
    }

    if (!success) {
      throw new SoloError(
        `node '${nodeAlias}' is not ${NodeStatusEnums[status]}` +
          `[ attempt = ${chalk.blueBright(`${attempt}/${maxAttempts}`)} ]`,
      );
    }

    await sleep(Duration.ofSeconds(2)); // delaying prevents - gRPC service error

    return podName;
  }

  /** Return task for check if node proxies are ready */
  _checkNodesProxiesTask(ctx: any, task: ListrTaskWrapper<any, any, any>, nodeAliases: NodeAliases) {
    const subTasks = [];
    for (const nodeAlias of nodeAliases) {
      subTasks.push({
        title: `Check proxy for node: ${chalk.yellow(nodeAlias)}`,
        task: async () =>
          await this.k8.waitForPodReady(
            [`app=haproxy-${nodeAlias}`, 'solo.hedera.com/type=haproxy'],
            1,
            constants.NETWORK_PROXY_MAX_ATTEMPTS,
            constants.NETWORK_PROXY_DELAY,
          ),
      });
    }

    // set up the sub-tasks
    return task.newListr(subTasks, {
      concurrent: false,
      rendererOptions: {
        collapseSubtasks: false,
      },
    });
  }

  /**
   * When generating multiple all aliases are read from config.nodeAliases,
   * When generating a single key the alias in config.nodeAlias is used
   */
  _generateGossipKeys(generateMultiple: boolean) {
    const self = this;

    return new Task(
      'Generate gossip keys',
      (ctx: any, task: ListrTaskWrapper<any, any, any>) => {
        const config = ctx.config;
        const nodeAliases = generateMultiple ? config.nodeAliases : [config.nodeAlias];
        const subTasks = self.keyManager.taskGenerateGossipKeys(nodeAliases, config.keysDir, config.curDate);
        // set up the sub-tasks
        return task.newListr(subTasks, {
          concurrent: false,
          rendererOptions: {
            collapseSubtasks: false,
            timer: constants.LISTR_DEFAULT_RENDERER_TIMER_OPTION,
          },
        });
      },
      (ctx: any) => !ctx.config.generateGossipKeys,
    );
  }

  /**
   * When generating multiple all aliases are read from config.nodeAliases,
   * When generating a single key the alias in config.nodeAlias is used
   */
  _generateGrpcTlsKeys(generateMultiple: boolean) {
    const self = this;
    return new Task(
      'Generate gRPC TLS Keys',
      (ctx: any, task: ListrTaskWrapper<any, any, any>) => {
        const config = ctx.config;
        const nodeAliases = generateMultiple ? config.nodeAliases : [config.nodeAlias];
        const subTasks = self.keyManager.taskGenerateTLSKeys(nodeAliases, config.keysDir, config.curDate);
        // set up the sub-tasks
        return task.newListr(subTasks, {
          concurrent: true,
          rendererOptions: {
            collapseSubtasks: false,
            timer: constants.LISTR_DEFAULT_RENDERER_TIMER_OPTION,
          },
        });
      },
      (ctx: any) => !ctx.config.generateTlsKeys,
    );
  }

  copyGrpcTlsCertificates() {
    const self = this;
    return new Task(
      'Copy gRPC TLS Certificates',
      (ctx: {config: NodeAddConfigClass}, parentTask: ListrTaskWrapper<any, any, any>) =>
        self.certificateManager.buildCopyTlsCertificatesTasks(
          parentTask,
          ctx.config.grpcTlsCertificatePath,
          ctx.config.grpcWebTlsCertificatePath,
          ctx.config.grpcTlsKeyPath,
          ctx.config.grpcWebTlsKeyPath,
        ),
      (ctx: any) => !ctx.config.grpcTlsCertificatePath && !ctx.config.grpcWebTlsCertificatePath,
    );
  }

  _loadPermCertificate(certFullPath: string) {
    const certPem = fs.readFileSync(certFullPath).toString();
    const decodedDers = x509.PemConverter.decode(certPem);
    if (!decodedDers || decodedDers.length === 0) {
      throw new SoloError('unable to load perm key: ' + certFullPath);
    }
    return new Uint8Array(decodedDers[0]);
  }

  async _addStake(
    namespace: string,
    accountId: string,
    nodeAlias: NodeAlias,
    stakeAmount: number = HEDERA_NODE_DEFAULT_STAKE_AMOUNT,
  ) {
    try {
      await this.accountManager.loadNodeClient(namespace);
      const client = this.accountManager._nodeClient;
      const treasuryKey = await this.accountManager.getTreasuryAccountKeys(namespace);
      const treasuryPrivateKey = PrivateKey.fromStringED25519(treasuryKey.privateKey);
      client.setOperator(TREASURY_ACCOUNT_ID, treasuryPrivateKey);

      // check balance
      const treasuryBalance = await new AccountBalanceQuery().setAccountId(TREASURY_ACCOUNT_ID).execute(client);
      this.logger.debug(`Account ${TREASURY_ACCOUNT_ID} balance: ${treasuryBalance.hbars}`);

      // get some initial balance
      await this.accountManager.transferAmount(constants.TREASURY_ACCOUNT_ID, accountId, stakeAmount);

      // check balance
      const balance = await new AccountBalanceQuery().setAccountId(accountId).execute(client);
      this.logger.debug(`Account ${accountId} balance: ${balance.hbars}`);

      // Create the transaction
      const transaction = new AccountUpdateTransaction()
        .setAccountId(accountId)
        .setStakedNodeId(Templates.nodeIdFromNodeAlias(nodeAlias) - 1)
        .freezeWith(client);

      // Sign the transaction with the account's private key
      const signTx = await transaction.sign(treasuryPrivateKey);

      // Submit the transaction to a Hedera network
      const txResponse = await signTx.execute(client);

      // Request the receipt of the transaction
      const receipt = await txResponse.getReceipt(client);

      // Get the transaction status
      const transactionStatus = receipt.status;
      this.logger.debug(`The transaction consensus status is ${transactionStatus.toString()}`);
    } catch (e) {
      throw new SoloError(`Error in adding stake: ${e.message}`, e);
    }
  }

  prepareUpgradeZip() {
    const self = this;
    return new Task(
      'Prepare upgrade zip file for node upgrade process',
      async (ctx: any, task: ListrTaskWrapper<any, any, any>) => {
        const config = ctx.config;
        const {upgradeZipFile} = ctx.config;
        if (upgradeZipFile !== undefined) {
          this.logger.debug(`Using upgrade zip file: ${ctx.upgradeZipFile}`);
          ctx.upgradeZipFile = upgradeZipFile;
        } else {
          ctx.upgradeZipFile = await self._prepareUpgradeZip(config.stagingDir);
        }
        ctx.upgradeZipHash = await self._uploadUpgradeZip(ctx.upgradeZipFile, config.nodeClient);
      },
    );
  }

  loadAdminKey() {
    return new Task('Load node admin key', (ctx: any, task: ListrTaskWrapper<any, any, any>) => {
      const config = ctx.config;
      config.adminKey = PrivateKey.fromStringED25519(constants.GENESIS_KEY);
    });
  }

  checkExistingNodesStakedAmount() {
    const self = this;
    return new Task('Check existing nodes staked amount', async (ctx: any, task: ListrTaskWrapper<any, any, any>) => {
      const config = ctx.config;

      // Transfer some hbar to the node for staking purpose
      const accountMap = getNodeAccountMap(config.existingNodeAliases);
      for (const nodeAlias of config.existingNodeAliases) {
        const accountId = accountMap.get(nodeAlias);
        await self.accountManager.transferAmount(constants.TREASURY_ACCOUNT_ID, accountId, 1);
      }
    });
  }

  sendPrepareUpgradeTransaction(): Task {
    const self = this;
    return new Task('Send prepare upgrade transaction', async (ctx: any, task: ListrTaskWrapper<any, any, any>) => {
      const {upgradeZipHash} = ctx;
      const {nodeClient, freezeAdminPrivateKey} = ctx.config;
      try {
        // query the balance
        const balance = await new AccountBalanceQuery().setAccountId(FREEZE_ADMIN_ACCOUNT).execute(nodeClient);
        self.logger.debug(`Freeze admin account balance: ${balance.hbars}`);

        // transfer some tiny amount to the freeze admin account
        await self.accountManager.transferAmount(constants.TREASURY_ACCOUNT_ID, FREEZE_ADMIN_ACCOUNT, 100000);

        // set operator of freeze transaction as freeze admin account
        nodeClient.setOperator(FREEZE_ADMIN_ACCOUNT, freezeAdminPrivateKey);

        const prepareUpgradeTx = await new FreezeTransaction()
          .setFreezeType(FreezeType.PrepareUpgrade)
          .setFileId(constants.UPGRADE_FILE_ID)
          .setFileHash(upgradeZipHash)
          .freezeWith(nodeClient)
          .execute(nodeClient);

        const prepareUpgradeReceipt = await prepareUpgradeTx.getReceipt(nodeClient);

        self.logger.debug(
          `sent prepare upgrade transaction [id: ${prepareUpgradeTx.transactionId.toString()}]`,
          prepareUpgradeReceipt.status.toString(),
        );
      } catch (e: Error | any) {
        self.logger.error(`Error in prepare upgrade: ${e.message}`, e);
        throw new SoloError(`Error in prepare upgrade: ${e.message}`, e);
      }
    });
  }

  sendFreezeUpgradeTransaction(): Task {
    const self = this;
    return new Task('Send freeze upgrade transaction', async (ctx: any, task: ListrTaskWrapper<any, any, any>) => {
      const {upgradeZipHash} = ctx;
      const {freezeAdminPrivateKey, nodeClient} = ctx.config;
      try {
        const futureDate = new Date();
        self.logger.debug(`Current time: ${futureDate}`);

        futureDate.setTime(futureDate.getTime() + 5000); // 5 seconds in the future
        self.logger.debug(`Freeze time: ${futureDate}`);

        // query the balance
        const balance = await new AccountBalanceQuery().setAccountId(FREEZE_ADMIN_ACCOUNT).execute(nodeClient);
        self.logger.debug(`Freeze admin account balance: ${balance.hbars}`);

        nodeClient.setOperator(FREEZE_ADMIN_ACCOUNT, freezeAdminPrivateKey);
        const freezeUpgradeTx = await new FreezeTransaction()
          .setFreezeType(FreezeType.FreezeUpgrade)
          .setStartTimestamp(Timestamp.fromDate(futureDate))
          .setFileId(constants.UPGRADE_FILE_ID)
          .setFileHash(upgradeZipHash)
          .freezeWith(nodeClient)
          .execute(nodeClient);

        const freezeUpgradeReceipt = await freezeUpgradeTx.getReceipt(nodeClient);
        self.logger.debug(
          `Upgrade frozen with transaction id: ${freezeUpgradeTx.transactionId.toString()}`,
          freezeUpgradeReceipt.status.toString(),
        );
      } catch (e: Error | any) {
        self.logger.error(`Error in freeze upgrade: ${e.message}`, e);
        throw new SoloError(`Error in freeze upgrade: ${e.message}`, e);
      }
    });
  }

  /** Download generated config files and key files from the network node */
  downloadNodeGeneratedFiles(): Task {
    const self = this;
    return new Task(
      'Download generated files from an existing node',
      async (ctx: any, task: ListrTaskWrapper<any, any, any>) => {
        const config = ctx.config;

        // don't try to download from the same node we are deleting, it won't work
        const nodeAlias =
          ctx.config.nodeAlias === config.existingNodeAliases[0] && config.existingNodeAliases.length > 1
            ? config.existingNodeAliases[1]
            : config.existingNodeAliases[0];

        const nodeFullyQualifiedPodName = Templates.renderNetworkPodName(nodeAlias);

        // copy the config.txt file from the node1 upgrade directory
        await self.k8.copyFrom(
          nodeFullyQualifiedPodName,
          constants.ROOT_CONTAINER,
          `${constants.HEDERA_HAPI_PATH}/data/upgrade/current/config.txt`,
          config.stagingDir,
        );

        // if directory data/upgrade/current/data/keys does not exist, then use data/upgrade/current
        let keyDir = `${constants.HEDERA_HAPI_PATH}/data/upgrade/current/data/keys`;
        if (!(await self.k8.hasDir(nodeFullyQualifiedPodName, constants.ROOT_CONTAINER, keyDir))) {
          keyDir = `${constants.HEDERA_HAPI_PATH}/data/upgrade/current`;
        }
        const signedKeyFiles = (
          await self.k8.listDir(nodeFullyQualifiedPodName, constants.ROOT_CONTAINER, keyDir)
        ).filter(file => file.name.startsWith(constants.SIGNING_KEY_PREFIX));
        await self.k8.execContainer(nodeFullyQualifiedPodName, constants.ROOT_CONTAINER, [
          'bash',
          '-c',
          `mkdir -p ${constants.HEDERA_HAPI_PATH}/data/keys_backup && cp -r ${keyDir} ${constants.HEDERA_HAPI_PATH}/data/keys_backup/`,
        ]);
        for (const signedKeyFile of signedKeyFiles) {
          await self.k8.copyFrom(
            nodeFullyQualifiedPodName,
            constants.ROOT_CONTAINER,
            `${keyDir}/${signedKeyFile.name}`,
            `${config.keysDir}`,
          );
        }

        if (
          await self.k8.hasFile(
            nodeFullyQualifiedPodName,
            constants.ROOT_CONTAINER,
            `${constants.HEDERA_HAPI_PATH}/data/upgrade/current/application.properties`,
          )
        ) {
          await self.k8.copyFrom(
            nodeFullyQualifiedPodName,
            constants.ROOT_CONTAINER,
            `${constants.HEDERA_HAPI_PATH}/data/upgrade/current/application.properties`,
            `${config.stagingDir}/templates`,
          );
        }
      },
    );
  }

  taskCheckNetworkNodePods(
    ctx: any,
    task: ListrTaskWrapper<any, any, any>,
    nodeAliases: NodeAliases,
    maxAttempts = undefined,
  ): Listr {
    if (!ctx.config) ctx.config = {};

    ctx.config.podNames = {};

    const subTasks = [];
    const self = this;
    for (const nodeAlias of nodeAliases) {
      subTasks.push({
        title: `Check network pod: ${chalk.yellow(nodeAlias)}`,
        task: async (ctx: any) => {
          try {
            ctx.config.podNames[nodeAlias] = await self.checkNetworkNodePod(
              ctx.config.namespace,
              nodeAlias,
              maxAttempts,
            );
          } catch (_) {
            ctx.config.skipStop = true;
          }
        },
      });
    }

    // setup the sub-tasks
    return task.newListr(subTasks, {
      concurrent: true,
      rendererOptions: {
        collapseSubtasks: false,
      },
    });
  }

  /** Check if the network node pod is running */
  async checkNetworkNodePod(
    namespace: string,
    nodeAlias: NodeAlias,
    maxAttempts = constants.PODS_RUNNING_MAX_ATTEMPTS,
    delay = constants.PODS_RUNNING_DELAY,
  ) {
    nodeAlias = nodeAlias.trim() as NodeAlias;
    const podName = Templates.renderNetworkPodName(nodeAlias);

    try {
      await this.k8.waitForPods(
        [constants.POD_PHASE_RUNNING],
        [`solo.hedera.com/node-name=${nodeAlias}`, 'solo.hedera.com/type=network-node'],
        1,
        maxAttempts,
        delay,
      );

      return podName;
    } catch (e: Error | any) {
      throw new SoloError(`no pod found for nodeAlias: ${nodeAlias}`, e);
    }
  }

  identifyExistingNodes() {
    const self = this;
    return new Task('Identify existing network nodes', async (ctx: any, task: ListrTaskWrapper<any, any, any>) => {
      const config = ctx.config;
      config.existingNodeAliases = [];
      config.serviceMap = await self.accountManager.getNodeServiceMap(config.namespace);
      for (const networkNodeServices of config.serviceMap.values()) {
        config.existingNodeAliases.push(networkNodeServices.nodeAlias);
      }
      config.allNodeAliases = [...config.existingNodeAliases];
      return self.taskCheckNetworkNodePods(ctx, task, config.existingNodeAliases);
    });
  }

  uploadStateFiles(skip: SkipCheck | boolean) {
    const self = this;
    return new Task(
      'Upload state files network nodes',
      async (ctx: any, task: ListrTaskWrapper<any, any, any>) => {
        const config = ctx.config;

        const zipFile = config.stateFile;
        self.logger.debug(`zip file: ${zipFile}`);
        for (const nodeAlias of ctx.config.nodeAliases) {
          const podName = ctx.config.podNames[nodeAlias];
          self.logger.debug(`Uploading state files to pod ${podName}`);
          await self.k8.copyTo(podName, constants.ROOT_CONTAINER, zipFile, `${constants.HEDERA_HAPI_PATH}/data`);

          self.logger.info(
            `Deleting the previous state files in pod ${podName} directory ${constants.HEDERA_HAPI_PATH}/data/saved`,
          );
          await self.k8.execContainer(podName, constants.ROOT_CONTAINER, [
            'rm',
            '-rf',
            `${constants.HEDERA_HAPI_PATH}/data/saved/*`,
          ]);
          await self.k8.execContainer(podName, constants.ROOT_CONTAINER, [
            'tar',
            '-xvf',
            `${constants.HEDERA_HAPI_PATH}/data/${path.basename(zipFile)}`,
            '-C',
            `${constants.HEDERA_HAPI_PATH}/data/saved`,
          ]);
        }
      },
      skip,
    );
  }

  identifyNetworkPods(maxAttempts = undefined) {
    const self = this;
    return new Task('Identify network pods', (ctx: any, task: ListrTaskWrapper<any, any, any>) => {
      return self.taskCheckNetworkNodePods(ctx, task, ctx.config.nodeAliases, maxAttempts);
    });
  }

  fetchPlatformSoftware(aliasesField: string) {
    const self = this;
    return new Task('Fetch platform software into network nodes', (ctx: any, task: ListrTaskWrapper<any, any, any>) => {
      const {podNames, releaseTag, localBuildPath} = ctx.config;

      if (localBuildPath !== '') {
        return self._uploadPlatformSoftware(ctx.config[aliasesField], podNames, task, localBuildPath);
      }
      return self._fetchPlatformSoftware(ctx.config[aliasesField], podNames, releaseTag, task, this.platformInstaller);
    });
  }

  populateServiceMap() {
    return new Task('Populate serviceMap', async (ctx: any, task: ListrTaskWrapper<any, any, any>) => {
      ctx.config.serviceMap = await this.accountManager.getNodeServiceMap(ctx.config.namespace);
      ctx.config.podNames[ctx.config.nodeAlias] = ctx.config.serviceMap.get(ctx.config.nodeAlias).nodePodName;
    });
  }

  setupNetworkNodes(nodeAliasesProperty: string) {
    return new Task('Setup network nodes', (ctx: any, task: ListrTaskWrapper<any, any, any>) => {
      const subTasks = [];
      for (const nodeAlias of ctx.config[nodeAliasesProperty]) {
        const podName = ctx.config.podNames[nodeAlias];
        subTasks.push({
          title: `Node: ${chalk.yellow(nodeAlias)}`,
          task: () => this.platformInstaller.taskSetup(podName),
        });
      }

      // set up the sub-tasks
      return task.newListr(subTasks, {
        concurrent: true,
        rendererOptions: constants.LISTR_DEFAULT_RENDERER_OPTION,
      });
    });
  }

  prepareStagingDirectory(nodeAliasesProperty: any) {
    return new Task('Prepare staging directory', (ctx: any, task: ListrTaskWrapper<any, any, any>) => {
      const config = ctx.config;
      const nodeAliases = config[nodeAliasesProperty];
      const subTasks = [
        {
          title: 'Copy Gossip keys to staging',
          task: async () => {
            this.keyManager.copyGossipKeysToStaging(config.keysDir, config.stagingKeysDir, nodeAliases);
          },
        },
        {
          title: 'Copy gRPC TLS keys to staging',
          task: async () => {
            for (const nodeAlias of nodeAliases) {
              const tlsKeyFiles = this.keyManager.prepareTLSKeyFilePaths(nodeAlias, config.keysDir);
              this.keyManager.copyNodeKeysToStaging(tlsKeyFiles, config.stagingKeysDir);
            }
          },
        },
      ];
      return task.newListr(subTasks, {
        concurrent: false,
        rendererOptions: constants.LISTR_DEFAULT_RENDERER_OPTION,
      });
    });
  }

  startNodes(nodeAliasesProperty: string) {
    return new Task('Starting nodes', (ctx: any, task: ListrTaskWrapper<any, any, any>) => {
      const config = ctx.config;
      const nodeAliases = config[nodeAliasesProperty];

      const subTasks = [];
      // ctx.config.allNodeAliases = ctx.config.existingNodeAliases

      for (const nodeAlias of nodeAliases) {
        const podName = config.podNames[nodeAlias];
        subTasks.push({
          title: `Start node: ${chalk.yellow(nodeAlias)}`,
          task: async () => {
            await this.k8.execContainer(podName, constants.ROOT_CONTAINER, ['systemctl', 'restart', 'network-node']);
          },
        });
      }

      // set up the sub-tasks
      return task.newListr(subTasks, {
        concurrent: true,
        rendererOptions: {
          collapseSubtasks: false,
          timer: constants.LISTR_DEFAULT_RENDERER_TIMER_OPTION,
        },
      });
    });
  }

  enablePortForwarding() {
    return new Task(
      'Enable port forwarding for JVM debugger',
      async (ctx: any, task: ListrTaskWrapper<any, any, any>) => {
        const podName = `network-${ctx.config.debugNodeAlias}-0` as PodName;
        this.logger.debug(`Enable port forwarding for JVM debugger on pod ${podName}`);
        await this.k8.portForward(podName, constants.JVM_DEBUG_PORT, constants.JVM_DEBUG_PORT);
      },
      (ctx: any) => !ctx.config.debugNodeAlias,
    );
  }

  checkAllNodesAreActive(nodeAliasesProperty: string) {
    return new Task('Check all nodes are ACTIVE', (ctx: any, task: ListrTaskWrapper<any, any, any>) => {
      return this._checkNodeActivenessTask(ctx, task, ctx.config[nodeAliasesProperty]);
    });
  }

  checkAllNodesAreFrozen(nodeAliasesProperty: string) {
<<<<<<< HEAD
    return new Task('Check all nodes are frozen', (ctx: any, task: ListrTaskWrapper<any, any, any>) => {
=======
    return new Task('Check all nodes are FROZEN', (ctx: any, task: ListrTaskWrapper<any, any, any>) => {
>>>>>>> 813a4ab9
      return this._checkNodeActivenessTask(ctx, task, ctx.config[nodeAliasesProperty], NodeStatusCodes.FREEZE_COMPLETE);
    });
  }

  checkNodeProxiesAreActive() {
    return new Task(
      'Check node proxies are ACTIVE',
      (ctx: any, task: ListrTaskWrapper<any, any, any>) => {
        // this is more reliable than checking the nodes logs for ACTIVE, as the
        // logs will have a lot of white noise from being behind
        return this._checkNodesProxiesTask(ctx, task, ctx.config.nodeAliases);
      },
      async (ctx: any) => ctx.config.app !== '' && ctx.config.app !== constants.HEDERA_APP_NAME,
    );
  }

  checkAllNodeProxiesAreActive() {
    return new Task('Check all node proxies are ACTIVE', (ctx: any, task: ListrTaskWrapper<any, any, any>) => {
      // this is more reliable than checking the nodes logs for ACTIVE, as the
      // logs will have a lot of white noise from being behind
      return this._checkNodesProxiesTask(ctx, task, ctx.config.allNodeAliases);
    });
  }

  // Update account manager and transfer hbar for staking purpose
  triggerStakeWeightCalculate(transactionType: NodeSubcommandType) {
    const self = this;
    return new Task('Trigger stake weight calculate', async (ctx: any, task: ListrTaskWrapper<any, any, any>) => {
      const config = ctx.config;
      self.logger.info(
        'sleep 60 seconds for the handler to be able to trigger the network node stake weight recalculate',
      );
      await sleep(Duration.ofSeconds(60));
      const accountMap = getNodeAccountMap(config.allNodeAliases);

      switch (transactionType) {
        case NodeSubcommandType.ADD:
          break;
        case NodeSubcommandType.UPDATE:
          if (config.newAccountNumber) {
            // update map with current account ids
            accountMap.set(config.nodeAlias, config.newAccountNumber);

            // update _nodeClient with the new service map since one of the account number has changed
            await self.accountManager.refreshNodeClient(config.namespace);
          }
          break;
        case NodeSubcommandType.DELETE:
          if (config.nodeAlias) {
            accountMap.delete(config.nodeAlias);
          }
      }

      config.nodeClient = await self.accountManager.loadNodeClient(config.namespace);

      // send some write transactions to invoke the handler that will trigger the stake weight recalculate
      for (const nodeAlias of accountMap.keys()) {
        const accountId = accountMap.get(nodeAlias);
        config.nodeClient.setOperator(TREASURY_ACCOUNT_ID, config.treasuryKey);
        await self.accountManager.transferAmount(constants.TREASURY_ACCOUNT_ID, accountId, 1);
      }
    });
  }

  addNodeStakes() {
    const self = this;
    // @ts-ignore
    return new Task('Add node stakes', (ctx: any, task: ListrTaskWrapper<any, any, any>) => {
      if (ctx.config.app === '' || ctx.config.app === constants.HEDERA_APP_NAME) {
        const subTasks = [];
        const accountMap = getNodeAccountMap(ctx.config.nodeAliases);
        const stakeAmountParsed = ctx.config.stakeAmount ? splitFlagInput(ctx.config.stakeAmount) : [];
        let nodeIndex = 0;
        for (const nodeAlias of ctx.config.nodeAliases) {
          const accountId = accountMap.get(nodeAlias);
          const stakeAmount =
            stakeAmountParsed.length > 0 ? stakeAmountParsed[nodeIndex] : HEDERA_NODE_DEFAULT_STAKE_AMOUNT;
          subTasks.push({
            title: `Adding stake for node: ${chalk.yellow(nodeAlias)}`,
            task: async () => await self._addStake(ctx.config.namespace, accountId, nodeAlias, +stakeAmount),
          });
          nodeIndex++;
        }

        // set up the sub-tasks
        return task.newListr(subTasks, {
          concurrent: false,
          rendererOptions: {
            collapseSubtasks: false,
          },
        });
      }
    });
  }

  stakeNewNode() {
    const self = this;
    return new Task('Stake new node', async (ctx: any, task: ListrTaskWrapper<any, any, any>) => {
      await self.accountManager.refreshNodeClient(ctx.config.namespace, ctx.config.nodeAlias);
      await this._addStake(ctx.config.namespace, ctx.newNode.accountId, ctx.config.nodeAlias);
    });
  }

  stopNodes() {
    return new Task('Stopping nodes', async (ctx: any, task: ListrTaskWrapper<any, any, any>) => {
      const subTasks = [];
      if (!ctx.config.skipStop) {
        await this.accountManager.close();
        for (const nodeAlias of ctx.config.nodeAliases) {
          const podName = ctx.config.podNames[nodeAlias];
          subTasks.push({
            title: `Stop node: ${chalk.yellow(nodeAlias)}`,
            task: async () =>
              await this.k8.execContainer(podName, constants.ROOT_CONTAINER, 'systemctl stop network-node'),
          });
        }
      }

      // setup the sub-tasks
      return task.newListr(subTasks, {
        concurrent: true,
        rendererOptions: {
          collapseSubtasks: false,
          timer: constants.LISTR_DEFAULT_RENDERER_TIMER_OPTION,
        },
      });
    });
  }

  finalize() {
    return new Task('Finalize', (ctx: any, task: ListrTaskWrapper<any, any, any>) => {
      // reset flags so that keys are not regenerated later
      this.configManager.setFlag(flags.generateGossipKeys, false);
      this.configManager.setFlag(flags.generateTlsKeys, false);
    });
  }

  dumpNetworkNodesSaveState() {
    return new Task('Dump network nodes saved state', (ctx: any, task: ListrTaskWrapper<any, any, any>) => {
      const config: NodeRefreshConfigClass = ctx.config;
      const subTasks = [];
      for (const nodeAlias of config.nodeAliases) {
        const podName = config.podNames[nodeAlias];
        subTasks.push({
          title: `Node: ${chalk.yellow(nodeAlias)}`,
          task: async () =>
            await this.k8.execContainer(podName, constants.ROOT_CONTAINER, [
              'bash',
              '-c',
              `rm -rf ${constants.HEDERA_HAPI_PATH}/data/saved/*`,
            ]),
        });
      }

      // set up the sub-tasks
      return task.newListr(subTasks, {
        concurrent: true,
        rendererOptions: {
          collapseSubtasks: false,
        },
      });
    });
  }

  getNodeLogsAndConfigs() {
    return new Task('Get node logs and configs', async (ctx: any, task: ListrTaskWrapper<any, any, any>) => {
      await this.k8.getNodeLogs(ctx.config.namespace);
    });
  }

  getNodeStateFiles() {
    const self = this;
    return new Task('Get node states', async (ctx: any, task: ListrTaskWrapper<any, any, any>) => {
      for (const nodeAlias of ctx.config.nodeAliases) {
        await self.k8.getNodeStatesFromPod(ctx.config.namespace, nodeAlias);
      }
    });
  }

  checkPVCsEnabled() {
    return new Task('Check that PVCs are enabled', (ctx: any, task: ListrTaskWrapper<any, any, any>) => {
      if (!this.configManager.getFlag(flags.persistentVolumeClaims)) {
        throw new SoloError('PVCs are not enabled. Please enable PVCs before adding a node');
      }
    });
  }

  determineNewNodeAccountNumber() {
    return new Task('Determine new node account number', (ctx: any, task: ListrTaskWrapper<any, any, any>) => {
      const config: NodeAddConfigClass = ctx.config;
      const values = {hedera: {nodes: []}};
      let maxNum: Long = Long.fromNumber(0);

      let lastNodeAlias = DEFAULT_NETWORK_NODE_NAME;

      for (const networkNodeServices of config.serviceMap.values()) {
        values.hedera.nodes.push({
          accountId: networkNodeServices.accountId,
          name: networkNodeServices.nodeAlias,
        });
        maxNum =
          maxNum > AccountId.fromString(networkNodeServices.accountId).num
            ? maxNum
            : AccountId.fromString(networkNodeServices.accountId).num;
        lastNodeAlias = networkNodeServices.nodeAlias;
      }

      const lastNodeIdMatch = lastNodeAlias.match(/\d+$/);
      if (lastNodeIdMatch.length) {
        const incremented = parseInt(lastNodeIdMatch[0]) + 1;
        lastNodeAlias = lastNodeAlias.replace(/\d+$/, incremented.toString());
      }

      ctx.maxNum = maxNum.add(1);
      ctx.newNode = {
        accountId: `${constants.HEDERA_NODE_ACCOUNT_ID_START.realm}.${constants.HEDERA_NODE_ACCOUNT_ID_START.shard}.${ctx.maxNum}`,
        name: lastNodeAlias,
      };
      config.nodeAlias = lastNodeAlias as NodeAlias;
      config.allNodeAliases.push(lastNodeAlias as NodeAlias);
    });
  }

  generateGossipKeys() {
    return this._generateGossipKeys(true);
  }

  generateGossipKey() {
    return this._generateGossipKeys(false);
  }

  generateGrpcTlsKeys() {
    return this._generateGrpcTlsKeys(true);
  }

  generateGrpcTlsKey() {
    return this._generateGrpcTlsKeys(false);
  }

  loadSigningKeyCertificate() {
    return new Task('Load signing key certificate', (ctx: any, task: ListrTaskWrapper<any, any, any>) => {
      const config = ctx.config;
      const signingCertFile = Templates.renderGossipPemPublicKeyFile(config.nodeAlias);
      const signingCertFullPath = path.join(config.keysDir, signingCertFile);
      ctx.signingCertDer = this._loadPermCertificate(signingCertFullPath);
    });
  }

  computeMTLSCertificateHash() {
    return new Task('Compute mTLS certificate hash', (ctx: any, task: ListrTaskWrapper<any, any, any>) => {
      const config = ctx.config;
      const tlsCertFile = Templates.renderTLSPemPublicKeyFile(config.nodeAlias);
      const tlsCertFullPath = path.join(config.keysDir, tlsCertFile);
      const tlsCertDer = this._loadPermCertificate(tlsCertFullPath);
      ctx.tlsCertHash = crypto.createHash('sha384').update(tlsCertDer).digest();
    });
  }

  prepareGossipEndpoints() {
    return new Task('Prepare gossip endpoints', (ctx: any, task: ListrTaskWrapper<any, any, any>) => {
      const config = ctx.config;
      let endpoints = [];
      if (!config.gossipEndpoints) {
        if (config.endpointType !== constants.ENDPOINT_TYPE_FQDN) {
          throw new SoloError(`--gossip-endpoints must be set if --endpoint-type is: ${constants.ENDPOINT_TYPE_IP}`);
        }

        endpoints = [
          `${Templates.renderFullyQualifiedNetworkPodName(config.namespace, config.nodeAlias)}:${constants.HEDERA_NODE_INTERNAL_GOSSIP_PORT}`,
          `${Templates.renderFullyQualifiedNetworkSvcName(config.namespace, config.nodeAlias)}:${constants.HEDERA_NODE_EXTERNAL_GOSSIP_PORT}`,
        ];
      } else {
        endpoints = splitFlagInput(config.gossipEndpoints);
      }

      ctx.gossipEndpoints = prepareEndpoints(
        config.endpointType,
        endpoints,
        constants.HEDERA_NODE_INTERNAL_GOSSIP_PORT,
      );
    });
  }

  refreshNodeList() {
    return new Task('Refresh node alias list', (ctx: any, task: ListrTaskWrapper<any, any, any>) => {
      ctx.config.allNodeAliases = ctx.config.existingNodeAliases.filter(
        (nodeAlias: NodeAlias) => nodeAlias !== ctx.config.nodeAlias,
      );
    });
  }

  prepareGrpcServiceEndpoints() {
    return new Task('Prepare grpc service endpoints', (ctx: any, task: ListrTaskWrapper<any, any, any>) => {
      const config = ctx.config;
      let endpoints = [];

      if (!config.grpcEndpoints) {
        if (config.endpointType !== constants.ENDPOINT_TYPE_FQDN) {
          throw new SoloError(`--grpc-endpoints must be set if --endpoint-type is: ${constants.ENDPOINT_TYPE_IP}`);
        }

        endpoints = [
          `${Templates.renderFullyQualifiedNetworkSvcName(config.namespace, config.nodeAlias)}:${constants.HEDERA_NODE_EXTERNAL_GOSSIP_PORT}`,
        ];
      } else {
        endpoints = splitFlagInput(config.grpcEndpoints);
      }

      ctx.grpcServiceEndpoints = prepareEndpoints(
        config.endpointType,
        endpoints,
        constants.HEDERA_NODE_EXTERNAL_GOSSIP_PORT,
      );
    });
  }

  sendNodeUpdateTransaction() {
    const self = this;
    return new Task('Send node update transaction', async (ctx: any, task: ListrTaskWrapper<any, any, any>) => {
      const config: NodeUpdateConfigClass = ctx.config;

      const nodeId = Templates.nodeIdFromNodeAlias(config.nodeAlias) - 1;
      self.logger.info(`nodeId: ${nodeId}, config.newAccountNumber: ${config.newAccountNumber}`);

      if (config.existingNodeAliases.length > 1) {
        await self.accountManager.refreshNodeClient(config.namespace, config.nodeAlias);
        config.nodeClient = await this.accountManager.loadNodeClient(config.namespace);
      }

      try {
        let nodeUpdateTx = new NodeUpdateTransaction().setNodeId(nodeId);

        if (config.tlsPublicKey && config.tlsPrivateKey) {
          self.logger.info(`config.tlsPublicKey: ${config.tlsPublicKey}`);
          const tlsCertDer = self._loadPermCertificate(config.tlsPublicKey);
          const tlsCertHash = crypto.createHash('sha384').update(tlsCertDer).digest();
          nodeUpdateTx = nodeUpdateTx.setCertificateHash(tlsCertHash);

          const publicKeyFile = Templates.renderTLSPemPublicKeyFile(config.nodeAlias);
          const privateKeyFile = Templates.renderTLSPemPrivateKeyFile(config.nodeAlias);
          renameAndCopyFile(config.tlsPublicKey, publicKeyFile, config.keysDir, self.logger);
          renameAndCopyFile(config.tlsPrivateKey, privateKeyFile, config.keysDir, self.logger);
        }

        if (config.gossipPublicKey && config.gossipPrivateKey) {
          self.logger.info(`config.gossipPublicKey: ${config.gossipPublicKey}`);
          const signingCertDer = self._loadPermCertificate(config.gossipPublicKey);
          nodeUpdateTx = nodeUpdateTx.setGossipCaCertificate(signingCertDer);

          const publicKeyFile = Templates.renderGossipPemPublicKeyFile(config.nodeAlias);
          const privateKeyFile = Templates.renderGossipPemPrivateKeyFile(config.nodeAlias);
          renameAndCopyFile(config.gossipPublicKey, publicKeyFile, config.keysDir, self.logger);
          renameAndCopyFile(config.gossipPrivateKey, privateKeyFile, config.keysDir, self.logger);
        }

        if (config.newAccountNumber) {
          nodeUpdateTx = nodeUpdateTx.setAccountId(config.newAccountNumber);
        }

        let parsedNewKey;
        if (config.newAdminKey) {
          parsedNewKey = PrivateKey.fromStringED25519(config.newAdminKey.toString());
          nodeUpdateTx = nodeUpdateTx.setAdminKey(parsedNewKey.publicKey);
        }
        nodeUpdateTx = nodeUpdateTx.freezeWith(config.nodeClient);

        // config.adminKey contains the original key, needed to sign the transaction
        if (config.newAdminKey) {
          nodeUpdateTx = await nodeUpdateTx.sign(parsedNewKey);
        }
        const signedTx = await nodeUpdateTx.sign(config.adminKey);
        const txResp = await signedTx.execute(config.nodeClient);
        const nodeUpdateReceipt = await txResp.getReceipt(config.nodeClient);
        self.logger.debug(`NodeUpdateReceipt: ${nodeUpdateReceipt.toString()}`);
      } catch (e) {
        self.logger.error(`Error updating node to network: ${e.message}`, e);
        self.logger.error(e.stack);
        throw new SoloError(`Error updating node to network: ${e.message}`, e);
      }
    });
  }

  copyNodeKeysToSecrets() {
    return new Task('Copy node keys to secrets', (ctx: any, task: ListrTaskWrapper<any, any, any>) => {
      const subTasks = this.platformInstaller.copyNodeKeys(ctx.config.stagingDir, ctx.config.allNodeAliases);

      // set up the sub-tasks for copying node keys to staging directory
      return task.newListr(subTasks, {
        concurrent: true,
        rendererOptions: constants.LISTR_DEFAULT_RENDERER_OPTION,
      });
    });
  }

  updateChartWithConfigMap(title: string, transactionType: NodeSubcommandType, skip: SkipCheck | boolean = false) {
    const self = this;
    return new Task(
      title,
      async (ctx: any, task: ListrTaskWrapper<any, any, any>) => {
        // Prepare parameter and update the network node chart
        const config = ctx.config;

        if (!config.serviceMap) {
          config.serviceMap = await self.accountManager.getNodeServiceMap(config.namespace);
        }

        const index = config.existingNodeAliases.length;
        const nodeId = Templates.nodeIdFromNodeAlias(config.nodeAlias) - 1;

        let valuesArg = '';
        for (let i = 0; i < index; i++) {
          if (transactionType === NodeSubcommandType.UPDATE && config.newAccountNumber && i === nodeId) {
            // for the case of updating node
            // use new account number for this node id
            valuesArg += ` --set "hedera.nodes[${i}].accountId=${config.newAccountNumber}" --set "hedera.nodes[${i}].name=${config.existingNodeAliases[i]}"`;
          } else if (transactionType !== NodeSubcommandType.DELETE || i !== nodeId) {
            // for the case of deleting node
            valuesArg += ` --set "hedera.nodes[${i}].accountId=${config.serviceMap.get(config.existingNodeAliases[i]).accountId}" --set "hedera.nodes[${i}].name=${config.existingNodeAliases[i]}"`;
          } else if (transactionType === NodeSubcommandType.DELETE && i === nodeId) {
            valuesArg += ` --set "hedera.nodes[${i}].accountId=${IGNORED_NODE_ACCOUNT_ID}" --set "hedera.nodes[${i}].name=${config.existingNodeAliases[i]}"`;
          }
        }

        // for the case of adding a new node
        if (transactionType === NodeSubcommandType.ADD && ctx.newNode && ctx.newNode.accountId) {
          valuesArg += ` --set "hedera.nodes[${index}].accountId=${ctx.newNode.accountId}" --set "hedera.nodes[${index}].name=${ctx.newNode.name}"`;

          if (config.haproxyIps) {
            config.haproxyIpsParsed = Templates.parseNodeAliasToIpMapping(config.haproxyIps);
          }

          if (config.envoyIps) {
            config.envoyIpsParsed = Templates.parseNodeAliasToIpMapping(config.envoyIps);
          }

          const nodeAlias: NodeAlias = config.nodeAlias;
          const nodeId: NodeId = Templates.nodeIdFromNodeAlias(nodeAlias);
          const nodeIndexInValues = nodeId - 1;

          // Set static IPs for HAProxy
          if (config.haproxyIpsParsed) {
            const ip: string = config.haproxyIpsParsed?.[nodeAlias];

            if (ip) valuesArg += ` --set "hedera.nodes[${nodeIndexInValues}].haproxyStaticIP=${ip}"`;
          }

          // Set static IPs for Envoy Proxy
          if (config.envoyIpsParsed) {
            const ip: string = config.envoyIpsParsed?.[nodeAlias];

            if (ip) valuesArg += ` --set "hedera.nodes[${nodeIndexInValues}].envoyProxyStaticIP=${ip}"`;
          }
        }

        const profileValuesFile = await self.profileManager.prepareValuesForNodeAdd(
          path.join(config.stagingDir, 'config.txt'),
          path.join(config.stagingDir, 'templates', 'application.properties'),
        );
        if (profileValuesFile) {
          valuesArg += self.prepareValuesFiles(profileValuesFile);
        }

        valuesArg = addDebugOptions(valuesArg, config.debugNodeAlias);

        await self.chartManager.upgrade(
          config.namespace,
          constants.SOLO_DEPLOYMENT_CHART,
          ctx.config.chartPath,
          config.soloChartVersion,
          valuesArg,
        );
      },
      skip,
    );
  }

  saveContextData(argv: any, targetFile: string, parser: any) {
    return new Task('Save context data', (ctx: any, task: ListrTaskWrapper<any, any, any>) => {
      const outputDir = argv[flags.outputDir.name];
      if (!outputDir) {
        throw new SoloError(
          `Path to export context data not specified. Please set a value for --${flags.outputDir.name}`,
        );
      }

      if (!fs.existsSync(outputDir)) {
        fs.mkdirSync(outputDir, {recursive: true});
      }
      const exportedCtx = parser(ctx);
      fs.writeFileSync(path.join(outputDir, targetFile), JSON.stringify(exportedCtx));
    });
  }

  loadContextData(argv: any, targetFile: string, parser: any) {
    return new Task('Load context data', (ctx: any, task: ListrTaskWrapper<any, any, any>) => {
      const inputDir = argv[flags.inputDir.name];
      if (!inputDir) {
        throw new SoloError(`Path to context data not specified. Please set a value for --${flags.inputDir.name}`);
      }
      // @ts-ignore
      const ctxData = JSON.parse(fs.readFileSync(path.join(inputDir, targetFile)));
      parser(ctx, ctxData);
    });
  }

  killNodes() {
    return new Task('Kill nodes', async (ctx: any, task: ListrTaskWrapper<any, any, any>) => {
      const config = ctx.config;
      for (const service of config.serviceMap.values()) {
        await this.k8.killPod(service.nodePodName, config.namespace);
      }
    });
  }

  killNodesAndUpdateConfigMap() {
    return new Task(
      'Kill nodes to pick up updated configMaps',
      async (ctx: any, task: ListrTaskWrapper<any, any, any>) => {
        const config = ctx.config;
        // the updated node will have a new pod ID if its account ID changed which is a label
        config.serviceMap = await this.accountManager.getNodeServiceMap(config.namespace);

        for (const service of config.serviceMap.values()) {
          await this.k8.killPod(service.nodePodName, config.namespace);
        }

        // again, the pod names will change after the pods are killed
        config.serviceMap = await this.accountManager.getNodeServiceMap(config.namespace);

        config.podNames = {};
        for (const service of config.serviceMap.values()) {
          config.podNames[service.nodeAlias] = service.nodePodName;
        }
      },
    );
  }

  checkNodePodsAreRunning() {
    return new Task('Check node pods are running', (ctx: any, task: ListrTaskWrapper<any, any, any>) => {
      const config: NodeUpdateConfigClass = ctx.config;
      const subTasks = [];
      for (const nodeAlias of config.allNodeAliases) {
        subTasks.push({
          title: `Check Node: ${chalk.yellow(nodeAlias)}`,
          task: async () =>
            await this.k8.waitForPods(
              [constants.POD_PHASE_RUNNING],
              [`solo.hedera.com/node-name=${nodeAlias}`, 'solo.hedera.com/type=network-node'],
              1,
              constants.PODS_RUNNING_MAX_ATTEMPTS,
              constants.PODS_RUNNING_DELAY,
            ), // timeout 15 minutes
        });
      }

      // set up the sub-tasks
      return task.newListr(subTasks, {
        concurrent: false, // no need to run concurrently since if one node is up, the rest should be up by then
        rendererOptions: {
          collapseSubtasks: false,
        },
      });
    });
  }

  sleep(title: string, milliseconds: number) {
    return new Task(title, async (ctx: any, task: ListrTaskWrapper<any, any, any>) => {
      await sleep(Duration.ofMillis(milliseconds));
    });
  }

  downloadLastState() {
    return new Task('Download last state from an existing node', async (ctx, task) => {
      const config = ctx.config;
      const node1FullyQualifiedPodName = Templates.renderNetworkPodName(config.existingNodeAliases[0]);
      const upgradeDirectory = `${constants.HEDERA_HAPI_PATH}/data/saved/com.hedera.services.ServicesMain/0/123`;
      // zip the contents of the newest folder on node1 within /opt/hgcapp/services-hedera/HapiApp2.0/data/saved/com.hedera.services.ServicesMain/0/123/
      const zipFileName = await this.k8.execContainer(node1FullyQualifiedPodName, constants.ROOT_CONTAINER, [
        'bash',
        '-c',
        `cd ${upgradeDirectory} && mapfile -t states < <(ls -1t .) && jar cf "\${states[0]}.zip" -C "\${states[0]}" . && echo -n \${states[0]}.zip`,
      ]);
      await this.k8.copyFrom(
        node1FullyQualifiedPodName,
        constants.ROOT_CONTAINER,
        `${upgradeDirectory}/${zipFileName}`,
        config.stagingDir,
      );
      config.lastStateZipPath = path.join(config.stagingDir, zipFileName);
    });
  }

  uploadStateToNewNode() {
    return new Task(
      'Upload last saved state to new network node',
      async (ctx: any, task: ListrTaskWrapper<any, any, any>) => {
        const config = ctx.config;
        const newNodeFullyQualifiedPodName = Templates.renderNetworkPodName(config.nodeAlias);
        const nodeId = Templates.nodeIdFromNodeAlias(config.nodeAlias) - 1;
        const savedStateDir = config.lastStateZipPath.match(/\/(\d+)\.zip$/)[1];
        const savedStatePath = `${constants.HEDERA_HAPI_PATH}/data/saved/com.hedera.services.ServicesMain/${nodeId}/123/${savedStateDir}`;
        await this.k8.execContainer(newNodeFullyQualifiedPodName, constants.ROOT_CONTAINER, [
          'bash',
          '-c',
          `mkdir -p ${savedStatePath}`,
        ]);
        await this.k8.copyTo(
          newNodeFullyQualifiedPodName,
          constants.ROOT_CONTAINER,
          config.lastStateZipPath,
          savedStatePath,
        );
        await this.platformInstaller.setPathPermission(newNodeFullyQualifiedPodName, constants.HEDERA_HAPI_PATH);
        await this.k8.execContainer(newNodeFullyQualifiedPodName, constants.ROOT_CONTAINER, [
          'bash',
          '-c',
          `cd ${savedStatePath} && jar xf ${path.basename(config.lastStateZipPath)} && rm -f ${path.basename(config.lastStateZipPath)}`,
        ]);
      },
    );
  }

  sendNodeDeleteTransaction() {
    return new Task('Send node delete transaction', async (ctx: any, task: ListrTaskWrapper<any, any, any>) => {
      const config: NodeDeleteConfigClass = ctx.config;

      try {
        const accountMap = getNodeAccountMap(config.existingNodeAliases);
        const deleteAccountId = accountMap.get(config.nodeAlias);
        this.logger.debug(`Deleting node: ${config.nodeAlias} with account: ${deleteAccountId}`);
        const nodeId = Templates.nodeIdFromNodeAlias(config.nodeAlias) - 1;
        const nodeDeleteTx = new NodeDeleteTransaction().setNodeId(nodeId).freezeWith(config.nodeClient);

        const signedTx = await nodeDeleteTx.sign(config.adminKey);
        const txResp = await signedTx.execute(config.nodeClient);
        const nodeUpdateReceipt = await txResp.getReceipt(config.nodeClient);

        this.logger.debug(`NodeUpdateReceipt: ${nodeUpdateReceipt.toString()}`);
      } catch (e: Error | any) {
        this.logger.error(`Error deleting node from network: ${e.message}`, e);
        throw new SoloError(`Error deleting node from network: ${e.message}`, e);
      }
    });
  }

  sendNodeCreateTransaction() {
    return new Task('Send node create transaction', async (ctx: any, task: ListrTaskWrapper<any, any, any>) => {
      const config: NodeAddConfigClass = ctx.config;

      try {
        const nodeCreateTx = new NodeCreateTransaction()
          .setAccountId(ctx.newNode.accountId)
          .setGossipEndpoints(ctx.gossipEndpoints)
          .setServiceEndpoints(ctx.grpcServiceEndpoints)
          .setGossipCaCertificate(ctx.signingCertDer)
          .setCertificateHash(ctx.tlsCertHash)
          .setAdminKey(ctx.adminKey.publicKey)
          .freezeWith(config.nodeClient);
        const signedTx = await nodeCreateTx.sign(ctx.adminKey);
        const txResp = await signedTx.execute(config.nodeClient);
        const nodeCreateReceipt = await txResp.getReceipt(config.nodeClient);
        this.logger.debug(`NodeCreateReceipt: ${nodeCreateReceipt.toString()}`);
      } catch (e: Error | any) {
        this.logger.error(`Error adding node to network: ${e.message}`, e);
        throw new SoloError(`Error adding node to network: ${e.message}`, e);
      }
    });
  }

  initialize(argv: any, configInit: ConfigBuilder, lease: Lease | null, shouldLoadNodeClient = true) {
    const {requiredFlags, requiredFlagsWithDisabledPrompt, optionalFlags} = argv;
    const allRequiredFlags = [...requiredFlags, ...requiredFlagsWithDisabledPrompt];

    argv.flags = [...requiredFlags, ...requiredFlagsWithDisabledPrompt, ...optionalFlags];

    // @ts-ignore
    return new Task('Initialize', async (ctx: any, task: ListrTaskWrapper<any, any, any>) => {
      if (argv[flags.devMode.name]) {
        this.logger.setDevMode(true);
      }

      this.configManager.update(argv);

      // disable the prompts that we don't want to prompt the user for
      flags.disablePrompts([...requiredFlagsWithDisabledPrompt, ...optionalFlags]);

      const flagsToPrompt = [];
      for (const pFlag of requiredFlags) {
        // @ts-ignore
        if (typeof argv[pFlag.name] === 'undefined') {
          flagsToPrompt.push(pFlag);
        }
      }

      await this.configManager.executePrompt(task, flagsToPrompt);

      const config = await configInit(argv, ctx, task, shouldLoadNodeClient);
      ctx.config = config;

      for (const flag of allRequiredFlags) {
        if (typeof config[flag.constName] === 'undefined') {
          throw new MissingArgumentError(`No value set for required flag: ${flag.name}`, flag.name);
        }
      }

      this.logger.debug('Initialized config', {config});

      if (lease) {
        return ListrLease.newAcquireLeaseTask(lease, task);
      }
    });
  }
}<|MERGE_RESOLUTION|>--- conflicted
+++ resolved
@@ -980,11 +980,7 @@
   }
 
   checkAllNodesAreFrozen(nodeAliasesProperty: string) {
-<<<<<<< HEAD
-    return new Task('Check all nodes are frozen', (ctx: any, task: ListrTaskWrapper<any, any, any>) => {
-=======
     return new Task('Check all nodes are FROZEN', (ctx: any, task: ListrTaskWrapper<any, any, any>) => {
->>>>>>> 813a4ab9
       return this._checkNodeActivenessTask(ctx, task, ctx.config[nodeAliasesProperty], NodeStatusCodes.FREEZE_COMPLETE);
     });
   }
