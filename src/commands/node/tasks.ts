// SPDX-License-Identifier: Apache-2.0

import {type AccountManager} from '../../core/account-manager.js';
import {type ConfigManager} from '../../core/config-manager.js';
import {type KeyManager} from '../../core/key-manager.js';
import {type ProfileManager} from '../../core/profile-manager.js';
import {type PlatformInstaller} from '../../core/platform-installer.js';
import {type K8Factory} from '../../integration/kube/k8-factory.js';
import {type ChartManager} from '../../core/chart-manager.js';
import {type CertificateManager} from '../../core/certificate-manager.js';
import {Zippy} from '../../core/zippy.js';
import * as constants from '../../core/constants.js';
import {
  DEFAULT_NETWORK_NODE_NAME,
  FREEZE_ADMIN_ACCOUNT,
  HEDERA_NODE_DEFAULT_STAKE_AMOUNT,
  IGNORED_NODE_ACCOUNT_ID,
  TREASURY_ACCOUNT_ID,
} from '../../core/constants.js';
import {Templates} from '../../core/templates.js';
import {
  AccountBalanceQuery,
  AccountId,
  AccountUpdateTransaction,
  type Client,
  FileAppendTransaction,
  FileUpdateTransaction,
  FreezeTransaction,
  FreezeType,
  Long,
  NodeCreateTransaction,
  NodeDeleteTransaction,
  NodeUpdateTransaction,
  PrivateKey,
  Timestamp,
} from '@hashgraph/sdk';
import {SoloError} from '../../core/errors/solo-error.js';
import {MissingArgumentError} from '../../core/errors/missing-argument-error.js';
import path from 'path';
import fs from 'fs';
import crypto from 'crypto';
import * as helpers from '../../core/helpers.js';
import {
  addDebugOptions,
  getNodeAccountMap,
  prepareEndpoints,
  renameAndCopyFile,
  showVersionBanner,
  sleep,
  splitFlagInput,
} from '../../core/helpers.js';
import chalk from 'chalk';
import {Flags as flags} from '../flags.js';
import {type SoloLogger} from '../../core/logging.js';
import {
  type AnyListrContext,
  type AnyObject,
  type ArgvStruct,
  type ConfigBuilder,
  type NodeAlias,
  type NodeAliases,
  type SkipCheck,
} from '../../types/aliases.js';
import {PodName} from '../../integration/kube/resources/pod/pod-name.js';
import {NodeStatusCodes, NodeStatusEnums, NodeSubcommandType} from '../../core/enumerations.js';
import {type Lock} from '../../core/lock/lock.js';
import {ListrLock} from '../../core/lock/listr-lock.js';
import {Duration} from '../../core/time/duration.js';
import {type NodeAddConfigClass} from './config-interfaces/node-add-config-class.js';
import {GenesisNetworkDataConstructor} from '../../core/genesis-network-models/genesis-network-data-constructor.js';
import {NodeOverridesModel} from '../../core/node-overrides-model.js';
import {type NamespaceName} from '../../integration/kube/resources/namespace/namespace-name.js';
import {PodRef} from '../../integration/kube/resources/pod/pod-ref.js';
import {ContainerRef} from '../../integration/kube/resources/container/container-ref.js';
import {NetworkNodes} from '../../core/network-nodes.js';
import {container} from 'tsyringe-neo';
import {type Optional, type SoloListr, type SoloListrTask, type SoloListrTaskWrapper} from '../../types/index.js';
import {type ClusterRef, type DeploymentName, type NamespaceNameAsString} from '../../core/config/remote/types.js';
import {inject, injectable} from 'tsyringe-neo';
import {patchInject} from '../../core/dependency-injection/container-helper.js';
import {ConsensusNode} from '../../core/model/consensus-node.js';
import {type K8} from '../../integration/kube/k8.js';
import {Base64} from 'js-base64';
import {InjectTokens} from '../../core/dependency-injection/inject-tokens.js';
import {type RemoteConfigManager} from '../../core/config/remote/remote-config-manager.js';
import {type LocalConfig} from '../../core/config/local/local-config.js';
import {BaseCommand} from '../base.js';
import {ConsensusNodeComponent} from '../../core/config/remote/components/consensus-node-component.js';
import {ConsensusNodeStates} from '../../core/config/remote/enumerations.js';
import {EnvoyProxyComponent} from '../../core/config/remote/components/envoy-proxy-component.js';
import {HaProxyComponent} from '../../core/config/remote/components/ha-proxy-component.js';
import {HEDERA_PLATFORM_VERSION} from '../../../version.js';
import {ShellRunner} from '../../core/shell-runner.js';
import {PathEx} from '../../business/utils/path-ex.js';
import {type NodeDeleteConfigClass} from './config-interfaces/node-delete-config-class.js';
import {type NodeRefreshConfigClass} from './config-interfaces/node-refresh-config-class.js';
import {type NodeUpdateConfigClass} from './config-interfaces/node-update-config-class.js';
import {type NodeAddContext} from './config-interfaces/node-add-context.js';
import {type NodeDeleteContext} from './config-interfaces/node-delete-context.js';
import {type NodeUpdateContext} from './config-interfaces/node-update-context.js';
import {type NodeStatesContext} from './config-interfaces/node-states-context.js';
import {type NodeUpgradeContext} from './config-interfaces/node-upgrade-context.js';
import {type NodeRefreshContext} from './config-interfaces/node-refresh-context.js';
import {type NodeStopContext} from './config-interfaces/node-stop-context.js';
import {type NodeFreezeContext} from './config-interfaces/node-freeze-context.js';
import {type NodeStartContext} from './config-interfaces/node-start-context.js';
import {type NodeRestartContext} from './config-interfaces/node-restart-context.js';
import {type NodeSetupContext} from './config-interfaces/node-setup-context.js';
import {type NodeDownloadGeneratedFilesContext} from './config-interfaces/node-download-generated-files-context.js';
import {type NodeKeysContext} from './config-interfaces/node-keys-context.js';
import {type NodeKeysConfigClass} from './config-interfaces/node-keys-config-class.js';
import {type NodeStartConfigClass} from './config-interfaces/node-start-config-class.js';
import {type CheckedNodesConfigClass, type CheckedNodesContext} from './config-interfaces/node-common-config-class.js';

@injectable()
export class NodeCommandTasks {
  public constructor(
    @inject(InjectTokens.SoloLogger) private readonly logger: SoloLogger,
    @inject(InjectTokens.AccountManager) private readonly accountManager: AccountManager,
    @inject(InjectTokens.ConfigManager) private readonly configManager: ConfigManager,
    @inject(InjectTokens.K8Factory) private readonly k8Factory: K8Factory,
    @inject(InjectTokens.PlatformInstaller) private readonly platformInstaller: PlatformInstaller,
    @inject(InjectTokens.KeyManager) private readonly keyManager: KeyManager,
    @inject(InjectTokens.ProfileManager) private readonly profileManager: ProfileManager,
    @inject(InjectTokens.ChartManager) private readonly chartManager: ChartManager,
    @inject(InjectTokens.CertificateManager) private readonly certificateManager: CertificateManager,
    @inject(InjectTokens.RemoteConfigManager) private readonly remoteConfigManager: RemoteConfigManager,
    @inject(InjectTokens.LocalConfig) private readonly localConfig: LocalConfig,
  ) {
    this.logger = patchInject(logger, InjectTokens.SoloLogger, this.constructor.name);
    this.accountManager = patchInject(accountManager, InjectTokens.AccountManager, this.constructor.name);
    this.configManager = patchInject(configManager, InjectTokens.ConfigManager, this.constructor.name);
    this.k8Factory = patchInject(k8Factory, InjectTokens.K8Factory, this.constructor.name);
    this.platformInstaller = patchInject(platformInstaller, InjectTokens.PlatformInstaller, this.constructor.name);
    this.keyManager = patchInject(keyManager, InjectTokens.KeyManager, this.constructor.name);
    this.profileManager = patchInject(profileManager, InjectTokens.ProfileManager, this.constructor.name);
    this.chartManager = patchInject(chartManager, InjectTokens.ChartManager, this.constructor.name);
    this.certificateManager = patchInject(certificateManager, InjectTokens.CertificateManager, this.constructor.name);
    this.localConfig = patchInject(localConfig, InjectTokens.LocalConfig, this.constructor.name);
    this.remoteConfigManager = patchInject(
      remoteConfigManager,
      InjectTokens.RemoteConfigManager,
      this.constructor.name,
    );
    this.localConfig = patchInject(localConfig, InjectTokens.LocalConfig, this.constructor.name);
  }

  private async _prepareUpgradeZip(stagingDir: string): Promise<string> {
    // we build a mock upgrade.zip file as we really don't need to upgrade the network
    // also the platform zip file is ~80Mb in size requiring a lot of transactions since the max
    // transaction size is 6Kb and in practice we need to send the file as 4Kb chunks.
    // Note however that in DAB phase-2, we won't need to trigger this fake upgrade process
    const zipper = new Zippy(this.logger);
    const upgradeConfigDir = PathEx.join(stagingDir, 'mock-upgrade', 'data', 'config');
    if (!fs.existsSync(upgradeConfigDir)) {
      fs.mkdirSync(upgradeConfigDir, {recursive: true});
    }

    // bump field hedera.config.version
    const fileBytes = fs.readFileSync(PathEx.joinWithRealPath(stagingDir, 'templates', 'application.properties'));
    const lines = fileBytes.toString().split('\n');
    const newLines = [];
    for (let line of lines) {
      line = line.trim();
      const parts = line.split('=');
      if (parts.length === 2) {
        if (parts[0] === 'hedera.config.version') {
          let version = parseInt(parts[1]);
          line = `hedera.config.version=${++version}`;
        }
        newLines.push(line);
      }
    }
    fs.writeFileSync(PathEx.join(upgradeConfigDir, 'application.properties'), newLines.join('\n'));

    return await zipper.zip(PathEx.join(stagingDir, 'mock-upgrade'), PathEx.join(stagingDir, 'mock-upgrade.zip'));
  }

  private async _uploadUpgradeZip(upgradeZipFile: string, nodeClient: Client): Promise<string> {
    // get byte value of the zip file
    const zipBytes = fs.readFileSync(upgradeZipFile);
    const zipHash = crypto.createHash('sha384').update(zipBytes).digest('hex');
    this.logger.debug(
      `loaded upgrade zip file [ zipHash = ${zipHash} zipBytes.length = ${zipBytes.length}, zipPath = ${upgradeZipFile}]`,
    );

    // create a file upload transaction to upload file to the network
    try {
      let start = 0;

      while (start < zipBytes.length) {
        const zipBytesChunk = new Uint8Array(zipBytes.subarray(start, start + constants.UPGRADE_FILE_CHUNK_SIZE));
        let fileTransaction = null;

        if (start === 0) {
          fileTransaction = new FileUpdateTransaction().setFileId(constants.UPGRADE_FILE_ID).setContents(zipBytesChunk);
        } else {
          fileTransaction = new FileAppendTransaction().setFileId(constants.UPGRADE_FILE_ID).setContents(zipBytesChunk);
        }
        const resp = await fileTransaction.execute(nodeClient);
        const receipt = await resp.getReceipt(nodeClient);
        this.logger.debug(
          `updated file ${constants.UPGRADE_FILE_ID} [chunkSize= ${zipBytesChunk.length}, txReceipt = ${receipt.toString()}]`,
        );

        start += constants.UPGRADE_FILE_CHUNK_SIZE;
        this.logger.debug(`uploaded ${start} bytes of ${zipBytes.length} bytes`);
      }

      return zipHash;
    } catch (e) {
      throw new SoloError(`failed to upload build.zip file: ${e.message}`, e);
    }
  }

  private async copyLocalBuildPathToNode(
    k8: K8,
    podRef: PodRef,
    configManager: ConfigManager,
    localDataLibBuildPath: string,
  ): Promise<void> {
    const filterFunction = (path: string | string[]) => {
      return !(path.includes('data/keys') || path.includes('data/config'));
    };

    await k8
      .containers()
      .readByRef(ContainerRef.of(podRef, constants.ROOT_CONTAINER))
      .copyTo(localDataLibBuildPath, `${constants.HEDERA_HAPI_PATH}`, filterFunction);
    if (configManager.getFlag<string>(flags.appConfig)) {
      const testJsonFiles: string[] = configManager.getFlag<string>(flags.appConfig)!.split(',');
      for (const jsonFile of testJsonFiles) {
        if (fs.existsSync(jsonFile)) {
          await k8
            .containers()
            .readByRef(ContainerRef.of(podRef, constants.ROOT_CONTAINER))
            .copyTo(jsonFile, `${constants.HEDERA_HAPI_PATH}`);
        }
      }
    }
  }

  private _uploadPlatformSoftware(
    nodeAliases: NodeAliases,
    podRefs: Record<NodeAlias, PodRef>,
    task: SoloListrTaskWrapper<AnyListrContext>,
    localBuildPath: string,
    consensusNodes: Optional<ConsensusNode[]>,
    releaseTag: string,
  ): SoloListr<AnyListrContext> {
    const subTasks: SoloListrTask<AnyListrContext>[] = [];

    this.logger.debug('no need to fetch, use local build jar files');

    const buildPathMap = new Map<NodeAlias, string>();
    let defaultDataLibBuildPath: string;
    const parameterPairs = localBuildPath.split(',');
    for (const parameterPair of parameterPairs) {
      if (parameterPair.includes('=')) {
        const [nodeAlias, localDataLibBuildPath] = parameterPair.split('=');
        buildPathMap.set(nodeAlias as NodeAlias, localDataLibBuildPath);
      } else {
        defaultDataLibBuildPath = parameterPair;
      }
    }

    let localDataLibBuildPath: string;

    for (const nodeAlias of nodeAliases) {
      const podRef = podRefs[nodeAlias];
      const context = helpers.extractContextFromConsensusNodes(nodeAlias, consensusNodes);
      if (buildPathMap.has(nodeAlias)) {
        localDataLibBuildPath = buildPathMap.get(nodeAlias);
      } else {
        localDataLibBuildPath = defaultDataLibBuildPath;
      }

      if (!fs.existsSync(localDataLibBuildPath)) {
        throw new SoloError(`local build path does not exist: ${localDataLibBuildPath}`);
      }

      const self = this;

      const k8 = self.k8Factory.getK8(context);

      subTasks.push({
        title: `Copy local build to Node: ${chalk.yellow(nodeAlias)} from ${localDataLibBuildPath}`,
        task: async () => {
          const shellRunner = new ShellRunner();
          try {
            const retrievedReleaseTag = await shellRunner.run(
              `git -C ${localDataLibBuildPath} describe --tags --abbrev=0`,
            );
            const expectedReleaseTag = releaseTag ? releaseTag : HEDERA_PLATFORM_VERSION;
            if (retrievedReleaseTag.join('\n') !== expectedReleaseTag) {
              this.logger.showUser(
                chalk.cyan(
                  `Checkout version ${retrievedReleaseTag} does not match the release version ${expectedReleaseTag}`,
                ),
              );
            }
          } catch {
            // if we can't find the release tag in the local build path directory, we will skip the check and continue
            self.logger.warn('Could not find release tag in local build path directory');
            self.logger.showUser(
              chalk.yellowBright(
                'The release tag could not be verified, please ensure that the release tag passed on the command line ' +
                  'matches the release tag of the code in the local build path directory',
              ),
            );
          }

          // retry copying the build to the node to handle edge cases during performance testing
          let error: Error | null = null;
          let i = 0;
          for (; i < constants.LOCAL_BUILD_COPY_RETRY; i++) {
            error = null;
            try {
              // filter the data/config and data/keys to avoid failures due to config and secret mounts
              await self.copyLocalBuildPathToNode(k8, podRef, self.configManager, localDataLibBuildPath);
            } catch (e) {
              error = e;
            }
          }
          if (error) {
            throw new SoloError(`Error in copying local build to node: ${error.message}`, error);
          }
        },
      });
    }
    // set up the sub-tasks
    return task.newListr(subTasks, {
      concurrent: constants.NODE_COPY_CONCURRENT,
      rendererOptions: constants.LISTR_DEFAULT_RENDERER_OPTION,
    });
  }

  private _fetchPlatformSoftware(
    nodeAliases: NodeAliases,
    podRefs: Record<NodeAlias, PodRef>,
    releaseTag: string,
    task: SoloListrTaskWrapper<AnyListrContext>,
    platformInstaller: PlatformInstaller,
    consensusNodes?: Optional<ConsensusNode[]>,
  ): SoloListr<AnyListrContext> {
    const subTasks: SoloListrTask<AnyListrContext>[] = [];
    for (const nodeAlias of nodeAliases) {
      const context = helpers.extractContextFromConsensusNodes(nodeAlias, consensusNodes);
      const podRef = podRefs[nodeAlias];
      subTasks.push({
        title: `Update node: ${chalk.yellow(nodeAlias)} [ platformVersion = ${releaseTag}, context = ${context} ]`,
        task: async () => await platformInstaller.fetchPlatform(podRef, releaseTag, context),
      });
    }

    // set up the sub-tasks
    return task.newListr(subTasks, {
      concurrent: true, // since we download in the container directly, we want this to be in parallel across all nodes
      rendererOptions: {
        collapseSubtasks: false,
      },
    });
  }

  private _checkNodeActivenessTask(
    ctx: AnyListrContext,
    task: SoloListrTaskWrapper<AnyListrContext>,
    nodeAliases: NodeAliases,
    status = NodeStatusCodes.ACTIVE,
  ): SoloListr<AnyListrContext> {
    const {
      config: {namespace},
    } = ctx;

    const enableDebugger = ctx.config.debugNodeAlias && status !== NodeStatusCodes.FREEZE_COMPLETE;

    const subTasks = nodeAliases.map(nodeAlias => {
      const reminder =
        'debugNodeAlias' in ctx.config &&
        ctx.config.debugNodeAlias === nodeAlias &&
        status !== NodeStatusCodes.FREEZE_COMPLETE
          ? 'Please attach JVM debugger now.  Sleeping for 1 hour, hit ctrl-c once debugging is complete.'
          : '';
      const title = `Check network pod: ${chalk.yellow(nodeAlias)} ${chalk.red(reminder)}`;
      const context = helpers.extractContextFromConsensusNodes(nodeAlias, ctx.config.consensusNodes);

      const subTask = async (ctx: AnyListrContext, task: SoloListrTaskWrapper<AnyListrContext>) => {
        if (enableDebugger) {
          await sleep(Duration.ofHours(1));
        }
        ctx.config.podRefs[nodeAlias] = await this._checkNetworkNodeActiveness(
          namespace,
          nodeAlias,
          task,
          title,
          status,
          undefined,
          undefined,
          undefined,
          context,
        );
      };

      return {title, task: subTask};
    });

    return task.newListr(subTasks, {
      concurrent: true,
      rendererOptions: {
        collapseSubtasks: false,
      },
    });
  }

  private async _checkNetworkNodeActiveness(
    namespace: NamespaceName,
    nodeAlias: NodeAlias,
    task: SoloListrTaskWrapper<AnyListrContext>,
    title: string,
    status = NodeStatusCodes.ACTIVE,
    maxAttempts: number = constants.NETWORK_NODE_ACTIVE_MAX_ATTEMPTS,
    delay: number = constants.NETWORK_NODE_ACTIVE_DELAY,
    timeout: number = constants.NETWORK_NODE_ACTIVE_TIMEOUT,
    context?: string,
  ): Promise<PodRef> {
    const podName = Templates.renderNetworkPodName(nodeAlias);
    const podRef = PodRef.of(namespace, podName);
    task.title = `${title} - status ${chalk.yellow('STARTING')}, attempt ${chalk.blueBright(`0/${maxAttempts}`)}`;

    const consensusNodes = this.remoteConfigManager.getConsensusNodes();
    if (!context) context = helpers.extractContextFromConsensusNodes(nodeAlias, consensusNodes);

    let attempt = 0;
    let success = false;
    while (attempt < maxAttempts) {
      const controller = new AbortController();

      const timeoutId = setTimeout(() => {
        task.title = `${title} - status ${chalk.yellow('TIMEOUT')}, attempt ${chalk.blueBright(`${attempt}/${maxAttempts}`)}`;
        controller.abort();
      }, timeout);

      try {
        const response = await this.k8Factory
          .getK8(context)
          .containers()
          .readByRef(ContainerRef.of(podRef, constants.ROOT_CONTAINER))
          .execContainer([
            'bash',
            '-c',
            'curl -s http://localhost:9999/metrics | grep platform_PlatformStatus | grep -v \\#',
          ]);

        if (!response) {
          task.title = `${title} - status ${chalk.yellow('UNKNOWN')}, attempt ${chalk.blueBright(`${attempt}/${maxAttempts}`)}`;
          clearTimeout(timeoutId);
          throw new SoloError('empty response'); // Guard
        }

        const statusLine = response.split('\n').find(line => line.startsWith('platform_PlatformStatus'));

        if (!statusLine) {
          task.title = `${title} - status ${chalk.yellow('STARTING')}, attempt: ${chalk.blueBright(`${attempt}/${maxAttempts}`)}`;
          clearTimeout(timeoutId);
          throw new SoloError('missing status line'); // Guard
        }

        const statusNumber = parseInt(statusLine.split(' ').pop());

        if (statusNumber === status) {
          task.title = `${title} - status ${chalk.green(NodeStatusEnums[status])}, attempt: ${chalk.blueBright(`${attempt}/${maxAttempts}`)}`;
          success = true;
          clearTimeout(timeoutId);
          break;
        } else if (statusNumber === NodeStatusCodes.CATASTROPHIC_FAILURE) {
          task.title = `${title} - status ${chalk.red('CATASTROPHIC_FAILURE')}, attempt: ${chalk.blueBright(`${attempt}/${maxAttempts}`)}`;
          break;
        } else if (statusNumber) {
          task.title = `${title} - status ${chalk.yellow(NodeStatusEnums[statusNumber])}, attempt: ${chalk.blueBright(`${attempt}/${maxAttempts}`)}`;
        }
        clearTimeout(timeoutId);
      } catch (e) {
        this.logger.debug(
          `${title} : Error in checking node activeness: attempt: ${attempt}/${maxAttempts}: ${JSON.stringify(e)}`,
        );
      }

      attempt++;
      clearTimeout(timeoutId);
      await sleep(Duration.ofMillis(delay));
    }

    if (!success) {
      throw new SoloError(
        `node '${nodeAlias}' is not ${NodeStatusEnums[status]}` +
          `[ attempt = ${chalk.blueBright(`${attempt}/${maxAttempts}`)} ]`,
      );
    }

    await sleep(Duration.ofSeconds(2)); // delaying prevents - gRPC service error

    return podRef;
  }

  /** Return task for check if node proxies are ready */
  private _checkNodesProxiesTask(
    task: SoloListrTaskWrapper<{config: {consensusNodes: ConsensusNode[]; namespace: NamespaceName}}>,
    nodeAliases: NodeAliases,
  ): SoloListr<{config: {consensusNodes: ConsensusNode[]; namespace: NamespaceName}}> {
    const subTasks: SoloListrTask<{config: {consensusNodes: ConsensusNode[]; namespace: NamespaceName}}>[] = [];

    for (const nodeAlias of nodeAliases) {
      subTasks.push({
        title: `Check proxy for node: ${chalk.yellow(nodeAlias)}`,
        task: async ctx => {
          const context = helpers.extractContextFromConsensusNodes(nodeAlias, ctx.config.consensusNodes);
          const k8 = this.k8Factory.getK8(context);
          await k8
            .pods()
            .waitForReadyStatus(
              ctx.config.namespace,
              [`app=haproxy-${nodeAlias}`, 'solo.hedera.com/type=haproxy'],
              constants.NETWORK_PROXY_MAX_ATTEMPTS,
              constants.NETWORK_PROXY_DELAY,
            );
        },
      });
    }

    // set up the sub-tasks
    return task.newListr(subTasks, {
      concurrent: false,
      rendererOptions: {
        collapseSubtasks: false,
      },
    });
  }

  /**
   * When generating multiple all aliases are read from config.nodeAliases,
   * When generating a single key the alias in config.nodeAlias is used
   */
  private _generateGossipKeys(generateMultiple: boolean): SoloListrTask<NodeKeysContext | NodeAddContext> {
    const self = this;

    return {
      title: 'Generate gossip keys',
      task: (ctx, task) => {
        const config = ctx.config;
        const nodeAliases = generateMultiple
          ? (config as NodeKeysConfigClass).nodeAliases
          : [(config as NodeAddConfigClass).nodeAlias];
        const subTasks = self.keyManager.taskGenerateGossipKeys(nodeAliases, config.keysDir, config.curDate);
        // set up the sub-tasks
        return task.newListr(subTasks, {
          concurrent: false,
          rendererOptions: {
            collapseSubtasks: false,
            timer: constants.LISTR_DEFAULT_RENDERER_TIMER_OPTION,
          },
        });
      },
      skip: ctx => !ctx.config.generateGossipKeys,
    };
  }

  /**
   * When generating multiple all aliases are read from config.nodeAliases,
   * When generating a single key the alias in config.nodeAlias is used
   */
  private _generateGrpcTlsKeys(generateMultiple: boolean): SoloListrTask<NodeKeysContext | NodeAddContext> {
    const self = this;
    return {
      title: 'Generate gRPC TLS Keys',
      task: (ctx, task) => {
        const config = ctx.config;
        const nodeAliases = generateMultiple
          ? (config as NodeKeysConfigClass).nodeAliases
          : [(config as NodeAddConfigClass).nodeAlias];
        const subTasks = self.keyManager.taskGenerateTLSKeys(nodeAliases, config.keysDir, config.curDate);
        // set up the sub-tasks
        return task.newListr(subTasks, {
          concurrent: true,
          rendererOptions: {
            collapseSubtasks: false,
            timer: constants.LISTR_DEFAULT_RENDERER_TIMER_OPTION,
          },
        });
      },
      skip: ctx => !ctx.config.generateTlsKeys,
    };
  }

  public copyGrpcTlsCertificates(): SoloListrTask<NodeAddContext> {
    const self = this;
    return {
      title: 'Copy gRPC TLS Certificates',
      task: (ctx, task) =>
        self.certificateManager.buildCopyTlsCertificatesTasks(
          task,
          ctx.config.grpcTlsCertificatePath,
          ctx.config.grpcWebTlsCertificatePath,
          ctx.config.grpcTlsKeyPath,
          ctx.config.grpcWebTlsKeyPath,
        ),
      skip: ctx => !ctx.config.grpcTlsCertificatePath && !ctx.config.grpcWebTlsCertificatePath,
    };
  }

  private async _addStake(
    namespace: NamespaceName,
    accountId: string,
    nodeAlias: NodeAlias,
    stakeAmount: number = HEDERA_NODE_DEFAULT_STAKE_AMOUNT,
    context?: string,
  ): Promise<void> {
    try {
      const deploymentName = this.configManager.getFlag<DeploymentName>(flags.deployment);
      await this.accountManager.loadNodeClient(
        namespace,
        this.remoteConfigManager.getClusterRefs(),
        deploymentName,
        this.configManager.getFlag<boolean>(flags.forcePortForward),
        context,
      );
      const client = this.accountManager._nodeClient;
      const treasuryKey = await this.accountManager.getTreasuryAccountKeys(namespace);
      const treasuryPrivateKey = PrivateKey.fromStringED25519(treasuryKey.privateKey);
      client.setOperator(TREASURY_ACCOUNT_ID, treasuryPrivateKey);

      // check balance
      const treasuryBalance = await new AccountBalanceQuery().setAccountId(TREASURY_ACCOUNT_ID).execute(client);
      this.logger.debug(`Account ${TREASURY_ACCOUNT_ID} balance: ${treasuryBalance.hbars}`);

      // get some initial balance
      await this.accountManager.transferAmount(constants.TREASURY_ACCOUNT_ID, accountId, stakeAmount);

      // check balance
      const balance = await new AccountBalanceQuery().setAccountId(accountId).execute(client);
      this.logger.debug(`Account ${accountId} balance: ${balance.hbars}`);

      // Create the transaction
      const transaction = new AccountUpdateTransaction()
        .setAccountId(accountId)
        .setStakedNodeId(Templates.nodeIdFromNodeAlias(nodeAlias))
        .freezeWith(client);

      // Sign the transaction with the account's private key
      const signTx = await transaction.sign(treasuryPrivateKey);

      // Submit the transaction to a Hedera network
      const txResponse = await signTx.execute(client);

      // Request the receipt of the transaction
      const receipt = await txResponse.getReceipt(client);

      // Get the transaction status
      const transactionStatus = receipt.status;
      this.logger.debug(`The transaction consensus status is ${transactionStatus.toString()}`);
    } catch (e) {
      throw new SoloError(`Error in adding stake: ${e.message}`, e);
    }
  }

  public prepareUpgradeZip() {
    const self = this;
    return {
      title: 'Prepare upgrade zip file for node upgrade process',
      task: async ctx => {
        const config = ctx.config;
        const {upgradeZipFile} = ctx.config;
        if (upgradeZipFile) {
          this.logger.debug(`Using upgrade zip file: ${ctx.upgradeZipFile}`);
          ctx.upgradeZipFile = upgradeZipFile;
        } else {
          ctx.upgradeZipFile = await self._prepareUpgradeZip(config.stagingDir);
        }
        ctx.upgradeZipHash = await self._uploadUpgradeZip(ctx.upgradeZipFile, config.nodeClient);
      },
    };
  }

  public loadAdminKey(): SoloListrTask<NodeUpdateContext | NodeUpgradeContext | NodeDeleteContext> {
    return {
      title: 'Load node admin key',
      task: async ctx => {
        const config = ctx.config;
        if ((ctx as NodeUpdateContext | NodeDeleteContext).config.nodeAlias) {
          try {
            const context = helpers.extractContextFromConsensusNodes(
              (ctx as NodeUpdateContext | NodeDeleteContext).config.nodeAlias,
              ctx.config.consensusNodes,
            );

            // load nodeAdminKey form k8s if exist
            const keyFromK8 = await this.k8Factory
              .getK8(context)
              .secrets()
              .read(
                config.namespace,
                Templates.renderNodeAdminKeyName((ctx as NodeUpdateContext | NodeDeleteContext).config.nodeAlias),
              );
            const privateKey = Base64.decode(keyFromK8.data.privateKey);
            config.adminKey = PrivateKey.fromStringED25519(privateKey);
          } catch (e) {
            this.logger.debug(`Error in loading node admin key: ${e.message}, use default key`);
            config.adminKey = PrivateKey.fromStringED25519(constants.GENESIS_KEY);
          }
        } else {
          config.adminKey = PrivateKey.fromStringED25519(constants.GENESIS_KEY);
        }
      },
    };
  }

  public checkExistingNodesStakedAmount(): SoloListrTask<
    NodeUpdateContext | NodeAddContext | NodeDeleteContext | NodeUpgradeContext
  > {
    const self = this;
    return {
      title: 'Check existing nodes staked amount',
      task: async ctx => {
        const config = ctx.config;

        // Transfer some hbar to the node for staking purpose
        const accountMap = getNodeAccountMap(config.existingNodeAliases);
        for (const nodeAlias of config.existingNodeAliases) {
          const accountId = accountMap.get(nodeAlias);
          await self.accountManager.transferAmount(constants.TREASURY_ACCOUNT_ID, accountId, 1);
        }
      },
    };
  }

  public sendPrepareUpgradeTransaction(): SoloListrTask<
    NodeUpdateContext | NodeAddContext | NodeDeleteContext | NodeUpgradeContext
  > {
    const self = this;
    return {
      title: 'Send prepare upgrade transaction',
      task: async ctx => {
        const {upgradeZipHash} = ctx;
        const {nodeClient, freezeAdminPrivateKey} = ctx.config;
        try {
          // query the balance
          const balance = await new AccountBalanceQuery().setAccountId(FREEZE_ADMIN_ACCOUNT).execute(nodeClient);
          self.logger.debug(`Freeze admin account balance: ${balance.hbars}`);

          // transfer some tiny amount to the freeze admin account
          await self.accountManager.transferAmount(constants.TREASURY_ACCOUNT_ID, FREEZE_ADMIN_ACCOUNT, 100000);

          // set operator of freeze transaction as freeze admin account
          nodeClient.setOperator(FREEZE_ADMIN_ACCOUNT, freezeAdminPrivateKey);

          const prepareUpgradeTx = await new FreezeTransaction()
            .setFreezeType(FreezeType.PrepareUpgrade)
            .setFileId(constants.UPGRADE_FILE_ID)
            .setFileHash(upgradeZipHash)
            .freezeWith(nodeClient)
            .execute(nodeClient);

          const prepareUpgradeReceipt = await prepareUpgradeTx.getReceipt(nodeClient);

          self.logger.debug(
            `sent prepare upgrade transaction [id: ${prepareUpgradeTx.transactionId.toString()}]`,
            prepareUpgradeReceipt.status.toString(),
          );
        } catch (e) {
          throw new SoloError(`Error in prepare upgrade: ${e.message}`, e);
        }
      },
    };
  }

  public sendFreezeUpgradeTransaction(): SoloListrTask<
    NodeUpdateContext | NodeAddContext | NodeDeleteContext | NodeUpgradeContext
  > {
    const self = this;
    return {
      title: 'Send freeze upgrade transaction',
      task: async ctx => {
        const {upgradeZipHash} = ctx;
        const {freezeAdminPrivateKey, nodeClient} = ctx.config;
        try {
          const futureDate = new Date();
          self.logger.debug(`Current time: ${futureDate}`);

          futureDate.setTime(futureDate.getTime() + 5000); // 5 seconds in the future
          self.logger.debug(`Freeze time: ${futureDate}`);

          // query the balance
          const balance = await new AccountBalanceQuery().setAccountId(FREEZE_ADMIN_ACCOUNT).execute(nodeClient);
          self.logger.debug(`Freeze admin account balance: ${balance.hbars}`);

          nodeClient.setOperator(FREEZE_ADMIN_ACCOUNT, freezeAdminPrivateKey);
          const freezeUpgradeTx = await new FreezeTransaction()
            .setFreezeType(FreezeType.FreezeUpgrade)
            .setStartTimestamp(Timestamp.fromDate(futureDate))
            .setFileId(constants.UPGRADE_FILE_ID)
            .setFileHash(upgradeZipHash)
            .freezeWith(nodeClient)
            .execute(nodeClient);

          const freezeUpgradeReceipt = await freezeUpgradeTx.getReceipt(nodeClient);
          self.logger.debug(
            `Upgrade frozen with transaction id: ${freezeUpgradeTx.transactionId.toString()}`,
            freezeUpgradeReceipt.status.toString(),
          );
        } catch (e) {
          throw new SoloError(`Error in freeze upgrade: ${e.message}`, e);
        }
      },
    };
  }

  public sendFreezeTransaction(): SoloListrTask<NodeFreezeContext> {
    const self = this;
    return {
      title: 'Send freeze only transaction',
      task: async ctx => {
        const {freezeAdminPrivateKey} = ctx.config;
        try {
          const nodeClient = await this.accountManager.loadNodeClient(
            ctx.config.namespace,
            this.remoteConfigManager.getClusterRefs(),
            ctx.config.deployment,
          );
          const futureDate = new Date();
          self.logger.debug(`Current time: ${futureDate}`);

          futureDate.setTime(futureDate.getTime() + 5000); // 5 seconds in the future
          self.logger.debug(`Freeze time: ${futureDate}`);

          nodeClient.setOperator(FREEZE_ADMIN_ACCOUNT, freezeAdminPrivateKey);
          const freezeOnlyTransaction = await new FreezeTransaction()
            .setFreezeType(FreezeType.FreezeOnly)
            .setStartTimestamp(Timestamp.fromDate(futureDate))
            .freezeWith(nodeClient)
            .execute(nodeClient);

          const freezeOnlyReceipt = await freezeOnlyTransaction.getReceipt(nodeClient);

          self.logger.debug(
            `sent prepare transaction [id: ${freezeOnlyTransaction.transactionId.toString()}]`,
            freezeOnlyReceipt.status.toString(),
          );
        } catch (e) {
          throw new SoloError(`Error in sending freeze transaction: ${e.message}`, e);
        }
      },
    };
  }

  /** Download generated config files and key files from the network node */
  public downloadNodeGeneratedFiles(): SoloListrTask<
    NodeUpdateContext | NodeAddContext | NodeDeleteContext | NodeDownloadGeneratedFilesContext
  > {
    const self = this;
    return {
      title: 'Download generated files from an existing node',
      task: async ctx => {
        const config = ctx.config;

        // don't try to download from the same node we are deleting, it won't work
        const nodeAlias: NodeAlias =
          (ctx as any).config.nodeAlias === config.existingNodeAliases[0] && config.existingNodeAliases.length > 1
            ? config.existingNodeAliases[1]
            : config.existingNodeAliases[0];

        const nodeFullyQualifiedPodName = Templates.renderNetworkPodName(nodeAlias);
        const podRef = PodRef.of(config.namespace, nodeFullyQualifiedPodName);
        const containerRef = ContainerRef.of(podRef, constants.ROOT_CONTAINER);

        const context = helpers.extractContextFromConsensusNodes(nodeAlias, ctx.config.consensusNodes);
        const k8 = self.k8Factory.getK8(context);

        // copy the config.txt file from the node1 upgrade directory
        await k8
          .containers()
          .readByRef(containerRef)
          .copyFrom(`${constants.HEDERA_HAPI_PATH}/data/upgrade/current/config.txt`, config.stagingDir);

        // if directory data/upgrade/current/data/keys does not exist, then use data/upgrade/current
        let keyDir = `${constants.HEDERA_HAPI_PATH}/data/upgrade/current/data/keys`;
        if (!(await k8.containers().readByRef(containerRef).hasDir(keyDir))) {
          keyDir = `${constants.HEDERA_HAPI_PATH}/data/upgrade/current`;
        }
        const signedKeyFiles = (await k8.containers().readByRef(containerRef).listDir(keyDir)).filter(file =>
          file.name.startsWith(constants.SIGNING_KEY_PREFIX),
        );
        await k8
          .containers()
          .readByRef(containerRef)
          .execContainer([
            'bash',
            '-c',
            `mkdir -p ${constants.HEDERA_HAPI_PATH}/data/keys_backup && cp -r ${keyDir} ${constants.HEDERA_HAPI_PATH}/data/keys_backup/`,
          ]);
        for (const signedKeyFile of signedKeyFiles) {
          await k8
            .containers()
            .readByRef(containerRef)
            .copyFrom(`${keyDir}/${signedKeyFile.name}`, `${config.keysDir}`);
        }

        if (
          await k8
            .containers()
            .readByRef(containerRef)
            .hasFile(`${constants.HEDERA_HAPI_PATH}/data/upgrade/current/application.properties`)
        ) {
          await k8
            .containers()
            .readByRef(containerRef)
            .copyFrom(
              `${constants.HEDERA_HAPI_PATH}/data/upgrade/current/application.properties`,
              `${config.stagingDir}/templates`,
            );
        }
      },
    };
  }

  public downloadNodeUpgradeFiles(): SoloListrTask<NodeUpgradeContext> {
    const self = this;
    return {
      title: 'Download upgrade files from an existing node',
      task: async ctx => {
        const config = ctx.config;

        const nodeAlias = ctx.config.nodeAliases[0];
        const nodeFullyQualifiedPodName = Templates.renderNetworkPodName(nodeAlias);
        const podRef = PodRef.of(config.namespace, nodeFullyQualifiedPodName);
        const context = helpers.extractContextFromConsensusNodes(nodeAlias, ctx.config.consensusNodes);

        // found all files under ${constants.HEDERA_HAPI_PATH}/data/upgrade/current/
        const upgradeDirectories = [
          `${constants.HEDERA_HAPI_PATH}/data/upgrade/current`,
          `${constants.HEDERA_HAPI_PATH}/data/upgrade/current/data/apps`,
          `${constants.HEDERA_HAPI_PATH}/data/upgrade/current/data/libs`,
        ];
        const containerRef = ContainerRef.of(podRef, constants.ROOT_CONTAINER);
        for (const upgradeDir of upgradeDirectories) {
          // check if directory upgradeDir exist in root container
          if (!(await self.k8Factory.getK8(context).containers().readByRef(containerRef).hasDir(upgradeDir))) {
            continue;
          }
          const files = await self.k8Factory.getK8(context).containers().readByRef(containerRef).listDir(upgradeDir);
          // iterate all files and copy them to the staging directory
          for (const file of files) {
            if (file.name.endsWith('.mf')) {
              continue;
            }
            if (file.directory) {
              continue;
            }
            this.logger.debug(`Copying file: ${file.name}`);
            await self.k8Factory
              .getK8(context)
              .containers()
              .readByRef(containerRef)
              .copyFrom(`${upgradeDir}/${file.name}`, `${config.stagingDir}`);
          }
        }
      },
    };
  }

  private taskCheckNetworkNodePods(
    ctx: CheckedNodesContext,
    task: SoloListrTaskWrapper<CheckedNodesContext>,
    nodeAliases: NodeAliases,
    maxAttempts: number = undefined,
  ) {
    ctx.config.podRefs = {};
    const consensusNodes = ctx.config.consensusNodes;

    const subTasks: SoloListrTask<CheckedNodesContext>[] = [];

    const self = this;
    for (const nodeAlias of nodeAliases) {
      const context = helpers.extractContextFromConsensusNodes(nodeAlias, consensusNodes);
      subTasks.push({
        title: `Check network pod: ${chalk.yellow(nodeAlias)}`,
        task: async ctx => {
          try {
            ctx.config.podRefs[nodeAlias] = await self.checkNetworkNodePod(
              ctx.config.namespace,
              nodeAlias,
              maxAttempts,
              undefined,
              context,
            );
          } catch {
            ctx.config.skipStop = true;
          }
        },
      });
    }

    // setup the sub-tasks
    return task.newListr(subTasks, {
      concurrent: true,
      rendererOptions: {
        collapseSubtasks: false,
      },
    });
  }

  /** Check if the network node pod is running */
  private async checkNetworkNodePod(
    namespace: NamespaceName,
    nodeAlias: NodeAlias,
    maxAttempts: number = constants.PODS_RUNNING_MAX_ATTEMPTS,
    delay: number = constants.PODS_RUNNING_DELAY,
    context?: Optional<string>,
  ): Promise<PodRef> {
    nodeAlias = nodeAlias.trim() as NodeAlias;
    const podName = Templates.renderNetworkPodName(nodeAlias);
    const podRef = PodRef.of(namespace, podName);

    try {
      const k8 = this.k8Factory.getK8(context);

      await k8
        .pods()
        .waitForRunningPhase(
          namespace,
          [`solo.hedera.com/node-name=${nodeAlias}`, 'solo.hedera.com/type=network-node'],
          maxAttempts,
          delay,
        );

      return podRef;
    } catch (e) {
      throw new SoloError(`no pod found for nodeAlias: ${nodeAlias}`, e);
    }
  }

  public identifyExistingNodes(): SoloListrTask<CheckedNodesContext> {
    const self = this;
    return {
      title: 'Identify existing network nodes',
      task: async (ctx, task) => {
        const config = ctx.config;
        config.existingNodeAliases = [];
        const clusterRefs = this.remoteConfigManager.getClusterRefs();
        config.serviceMap = await self.accountManager.getNodeServiceMap(
          config.namespace,
          clusterRefs,
          config.deployment,
        );
        for (const networkNodeServices of config.serviceMap.values()) {
          config.existingNodeAliases.push(networkNodeServices.nodeAlias);
        }
        config.allNodeAliases = [...config.existingNodeAliases];
        return self.taskCheckNetworkNodePods(ctx, task, config.existingNodeAliases);
      },
    };
  }

  public uploadStateFiles(skip: SkipCheck | boolean) {
    const self = this;
    return {
      title: 'Upload state files network nodes',
      task: async ctx => {
        const config = ctx.config;

        const zipFile = config.stateFile;
        self.logger.debug(`zip file: ${zipFile}`);
        for (const nodeAlias of ctx.config.nodeAliases) {
          const context = helpers.extractContextFromConsensusNodes(nodeAlias, config.consensusNodes);
          const k8 = this.k8Factory.getK8(context);
          const podRef = ctx.config.podRefs[nodeAlias];
          const containerRef = ContainerRef.of(podRef, constants.ROOT_CONTAINER);
          self.logger.debug(`Uploading state files to pod ${podRef.name}`);
          await k8.containers().readByRef(containerRef).copyTo(zipFile, `${constants.HEDERA_HAPI_PATH}/data`);

          self.logger.info(
            `Deleting the previous state files in pod ${podRef.name} directory ${constants.HEDERA_HAPI_PATH}/data/saved`,
          );
          await k8
            .containers()
            .readByRef(containerRef)
            .execContainer(['rm', '-rf', `${constants.HEDERA_HAPI_PATH}/data/saved/*`]);
          await k8
            .containers()
            .readByRef(containerRef)
            .execContainer([
              'tar',
              '-xvf',
              `${constants.HEDERA_HAPI_PATH}/data/${path.basename(zipFile)}`,
              '-C',
              `${constants.HEDERA_HAPI_PATH}/data/saved`,
            ]);
        }
      },
      skip,
    };
  }

  public identifyNetworkPods(maxAttempts?: number) {
    const self = this;
    return {
      title: 'Identify network pods',
      task: (ctx, task) => {
        return self.taskCheckNetworkNodePods(ctx, task, ctx.config.nodeAliases, maxAttempts);
      },
    };
  }

  public fetchPlatformSoftware(
    aliasesField: string,
  ): SoloListrTask<NodeUpdateContext | NodeAddContext | NodeDeleteContext | NodeRefreshContext | NodeSetupContext> {
    const self = this;
    return {
      title: 'Fetch platform software into network nodes',
      task: (ctx, task) => {
        const {podRefs, releaseTag, localBuildPath} = ctx.config;

        return localBuildPath !== ''
          ? self._uploadPlatformSoftware(
              ctx.config[aliasesField],
              podRefs,
              task,
              localBuildPath,
              ctx.config.consensusNodes,
              releaseTag,
            )
          : self._fetchPlatformSoftware(
              ctx.config[aliasesField],
              podRefs,
              releaseTag,
              task,
              this.platformInstaller,
              ctx.config.consensusNodes,
            );
      },
    };
  }

  public populateServiceMap(): SoloListrTask<NodeAddContext | NodeDeleteContext> {
    return {
      title: 'Populate serviceMap',
      task: async ctx => {
        ctx.config.serviceMap = await this.accountManager.getNodeServiceMap(
          ctx.config.namespace,
          this.remoteConfigManager.getClusterRefs(),
          ctx.config.deployment,
        );
        ctx.config.podRefs[ctx.config.nodeAlias] = PodRef.of(
          ctx.config.namespace,
          ctx.config.serviceMap.get(ctx.config.nodeAlias).nodePodName,
        );
      },
    };
  }

  public setupNetworkNodes(
    nodeAliasesProperty: string,
    isGenesis: boolean,
  ): SoloListrTask<NodeUpdateContext | NodeAddContext | NodeDeleteContext | NodeRefreshContext> {
    return {
      title: 'Setup network nodes',
      task: async (ctx, task) => {
        // @ts-ignore
        ctx.config.nodeAliases = helpers.parseNodeAliases(ctx.config.nodeAliasesUnparsed);
        if (isGenesis) {
          await this.generateGenesisNetworkJson(
            ctx.config.namespace,
            ctx.config.consensusNodes,
            // @ts-ignore
            ctx.config.keysDir,
            // @ts-ignore
            ctx.config.stagingDir,
          );
        }

        // @ts-ignore
        // TODO: during `node add` ctx.config.nodeAliases is empty, since ctx.config.nodeAliasesUnparsed is empty
        await this.generateNodeOverridesJson(ctx.config.namespace, ctx.config.nodeAliases, ctx.config.stagingDir);

        const consensusNodes = ctx.config.consensusNodes;
        const subTasks = [];
        for (const nodeAlias of ctx.config[nodeAliasesProperty]) {
          const podRef = ctx.config.podRefs[nodeAlias];
          const context = helpers.extractContextFromConsensusNodes(nodeAlias, consensusNodes);
          subTasks.push({
            title: `Node: ${chalk.yellow(nodeAlias)}`,
            // @ts-ignore
            task: () => this.platformInstaller.taskSetup(podRef, ctx.config.stagingDir, isGenesis, context),
          });
        }

        // set up the sub-tasks
        return task.newListr(subTasks, {
          concurrent: true,
          rendererOptions: constants.LISTR_DEFAULT_RENDERER_OPTION,
        });
      },
    };
  }

  // generates the node overrides file.  This file is used to override the address book.  It is useful in cases where
  // there is a hair pinning issue and the node needs to connect to itself via a different address.
  private async generateNodeOverridesJson(
    namespace: NamespaceName,
    nodeAliases: NodeAliases,
    stagingDir: string,
  ): Promise<void> {
    const deploymentName = this.configManager.getFlag<DeploymentName>(flags.deployment);
    const networkNodeServiceMap = await this.accountManager.getNodeServiceMap(
      namespace,
      this.remoteConfigManager.getClusterRefs(),
      deploymentName,
    );

    const nodeOverridesModel = new NodeOverridesModel(nodeAliases, networkNodeServiceMap);

    const nodeOverridesYaml = PathEx.join(stagingDir, constants.NODE_OVERRIDE_FILE);
    fs.writeFileSync(nodeOverridesYaml, nodeOverridesModel.toYAML());
  }

  /**
   * Generate genesis network json file
   * @param namespace - namespace
   * @param consensusNodes - consensus nodes
   * @param keysDir - keys directory
   * @param stagingDir - staging directory
   */
  private async generateGenesisNetworkJson(
    namespace: NamespaceName,
    consensusNodes: ConsensusNode[],
    keysDir: string,
    stagingDir: string,
  ): Promise<void> {
    const deploymentName = this.configManager.getFlag<DeploymentName>(flags.deployment);
    const networkNodeServiceMap = await this.accountManager.getNodeServiceMap(
      namespace,
      this.remoteConfigManager.getClusterRefs(),
      deploymentName,
    );

    const adminPublicKeys = splitFlagInput(this.configManager.getFlag(flags.adminPublicKeys));
    const genesisNetworkData = await GenesisNetworkDataConstructor.initialize(
      consensusNodes,
      this.keyManager,
      this.accountManager,
      keysDir,
      networkNodeServiceMap,
      adminPublicKeys,
    );

    const genesisNetworkJson = PathEx.join(stagingDir, 'genesis-network.json');
    fs.writeFileSync(genesisNetworkJson, genesisNetworkData.toJSON());
  }

  public prepareStagingDirectory(nodeAliasesProperty: string) {
    return {
      title: 'Prepare staging directory',
      task: (ctx, task) => {
        const config = ctx.config;
        const nodeAliases = config[nodeAliasesProperty];
        const subTasks = [
          {
            title: 'Copy Gossip keys to staging',
            task: async () => {
              this.keyManager.copyGossipKeysToStaging(config.keysDir, config.stagingKeysDir, nodeAliases);
            },
          },
          {
            title: 'Copy gRPC TLS keys to staging',
            task: async () => {
              for (const nodeAlias of nodeAliases) {
                const tlsKeyFiles = this.keyManager.prepareTLSKeyFilePaths(nodeAlias, config.keysDir);
                this.keyManager.copyNodeKeysToStaging(tlsKeyFiles, config.stagingKeysDir);
              }
            },
          },
        ];
        return task.newListr(subTasks, {
          concurrent: false,
          rendererOptions: constants.LISTR_DEFAULT_RENDERER_OPTION,
        });
      },
    };
  }

  public startNodes(nodeAliasesProperty: string) {
    return {
      title: 'Starting nodes',
      task: (ctx, task) => {
        const config = ctx.config;
        const nodeAliases = config[nodeAliasesProperty];
        const subTasks = [];

        for (const nodeAlias of nodeAliases) {
          const podRef = config.podRefs[nodeAlias];
          const containerRef = ContainerRef.of(podRef, constants.ROOT_CONTAINER);
          subTasks.push({
            title: `Start node: ${chalk.yellow(nodeAlias)}`,
            task: async () => {
              const context = helpers.extractContextFromConsensusNodes(nodeAlias, config.consensusNodes);
              const k8 = this.k8Factory.getK8(context);
              await k8.containers().readByRef(containerRef).execContainer(['systemctl', 'restart', 'network-node']);
            },
          });
        }

        // set up the sub-tasks
        return task.newListr(subTasks, {
          concurrent: true,
          rendererOptions: {
            collapseSubtasks: false,
            timer: constants.LISTR_DEFAULT_RENDERER_TIMER_OPTION,
          },
        });
      },
    };
  }

  public enablePortForwarding() {
    return {
      title: 'Enable port forwarding for JVM debugger',
      task: async ctx => {
        const context = helpers.extractContextFromConsensusNodes(ctx.config.debugNodeAlias, ctx.config.consensusNodes);
        const podRef = PodRef.of(ctx.config.namespace, PodName.of(`network-${ctx.config.debugNodeAlias}-0`));
        this.logger.debug(`Enable port forwarding for JVM debugger on pod ${podRef.name}`);
        await this.k8Factory
          .getK8(context)
          .pods()
          .readByRef(podRef)
          .portForward(constants.JVM_DEBUG_PORT, constants.JVM_DEBUG_PORT);
      },
      skip: ctx => !ctx.config.debugNodeAlias,
    };
  }

  public checkAllNodesAreActive(nodeAliasesProperty: string): SoloListrTask<AnyListrContext> {
    return {
      title: 'Check all nodes are ACTIVE',
      task: (ctx, task) => {
        return this._checkNodeActivenessTask(ctx, task, ctx.config[nodeAliasesProperty]);
      },
    };
  }

  public checkAllNodesAreFrozen(nodeAliasesProperty: string) {
    return {
      title: 'Check all nodes are FROZEN',
      task: (ctx, task) => {
        return this._checkNodeActivenessTask(
          ctx,
          task,
          ctx.config[nodeAliasesProperty],
          NodeStatusCodes.FREEZE_COMPLETE,
        );
      },
    };
  }

  public checkNodeProxiesAreActive(): SoloListrTask<NodeStartContext | NodeRefreshContext | NodeRestartContext> {
    return {
      title: 'Check node proxies are ACTIVE',
      task: (ctx, task) => {
        // this is more reliable than checking the nodes logs for ACTIVE, as the
        // logs will have a lot of white noise from being behind
        return this._checkNodesProxiesTask(task, ctx.config.nodeAliases) as SoloListr<AnyListrContext>;
      }, // NodeStartConfigClass NodeRefreshContext
      skip: async ctx =>
        (ctx.config as NodeStartConfigClass | NodeRefreshConfigClass).app !== '' &&
        (ctx.config as NodeStartConfigClass | NodeRefreshConfigClass).app !== constants.HEDERA_APP_NAME,
    };
  }

  public checkAllNodeProxiesAreActive(): SoloListrTask<
    NodeUpdateContext | NodeAddContext | NodeDeleteContext | NodeUpgradeContext
  > {
    return {
      title: 'Check all node proxies are ACTIVE',
      task: (ctx, task) => {
        // this is more reliable than checking the nodes logs for ACTIVE, as the
        // logs will have a lot of white noise from being behind
        return this._checkNodesProxiesTask(task, ctx.config.allNodeAliases) as SoloListr<AnyListrContext>;
      },
    };
  }

  // Update account manager and transfer hbar for staking purpose
  public triggerStakeWeightCalculate<T extends {config: AnyObject}>(
    transactionType: NodeSubcommandType,
  ): SoloListrTask<T> {
    const self = this;
    return {
      title: 'Trigger stake weight calculate',
      task: async ctx => {
        const config = ctx.config;
        self.logger.info(
          'sleep 60 seconds for the handler to be able to trigger the network node stake weight recalculate',
        );
        await sleep(Duration.ofSeconds(60));
        const accountMap = getNodeAccountMap(config.allNodeAliases);
        let skipNodeAlias: NodeAlias;

        switch (transactionType) {
          case NodeSubcommandType.ADD:
            break;
          case NodeSubcommandType.UPDATE:
            if (config.newAccountNumber) {
              // update map with current account ids
              accountMap.set(config.nodeAlias, config.newAccountNumber);
              skipNodeAlias = config.nodeAlias;
            }
            break;
          case NodeSubcommandType.DELETE:
            if (config.nodeAlias) {
              accountMap.delete(config.nodeAlias);
              skipNodeAlias = config.nodeAlias;
            }
        }

        config.nodeClient = await self.accountManager.refreshNodeClient(
          config.namespace,
          this.remoteConfigManager.getClusterRefs(),
          skipNodeAlias,
          this.configManager.getFlag<DeploymentName>(flags.deployment),
        );

        // send some write transactions to invoke the handler that will trigger the stake weight recalculate
        for (const nodeAlias of accountMap.keys()) {
          const accountId = accountMap.get(nodeAlias);
          config.nodeClient.setOperator(TREASURY_ACCOUNT_ID, config.treasuryKey);
          await self.accountManager.transferAmount(constants.TREASURY_ACCOUNT_ID, accountId, 1);
        }
      },
    };
  }

  public addNodeStakes(): SoloListrTask<NodeStartContext> {
    const self = this;
    return {
      title: 'Add node stakes',
      task: (ctx, task): SoloListr<NodeStartContext> | void => {
        if (ctx.config.app === '' || ctx.config.app === constants.HEDERA_APP_NAME) {
          const subTasks: SoloListrTask<NodeStartContext>[] = [];

          const accountMap = getNodeAccountMap(ctx.config.nodeAliases);
          // @ts-expect-error - TS2339: Property stakeAmount does not exist on type NodeStartConfigClass
          // TODO: 'ctx.config.stakeAmount' is never initialized in the config
          const stakeAmountParsed = ctx.config.stakeAmount ? splitFlagInput(ctx.config.stakeAmount) : [];
          let nodeIndex = 0;
          for (const nodeAlias of ctx.config.nodeAliases) {
            const accountId = accountMap.get(nodeAlias);
            const context = helpers.extractContextFromConsensusNodes(nodeAlias, ctx.config.consensusNodes);
            const stakeAmount =
              stakeAmountParsed.length > 0 ? stakeAmountParsed[nodeIndex] : HEDERA_NODE_DEFAULT_STAKE_AMOUNT;
            subTasks.push({
              title: `Adding stake for node: ${chalk.yellow(nodeAlias)}`,
              task: async () => await self._addStake(ctx.config.namespace, accountId, nodeAlias, +stakeAmount, context),
            });
            nodeIndex++;
          }

          // set up the sub-tasks
          return task.newListr(subTasks, {
            concurrent: false,
            rendererOptions: {
              collapseSubtasks: false,
            },
          });
        }
      },
    };
  }

  public stakeNewNode(): SoloListrTask<NodeAddContext> {
    const self = this;
    return {
      title: 'Stake new node',
      task: async ctx => {
        const context = helpers.extractContextFromConsensusNodes(ctx.config.nodeAlias, ctx.config.consensusNodes);
        await self.accountManager.refreshNodeClient(
          ctx.config.namespace,
          this.remoteConfigManager.getClusterRefs(),
          ctx.config.nodeAlias,
          this.configManager.getFlag<DeploymentName>(flags.deployment),
          this.configManager.getFlag<boolean>(flags.forcePortForward),
        );
        await this._addStake(ctx.config.namespace, ctx.newNode.accountId, ctx.config.nodeAlias, undefined, context);
      },
    };
  }

  public stopNodes(
    nodeAliasesProperty: string,
  ): SoloListrTask<NodeStopContext | NodeFreezeContext | NodeDeleteContext> {
    return {
      title: 'Stopping nodes',
      task: async (ctx, task) => {
        const subTasks: SoloListrTask<NodeStopContext | NodeFreezeContext | NodeDeleteContext>[] = [];

        if (!(ctx.config as CheckedNodesConfigClass).skipStop) {
          await this.accountManager.close();
          for (const nodeAlias of ctx.config[nodeAliasesProperty]) {
            const podRef = (ctx.config as CheckedNodesConfigClass).podRefs[nodeAlias];
            const containerRef = ContainerRef.of(podRef, constants.ROOT_CONTAINER);
            const context = helpers.extractContextFromConsensusNodes(nodeAlias, ctx.config.consensusNodes);

            subTasks.push({
              title: `Stop node: ${chalk.yellow(nodeAlias)}`,
              task: async () =>
                await this.k8Factory
                  .getK8(context)
                  .containers()
                  .readByRef(containerRef)
                  .execContainer('systemctl stop network-node'),
            });
          }
        }

        // setup the sub-tasks
        return task.newListr(subTasks, {
          concurrent: true,
          rendererOptions: {
            collapseSubtasks: false,
            timer: constants.LISTR_DEFAULT_RENDERER_TIMER_OPTION,
          },
        });
      },
    };
  }

  public finalize(): SoloListrTask<AnyListrContext> {
    return {
      title: 'Finalize',
      task: () => {
        // reset flags so that keys are not regenerated later
        this.configManager.setFlag(flags.generateGossipKeys, false);
        this.configManager.setFlag(flags.generateTlsKeys, false);
      },
    };
  }

  public dumpNetworkNodesSaveState(): SoloListrTask<NodeRefreshContext> {
    return {
      title: 'Dump network nodes saved state',
      task: (ctx, task) => {
        const config: NodeRefreshConfigClass = ctx.config;
        const subTasks: SoloListrTask<NodeRefreshContext>[] = [];

        for (const nodeAlias of config.nodeAliases) {
          const podRef = config.podRefs[nodeAlias];
          const containerRef = ContainerRef.of(podRef, constants.ROOT_CONTAINER);
          const context = helpers.extractContextFromConsensusNodes(nodeAlias, ctx.config.consensusNodes);

          subTasks.push({
            title: `Node: ${chalk.yellow(nodeAlias)}`,
            task: async () =>
              await this.k8Factory
                .getK8(context)
                .containers()
                .readByRef(containerRef)
                .execContainer(['bash', '-c', `rm -rf ${constants.HEDERA_HAPI_PATH}/data/saved/*`]),
          });
        }

        // set up the sub-tasks
        return task.newListr(subTasks, {
          concurrent: true,
          rendererOptions: {
            collapseSubtasks: false,
          },
        });
      },
    };
  }

  public getNodeLogsAndConfigs(): SoloListrTask<
    NodeUpdateContext | NodeAddContext | NodeDeleteContext | NodeUpgradeContext
  > {
    return {
      title: 'Get node logs and configs',
      task: async ctx => {
        await container.resolve<NetworkNodes>(NetworkNodes).getLogs(ctx.config.namespace, ctx.config.contexts);
      },
    };
  }

  public getNodeStateFiles(): SoloListrTask<NodeStatesContext> {
    return {
      title: 'Get node states',
      task: async ctx => {
        for (const nodeAlias of ctx.config.nodeAliases) {
          const context = helpers.extractContextFromConsensusNodes(nodeAlias, ctx.config.consensusNodes);
          await container
            .resolve<NetworkNodes>(NetworkNodes)
            .getStatesFromPod(ctx.config.namespace, nodeAlias, context);
        }
      },
    };
  }

  public checkPVCsEnabled(): SoloListrTask<AnyListrContext> {
    return {
      title: 'Check that PVCs are enabled',
      task: () => {
        if (!this.configManager.getFlag(flags.persistentVolumeClaims)) {
          throw new SoloError('PVCs are not enabled. Please enable PVCs before adding a node');
        }
      },
    };
  }

  public determineNewNodeAccountNumber(): SoloListrTask<NodeAddContext> {
    return {
      title: 'Determine new node account number',
      task: ctx => {
        const config: NodeAddConfigClass = ctx.config;
        const values = {hedera: {nodes: []}};
        let maxNum: Long = Long.fromNumber(0);

        let lastNodeAlias: NodeAlias = DEFAULT_NETWORK_NODE_NAME;

        for (const networkNodeServices of config.serviceMap.values()) {
          values.hedera.nodes.push({
            accountId: networkNodeServices.accountId,
            name: networkNodeServices.nodeAlias,
            nodeId: networkNodeServices.nodeId,
          });
          maxNum =
            maxNum > AccountId.fromString(networkNodeServices.accountId).num
              ? maxNum
              : AccountId.fromString(networkNodeServices.accountId).num;
          lastNodeAlias = networkNodeServices.nodeAlias;
        }

        const lastNodeIdMatch = lastNodeAlias.match(/\d+$/);
        if (lastNodeIdMatch.length) {
          const incremented = parseInt(lastNodeIdMatch[0]) + 1;
          lastNodeAlias = lastNodeAlias.replace(/\d+$/, incremented.toString()) as NodeAlias;
        }

        ctx.maxNum = maxNum.add(1);
        ctx.newNode = {
          accountId: `${constants.HEDERA_NODE_ACCOUNT_ID_START.realm}.${constants.HEDERA_NODE_ACCOUNT_ID_START.shard}.${ctx.maxNum}`,
          name: lastNodeAlias,
        };
        config.nodeAlias = lastNodeAlias as NodeAlias;
        config.allNodeAliases.push(lastNodeAlias as NodeAlias);
      },
    };
  }

  public generateGossipKeys(): SoloListrTask<NodeKeysContext> {
    return this._generateGossipKeys(true) as SoloListrTask<NodeKeysContext>;
  }

  public generateGossipKey(): SoloListrTask<NodeAddContext> {
    return this._generateGossipKeys(false) as SoloListrTask<NodeAddContext>;
  }

  public generateGrpcTlsKeys(): SoloListrTask<NodeKeysContext> {
    return this._generateGrpcTlsKeys(true) as SoloListrTask<NodeKeysContext>;
  }

  public generateGrpcTlsKey(): SoloListrTask<NodeAddContext> {
    return this._generateGrpcTlsKeys(false) as SoloListrTask<NodeAddContext>;
  }

  public loadSigningKeyCertificate(): SoloListrTask<NodeAddContext> {
    return {
      title: 'Load signing key certificate',
      task: ctx => {
        const config = ctx.config;
        const signingCertFile = Templates.renderGossipPemPublicKeyFile(config.nodeAlias);
        const signingCertFullPath = PathEx.joinWithRealPath(config.keysDir, signingCertFile);
        ctx.signingCertDer = this.keyManager.getDerFromPemCertificate(signingCertFullPath);
      },
    };
  }

  public computeMTLSCertificateHash(): SoloListrTask<NodeAddContext> {
    return {
      title: 'Compute mTLS certificate hash',
      task: ctx => {
        const config = ctx.config;
        const tlsCertFile = Templates.renderTLSPemPublicKeyFile(config.nodeAlias);
        const tlsCertFullPath = PathEx.joinWithRealPath(config.keysDir, tlsCertFile);
        const tlsCertDer = this.keyManager.getDerFromPemCertificate(tlsCertFullPath);
        ctx.tlsCertHash = crypto.createHash('sha384').update(tlsCertDer).digest();
      },
    };
  }

  public prepareGossipEndpoints(): SoloListrTask<NodeAddContext> {
    return {
      title: 'Prepare gossip endpoints',
      task: ctx => {
        const config = ctx.config;
        let endpoints = [];
        if (!config.gossipEndpoints) {
          if (config.endpointType !== constants.ENDPOINT_TYPE_FQDN) {
            throw new SoloError(`--gossip-endpoints must be set if --endpoint-type is: ${constants.ENDPOINT_TYPE_IP}`);
          }

          endpoints = [
            `${helpers.getInternalIp(config.releaseTag, config.namespace, config.nodeAlias)}:${constants.HEDERA_NODE_INTERNAL_GOSSIP_PORT}`,
            `${Templates.renderFullyQualifiedNetworkSvcName(config.namespace, config.nodeAlias)}:${constants.HEDERA_NODE_EXTERNAL_GOSSIP_PORT}`,
          ];
        } else {
          endpoints = splitFlagInput(config.gossipEndpoints);
        }

        ctx.gossipEndpoints = prepareEndpoints(
          config.endpointType,
          endpoints,
          constants.HEDERA_NODE_INTERNAL_GOSSIP_PORT,
        );
      },
    };
  }

  public refreshNodeList(): SoloListrTask<NodeDeleteContext> {
    return {
      title: 'Refresh node alias list',
      task: ctx => {
        ctx.config.allNodeAliases = ctx.config.existingNodeAliases.filter(
          (nodeAlias: NodeAlias) => nodeAlias !== ctx.config.nodeAlias,
        );
        ctx.config.consensusNodes = ctx.config.consensusNodes.filter(
          (consensusNode: ConsensusNode) => consensusNode.name !== ctx.config.nodeAlias,
        );
      },
    };
  }

  public prepareGrpcServiceEndpoints(): SoloListrTask<NodeAddContext> {
    return {
      title: 'Prepare grpc service endpoints',
      task: ctx => {
        const config = ctx.config;
        let endpoints = [];

        if (!config.grpcEndpoints) {
          if (config.endpointType !== constants.ENDPOINT_TYPE_FQDN) {
            throw new SoloError(`--grpc-endpoints must be set if --endpoint-type is: ${constants.ENDPOINT_TYPE_IP}`);
          }

          endpoints = [
            `${Templates.renderFullyQualifiedNetworkSvcName(config.namespace, config.nodeAlias)}:${constants.HEDERA_NODE_EXTERNAL_GOSSIP_PORT}`,
          ];
        } else {
          endpoints = splitFlagInput(config.grpcEndpoints);
        }

        ctx.grpcServiceEndpoints = prepareEndpoints(
          config.endpointType,
          endpoints,
          constants.HEDERA_NODE_EXTERNAL_GOSSIP_PORT,
        );
      },
    };
  }

  public sendNodeUpdateTransaction(): SoloListrTask<NodeUpdateContext> {
    const self = this;
    return {
      title: 'Send node update transaction',
      task: async ctx => {
        const config: NodeUpdateConfigClass = ctx.config;

        const nodeId = Templates.nodeIdFromNodeAlias(config.nodeAlias);
        self.logger.info(`nodeId: ${nodeId}, config.newAccountNumber: ${config.newAccountNumber}`);

        if (config.existingNodeAliases.length > 1) {
          config.nodeClient = await self.accountManager.refreshNodeClient(
            config.namespace,
            this.remoteConfigManager.getClusterRefs(),
            config.nodeAlias,
            this.configManager.getFlag<DeploymentName>(flags.deployment),
          );
        }

        try {
          let nodeUpdateTx = new NodeUpdateTransaction().setNodeId(new Long(nodeId));

          if (config.tlsPublicKey && config.tlsPrivateKey) {
            self.logger.info(`config.tlsPublicKey: ${config.tlsPublicKey}`);
            const tlsCertDer = self.keyManager.getDerFromPemCertificate(config.tlsPublicKey);
            const tlsCertHash = crypto.createHash('sha384').update(tlsCertDer).digest();
            nodeUpdateTx = nodeUpdateTx.setCertificateHash(tlsCertHash);

            const publicKeyFile = Templates.renderTLSPemPublicKeyFile(config.nodeAlias);
            const privateKeyFile = Templates.renderTLSPemPrivateKeyFile(config.nodeAlias);
            renameAndCopyFile(config.tlsPublicKey, publicKeyFile, config.keysDir, self.logger);
            renameAndCopyFile(config.tlsPrivateKey, privateKeyFile, config.keysDir, self.logger);
          }

          if (config.gossipPublicKey && config.gossipPrivateKey) {
            self.logger.info(`config.gossipPublicKey: ${config.gossipPublicKey}`);
            const signingCertDer = self.keyManager.getDerFromPemCertificate(config.gossipPublicKey);
            nodeUpdateTx = nodeUpdateTx.setGossipCaCertificate(signingCertDer);

            const publicKeyFile = Templates.renderGossipPemPublicKeyFile(config.nodeAlias);
            const privateKeyFile = Templates.renderGossipPemPrivateKeyFile(config.nodeAlias);
            renameAndCopyFile(config.gossipPublicKey, publicKeyFile, config.keysDir, self.logger);
            renameAndCopyFile(config.gossipPrivateKey, privateKeyFile, config.keysDir, self.logger);
          }

          if (config.newAccountNumber) {
            nodeUpdateTx = nodeUpdateTx.setAccountId(config.newAccountNumber);
          }

          let parsedNewKey: PrivateKey;
          if (config.newAdminKey) {
            parsedNewKey = PrivateKey.fromStringED25519(config.newAdminKey.toString());
            nodeUpdateTx = nodeUpdateTx.setAdminKey(parsedNewKey.publicKey);
          }
          nodeUpdateTx = nodeUpdateTx.freezeWith(config.nodeClient);

          // config.adminKey contains the original key, needed to sign the transaction
          if (config.newAdminKey) {
            nodeUpdateTx = await nodeUpdateTx.sign(parsedNewKey);
          }
          const signedTx = await nodeUpdateTx.sign(config.adminKey);
          const txResp = await signedTx.execute(config.nodeClient);
          const nodeUpdateReceipt = await txResp.getReceipt(config.nodeClient);
          self.logger.debug(`NodeUpdateReceipt: ${nodeUpdateReceipt.toString()}`);
        } catch (e) {
          throw new SoloError(`Error updating node to network: ${e.message}`, e);
        }
      },
    };
  }

  public copyNodeKeysToSecrets(): SoloListrTask<NodeUpdateContext | NodeAddContext | NodeDeleteContext> {
    return {
      title: 'Copy node keys to secrets',
      task: (ctx, task) => {
        const subTasks = this.platformInstaller.copyNodeKeys(
          ctx.config.stagingDir,
          ctx.config.consensusNodes,
          ctx.config.contexts,
        );

        // set up the sub-tasks for copying node keys to staging directory
        return task.newListr(subTasks, {
          concurrent: true,
          rendererOptions: constants.LISTR_DEFAULT_RENDERER_OPTION,
        });
      },
    };
  }

  public updateChartWithConfigMap(
    title: string,
    transactionType: NodeSubcommandType,
    skip: SkipCheck | boolean = false,
  ): SoloListrTask<any> {
    const self = this;
    return {
      title,
      task: async ctx => {
        // Prepare parameter and update the network node chart
        const config = ctx.config;

        const consensusNodes = ctx.config.consensusNodes as ConsensusNode[];
        const valuesArgMap: Record<ClusterRef, string> = {};

        // Make sure valuesArgMap is initialized with empty strings
        if (consensusNodes.length) {
          consensusNodes.forEach(node => (valuesArgMap[node.cluster] = ''));
        } else {
          valuesArgMap[this.k8Factory.default().clusters().readCurrent()] = '';
        }

        const clusterRefs = this.remoteConfigManager.getClusterRefs();
        if (!Object.keys(clusterRefs).length) {
          const clusterRef = this.k8Factory.default().clusters().readCurrent();
          clusterRefs[clusterRef] = this.localConfig.clusterRefs[clusterRef];
        }

        if (!config.serviceMap) {
          config.serviceMap = await self.accountManager.getNodeServiceMap(
            config.namespace,
            clusterRefs,
            config.deployment,
          );
        }

        let maxNodeId = 0;
        for (const nodeAlias of config.existingNodeAliases) {
          const nodeId = config.serviceMap.get(nodeAlias).nodeId;
          maxNodeId = Math.max(nodeId, maxNodeId);
        }

        const nodeId = maxNodeId + 1;
        const index = config.existingNodeAliases.length;

        // On Update and Delete
        for (let i = 0; i < index; i++) {
          const consensusNode = consensusNodes.find(node => node.nodeId === i);
          if (!consensusNode) break; // break in the case that no consensus node is found, which can happen from a node delete
          const clusterRef = consensusNode ? consensusNode.cluster : this.k8Factory.default().clusters().readCurrent();

          // TODO the node array index in the set command will be different from the loop index in the case of multiple clusters
          // TODO also, if a node delete has been ran, or a node add, then the node array will still have to be contiguous, but the nodeId will not match the index
          if (
            transactionType === NodeSubcommandType.UPDATE &&
            config.newAccountNumber &&
            i === Templates.nodeIdFromNodeAlias(config.nodeAlias)
          ) {
            // for the case of updating node
            // use new account number for this node id
            valuesArgMap[clusterRef] +=
              ` --set "hedera.nodes[${i}].accountId=${config.newAccountNumber}" --set "hedera.nodes[${i}].name=${config.nodeAlias}" --set "hedera.nodes[${i}].nodeId=${i}" `;
          } else if (transactionType !== NodeSubcommandType.DELETE || i !== nodeId) {
            // for the case of deleting node
            valuesArgMap[clusterRef] +=
              ` --set "hedera.nodes[${i}].accountId=${config.serviceMap.get(config.existingNodeAliases[i]).accountId}" --set "hedera.nodes[${i}].name=${config.existingNodeAliases[i]}" --set "hedera.nodes[${i}].nodeId=${i}" `;
          } else if (transactionType === NodeSubcommandType.DELETE && i === nodeId) {
            valuesArgMap[clusterRef] +=
              ` --set "hedera.nodes[${i}].accountId=${IGNORED_NODE_ACCOUNT_ID}" --set "hedera.nodes[${i}].name=${config.existingNodeAliases[i]}" --set "hedera.nodes[${i}].nodeId=${i}" `;
          }
        }

        // now remove the deleted node from the serviceMap
        if (transactionType === NodeSubcommandType.DELETE) {
          config.serviceMap.delete(config.nodeAlias);
        }

        // When adding a new node
        if (transactionType === NodeSubcommandType.ADD && ctx.newNode && ctx.newNode.accountId) {
          const consensusNode = consensusNodes.find(node => node.nodeId === index);
          const clusterRef = consensusNode ? consensusNode.cluster : this.k8Factory.default().clusters().readCurrent();

          valuesArgMap[clusterRef] +=
            ` --set "hedera.nodes[${index}].accountId=${ctx.newNode.accountId}"` +
            ` --set "hedera.nodes[${index}].name=${ctx.newNode.name}"` +
            ` --set "hedera.nodes[${index}].nodeId=${nodeId}" `;

          if (config.haproxyIps) {
            config.haproxyIpsParsed = Templates.parseNodeAliasToIpMapping(config.haproxyIps);
          }

          if (config.envoyIps) {
            config.envoyIpsParsed = Templates.parseNodeAliasToIpMapping(config.envoyIps);
          }

          const nodeAlias: NodeAlias = config.nodeAlias;
          const nodeIndexInValues = Templates.nodeIdFromNodeAlias(nodeAlias);
          const consensusNodeInValues = consensusNodes.find(node => node.name === nodeAlias);
          const clusterForConsensusNodeInValues = consensusNodeInValues
            ? consensusNodeInValues.cluster
            : this.k8Factory.default().clusters().readCurrent();

          // Set static IPs for HAProxy
          if (config.haproxyIpsParsed) {
            const ip: string = config.haproxyIpsParsed?.[nodeAlias];

            if (ip) {
              valuesArgMap[clusterForConsensusNodeInValues] +=
                ` --set "hedera.nodes[${nodeIndexInValues}].haproxyStaticIP=${ip}"`;
            }
          }

          // Set static IPs for Envoy Proxy
          if (config.envoyIpsParsed) {
            const ip: string = config.envoyIpsParsed?.[nodeAlias];

            if (ip) {
              valuesArgMap[clusterForConsensusNodeInValues] +=
                ` --set "hedera.nodes[${nodeIndexInValues}].envoyProxyStaticIP=${ip}"`;
            }
          }
        }

        // Add profile values files
        const profileValuesFile = await self.profileManager.prepareValuesForNodeTransaction(
          PathEx.joinWithRealPath(config.stagingDir, 'config.txt'),
          PathEx.joinWithRealPath(config.stagingDir, 'templates', 'application.properties'),
        );

        if (profileValuesFile) {
          const valuesFiles: Record<ClusterRef, string> = BaseCommand.prepareValuesFilesMap(
            clusterRefs,
            undefined, // do not trigger of adding default value file for chart upgrade due to node add or delete
            profileValuesFile,
            config.valuesFile,
          );

          for (const clusterRef of Object.keys(valuesFiles)) {
            valuesArgMap[clusterRef] += valuesFiles[clusterRef];
            this.logger.debug(`Prepared helm chart values for cluster-ref: ${clusterRef}`, {valuesArg: valuesArgMap});
          }
        }

        // Add Debug options
        const consensusNode = consensusNodes.find(node => node.name === config.debugNodeAlias);
        const clusterRef = consensusNode ? consensusNode.cluster : this.k8Factory.default().clusters().readCurrent();

        valuesArgMap[clusterRef] = addDebugOptions(valuesArgMap[clusterRef], config.debugNodeAlias);

        // Update charts
        await self.chartManager.upgrade(
          config.namespace,
          constants.SOLO_DEPLOYMENT_CHART,
          ctx.config.chartPath,
          config.soloChartVersion,
          valuesArgMap[clusterRef],
          this.localConfig.clusterRefs[clusterRef],
        );
        showVersionBanner(self.logger, constants.SOLO_DEPLOYMENT_CHART, config.soloChartVersion, 'Upgraded');
      },
      skip,
    };
  }

  public saveContextData(
    argv: ArgvStruct,
    targetFile: string,
    parser: (ctx: AnyListrContext) => AnyObject,
  ): SoloListrTask<NodeUpdateContext | NodeAddContext | NodeDeleteContext> {
    return {
      title: 'Save context data',
      task: ctx => {
        const outputDir = argv[flags.outputDir.name];
        if (!outputDir) {
          throw new SoloError(
            `Path to export context data not specified. Please set a value for --${flags.outputDir.name}`,
          );
        }

        if (!fs.existsSync(outputDir)) {
          fs.mkdirSync(outputDir, {recursive: true});
        }
        const exportedCtx = parser(ctx);
        fs.writeFileSync(PathEx.join(outputDir, targetFile), JSON.stringify(exportedCtx));
      },
    };
  }

  public loadContextData(
    argv: ArgvStruct,
    targetFile: string,
    parser: (ctx: AnyListrContext, ctxData: AnyObject) => void,
  ): SoloListrTask<AnyListrContext> {
    return {
      title: 'Load context data',
      task: ctx => {
        const inputDir = argv[flags.inputDir.name];
        if (!inputDir) {
          throw new SoloError(`Path to context data not specified. Please set a value for --${flags.inputDir.name}`);
        }

        // @ts-expect-error - TS2345
        const ctxData = JSON.parse(fs.readFileSync(PathEx.joinWithRealPath(inputDir, targetFile)));
        parser(ctx, ctxData);
      },
    };
  }

  public killNodes(): SoloListrTask<NodeDeleteContext | NodeAddContext> {
    return {
      title: 'Kill nodes',
      task: async ctx => {
        const config = ctx.config;
        for (const service of config.serviceMap.values()) {
          await this.k8Factory
            .getK8(service.context)
            .pods()
            .readByRef(PodRef.of(config.namespace, service.nodePodName))
            .killPod();
        }
      },
    };
  }

  public killNodesAndUpdateConfigMap(): SoloListrTask<NodeUpdateContext> {
    return {
      title: 'Kill nodes to pick up updated configMaps',
      task: async ctx => {
        const config = ctx.config;
        const clusterRefs = this.remoteConfigManager.getClusterRefs();
        // the updated node will have a new pod ID if its account ID changed which is a label
        config.serviceMap = await this.accountManager.getNodeServiceMap(
          config.namespace,
          clusterRefs,
          config.deployment,
        );

        for (const service of config.serviceMap.values()) {
          await this.k8Factory
            .getK8(service.context)
            .pods()
            .readByRef(PodRef.of(config.namespace, service.nodePodName))
            .killPod();
        }

        // again, the pod names will change after the pods are killed
        config.serviceMap = await this.accountManager.getNodeServiceMap(
          config.namespace,
          clusterRefs,
          config.deployment,
        );

        config.podRefs = {};
        for (const service of config.serviceMap.values()) {
          config.podRefs[service.nodeAlias] = PodRef.of(service.namespace, service.nodePodName);
        }
      },
    };
  }

  public checkNodePodsAreRunning(): SoloListrTask<NodeUpdateContext | NodeAddContext | NodeDeleteContext> {
    return {
      title: 'Check node pods are running',
      task: (ctx, task) => {
        const config = ctx.config;
        const subTasks: SoloListrTask<NodeUpdateContext | NodeAddContext | NodeDeleteContext>[] = [];

        for (const nodeAlias of config.allNodeAliases) {
          const context = helpers.extractContextFromConsensusNodes(nodeAlias, ctx.config.consensusNodes);
          subTasks.push({
            title: `Check Node: ${chalk.yellow(nodeAlias)}`,
            task: async () =>
              await this.k8Factory
                .getK8(context)
                .pods()
                .waitForRunningPhase(
                  config.namespace,
                  [`solo.hedera.com/node-name=${nodeAlias}`, 'solo.hedera.com/type=network-node'],
                  constants.PODS_RUNNING_MAX_ATTEMPTS,
                  constants.PODS_RUNNING_DELAY,
                ), // timeout 15 minutes
          });
        }

        // set up the sub-tasks
        return task.newListr(subTasks, {
          concurrent: false, // no need to run concurrently since if one node is up, the rest should be up by then
          rendererOptions: {
            collapseSubtasks: false,
          },
        });
      },
    };
  }

  public sleep(title: string, milliseconds: number): SoloListrTask<AnyListrContext> {
    return {
      title,
      task: async () => {
        await sleep(Duration.ofMillis(milliseconds));
      },
    };
  }

  public downloadLastState(): SoloListrTask<NodeAddContext> {
    return {
      title: 'Download last state from an existing node',
      task: async ctx => {
        const config = ctx.config;
        const node1FullyQualifiedPodName = Templates.renderNetworkPodName(config.existingNodeAliases[0]);
        const podRef = PodRef.of(config.namespace, node1FullyQualifiedPodName);
        const containerRef = ContainerRef.of(podRef, constants.ROOT_CONTAINER);
        const upgradeDirectory = `${constants.HEDERA_HAPI_PATH}/data/saved/com.hedera.services.ServicesMain/0/123`;

        const context = helpers.extractContextFromConsensusNodes(
          config.existingNodeAliases[0],
          ctx.config.consensusNodes,
        );

        const k8 = this.k8Factory.getK8(context);

        // zip the contents of the newest folder on node1 within /opt/hgcapp/services-hedera/HapiApp2.0/data/saved/com.hedera.services.ServicesMain/0/123/
        const zipFileName = await k8
          .containers()
          .readByRef(containerRef)
          .execContainer([
            'bash',
            '-c',
            `cd ${upgradeDirectory} && mapfile -t states < <(ls -1t .) && jar cf "\${states[0]}.zip" -C "\${states[0]}" . && echo -n \${states[0]}.zip`,
          ]);

        await k8.containers().readByRef(containerRef).copyFrom(`${upgradeDirectory}/${zipFileName}`, config.stagingDir);
        config.lastStateZipPath = PathEx.joinWithRealPath(config.stagingDir, zipFileName);
      },
    };
  }

  public uploadStateToNewNode(): SoloListrTask<NodeAddContext> {
    return {
      title: 'Upload last saved state to new network node',
      task: async ctx => {
        const config = ctx.config;
        const newNodeFullyQualifiedPodName = Templates.renderNetworkPodName(config.nodeAlias);
        const podRef = PodRef.of(config.namespace, newNodeFullyQualifiedPodName);
        const containerRef = ContainerRef.of(podRef, constants.ROOT_CONTAINER);
        const nodeId = Templates.nodeIdFromNodeAlias(config.nodeAlias);
        const savedStateDir = config.lastStateZipPath.match(/\/(\d+)\.zip$/)[1];
        const savedStatePath = `${constants.HEDERA_HAPI_PATH}/data/saved/com.hedera.services.ServicesMain/${nodeId}/123/${savedStateDir}`;

        const context = helpers.extractContextFromConsensusNodes(config.nodeAlias, config.consensusNodes);
        const k8 = this.k8Factory.getK8(context);

        await k8
          .containers()
          .readByRef(containerRef)
          .execContainer(['bash', '-c', `mkdir -p ${savedStatePath}`]);
        await k8.containers().readByRef(containerRef).copyTo(config.lastStateZipPath, savedStatePath);

        await this.platformInstaller.setPathPermission(
          podRef,
          constants.HEDERA_HAPI_PATH,
          undefined,
          undefined,
          undefined,
          context,
        );

        await k8
          .containers()
          .readByRef(containerRef)
          .execContainer([
            'bash',
            '-c',
            `cd ${savedStatePath} && jar xf ${path.basename(config.lastStateZipPath)} && rm -f ${path.basename(config.lastStateZipPath)}`,
          ]);
      },
    };
  }

  public sendNodeDeleteTransaction(): SoloListrTask<NodeDeleteContext> {
    return {
      title: 'Send node delete transaction',
      task: async ctx => {
        const config: NodeDeleteConfigClass = ctx.config;

        try {
          const accountMap = getNodeAccountMap(config.existingNodeAliases);
          const deleteAccountId = accountMap.get(config.nodeAlias);
          this.logger.debug(`Deleting node: ${config.nodeAlias} with account: ${deleteAccountId}`);
          const nodeId = Templates.nodeIdFromNodeAlias(config.nodeAlias);
          const nodeDeleteTx = new NodeDeleteTransaction().setNodeId(new Long(nodeId)).freezeWith(config.nodeClient);

          const signedTx = await nodeDeleteTx.sign(config.adminKey);
          const txResp = await signedTx.execute(config.nodeClient);
          const nodeUpdateReceipt = await txResp.getReceipt(config.nodeClient);

          this.logger.debug(`NodeUpdateReceipt: ${nodeUpdateReceipt.toString()}`);
        } catch (e) {
          throw new SoloError(`Error deleting node from network: ${e.message}`, e);
        }
      },
    };
  }

  public sendNodeCreateTransaction(): SoloListrTask<NodeAddContext> {
    return {
      title: 'Send node create transaction',
      task: async ctx => {
        const config: NodeAddConfigClass = ctx.config;

        try {
          const nodeCreateTx = new NodeCreateTransaction()
            .setAccountId(ctx.newNode.accountId)
            .setGossipEndpoints(ctx.gossipEndpoints)
            .setServiceEndpoints(ctx.grpcServiceEndpoints)
            .setGossipCaCertificate(ctx.signingCertDer)
            .setCertificateHash(ctx.tlsCertHash)
            .setAdminKey(ctx.adminKey.publicKey)
            .freezeWith(config.nodeClient);
          const signedTx = await nodeCreateTx.sign(ctx.adminKey);
          const txResp = await signedTx.execute(config.nodeClient);
          const nodeCreateReceipt = await txResp.getReceipt(config.nodeClient);
          this.logger.debug(`NodeCreateReceipt: ${nodeCreateReceipt.toString()}`);
        } catch (e) {
          throw new SoloError(`Error adding node to network: ${e.message}`, e);
        }
      },
    };
  }

<<<<<<< HEAD
  public initialize(
    argv: ArgvStruct,
    configInit: ConfigBuilder,
    lease: Lock | null,
    shouldLoadNodeClient: boolean = true,
  ): SoloListrTask<AnyListrContext> {
    const {requiredFlags, requiredFlagsWithDisabledPrompt, optionalFlags} = argv;
    const allRequiredFlags = [...requiredFlags, ...requiredFlagsWithDisabledPrompt];

    argv.flags = [...requiredFlags, ...requiredFlagsWithDisabledPrompt, ...optionalFlags];
=======
  initialize(argv: any, configInit: ConfigBuilder, lease: Lock | null, shouldLoadNodeClient = true) {
    const {required, optional} = argv;
    argv.flags = [...required, ...optional];
>>>>>>> 51ffe399

    return {
      title: 'Initialize',
      task: async (ctx, task): Promise<SoloListr<AnyListrContext> | void> => {
        if (argv[flags.devMode.name]) {
          this.logger.setDevMode(true);
        }

        this.configManager.update(argv);

<<<<<<< HEAD
        // disable the prompts that we don't want to prompt the user for
        flags.disablePrompts([...requiredFlagsWithDisabledPrompt, ...optionalFlags]);

        const flagsToPrompt = [];
        for (const pFlag of requiredFlags) {
          if (typeof argv[pFlag.name] === 'undefined') {
            flagsToPrompt.push(pFlag);
          }
=======
      // disable the prompts that we don't want to prompt the user for
      flags.disablePrompts(optional);

      const flagsToPrompt = [];
      for (const pFlag of required) {
        if (typeof argv[pFlag.name] === 'undefined') {
          flagsToPrompt.push(pFlag);
>>>>>>> 51ffe399
        }

        await this.configManager.executePrompt(task, flagsToPrompt);

        const config = await configInit(argv, ctx, task, shouldLoadNodeClient);
        ctx.config = config;
        config.consensusNodes = this.remoteConfigManager.getConsensusNodes();
        config.contexts = this.remoteConfigManager.getContexts();

<<<<<<< HEAD
        for (const flag of allRequiredFlags) {
          if (typeof config[flag.constName] === 'undefined') {
            throw new MissingArgumentError(`No value set for required flag: ${flag.name}`, flag.name);
          }
=======
      for (const flag of required) {
        if (typeof config[flag.constName] === 'undefined') {
          throw new MissingArgumentError(`No value set for required flag: ${flag.name}`, flag.name);
>>>>>>> 51ffe399
        }

        this.logger.debug('Initialized config', {config});

        if (lease) {
          return ListrLock.newAcquireLockTask(lease, task);
        }
      },
    };
  }

  public addNewConsensusNodeToRemoteConfig(): SoloListrTask<NodeAddContext> {
    return {
      title: 'Add new node to remote config',
      task: async (ctx, task) => {
        const nodeAlias = ctx.config.nodeAlias;
        // TODO: Discuss how the user should provide the clusterRef
        const clusterRef = this.k8Factory.default().clusters().readCurrent();
        const namespace: NamespaceNameAsString = ctx.config.namespace.name;

        task.title += `: ${nodeAlias}`;

        await this.remoteConfigManager.modify(async remoteConfig => {
          remoteConfig.components.add(
            new ConsensusNodeComponent(
              nodeAlias,
              clusterRef,
              namespace,
              ConsensusNodeStates.STARTED,
              Templates.nodeIdFromNodeAlias(nodeAlias),
            ),
          );

          remoteConfig.components.add(new EnvoyProxyComponent(`envoy-proxy-${nodeAlias}`, clusterRef, namespace));

          remoteConfig.components.add(new HaProxyComponent(`haproxy-${nodeAlias}`, clusterRef, namespace));
        });

        ctx.config.consensusNodes = this.remoteConfigManager.getConsensusNodes();

        // if the consensusNodes does not contain the nodeAlias then add it
        if (!ctx.config.consensusNodes.find((node: ConsensusNode) => node.name === ctx.config.nodeAlias)) {
          ctx.config.consensusNodes.push(
            new ConsensusNode(
              ctx.config.nodeAlias,
              Templates.nodeIdFromNodeAlias(ctx.config.nodeAlias),
              namespace,
              ctx.config.consensusNodes[0].cluster,
              ctx.config.consensusNodes[0].context,
              'cluster.local',
              'network-{nodeAlias}-svc.{namespace}.svc',
              Templates.renderConsensusNodeFullyQualifiedDomainName(
                ctx.config.nodeAlias as NodeAlias,
                Templates.nodeIdFromNodeAlias(ctx.config.nodeAlias),
                namespace,
                ctx.config.consensusNodes[0].cluster,
                'cluster.local',
                'network-{nodeAlias}-svc.{namespace}.svc',
              ),
            ),
          );
        }
      },
    };
  }
}<|MERGE_RESOLUTION|>--- conflicted
+++ resolved
@@ -2282,22 +2282,14 @@
     };
   }
 
-<<<<<<< HEAD
   public initialize(
     argv: ArgvStruct,
     configInit: ConfigBuilder,
     lease: Lock | null,
     shouldLoadNodeClient: boolean = true,
   ): SoloListrTask<AnyListrContext> {
-    const {requiredFlags, requiredFlagsWithDisabledPrompt, optionalFlags} = argv;
-    const allRequiredFlags = [...requiredFlags, ...requiredFlagsWithDisabledPrompt];
-
-    argv.flags = [...requiredFlags, ...requiredFlagsWithDisabledPrompt, ...optionalFlags];
-=======
-  initialize(argv: any, configInit: ConfigBuilder, lease: Lock | null, shouldLoadNodeClient = true) {
     const {required, optional} = argv;
     argv.flags = [...required, ...optional];
->>>>>>> 51ffe399
 
     return {
       title: 'Initialize',
@@ -2308,24 +2300,14 @@
 
         this.configManager.update(argv);
 
-<<<<<<< HEAD
         // disable the prompts that we don't want to prompt the user for
-        flags.disablePrompts([...requiredFlagsWithDisabledPrompt, ...optionalFlags]);
+        flags.disablePrompts(optional);
 
         const flagsToPrompt = [];
-        for (const pFlag of requiredFlags) {
+        for (const pFlag of required) {
           if (typeof argv[pFlag.name] === 'undefined') {
             flagsToPrompt.push(pFlag);
           }
-=======
-      // disable the prompts that we don't want to prompt the user for
-      flags.disablePrompts(optional);
-
-      const flagsToPrompt = [];
-      for (const pFlag of required) {
-        if (typeof argv[pFlag.name] === 'undefined') {
-          flagsToPrompt.push(pFlag);
->>>>>>> 51ffe399
         }
 
         await this.configManager.executePrompt(task, flagsToPrompt);
@@ -2335,16 +2317,10 @@
         config.consensusNodes = this.remoteConfigManager.getConsensusNodes();
         config.contexts = this.remoteConfigManager.getContexts();
 
-<<<<<<< HEAD
-        for (const flag of allRequiredFlags) {
+        for (const flag of required) {
           if (typeof config[flag.constName] === 'undefined') {
             throw new MissingArgumentError(`No value set for required flag: ${flag.name}`, flag.name);
           }
-=======
-      for (const flag of required) {
-        if (typeof config[flag.constName] === 'undefined') {
-          throw new MissingArgumentError(`No value set for required flag: ${flag.name}`, flag.name);
->>>>>>> 51ffe399
         }
 
         this.logger.debug('Initialized config', {config});
