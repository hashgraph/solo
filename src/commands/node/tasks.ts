/**
 * SPDX-License-Identifier: Apache-2.0
 */
<<<<<<< HEAD
import {AccountManager} from '../../core/account_manager.js';
import {ConfigManager} from '../../core/config_manager.js';
import {KeyManager} from '../../core/key_manager.js';
import {ProfileManager} from '../../core/profile_manager.js';
import {PlatformInstaller} from '../../core/platform_installer.js';
import {K8Client} from '../../core/kube/k8_client.js';
import {type K8} from '../../core/kube/k8.js';
import {ChartManager} from '../../core/chart_manager.js';
import {CertificateManager} from '../../core/certificate_manager.js';
=======
import {type AccountManager} from '../../core/account_manager.js';
import {type ConfigManager} from '../../core/config_manager.js';
import {type KeyManager} from '../../core/key_manager.js';
import {type ProfileManager} from '../../core/profile_manager.js';
import {type PlatformInstaller} from '../../core/platform_installer.js';
import {type K8Factory} from '../../core/kube/k8_factory.js';
import {type ChartManager} from '../../core/chart_manager.js';
import {type CertificateManager} from '../../core/certificate_manager.js';
>>>>>>> b1440a2f
import {Zippy} from '../../core/zippy.js';
import * as constants from '../../core/constants.js';
import {
  DEFAULT_NETWORK_NODE_NAME,
  FREEZE_ADMIN_ACCOUNT,
  HEDERA_NODE_DEFAULT_STAKE_AMOUNT,
  IGNORED_NODE_ACCOUNT_ID,
  TREASURY_ACCOUNT_ID,
} from '../../core/constants.js';
import {Templates} from '../../core/templates.js';
import {Task} from '../../core/task.js';
import {
  AccountBalanceQuery,
  AccountId,
  AccountUpdateTransaction,
  FileAppendTransaction,
  FileUpdateTransaction,
  FreezeTransaction,
  FreezeType,
  Long,
  NodeCreateTransaction,
  NodeDeleteTransaction,
  NodeUpdateTransaction,
  PrivateKey,
  Timestamp,
} from '@hashgraph/sdk';
import {IllegalArgumentError, MissingArgumentError, SoloError} from '../../core/errors.js';
import path from 'path';
import fs from 'fs';
import crypto from 'crypto';
import * as helpers from '../../core/helpers.js';
import {
  addDebugOptions,
  getNodeAccountMap,
  prepareEndpoints,
  renameAndCopyFile,
  sleep,
  splitFlagInput,
  prepareValuesFiles,
} from '../../core/helpers.js';
import chalk from 'chalk';
import {Flags as flags} from '../flags.js';
import {SoloLogger} from '../../core/logging.js';
import {type Listr, type ListrTaskWrapper} from 'listr2';
import {type ConfigBuilder, type NodeAlias, type NodeAliases, type SkipCheck} from '../../types/aliases.js';
import {PodName} from '../../core/kube/resources/pod/pod_name.js';
import {NodeStatusCodes, NodeStatusEnums, NodeSubcommandType} from '../../core/enumerations.js';
import {type NodeDeleteConfigClass, type NodeRefreshConfigClass, type NodeUpdateConfigClass} from './configs.js';
import {type Lease} from '../../core/lease/lease.js';
import {ListrLease} from '../../core/lease/listr_lease.js';
import {Duration} from '../../core/time/duration.js';
import {type BaseCommand} from '../base.js';
import {type NodeAddConfigClass} from './node_add_config.js';
import {GenesisNetworkDataConstructor} from '../../core/genesis_network_models/genesis_network_data_constructor.js';
import {NodeOverridesModel} from '../../core/node_overrides_model.js';
import {type NamespaceName} from '../../core/kube/resources/namespace/namespace_name.js';
import {PodRef} from '../../core/kube/resources/pod/pod_ref.js';
import {ContainerRef} from '../../core/kube/resources/container/container_ref.js';
import {NetworkNodes} from '../../core/network_nodes.js';
import {container} from 'tsyringe-neo';
<<<<<<< HEAD
import {inject, injectable} from 'tsyringe-neo';
import {patchInject} from '../../core/container_helper.js';
=======
import {type Optional} from '../../types/index.js';
import {type DeploymentName} from '../../core/config/remote/types.js';
import {ConsensusNode} from '../../core/model/consensus_node.js';
import {type K8} from '../../core/kube/k8.js';
import {Base64} from 'js-base64';
>>>>>>> b1440a2f

@injectable()
export class NodeCommandTasks {
<<<<<<< HEAD
  constructor(
    @inject(SoloLogger) private readonly logger: SoloLogger,
    @inject(AccountManager) private readonly accountManager: AccountManager,
    @inject(ConfigManager) private readonly configManager: ConfigManager,
    @inject(K8Client) private readonly k8: K8,
    @inject(PlatformInstaller) private readonly platformInstaller: PlatformInstaller,
    @inject(KeyManager) private readonly keyManager: KeyManager,
    @inject(ProfileManager) private readonly profileManager: ProfileManager,
    @inject(ChartManager) private readonly chartManager: ChartManager,
    @inject(CertificateManager) private readonly certificateManager: CertificateManager,
  ) {
    this.logger = patchInject(logger, SoloLogger, this.constructor.name);
    this.accountManager = patchInject(accountManager, AccountManager, this.constructor.name);
    this.configManager = patchInject(configManager, ConfigManager, this.constructor.name);
    this.k8 = patchInject(k8, K8Client, this.constructor.name);
    this.platformInstaller = patchInject(platformInstaller, PlatformInstaller, this.constructor.name);
    this.keyManager = patchInject(keyManager, KeyManager, this.constructor.name);
    this.profileManager = patchInject(profileManager, ProfileManager, this.constructor.name);
    this.chartManager = patchInject(chartManager, ChartManager, this.constructor.name);
    this.certificateManager = patchInject(certificateManager, CertificateManager, this.constructor.name);
=======
  private readonly accountManager: AccountManager;
  private readonly configManager: ConfigManager;
  private readonly keyManager: KeyManager;
  private readonly profileManager: ProfileManager;
  private readonly platformInstaller: PlatformInstaller;
  private readonly logger: SoloLogger;
  private readonly k8Factory: K8Factory;
  private readonly parent: BaseCommand;
  private readonly chartManager: ChartManager;
  private readonly certificateManager: CertificateManager;

  private readonly prepareValuesFiles: any;

  constructor(opts: {
    logger: SoloLogger;
    accountManager: AccountManager;
    configManager: ConfigManager;
    k8Factory: K8Factory;
    platformInstaller: PlatformInstaller;
    keyManager: KeyManager;
    profileManager: ProfileManager;
    chartManager: ChartManager;
    certificateManager: CertificateManager;
    parent: BaseCommand;
  }) {
    if (!opts || !opts.accountManager)
      throw new IllegalArgumentError('An instance of core/AccountManager is required', opts.accountManager as any);
    if (!opts || !opts.configManager) throw new Error('An instance of core/ConfigManager is required');
    if (!opts || !opts.logger) throw new Error('An instance of core/Logger is required');
    if (!opts || !opts.k8Factory) throw new Error('An instance of core/K8Factory is required');
    if (!opts || !opts.platformInstaller)
      throw new IllegalArgumentError('An instance of core/PlatformInstaller is required', opts.platformInstaller);
    if (!opts || !opts.keyManager)
      throw new IllegalArgumentError('An instance of core/KeyManager is required', opts.keyManager);
    if (!opts || !opts.profileManager)
      throw new IllegalArgumentError('An instance of ProfileManager is required', opts.profileManager);
    if (!opts || !opts.certificateManager)
      throw new IllegalArgumentError('An instance of CertificateManager is required', opts.certificateManager);
    if (!opts || !opts.parent)
      throw new IllegalArgumentError('An instance of parents as BaseCommand is required', opts.parent);

    this.accountManager = opts.accountManager;
    this.configManager = opts.configManager;
    this.logger = opts.logger;
    this.k8Factory = opts.k8Factory;

    this.platformInstaller = opts.platformInstaller;
    this.profileManager = opts.profileManager;
    this.keyManager = opts.keyManager;
    this.chartManager = opts.chartManager;
    this.certificateManager = opts.certificateManager;
    this.prepareValuesFiles = opts.parent.prepareValuesFiles.bind(opts.parent);
    this.parent = opts.parent;
>>>>>>> b1440a2f
  }

  private async _prepareUpgradeZip(stagingDir: string) {
    // we build a mock upgrade.zip file as we really don't need to upgrade the network
    // also the platform zip file is ~80Mb in size requiring a lot of transactions since the max
    // transaction size is 6Kb and in practice we need to send the file as 4Kb chunks.
    // Note however that in DAB phase-2, we won't need to trigger this fake upgrade process
    const zipper = new Zippy(this.logger);
    const upgradeConfigDir = path.join(stagingDir, 'mock-upgrade', 'data', 'config');
    if (!fs.existsSync(upgradeConfigDir)) {
      fs.mkdirSync(upgradeConfigDir, {recursive: true});
    }

    // bump field hedera.config.version
    const fileBytes = fs.readFileSync(path.join(stagingDir, 'templates', 'application.properties'));
    const lines = fileBytes.toString().split('\n');
    const newLines = [];
    for (let line of lines) {
      line = line.trim();
      const parts = line.split('=');
      if (parts.length === 2) {
        if (parts[0] === 'hedera.config.version') {
          let version = parseInt(parts[1]);
          line = `hedera.config.version=${++version}`;
        }
        newLines.push(line);
      }
    }
    fs.writeFileSync(path.join(upgradeConfigDir, 'application.properties'), newLines.join('\n'));

    return await zipper.zip(path.join(stagingDir, 'mock-upgrade'), path.join(stagingDir, 'mock-upgrade.zip'));
  }

  private async _uploadUpgradeZip(upgradeZipFile: string, nodeClient: any) {
    // get byte value of the zip file
    const zipBytes = fs.readFileSync(upgradeZipFile);
    // @ts-ignore
    const zipHash = crypto.createHash('sha384').update(zipBytes).digest('hex');
    this.logger.debug(
      `loaded upgrade zip file [ zipHash = ${zipHash} zipBytes.length = ${zipBytes.length}, zipPath = ${upgradeZipFile}]`,
    );

    // create a file upload transaction to upload file to the network
    try {
      let start = 0;

      while (start < zipBytes.length) {
        const zipBytesChunk = new Uint8Array(zipBytes.subarray(start, start + constants.UPGRADE_FILE_CHUNK_SIZE));
        let fileTransaction = null;

        if (start === 0) {
          fileTransaction = new FileUpdateTransaction().setFileId(constants.UPGRADE_FILE_ID).setContents(zipBytesChunk);
        } else {
          fileTransaction = new FileAppendTransaction().setFileId(constants.UPGRADE_FILE_ID).setContents(zipBytesChunk);
        }
        const resp = await fileTransaction.execute(nodeClient);
        const receipt = await resp.getReceipt(nodeClient);
        this.logger.debug(
          `updated file ${constants.UPGRADE_FILE_ID} [chunkSize= ${zipBytesChunk.length}, txReceipt = ${receipt.toString()}]`,
        );

        start += constants.UPGRADE_FILE_CHUNK_SIZE;
        this.logger.debug(`uploaded ${start} bytes of ${zipBytes.length} bytes`);
      }

      return zipHash;
    } catch (e: Error | any) {
      throw new SoloError(`failed to upload build.zip file: ${e.message}`, e);
    }
  }

  private async copyLocalBuildPathToNode(
    k8: K8,
    podRef: PodRef,
    configManager: ConfigManager,
    localDataLibBuildPath: string,
  ) {
    const filterFunction = (path: string | string[], stat: any) => {
      return !(path.includes('data/keys') || path.includes('data/config'));
    };

    await k8
      .containers()
      .readByRef(ContainerRef.of(podRef, constants.ROOT_CONTAINER))
      .copyTo(localDataLibBuildPath, `${constants.HEDERA_HAPI_PATH}`, filterFunction);
    if (configManager.getFlag<string>(flags.appConfig)) {
      const testJsonFiles: string[] = configManager.getFlag<string>(flags.appConfig)!.split(',');
      for (const jsonFile of testJsonFiles) {
        if (fs.existsSync(jsonFile)) {
          await k8
            .containers()
            .readByRef(ContainerRef.of(podRef, constants.ROOT_CONTAINER))
            .copyTo(jsonFile, `${constants.HEDERA_HAPI_PATH}`);
        }
      }
    }
  }

  _uploadPlatformSoftware(
    nodeAliases: NodeAliases,
    podRefs: Record<NodeAlias, PodRef>,
    task: ListrTaskWrapper<any, any, any>,
    localBuildPath: string,
    consensusNodes: Optional<ConsensusNode[]>,
  ) {
    const subTasks = [];

    this.logger.debug('no need to fetch, use local build jar files');

    const buildPathMap = new Map<NodeAlias, string>();
    let defaultDataLibBuildPath: string;
    const parameterPairs = localBuildPath.split(',');
    for (const parameterPair of parameterPairs) {
      if (parameterPair.includes('=')) {
        const [nodeAlias, localDataLibBuildPath] = parameterPair.split('=');
        buildPathMap.set(nodeAlias as NodeAlias, localDataLibBuildPath);
      } else {
        defaultDataLibBuildPath = parameterPair;
      }
    }

    let localDataLibBuildPath: string;

    for (const nodeAlias of nodeAliases) {
      const podRef = podRefs[nodeAlias];
      const context = helpers.extractContextFromConsensusNodes(nodeAlias, consensusNodes);
      if (buildPathMap.has(nodeAlias)) {
        localDataLibBuildPath = buildPathMap.get(nodeAlias);
      } else {
        localDataLibBuildPath = defaultDataLibBuildPath;
      }

      if (!fs.existsSync(localDataLibBuildPath)) {
        throw new SoloError(`local build path does not exist: ${localDataLibBuildPath}`);
      }

      const self = this;

      const k8 = self.k8Factory.getK8(context);

      subTasks.push({
        title: `Copy local build to Node: ${chalk.yellow(nodeAlias)} from ${localDataLibBuildPath}`,
        task: async () => {
          // retry copying the build to the node to handle edge cases during performance testing
          let error: Error | null = null;
          let i = 0;
          for (; i < constants.LOCAL_BUILD_COPY_RETRY; i++) {
            error = null;
            try {
              // filter the data/config and data/keys to avoid failures due to config and secret mounts
              await self.copyLocalBuildPathToNode(k8, podRef, self.configManager, localDataLibBuildPath);
            } catch (e) {
              error = e;
            }
          }
          if (error) {
            throw new SoloError(`Error in copying local build to node: ${error.message}`, error);
          }
        },
      });
    }
    // set up the sub-tasks
    return task.newListr(subTasks, {
      concurrent: constants.NODE_COPY_CONCURRENT,
      rendererOptions: constants.LISTR_DEFAULT_RENDERER_OPTION,
    });
  }

  _fetchPlatformSoftware(
    nodeAliases: NodeAliases,
    podRefs: Record<NodeAlias, PodRef>,
    releaseTag: string,
    task: ListrTaskWrapper<any, any, any>,
    platformInstaller: PlatformInstaller,
    consensusNodes?: Optional<ConsensusNode[]>,
  ) {
    const subTasks = [];
    for (const nodeAlias of nodeAliases) {
      const context = helpers.extractContextFromConsensusNodes(nodeAlias, consensusNodes);
      const podRef = podRefs[nodeAlias];
      subTasks.push({
        title: `Update node: ${chalk.yellow(nodeAlias)} [ platformVersion = ${releaseTag}, context = ${context} ]`,
        task: async () => await platformInstaller.fetchPlatform(podRef, releaseTag, context),
      });
    }

    // set up the sub-tasks
    return task.newListr(subTasks, {
      concurrent: true, // since we download in the container directly, we want this to be in parallel across all nodes
      rendererOptions: {
        collapseSubtasks: false,
      },
    });
  }

  _checkNodeActivenessTask(
    ctx: any,
    task: ListrTaskWrapper<any, any, any>,
    nodeAliases: NodeAliases,
    status = NodeStatusCodes.ACTIVE,
  ) {
    const {
      config: {namespace},
    } = ctx;

    const enableDebugger = ctx.config.debugNodeAlias && status !== NodeStatusCodes.FREEZE_COMPLETE;

    const subTasks = nodeAliases.map((nodeAlias, i) => {
      const reminder =
        'debugNodeAlias' in ctx.config &&
        ctx.config.debugNodeAlias === nodeAlias &&
        status !== NodeStatusCodes.FREEZE_COMPLETE
          ? 'Please attach JVM debugger now.  Sleeping for 1 hour, hit ctrl-c once debugging is complete.'
          : '';
      const title = `Check network pod: ${chalk.yellow(nodeAlias)} ${chalk.red(reminder)}`;
      const context = helpers.extractContextFromConsensusNodes(nodeAlias, ctx.config.consensusNodes);

      const subTask = async (ctx: any, task: ListrTaskWrapper<any, any, any>) => {
        if (enableDebugger) {
          await sleep(Duration.ofHours(1));
        }
        ctx.config.podRefs[nodeAlias] = await this._checkNetworkNodeActiveness(
          namespace,
          nodeAlias,
          task,
          title,
          i,
          status,
          undefined,
          undefined,
          undefined,
          context,
        );
      };

      return {title, task: subTask};
    });

    return task.newListr(subTasks, {
      concurrent: true,
      rendererOptions: {
        collapseSubtasks: false,
      },
    });
  }

  async _checkNetworkNodeActiveness(
    namespace: NamespaceName,
    nodeAlias: NodeAlias,
    task: ListrTaskWrapper<any, any, any>,
    title: string,
    index: number,
    status = NodeStatusCodes.ACTIVE,
    maxAttempts = constants.NETWORK_NODE_ACTIVE_MAX_ATTEMPTS,
    delay = constants.NETWORK_NODE_ACTIVE_DELAY,
    timeout = constants.NETWORK_NODE_ACTIVE_TIMEOUT,
    context?: string,
  ): Promise<PodRef> {
    nodeAlias = nodeAlias.trim() as NodeAlias;
    const podName = Templates.renderNetworkPodName(nodeAlias);
    const podRef = PodRef.of(namespace, podName);
    task.title = `${title} - status ${chalk.yellow('STARTING')}, attempt ${chalk.blueBright(`0/${maxAttempts}`)}`;

    let attempt = 0;
    let success = false;
    while (attempt < maxAttempts) {
      const controller = new AbortController();

      const timeoutId = setTimeout(() => {
        task.title = `${title} - status ${chalk.yellow('TIMEOUT')}, attempt ${chalk.blueBright(`${attempt}/${maxAttempts}`)}`;
        controller.abort();
      }, timeout);

      try {
        const response = await this.k8Factory
          .getK8(context)
          .containers()
          .readByRef(ContainerRef.of(podRef, constants.ROOT_CONTAINER))
          .execContainer([
            'bash',
            '-c',
            'curl -s http://localhost:9999/metrics | grep platform_PlatformStatus | grep -v \\#',
          ]);

        if (!response) {
          task.title = `${title} - status ${chalk.yellow('UNKNOWN')}, attempt ${chalk.blueBright(`${attempt}/${maxAttempts}`)}`;
          clearTimeout(timeoutId);
          throw new Error('empty response'); // Guard
        }

        const statusLine = response.split('\n').find(line => line.startsWith('platform_PlatformStatus'));

        if (!statusLine) {
          task.title = `${title} - status ${chalk.yellow('STARTING')}, attempt: ${chalk.blueBright(`${attempt}/${maxAttempts}`)}`;
          clearTimeout(timeoutId);
          throw new Error('missing status line'); // Guard
        }

        const statusNumber = parseInt(statusLine.split(' ').pop());

        if (statusNumber === status) {
          task.title = `${title} - status ${chalk.green(NodeStatusEnums[status])}, attempt: ${chalk.blueBright(`${attempt}/${maxAttempts}`)}`;
          success = true;
          clearTimeout(timeoutId);
          break;
        } else if (statusNumber === NodeStatusCodes.CATASTROPHIC_FAILURE) {
          task.title = `${title} - status ${chalk.red('CATASTROPHIC_FAILURE')}, attempt: ${chalk.blueBright(`${attempt}/${maxAttempts}`)}`;
          break;
        } else if (statusNumber) {
          task.title = `${title} - status ${chalk.yellow(NodeStatusEnums[statusNumber])}, attempt: ${chalk.blueBright(`${attempt}/${maxAttempts}`)}`;
        }
        clearTimeout(timeoutId);
      } catch (e: Error | any) {
        this.logger.debug(
          `${title} : Error in checking node activeness: attempt: ${attempt}/${maxAttempts}: ${JSON.stringify(e)}`,
        );
      }

      attempt++;
      clearTimeout(timeoutId);
      await sleep(Duration.ofMillis(delay));
    }

    if (!success) {
      throw new SoloError(
        `node '${nodeAlias}' is not ${NodeStatusEnums[status]}` +
          `[ attempt = ${chalk.blueBright(`${attempt}/${maxAttempts}`)} ]`,
      );
    }

    await sleep(Duration.ofSeconds(2)); // delaying prevents - gRPC service error

    return podRef;
  }

  /** Return task for check if node proxies are ready */
  _checkNodesProxiesTask(ctx: any, task: ListrTaskWrapper<any, any, any>, nodeAliases: NodeAliases) {
    const subTasks = [];
    for (const nodeAlias of nodeAliases) {
      subTasks.push({
        title: `Check proxy for node: ${chalk.yellow(nodeAlias)}`,
        task: async ctx => {
          const context = helpers.extractContextFromConsensusNodes(nodeAlias, ctx.config.consensusNodes);
          const k8 = this.k8Factory.getK8(context);
          await k8
            .pods()
            .waitForReadyStatus(
              ctx.config.namespace,
              [`app=haproxy-${nodeAlias}`, 'solo.hedera.com/type=haproxy'],
              constants.NETWORK_PROXY_MAX_ATTEMPTS,
              constants.NETWORK_PROXY_DELAY,
            );
        },
      });
    }

    // set up the sub-tasks
    return task.newListr(subTasks, {
      concurrent: false,
      rendererOptions: {
        collapseSubtasks: false,
      },
    });
  }

  /**
   * When generating multiple all aliases are read from config.nodeAliases,
   * When generating a single key the alias in config.nodeAlias is used
   */
  _generateGossipKeys(generateMultiple: boolean) {
    const self = this;

    return new Task(
      'Generate gossip keys',
      (ctx: any, task: ListrTaskWrapper<any, any, any>) => {
        const config = ctx.config;
        const nodeAliases = generateMultiple ? config.nodeAliases : [config.nodeAlias];
        const subTasks = self.keyManager.taskGenerateGossipKeys(nodeAliases, config.keysDir, config.curDate);
        // set up the sub-tasks
        return task.newListr(subTasks, {
          concurrent: false,
          rendererOptions: {
            collapseSubtasks: false,
            timer: constants.LISTR_DEFAULT_RENDERER_TIMER_OPTION,
          },
        });
      },
      (ctx: any) => !ctx.config.generateGossipKeys,
    );
  }

  /**
   * When generating multiple all aliases are read from config.nodeAliases,
   * When generating a single key the alias in config.nodeAlias is used
   */
  _generateGrpcTlsKeys(generateMultiple: boolean) {
    const self = this;
    return new Task(
      'Generate gRPC TLS Keys',
      (ctx: any, task: ListrTaskWrapper<any, any, any>) => {
        const config = ctx.config;
        const nodeAliases = generateMultiple ? config.nodeAliases : [config.nodeAlias];
        const subTasks = self.keyManager.taskGenerateTLSKeys(nodeAliases, config.keysDir, config.curDate);
        // set up the sub-tasks
        return task.newListr(subTasks, {
          concurrent: true,
          rendererOptions: {
            collapseSubtasks: false,
            timer: constants.LISTR_DEFAULT_RENDERER_TIMER_OPTION,
          },
        });
      },
      (ctx: any) => !ctx.config.generateTlsKeys,
    );
  }

  copyGrpcTlsCertificates() {
    const self = this;
    return new Task(
      'Copy gRPC TLS Certificates',
      (ctx: {config: NodeAddConfigClass}, parentTask: ListrTaskWrapper<any, any, any>) =>
        self.certificateManager.buildCopyTlsCertificatesTasks(
          parentTask,
          ctx.config.grpcTlsCertificatePath,
          ctx.config.grpcWebTlsCertificatePath,
          ctx.config.grpcTlsKeyPath,
          ctx.config.grpcWebTlsKeyPath,
        ),
      (ctx: any) => !ctx.config.grpcTlsCertificatePath && !ctx.config.grpcWebTlsCertificatePath,
    );
  }

  async _addStake(
    namespace: NamespaceName,
    accountId: string,
    nodeAlias: NodeAlias,
    stakeAmount: number = HEDERA_NODE_DEFAULT_STAKE_AMOUNT,
    context?: string,
  ) {
    try {
      const deploymentName = this.configManager.getFlag<DeploymentName>(flags.deployment);
      await this.accountManager.loadNodeClient(
        namespace,
        this.parent.getClusterRefs(),
        deploymentName,
        this.configManager.getFlag<boolean>(flags.forcePortForward),
        context,
      );
      const client = this.accountManager._nodeClient;
      const treasuryKey = await this.accountManager.getTreasuryAccountKeys(namespace);
      const treasuryPrivateKey = PrivateKey.fromStringED25519(treasuryKey.privateKey);
      client.setOperator(TREASURY_ACCOUNT_ID, treasuryPrivateKey);

      // check balance
      const treasuryBalance = await new AccountBalanceQuery().setAccountId(TREASURY_ACCOUNT_ID).execute(client);
      this.logger.debug(`Account ${TREASURY_ACCOUNT_ID} balance: ${treasuryBalance.hbars}`);

      // get some initial balance
      await this.accountManager.transferAmount(constants.TREASURY_ACCOUNT_ID, accountId, stakeAmount);

      // check balance
      const balance = await new AccountBalanceQuery().setAccountId(accountId).execute(client);
      this.logger.debug(`Account ${accountId} balance: ${balance.hbars}`);

      // Create the transaction
      const transaction = new AccountUpdateTransaction()
        .setAccountId(accountId)
        .setStakedNodeId(Templates.nodeIdFromNodeAlias(nodeAlias))
        .freezeWith(client);

      // Sign the transaction with the account's private key
      const signTx = await transaction.sign(treasuryPrivateKey);

      // Submit the transaction to a Hedera network
      const txResponse = await signTx.execute(client);

      // Request the receipt of the transaction
      const receipt = await txResponse.getReceipt(client);

      // Get the transaction status
      const transactionStatus = receipt.status;
      this.logger.debug(`The transaction consensus status is ${transactionStatus.toString()}`);
    } catch (e) {
      throw new SoloError(`Error in adding stake: ${e.message}`, e);
    }
  }

  prepareUpgradeZip() {
    const self = this;
    return new Task(
      'Prepare upgrade zip file for node upgrade process',
      async (ctx: any, task: ListrTaskWrapper<any, any, any>) => {
        const config = ctx.config;
        const {upgradeZipFile} = ctx.config;
        if (upgradeZipFile) {
          this.logger.debug(`Using upgrade zip file: ${ctx.upgradeZipFile}`);
          ctx.upgradeZipFile = upgradeZipFile;
        } else {
          ctx.upgradeZipFile = await self._prepareUpgradeZip(config.stagingDir);
        }
        ctx.upgradeZipHash = await self._uploadUpgradeZip(ctx.upgradeZipFile, config.nodeClient);
      },
    );
  }

  loadAdminKey() {
    return new Task('Load node admin key', async (ctx: any, task: ListrTaskWrapper<any, any, any>) => {
      const config = ctx.config;
      if (ctx.config.nodeAlias) {
        try {
          // load nodeAdminKey form k8s if exist
          const keyFromK8 = await this.k8Factory
            .default()
            .secrets()
            .read(config.namespace, Templates.renderNodeAdminKeyName(config.nodeAlias));
          const privateKey = Base64.decode(keyFromK8.data.privateKey);
          config.adminKey = PrivateKey.fromStringED25519(privateKey);
        } catch (e: Error | any) {
          this.logger.debug(`Error in loading node admin key: ${e.message}, use default key`);
          config.adminKey = PrivateKey.fromStringED25519(constants.GENESIS_KEY);
        }
      } else {
        config.adminKey = PrivateKey.fromStringED25519(constants.GENESIS_KEY);
      }
    });
  }

  checkExistingNodesStakedAmount() {
    const self = this;
    return new Task('Check existing nodes staked amount', async (ctx: any, task: ListrTaskWrapper<any, any, any>) => {
      const config = ctx.config;

      // Transfer some hbar to the node for staking purpose
      const accountMap = getNodeAccountMap(config.existingNodeAliases);
      for (const nodeAlias of config.existingNodeAliases) {
        const accountId = accountMap.get(nodeAlias);
        await self.accountManager.transferAmount(constants.TREASURY_ACCOUNT_ID, accountId, 1);
      }
    });
  }

  sendPrepareUpgradeTransaction(): Task {
    const self = this;
    return new Task('Send prepare upgrade transaction', async (ctx: any, task: ListrTaskWrapper<any, any, any>) => {
      const {upgradeZipHash} = ctx;
      const {nodeClient, freezeAdminPrivateKey} = ctx.config;
      try {
        // query the balance
        const balance = await new AccountBalanceQuery().setAccountId(FREEZE_ADMIN_ACCOUNT).execute(nodeClient);
        self.logger.debug(`Freeze admin account balance: ${balance.hbars}`);

        // transfer some tiny amount to the freeze admin account
        await self.accountManager.transferAmount(constants.TREASURY_ACCOUNT_ID, FREEZE_ADMIN_ACCOUNT, 100000);

        // set operator of freeze transaction as freeze admin account
        nodeClient.setOperator(FREEZE_ADMIN_ACCOUNT, freezeAdminPrivateKey);

        const prepareUpgradeTx = await new FreezeTransaction()
          .setFreezeType(FreezeType.PrepareUpgrade)
          .setFileId(constants.UPGRADE_FILE_ID)
          .setFileHash(upgradeZipHash)
          .freezeWith(nodeClient)
          .execute(nodeClient);

        const prepareUpgradeReceipt = await prepareUpgradeTx.getReceipt(nodeClient);

        self.logger.debug(
          `sent prepare upgrade transaction [id: ${prepareUpgradeTx.transactionId.toString()}]`,
          prepareUpgradeReceipt.status.toString(),
        );
      } catch (e: Error | any) {
        self.logger.error(`Error in prepare upgrade: ${e.message}`, e);
        throw new SoloError(`Error in prepare upgrade: ${e.message}`, e);
      }
    });
  }

  sendFreezeUpgradeTransaction(): Task {
    const self = this;
    return new Task('Send freeze upgrade transaction', async (ctx: any, task: ListrTaskWrapper<any, any, any>) => {
      const {upgradeZipHash} = ctx;
      const {freezeAdminPrivateKey, nodeClient} = ctx.config;
      try {
        const futureDate = new Date();
        self.logger.debug(`Current time: ${futureDate}`);

        futureDate.setTime(futureDate.getTime() + 5000); // 5 seconds in the future
        self.logger.debug(`Freeze time: ${futureDate}`);

        // query the balance
        const balance = await new AccountBalanceQuery().setAccountId(FREEZE_ADMIN_ACCOUNT).execute(nodeClient);
        self.logger.debug(`Freeze admin account balance: ${balance.hbars}`);

        nodeClient.setOperator(FREEZE_ADMIN_ACCOUNT, freezeAdminPrivateKey);
        const freezeUpgradeTx = await new FreezeTransaction()
          .setFreezeType(FreezeType.FreezeUpgrade)
          .setStartTimestamp(Timestamp.fromDate(futureDate))
          .setFileId(constants.UPGRADE_FILE_ID)
          .setFileHash(upgradeZipHash)
          .freezeWith(nodeClient)
          .execute(nodeClient);

        const freezeUpgradeReceipt = await freezeUpgradeTx.getReceipt(nodeClient);
        self.logger.debug(
          `Upgrade frozen with transaction id: ${freezeUpgradeTx.transactionId.toString()}`,
          freezeUpgradeReceipt.status.toString(),
        );
      } catch (e: Error | any) {
        self.logger.error(`Error in freeze upgrade: ${e.message}`, e);
        throw new SoloError(`Error in freeze upgrade: ${e.message}`, e);
      }
    });
  }

  /** Download generated config files and key files from the network node */
  downloadNodeGeneratedFiles(): Task {
    const self = this;
    return new Task(
      'Download generated files from an existing node',
      async (ctx: any, task: ListrTaskWrapper<any, any, any>) => {
        const config = ctx.config;

        // don't try to download from the same node we are deleting, it won't work
        const nodeAlias =
          ctx.config.nodeAlias === config.existingNodeAliases[0] && config.existingNodeAliases.length > 1
            ? config.existingNodeAliases[1]
            : config.existingNodeAliases[0];

        const nodeFullyQualifiedPodName = Templates.renderNetworkPodName(nodeAlias);
        const podRef = PodRef.of(config.namespace, nodeFullyQualifiedPodName);
        const containerRef = ContainerRef.of(podRef, constants.ROOT_CONTAINER);

        // copy the config.txt file from the node1 upgrade directory
        await self.k8Factory
          .default()
          .containers()
          .readByRef(containerRef)
          .copyFrom(`${constants.HEDERA_HAPI_PATH}/data/upgrade/current/config.txt`, config.stagingDir);

        // if directory data/upgrade/current/data/keys does not exist, then use data/upgrade/current
        let keyDir = `${constants.HEDERA_HAPI_PATH}/data/upgrade/current/data/keys`;
        if (!(await self.k8Factory.default().containers().readByRef(containerRef).hasDir(keyDir))) {
          keyDir = `${constants.HEDERA_HAPI_PATH}/data/upgrade/current`;
        }
        const signedKeyFiles = (
          await self.k8Factory.default().containers().readByRef(containerRef).listDir(keyDir)
        ).filter(file => file.name.startsWith(constants.SIGNING_KEY_PREFIX));
        await self.k8Factory
          .default()
          .containers()
          .readByRef(containerRef)
          .execContainer([
            'bash',
            '-c',
            `mkdir -p ${constants.HEDERA_HAPI_PATH}/data/keys_backup && cp -r ${keyDir} ${constants.HEDERA_HAPI_PATH}/data/keys_backup/`,
          ]);
        for (const signedKeyFile of signedKeyFiles) {
          await self.k8Factory
            .default()
            .containers()
            .readByRef(containerRef)
            .copyFrom(`${keyDir}/${signedKeyFile.name}`, `${config.keysDir}`);
        }

        if (
          await self.k8Factory
            .default()
            .containers()
            .readByRef(containerRef)
            .hasFile(`${constants.HEDERA_HAPI_PATH}/data/upgrade/current/application.properties`)
        ) {
          await self.k8Factory
            .default()
            .containers()
            .readByRef(containerRef)
            .copyFrom(
              `${constants.HEDERA_HAPI_PATH}/data/upgrade/current/application.properties`,
              `${config.stagingDir}/templates`,
            );
        }
      },
    );
  }

  downloadNodeUpgradeFiles(): Task {
    const self = this;
    return new Task(
      'Download upgrade files from an existing node',
      async (ctx: any, task: ListrTaskWrapper<any, any, any>) => {
        const config = ctx.config;

        const nodeAlias = ctx.config.nodeAliases[0];
        const nodeFullyQualifiedPodName = Templates.renderNetworkPodName(nodeAlias);
        const podRef = PodRef.of(config.namespace, nodeFullyQualifiedPodName);

        // found all files under ${constants.HEDERA_HAPI_PATH}/data/upgrade/current/
        const upgradeDirectories = [
          `${constants.HEDERA_HAPI_PATH}/data/upgrade/current`,
          `${constants.HEDERA_HAPI_PATH}/data/upgrade/current/data/apps`,
          `${constants.HEDERA_HAPI_PATH}/data/upgrade/current/data/libs`,
        ];
        const containerRef = ContainerRef.of(podRef, constants.ROOT_CONTAINER);
        for (const upgradeDir of upgradeDirectories) {
          // check if directory upgradeDir exist in root container
          if (!(await self.k8Factory.default().containers().readByRef(containerRef).hasDir(upgradeDir))) {
            continue;
          }
          const files = await self.k8Factory.default().containers().readByRef(containerRef).listDir(upgradeDir);
          // iterate all files and copy them to the staging directory
          for (const file of files) {
            if (file.name.endsWith('.mf')) {
              continue;
            }
            if (file.directory) {
              continue;
            }
            this.logger.debug(`Copying file: ${file.name}`);
            await self.k8Factory
              .default()
              .containers()
              .readByRef(containerRef)
              .copyFrom(`${upgradeDir}/${file.name}`, `${config.stagingDir}`);
          }
        }
      },
    );
  }

  taskCheckNetworkNodePods(
    ctx: any,
    task: ListrTaskWrapper<any, any, any>,
    nodeAliases: NodeAliases,
    maxAttempts = undefined,
  ): Listr {
    if (!ctx.config) ctx.config = {};

    ctx.config.podRefs = {};
    const consensusNodes: Optional<ConsensusNode[]> = ctx.config.consensusNodes;

    const subTasks = [];
    const self = this;
    for (const nodeAlias of nodeAliases) {
      const context = helpers.extractContextFromConsensusNodes(nodeAlias, consensusNodes);
      subTasks.push({
        title: `Check network pod: ${chalk.yellow(nodeAlias)}`,
        task: async (ctx: any) => {
          try {
            ctx.config.podRefs[nodeAlias] = await self.checkNetworkNodePod(
              ctx.config.namespace,
              nodeAlias,
              maxAttempts,
              undefined,
              context,
            );
          } catch (_) {
            ctx.config.skipStop = true;
          }
        },
      });
    }

    // setup the sub-tasks
    return task.newListr(subTasks, {
      concurrent: true,
      rendererOptions: {
        collapseSubtasks: false,
      },
    });
  }

  /** Check if the network node pod is running */
  async checkNetworkNodePod(
    namespace: NamespaceName,
    nodeAlias: NodeAlias,
    maxAttempts = constants.PODS_RUNNING_MAX_ATTEMPTS,
    delay = constants.PODS_RUNNING_DELAY,
    context?: Optional<string>,
  ) {
    nodeAlias = nodeAlias.trim() as NodeAlias;
    const podName = Templates.renderNetworkPodName(nodeAlias);
    const podRef = PodRef.of(namespace, podName);

    try {
      const k8 = this.k8Factory.getK8(context);

      await k8
        .pods()
        .waitForRunningPhase(
          namespace,
          [`solo.hedera.com/node-name=${nodeAlias}`, 'solo.hedera.com/type=network-node'],
          maxAttempts,
          delay,
        );

      return podRef;
    } catch (e: Error | any) {
      throw new SoloError(`no pod found for nodeAlias: ${nodeAlias}`, e);
    }
  }

  identifyExistingNodes() {
    const self = this;
    return new Task('Identify existing network nodes', async (ctx: any, task: ListrTaskWrapper<any, any, any>) => {
      const config = ctx.config;
      config.existingNodeAliases = [];
      const clusterRefs = this.parent.getClusterRefs();
      config.serviceMap = await self.accountManager.getNodeServiceMap(config.namespace, clusterRefs, config.deployment);
      for (const networkNodeServices of config.serviceMap.values()) {
        config.existingNodeAliases.push(networkNodeServices.nodeAlias);
      }
      config.allNodeAliases = [...config.existingNodeAliases];
      return self.taskCheckNetworkNodePods(ctx, task, config.existingNodeAliases);
    });
  }

  uploadStateFiles(skip: SkipCheck | boolean) {
    const self = this;
    return new Task(
      'Upload state files network nodes',
      async (ctx: any, task: ListrTaskWrapper<any, any, any>) => {
        const config = ctx.config;

        const zipFile = config.stateFile;
        self.logger.debug(`zip file: ${zipFile}`);
        for (const nodeAlias of ctx.config.nodeAliases) {
          const context = helpers.extractContextFromConsensusNodes(nodeAlias, config.consensusNodes);
          const k8 = this.k8Factory.getK8(context);
          const podRef = ctx.config.podRefs[nodeAlias];
          const containerRef = ContainerRef.of(podRef, constants.ROOT_CONTAINER);
          self.logger.debug(`Uploading state files to pod ${podRef.name}`);
          await k8.containers().readByRef(containerRef).copyTo(zipFile, `${constants.HEDERA_HAPI_PATH}/data`);

          self.logger.info(
            `Deleting the previous state files in pod ${podRef.name} directory ${constants.HEDERA_HAPI_PATH}/data/saved`,
          );
          await k8
            .containers()
            .readByRef(containerRef)
            .execContainer(['rm', '-rf', `${constants.HEDERA_HAPI_PATH}/data/saved/*`]);
          await k8
            .containers()
            .readByRef(containerRef)
            .execContainer([
              'tar',
              '-xvf',
              `${constants.HEDERA_HAPI_PATH}/data/${path.basename(zipFile)}`,
              '-C',
              `${constants.HEDERA_HAPI_PATH}/data/saved`,
            ]);
        }
      },
      skip,
    );
  }

  identifyNetworkPods(maxAttempts?: number) {
    const self = this;
    return new Task('Identify network pods', (ctx: any, task: ListrTaskWrapper<any, any, any>) => {
      return self.taskCheckNetworkNodePods(ctx, task, ctx.config.nodeAliases, maxAttempts);
    });
  }

  fetchPlatformSoftware(aliasesField: string) {
    const self = this;
    return new Task('Fetch platform software into network nodes', (ctx: any, task: ListrTaskWrapper<any, any, any>) => {
      const {podRefs, releaseTag, localBuildPath} = ctx.config;

      return localBuildPath !== ''
        ? self._uploadPlatformSoftware(
            ctx.config[aliasesField],
            podRefs,
            task,
            localBuildPath,
            ctx.config.consensusNodes,
          )
        : self._fetchPlatformSoftware(
            ctx.config[aliasesField],
            podRefs,
            releaseTag,
            task,
            this.platformInstaller,
            ctx.config.consensusNodes,
          );
    });
  }

  populateServiceMap() {
    return new Task('Populate serviceMap', async (ctx: any, task: ListrTaskWrapper<any, any, any>) => {
      ctx.config.serviceMap = await this.accountManager.getNodeServiceMap(
        ctx.config.namespace,
        this.parent.getClusterRefs(),
        ctx.config.deployment,
      );
      ctx.config.podRefs[ctx.config.nodeAlias] = PodRef.of(
        ctx.config.namespace,
        ctx.config.serviceMap.get(ctx.config.nodeAlias).nodePodName,
      );
    });
  }

  setupNetworkNodes(nodeAliasesProperty: string, isGenesis: boolean) {
    return new Task('Setup network nodes', async (ctx: any, task: ListrTaskWrapper<any, any, any>) => {
      ctx.config.nodeAliases = helpers.parseNodeAliases(ctx.config.nodeAliasesUnparsed);
      if (isGenesis) {
        await this.generateGenesisNetworkJson(
          ctx.config.namespace,
          ctx.config.consensusNodes,
          ctx.config.keysDir,
          ctx.config.stagingDir,
        );
      }

      await this.generateNodeOverridesJson(ctx.config.namespace, ctx.config.nodeAliases, ctx.config.stagingDir);

      const consensusNodes = ctx.config.consensusNodes;
      const subTasks = [];
      for (const nodeAlias of ctx.config[nodeAliasesProperty]) {
        const podRef = ctx.config.podRefs[nodeAlias];
        let context = helpers.extractContextFromConsensusNodes(nodeAlias, consensusNodes);
        // temporary, bridge for node add
        if (!context) {
          context = this.k8Factory.default().contexts().readCurrent();
        }
        subTasks.push({
          title: `Node: ${chalk.yellow(nodeAlias)}`,
          task: () => this.platformInstaller.taskSetup(podRef, ctx.config.stagingDir, isGenesis, context),
        });
      }

      // set up the sub-tasks
      return task.newListr(subTasks, {
        concurrent: true,
        rendererOptions: constants.LISTR_DEFAULT_RENDERER_OPTION,
      });
    });
  }

  private async generateNodeOverridesJson(namespace: NamespaceName, nodeAliases: NodeAliases, stagingDir: string) {
    const deploymentName = this.configManager.getFlag<DeploymentName>(flags.deployment);
    const networkNodeServiceMap = await this.accountManager.getNodeServiceMap(
      namespace,
      this.parent.getClusterRefs(),
      deploymentName,
    );

    const nodeOverridesModel = new NodeOverridesModel(nodeAliases, networkNodeServiceMap);

    const nodeOverridesJson = path.join(stagingDir, constants.NODE_OVERRIDE_FILE);
    fs.writeFileSync(nodeOverridesJson, nodeOverridesModel.toYAML());
  }

  /**
   * Generate genesis network json file
   * @private
   * @param namespace - namespace
   * @param consensusNodes - consensus nodes
   * @param keysDir - keys directory
   * @param stagingDir - staging directory
   */
  private async generateGenesisNetworkJson(
    namespace: NamespaceName,
    consensusNodes: ConsensusNode[],
    keysDir: string,
    stagingDir: string,
  ) {
    const deploymentName = this.configManager.getFlag<DeploymentName>(flags.deployment);
    const networkNodeServiceMap = await this.accountManager.getNodeServiceMap(
      namespace,
      this.parent.getClusterRefs(),
      deploymentName,
    );

    const adminPublicKeys = splitFlagInput(this.configManager.getFlag(flags.adminPublicKeys));
    const genesisNetworkData = await GenesisNetworkDataConstructor.initialize(
      consensusNodes,
      this.keyManager,
      this.accountManager,
      keysDir,
      networkNodeServiceMap,
      adminPublicKeys,
    );

    const genesisNetworkJson = path.join(stagingDir, 'genesis-network.json');
    fs.writeFileSync(genesisNetworkJson, genesisNetworkData.toJSON());
  }

  prepareStagingDirectory(nodeAliasesProperty: any) {
    return new Task('Prepare staging directory', (ctx: any, task: ListrTaskWrapper<any, any, any>) => {
      const config = ctx.config;
      const nodeAliases = config[nodeAliasesProperty];
      const subTasks = [
        {
          title: 'Copy Gossip keys to staging',
          task: async () => {
            this.keyManager.copyGossipKeysToStaging(config.keysDir, config.stagingKeysDir, nodeAliases);
          },
        },
        {
          title: 'Copy gRPC TLS keys to staging',
          task: async () => {
            for (const nodeAlias of nodeAliases) {
              const tlsKeyFiles = this.keyManager.prepareTLSKeyFilePaths(nodeAlias, config.keysDir);
              this.keyManager.copyNodeKeysToStaging(tlsKeyFiles, config.stagingKeysDir);
            }
          },
        },
      ];
      return task.newListr(subTasks, {
        concurrent: false,
        rendererOptions: constants.LISTR_DEFAULT_RENDERER_OPTION,
      });
    });
  }

  startNodes(nodeAliasesProperty: string) {
    return new Task('Starting nodes', (ctx: any, task: ListrTaskWrapper<any, any, any>) => {
      const config = ctx.config;
      const nodeAliases = config[nodeAliasesProperty];
      const subTasks = [];

      for (const nodeAlias of nodeAliases) {
        const podRef = config.podRefs[nodeAlias];
        const containerRef = ContainerRef.of(podRef, constants.ROOT_CONTAINER);
        subTasks.push({
          title: `Start node: ${chalk.yellow(nodeAlias)}`,
          task: async () => {
            const context = helpers.extractContextFromConsensusNodes(nodeAlias, config.consensusNodes);
            const k8 = this.k8Factory.getK8(context);
            await k8.containers().readByRef(containerRef).execContainer(['systemctl', 'restart', 'network-node']);
          },
        });
      }

      // set up the sub-tasks
      return task.newListr(subTasks, {
        concurrent: true,
        rendererOptions: {
          collapseSubtasks: false,
          timer: constants.LISTR_DEFAULT_RENDERER_TIMER_OPTION,
        },
      });
    });
  }

  enablePortForwarding() {
    return new Task(
      'Enable port forwarding for JVM debugger',
      async (ctx: any, task: ListrTaskWrapper<any, any, any>) => {
        const podRef = PodRef.of(ctx.config.namespace, PodName.of(`network-${ctx.config.debugNodeAlias}-0`));
        this.logger.debug(`Enable port forwarding for JVM debugger on pod ${podRef.name}`);
        await this.k8Factory
          .default()
          .pods()
          .readByRef(podRef)
          .portForward(constants.JVM_DEBUG_PORT, constants.JVM_DEBUG_PORT);
      },
      (ctx: any) => !ctx.config.debugNodeAlias,
    );
  }

  checkAllNodesAreActive(nodeAliasesProperty: string) {
    return new Task('Check all nodes are ACTIVE', (ctx: any, task: ListrTaskWrapper<any, any, any>) => {
      return this._checkNodeActivenessTask(ctx, task, ctx.config[nodeAliasesProperty]);
    });
  }

  checkAllNodesAreFrozen(nodeAliasesProperty: string) {
    return new Task('Check all nodes are FROZEN', (ctx: any, task: ListrTaskWrapper<any, any, any>) => {
      return this._checkNodeActivenessTask(ctx, task, ctx.config[nodeAliasesProperty], NodeStatusCodes.FREEZE_COMPLETE);
    });
  }

  checkNodeProxiesAreActive() {
    return new Task(
      'Check node proxies are ACTIVE',
      (ctx: any, task: ListrTaskWrapper<any, any, any>) => {
        // this is more reliable than checking the nodes logs for ACTIVE, as the
        // logs will have a lot of white noise from being behind
        return this._checkNodesProxiesTask(ctx, task, ctx.config.nodeAliases);
      },
      async (ctx: any) => ctx.config.app !== '' && ctx.config.app !== constants.HEDERA_APP_NAME,
    );
  }

  checkAllNodeProxiesAreActive() {
    return new Task('Check all node proxies are ACTIVE', (ctx: any, task: ListrTaskWrapper<any, any, any>) => {
      // this is more reliable than checking the nodes logs for ACTIVE, as the
      // logs will have a lot of white noise from being behind
      return this._checkNodesProxiesTask(ctx, task, ctx.config.allNodeAliases);
    });
  }

  // Update account manager and transfer hbar for staking purpose
  triggerStakeWeightCalculate(transactionType: NodeSubcommandType) {
    const self = this;
    return new Task('Trigger stake weight calculate', async (ctx: any, task: ListrTaskWrapper<any, any, any>) => {
      const config = ctx.config;
      self.logger.info(
        'sleep 60 seconds for the handler to be able to trigger the network node stake weight recalculate',
      );
      await sleep(Duration.ofSeconds(60));
      const accountMap = getNodeAccountMap(config.allNodeAliases);
      let skipNodeAlias: NodeAlias;

      switch (transactionType) {
        case NodeSubcommandType.ADD:
          break;
        case NodeSubcommandType.UPDATE:
          if (config.newAccountNumber) {
            // update map with current account ids
            accountMap.set(config.nodeAlias, config.newAccountNumber);
            skipNodeAlias = config.nodeAlias;
          }
          break;
        case NodeSubcommandType.DELETE:
          if (config.nodeAlias) {
            accountMap.delete(config.nodeAlias);
            skipNodeAlias = config.nodeAlias;
          }
      }

      config.nodeClient = await self.accountManager.refreshNodeClient(
        config.namespace,
        skipNodeAlias,
        this.parent.getClusterRefs(),
        this.configManager.getFlag<DeploymentName>(flags.deployment),
      );

      // send some write transactions to invoke the handler that will trigger the stake weight recalculate
      for (const nodeAlias of accountMap.keys()) {
        const accountId = accountMap.get(nodeAlias);
        config.nodeClient.setOperator(TREASURY_ACCOUNT_ID, config.treasuryKey);
        await self.accountManager.transferAmount(constants.TREASURY_ACCOUNT_ID, accountId, 1);
      }
    });
  }

  addNodeStakes() {
    const self = this;
    // @ts-ignore
    return new Task('Add node stakes', (ctx: any, task: ListrTaskWrapper<any, any, any>) => {
      if (ctx.config.app === '' || ctx.config.app === constants.HEDERA_APP_NAME) {
        const subTasks = [];
        const accountMap = getNodeAccountMap(ctx.config.nodeAliases);
        const stakeAmountParsed = ctx.config.stakeAmount ? splitFlagInput(ctx.config.stakeAmount) : [];
        let nodeIndex = 0;
        for (const nodeAlias of ctx.config.nodeAliases) {
          const accountId = accountMap.get(nodeAlias);
          const context = helpers.extractContextFromConsensusNodes(nodeAlias, ctx.config.consensusNodes);
          const stakeAmount =
            stakeAmountParsed.length > 0 ? stakeAmountParsed[nodeIndex] : HEDERA_NODE_DEFAULT_STAKE_AMOUNT;
          subTasks.push({
            title: `Adding stake for node: ${chalk.yellow(nodeAlias)}`,
            task: async () => await self._addStake(ctx.config.namespace, accountId, nodeAlias, +stakeAmount, context),
          });
          nodeIndex++;
        }

        // set up the sub-tasks
        return task.newListr(subTasks, {
          concurrent: false,
          rendererOptions: {
            collapseSubtasks: false,
          },
        });
      }
    });
  }

  stakeNewNode() {
    const self = this;
    return new Task('Stake new node', async (ctx: any, task: ListrTaskWrapper<any, any, any>) => {
      const context = helpers.extractContextFromConsensusNodes(ctx.config.nodeAlias, ctx.config.consensusNodes);
      await self.accountManager.refreshNodeClient(
        ctx.config.namespace,
        ctx.config.nodeAlias,
        this.parent.getClusterRefs(),
        this.configManager.getFlag<DeploymentName>(flags.deployment),
        context,
        this.configManager.getFlag<boolean>(flags.forcePortForward),
      );
      await this._addStake(ctx.config.namespace, ctx.newNode.accountId, ctx.config.nodeAlias, undefined, context);
    });
  }

  stopNodes() {
    return new Task('Stopping nodes', async (ctx: any, task: ListrTaskWrapper<any, any, any>) => {
      const subTasks = [];
      if (!ctx.config.skipStop) {
        await this.accountManager.close();
        for (const nodeAlias of ctx.config.nodeAliases) {
          const podRef = ctx.config.podRefs[nodeAlias];
          const containerRef = ContainerRef.of(podRef, constants.ROOT_CONTAINER);
          subTasks.push({
            title: `Stop node: ${chalk.yellow(nodeAlias)}`,
            task: async () =>
              await this.k8Factory
                .default()
                .containers()
                .readByRef(containerRef)
                .execContainer('systemctl stop network-node'),
          });
        }
      }

      // setup the sub-tasks
      return task.newListr(subTasks, {
        concurrent: true,
        rendererOptions: {
          collapseSubtasks: false,
          timer: constants.LISTR_DEFAULT_RENDERER_TIMER_OPTION,
        },
      });
    });
  }

  finalize() {
    return new Task('Finalize', (ctx: any, task: ListrTaskWrapper<any, any, any>) => {
      // reset flags so that keys are not regenerated later
      this.configManager.setFlag(flags.generateGossipKeys, false);
      this.configManager.setFlag(flags.generateTlsKeys, false);
    });
  }

  dumpNetworkNodesSaveState() {
    return new Task('Dump network nodes saved state', (ctx: any, task: ListrTaskWrapper<any, any, any>) => {
      const config: NodeRefreshConfigClass = ctx.config;
      const subTasks = [];
      for (const nodeAlias of config.nodeAliases) {
        const podRef = config.podRefs[nodeAlias];
        const containerRef = ContainerRef.of(podRef, constants.ROOT_CONTAINER);
        subTasks.push({
          title: `Node: ${chalk.yellow(nodeAlias)}`,
          task: async () =>
            await this.k8Factory
              .default()
              .containers()
              .readByRef(containerRef)
              .execContainer(['bash', '-c', `rm -rf ${constants.HEDERA_HAPI_PATH}/data/saved/*`]),
        });
      }

      // set up the sub-tasks
      return task.newListr(subTasks, {
        concurrent: true,
        rendererOptions: {
          collapseSubtasks: false,
        },
      });
    });
  }

  getNodeLogsAndConfigs() {
    return new Task('Get node logs and configs', async (ctx: any, task: ListrTaskWrapper<any, any, any>) => {
      await container.resolve<NetworkNodes>(NetworkNodes).getLogs(ctx.config.namespace);
    });
  }

  getNodeStateFiles() {
    return new Task('Get node states', async (ctx: any, task: ListrTaskWrapper<any, any, any>) => {
      for (const nodeAlias of ctx.config.nodeAliases) {
        await container.resolve<NetworkNodes>(NetworkNodes).getStatesFromPod(ctx.config.namespace, nodeAlias);
      }
    });
  }

  checkPVCsEnabled() {
    return new Task('Check that PVCs are enabled', (ctx: any, task: ListrTaskWrapper<any, any, any>) => {
      if (!this.configManager.getFlag(flags.persistentVolumeClaims)) {
        throw new SoloError('PVCs are not enabled. Please enable PVCs before adding a node');
      }
    });
  }

  determineNewNodeAccountNumber() {
    return new Task('Determine new node account number', (ctx: any, task: ListrTaskWrapper<any, any, any>) => {
      const config: NodeAddConfigClass = ctx.config;
      const values = {hedera: {nodes: []}};
      let maxNum: Long = Long.fromNumber(0);

      let lastNodeAlias = DEFAULT_NETWORK_NODE_NAME;

      for (const networkNodeServices of config.serviceMap.values()) {
        values.hedera.nodes.push({
          accountId: networkNodeServices.accountId,
          name: networkNodeServices.nodeAlias,
          nodeId: networkNodeServices.nodeId,
        });
        maxNum =
          maxNum > AccountId.fromString(networkNodeServices.accountId).num
            ? maxNum
            : AccountId.fromString(networkNodeServices.accountId).num;
        lastNodeAlias = networkNodeServices.nodeAlias;
      }

      const lastNodeIdMatch = lastNodeAlias.match(/\d+$/);
      if (lastNodeIdMatch.length) {
        const incremented = parseInt(lastNodeIdMatch[0]) + 1;
        lastNodeAlias = lastNodeAlias.replace(/\d+$/, incremented.toString());
      }

      ctx.maxNum = maxNum.add(1);
      ctx.newNode = {
        accountId: `${constants.HEDERA_NODE_ACCOUNT_ID_START.realm}.${constants.HEDERA_NODE_ACCOUNT_ID_START.shard}.${ctx.maxNum}`,
        name: lastNodeAlias,
      };
      config.nodeAlias = lastNodeAlias as NodeAlias;
      config.allNodeAliases.push(lastNodeAlias as NodeAlias);
    });
  }

  generateGossipKeys() {
    return this._generateGossipKeys(true);
  }

  generateGossipKey() {
    return this._generateGossipKeys(false);
  }

  generateGrpcTlsKeys() {
    return this._generateGrpcTlsKeys(true);
  }

  generateGrpcTlsKey() {
    return this._generateGrpcTlsKeys(false);
  }

  loadSigningKeyCertificate() {
    return new Task('Load signing key certificate', (ctx: any, task: ListrTaskWrapper<any, any, any>) => {
      const config = ctx.config;
      const signingCertFile = Templates.renderGossipPemPublicKeyFile(config.nodeAlias);
      const signingCertFullPath = path.join(config.keysDir, signingCertFile);
      ctx.signingCertDer = this.keyManager.getDerFromPemCertificate(signingCertFullPath);
    });
  }

  computeMTLSCertificateHash() {
    return new Task('Compute mTLS certificate hash', (ctx: any, task: ListrTaskWrapper<any, any, any>) => {
      const config = ctx.config;
      const tlsCertFile = Templates.renderTLSPemPublicKeyFile(config.nodeAlias);
      const tlsCertFullPath = path.join(config.keysDir, tlsCertFile);
      const tlsCertDer = this.keyManager.getDerFromPemCertificate(tlsCertFullPath);
      ctx.tlsCertHash = crypto.createHash('sha384').update(tlsCertDer).digest();
    });
  }

  prepareGossipEndpoints() {
    return new Task('Prepare gossip endpoints', (ctx: any, task: ListrTaskWrapper<any, any, any>) => {
      const config = ctx.config;
      let endpoints = [];
      if (!config.gossipEndpoints) {
        if (config.endpointType !== constants.ENDPOINT_TYPE_FQDN) {
          throw new SoloError(`--gossip-endpoints must be set if --endpoint-type is: ${constants.ENDPOINT_TYPE_IP}`);
        }

        endpoints = [
          `${helpers.getInternalIp(config.releaseTag, config.namespace, config.nodeAlias)}:${constants.HEDERA_NODE_INTERNAL_GOSSIP_PORT}`,
          `${Templates.renderFullyQualifiedNetworkSvcName(config.namespace, config.nodeAlias)}:${constants.HEDERA_NODE_EXTERNAL_GOSSIP_PORT}`,
        ];
      } else {
        endpoints = splitFlagInput(config.gossipEndpoints);
      }

      ctx.gossipEndpoints = prepareEndpoints(
        config.endpointType,
        endpoints,
        constants.HEDERA_NODE_INTERNAL_GOSSIP_PORT,
      );
    });
  }

  refreshNodeList() {
    return new Task('Refresh node alias list', (ctx: any, task: ListrTaskWrapper<any, any, any>) => {
      ctx.config.allNodeAliases = ctx.config.existingNodeAliases.filter(
        (nodeAlias: NodeAlias) => nodeAlias !== ctx.config.nodeAlias,
      );
    });
  }

  prepareGrpcServiceEndpoints() {
    return new Task('Prepare grpc service endpoints', (ctx: any, task: ListrTaskWrapper<any, any, any>) => {
      const config = ctx.config;
      let endpoints = [];

      if (!config.grpcEndpoints) {
        if (config.endpointType !== constants.ENDPOINT_TYPE_FQDN) {
          throw new SoloError(`--grpc-endpoints must be set if --endpoint-type is: ${constants.ENDPOINT_TYPE_IP}`);
        }

        endpoints = [
          `${Templates.renderFullyQualifiedNetworkSvcName(config.namespace, config.nodeAlias)}:${constants.HEDERA_NODE_EXTERNAL_GOSSIP_PORT}`,
        ];
      } else {
        endpoints = splitFlagInput(config.grpcEndpoints);
      }

      ctx.grpcServiceEndpoints = prepareEndpoints(
        config.endpointType,
        endpoints,
        constants.HEDERA_NODE_EXTERNAL_GOSSIP_PORT,
      );
    });
  }

  sendNodeUpdateTransaction() {
    const self = this;
    return new Task('Send node update transaction', async (ctx: any, task: ListrTaskWrapper<any, any, any>) => {
      const config: NodeUpdateConfigClass = ctx.config;

      const nodeId = Templates.nodeIdFromNodeAlias(config.nodeAlias);
      self.logger.info(`nodeId: ${nodeId}, config.newAccountNumber: ${config.newAccountNumber}`);

      if (config.existingNodeAliases.length > 1) {
        config.nodeClient = await self.accountManager.refreshNodeClient(
          config.namespace,
          config.nodeAlias,
          this.parent.getClusterRefs(),
          this.configManager.getFlag<DeploymentName>(flags.deployment),
        );
      }

      try {
        let nodeUpdateTx = new NodeUpdateTransaction().setNodeId(nodeId);

        if (config.tlsPublicKey && config.tlsPrivateKey) {
          self.logger.info(`config.tlsPublicKey: ${config.tlsPublicKey}`);
          const tlsCertDer = self.keyManager.getDerFromPemCertificate(config.tlsPublicKey);
          const tlsCertHash = crypto.createHash('sha384').update(tlsCertDer).digest();
          nodeUpdateTx = nodeUpdateTx.setCertificateHash(tlsCertHash);

          const publicKeyFile = Templates.renderTLSPemPublicKeyFile(config.nodeAlias);
          const privateKeyFile = Templates.renderTLSPemPrivateKeyFile(config.nodeAlias);
          renameAndCopyFile(config.tlsPublicKey, publicKeyFile, config.keysDir, self.logger);
          renameAndCopyFile(config.tlsPrivateKey, privateKeyFile, config.keysDir, self.logger);
        }

        if (config.gossipPublicKey && config.gossipPrivateKey) {
          self.logger.info(`config.gossipPublicKey: ${config.gossipPublicKey}`);
          const signingCertDer = self.keyManager.getDerFromPemCertificate(config.gossipPublicKey);
          nodeUpdateTx = nodeUpdateTx.setGossipCaCertificate(signingCertDer);

          const publicKeyFile = Templates.renderGossipPemPublicKeyFile(config.nodeAlias);
          const privateKeyFile = Templates.renderGossipPemPrivateKeyFile(config.nodeAlias);
          renameAndCopyFile(config.gossipPublicKey, publicKeyFile, config.keysDir, self.logger);
          renameAndCopyFile(config.gossipPrivateKey, privateKeyFile, config.keysDir, self.logger);
        }

        if (config.newAccountNumber) {
          nodeUpdateTx = nodeUpdateTx.setAccountId(config.newAccountNumber);
        }

        let parsedNewKey;
        if (config.newAdminKey) {
          parsedNewKey = PrivateKey.fromStringED25519(config.newAdminKey.toString());
          nodeUpdateTx = nodeUpdateTx.setAdminKey(parsedNewKey.publicKey);
        }
        nodeUpdateTx = nodeUpdateTx.freezeWith(config.nodeClient);

        // config.adminKey contains the original key, needed to sign the transaction
        if (config.newAdminKey) {
          nodeUpdateTx = await nodeUpdateTx.sign(parsedNewKey);
        }
        const signedTx = await nodeUpdateTx.sign(config.adminKey);
        const txResp = await signedTx.execute(config.nodeClient);
        const nodeUpdateReceipt = await txResp.getReceipt(config.nodeClient);
        self.logger.debug(`NodeUpdateReceipt: ${nodeUpdateReceipt.toString()}`);
      } catch (e) {
        self.logger.error(`Error updating node to network: ${e.message}`, e);
        self.logger.error(e.stack);
        throw new SoloError(`Error updating node to network: ${e.message}`, e);
      }
    });
  }

  copyNodeKeysToSecrets() {
    return new Task('Copy node keys to secrets', (ctx: any, task: ListrTaskWrapper<any, any, any>) => {
      // TODO - temporary solution until we add multi-cluster support for node-add
      // if the consensusNodes does not contain the nodeAlias then add it
      if (!ctx.config.consensusNodes.find((node: ConsensusNode) => node.name === ctx.config.nodeAlias)) {
        ctx.config.consensusNodes.push(
          new ConsensusNode(
            ctx.config.nodeAlias,
            Templates.nodeIdFromNodeAlias(ctx.config.nodeAlias),
            ctx.config.namespace.name,
            ctx.config.consensusNodes[0].cluster,
            ctx.config.consensusNodes[0].context,
            'cluster.local',
            'network-${nodeAlias}-svc.${namespace}.svc',
            Templates.renderConsensusNodeFullyQualifiedDomainName(
              ctx.config.nodeAlias as NodeAlias,
              Templates.nodeIdFromNodeAlias(ctx.config.nodeAlias),
              ctx.config.namespace,
              ctx.config.consensusNodes[0].cluster,
              'cluster.local',
              'network-${nodeAlias}-svc.${namespace}.svc',
            ),
          ),
        );
      }

      const subTasks = this.platformInstaller.copyNodeKeys(
        ctx.config.stagingDir,
        ctx.config.consensusNodes,
        ctx.config.contexts,
      );

      // set up the sub-tasks for copying node keys to staging directory
      return task.newListr(subTasks, {
        concurrent: true,
        rendererOptions: constants.LISTR_DEFAULT_RENDERER_OPTION,
      });
    });
  }

  updateChartWithConfigMap(title: string, transactionType: NodeSubcommandType, skip: SkipCheck | boolean = false) {
    const self = this;
    return new Task(
      title,
      async (ctx: any, task: ListrTaskWrapper<any, any, any>) => {
        // Prepare parameter and update the network node chart
        const config = ctx.config;

        if (!config.serviceMap) {
          config.serviceMap = await self.accountManager.getNodeServiceMap(
            config.namespace,
            this.parent.getClusterRefs(),
            config.deployment,
          );
        }

        let maxNodeId = 0;
        for (const nodeAlias of config.existingNodeAliases) {
          const nodeId = config.serviceMap.get(nodeAlias).nodeId;
          maxNodeId = Math.max(nodeId, maxNodeId);
        }

        const nodeId = maxNodeId + 1;
        const index = config.existingNodeAliases.length;

        let valuesArg = '';
        for (let i = 0; i < index; i++) {
          if (transactionType === NodeSubcommandType.UPDATE && config.newAccountNumber && i === nodeId) {
            // for the case of updating node
            // use new account number for this node id
            valuesArg += ` --set "hedera.nodes[${i}].accountId=${config.newAccountNumber}" --set "hedera.nodes[${i}].name=${config.existingNodeAliases[i]}" --set "hedera.nodes[${i}].nodeId=${i}" `;
          } else if (transactionType !== NodeSubcommandType.DELETE || i !== nodeId) {
            // for the case of deleting node
            valuesArg += ` --set "hedera.nodes[${i}].accountId=${config.serviceMap.get(config.existingNodeAliases[i]).accountId}" --set "hedera.nodes[${i}].name=${config.existingNodeAliases[i]}" --set "hedera.nodes[${i}].nodeId=${i}" `;
          } else if (transactionType === NodeSubcommandType.DELETE && i === nodeId) {
            valuesArg += ` --set "hedera.nodes[${i}].accountId=${IGNORED_NODE_ACCOUNT_ID}" --set "hedera.nodes[${i}].name=${config.existingNodeAliases[i]}" --set "hedera.nodes[${i}].nodeId=${i}" `;
          }
        }

        // for the case of adding a new node
        if (transactionType === NodeSubcommandType.ADD && ctx.newNode && ctx.newNode.accountId) {
          valuesArg += ` --set "hedera.nodes[${index}].accountId=${ctx.newNode.accountId}" --set "hedera.nodes[${index}].name=${ctx.newNode.name}" --set "hedera.nodes[${index}].nodeId=${nodeId}" `;

          if (config.haproxyIps) {
            config.haproxyIpsParsed = Templates.parseNodeAliasToIpMapping(config.haproxyIps);
          }

          if (config.envoyIps) {
            config.envoyIpsParsed = Templates.parseNodeAliasToIpMapping(config.envoyIps);
          }

          const nodeAlias: NodeAlias = config.nodeAlias;
          const nodeIndexInValues = Templates.nodeIdFromNodeAlias(nodeAlias);

          // Set static IPs for HAProxy
          if (config.haproxyIpsParsed) {
            const ip: string = config.haproxyIpsParsed?.[nodeAlias];

            if (ip) valuesArg += ` --set "hedera.nodes[${nodeIndexInValues}].haproxyStaticIP=${ip}"`;
          }

          // Set static IPs for Envoy Proxy
          if (config.envoyIpsParsed) {
            const ip: string = config.envoyIpsParsed?.[nodeAlias];

            if (ip) valuesArg += ` --set "hedera.nodes[${nodeIndexInValues}].envoyProxyStaticIP=${ip}"`;
          }
        }

        const profileValuesFile = await self.profileManager.prepareValuesForNodeAdd(
          path.join(config.stagingDir, 'config.txt'),
          path.join(config.stagingDir, 'templates', 'application.properties'),
        );
        if (profileValuesFile) {
          valuesArg += prepareValuesFiles(profileValuesFile);
        }

        valuesArg = addDebugOptions(valuesArg, config.debugNodeAlias);

        await self.chartManager.upgrade(
          config.namespace,
          constants.SOLO_DEPLOYMENT_CHART,
          ctx.config.chartPath,
          config.soloChartVersion,
          valuesArg,
          this.k8Factory.default().contexts().readCurrent(),
        );
      },
      skip,
    );
  }

  saveContextData(argv: any, targetFile: string, parser: any) {
    return new Task('Save context data', (ctx: any, task: ListrTaskWrapper<any, any, any>) => {
      const outputDir = argv[flags.outputDir.name];
      if (!outputDir) {
        throw new SoloError(
          `Path to export context data not specified. Please set a value for --${flags.outputDir.name}`,
        );
      }

      if (!fs.existsSync(outputDir)) {
        fs.mkdirSync(outputDir, {recursive: true});
      }
      const exportedCtx = parser(ctx);
      fs.writeFileSync(path.join(outputDir, targetFile), JSON.stringify(exportedCtx));
    });
  }

  loadContextData(argv: any, targetFile: string, parser: any) {
    return new Task('Load context data', (ctx: any, task: ListrTaskWrapper<any, any, any>) => {
      const inputDir = argv[flags.inputDir.name];
      if (!inputDir) {
        throw new SoloError(`Path to context data not specified. Please set a value for --${flags.inputDir.name}`);
      }
      // @ts-ignore
      const ctxData = JSON.parse(fs.readFileSync(path.join(inputDir, targetFile)));
      parser(ctx, ctxData);
    });
  }

  killNodes() {
    return new Task('Kill nodes', async (ctx: any, task: ListrTaskWrapper<any, any, any>) => {
      const config = ctx.config;
      for (const service of config.serviceMap.values()) {
        await this.k8Factory.default().pods().readByRef(PodRef.of(config.namespace, service.nodePodName)).killPod();
      }
    });
  }

  killNodesAndUpdateConfigMap() {
    return new Task(
      'Kill nodes to pick up updated configMaps',
      async (ctx: any, task: ListrTaskWrapper<any, any, any>) => {
        const config = ctx.config;
        const clusterRefs = this.parent.getClusterRefs();
        // the updated node will have a new pod ID if its account ID changed which is a label
        config.serviceMap = await this.accountManager.getNodeServiceMap(
          config.namespace,
          clusterRefs,
          config.deployment,
        );

        for (const service of config.serviceMap.values()) {
          await this.k8Factory.default().pods().readByRef(PodRef.of(config.namespace, service.nodePodName)).killPod();
        }

        // again, the pod names will change after the pods are killed
        config.serviceMap = await this.accountManager.getNodeServiceMap(
          config.namespace,
          clusterRefs,
          config.deployment,
        );

        config.podRefs = {};
        for (const service of config.serviceMap.values()) {
          config.podRefs[service.nodeAlias] = PodRef.of(service.namespace, service.nodePodName);
        }
      },
    );
  }

  checkNodePodsAreRunning() {
    return new Task('Check node pods are running', (ctx: any, task: ListrTaskWrapper<any, any, any>) => {
      const config: NodeUpdateConfigClass = ctx.config;
      const subTasks = [];
      for (const nodeAlias of config.allNodeAliases) {
        subTasks.push({
          title: `Check Node: ${chalk.yellow(nodeAlias)}`,
          task: async () =>
            await this.k8Factory
              .default()
              .pods()
              .waitForRunningPhase(
                config.namespace,
                [`solo.hedera.com/node-name=${nodeAlias}`, 'solo.hedera.com/type=network-node'],
                constants.PODS_RUNNING_MAX_ATTEMPTS,
                constants.PODS_RUNNING_DELAY,
              ), // timeout 15 minutes
        });
      }

      // set up the sub-tasks
      return task.newListr(subTasks, {
        concurrent: false, // no need to run concurrently since if one node is up, the rest should be up by then
        rendererOptions: {
          collapseSubtasks: false,
        },
      });
    });
  }

  sleep(title: string, milliseconds: number) {
    return new Task(title, async (ctx: any, task: ListrTaskWrapper<any, any, any>) => {
      await sleep(Duration.ofMillis(milliseconds));
    });
  }

  downloadLastState() {
    return new Task('Download last state from an existing node', async (ctx, task) => {
      const config = ctx.config;
      const node1FullyQualifiedPodName = Templates.renderNetworkPodName(config.existingNodeAliases[0]);
      const podRef = PodRef.of(config.namespace, node1FullyQualifiedPodName);
      const containerRef = ContainerRef.of(podRef, constants.ROOT_CONTAINER);
      const upgradeDirectory = `${constants.HEDERA_HAPI_PATH}/data/saved/com.hedera.services.ServicesMain/0/123`;
      // zip the contents of the newest folder on node1 within /opt/hgcapp/services-hedera/HapiApp2.0/data/saved/com.hedera.services.ServicesMain/0/123/
      const zipFileName = await this.k8Factory
        .default()
        .containers()
        .readByRef(containerRef)
        .execContainer([
          'bash',
          '-c',
          `cd ${upgradeDirectory} && mapfile -t states < <(ls -1t .) && jar cf "\${states[0]}.zip" -C "\${states[0]}" . && echo -n \${states[0]}.zip`,
        ]);
      await this.k8Factory
        .default()
        .containers()
        .readByRef(containerRef)
        .copyFrom(`${upgradeDirectory}/${zipFileName}`, config.stagingDir);
      config.lastStateZipPath = path.join(config.stagingDir, zipFileName);
    });
  }

  uploadStateToNewNode() {
    return new Task(
      'Upload last saved state to new network node',
      async (ctx: any, task: ListrTaskWrapper<any, any, any>) => {
        const config = ctx.config;
        const newNodeFullyQualifiedPodName = Templates.renderNetworkPodName(config.nodeAlias);
        const podRef = PodRef.of(config.namespace, newNodeFullyQualifiedPodName);
        const containerRef = ContainerRef.of(podRef, constants.ROOT_CONTAINER);
        const nodeId = Templates.nodeIdFromNodeAlias(config.nodeAlias);
        const savedStateDir = config.lastStateZipPath.match(/\/(\d+)\.zip$/)[1];
        const savedStatePath = `${constants.HEDERA_HAPI_PATH}/data/saved/com.hedera.services.ServicesMain/${nodeId}/123/${savedStateDir}`;
        await this.k8Factory
          .default()
          .containers()
          .readByRef(containerRef)
          .execContainer(['bash', '-c', `mkdir -p ${savedStatePath}`]);
        await this.k8Factory
          .default()
          .containers()
          .readByRef(containerRef)
          .copyTo(config.lastStateZipPath, savedStatePath);
        await this.platformInstaller.setPathPermission(podRef, constants.HEDERA_HAPI_PATH);
        await this.k8Factory
          .default()
          .containers()
          .readByRef(containerRef)
          .execContainer([
            'bash',
            '-c',
            `cd ${savedStatePath} && jar xf ${path.basename(config.lastStateZipPath)} && rm -f ${path.basename(config.lastStateZipPath)}`,
          ]);
      },
    );
  }

  sendNodeDeleteTransaction() {
    return new Task('Send node delete transaction', async (ctx: any, task: ListrTaskWrapper<any, any, any>) => {
      const config: NodeDeleteConfigClass = ctx.config;

      try {
        const accountMap = getNodeAccountMap(config.existingNodeAliases);
        const deleteAccountId = accountMap.get(config.nodeAlias);
        this.logger.debug(`Deleting node: ${config.nodeAlias} with account: ${deleteAccountId}`);
        const nodeId = Templates.nodeIdFromNodeAlias(config.nodeAlias);
        const nodeDeleteTx = new NodeDeleteTransaction().setNodeId(nodeId).freezeWith(config.nodeClient);

        const signedTx = await nodeDeleteTx.sign(config.adminKey);
        const txResp = await signedTx.execute(config.nodeClient);
        const nodeUpdateReceipt = await txResp.getReceipt(config.nodeClient);

        this.logger.debug(`NodeUpdateReceipt: ${nodeUpdateReceipt.toString()}`);
      } catch (e: Error | any) {
        this.logger.error(`Error deleting node from network: ${e.message}`, e);
        throw new SoloError(`Error deleting node from network: ${e.message}`, e);
      }
    });
  }

  sendNodeCreateTransaction() {
    return new Task('Send node create transaction', async (ctx: any, task: ListrTaskWrapper<any, any, any>) => {
      const config: NodeAddConfigClass = ctx.config;

      try {
        const nodeCreateTx = new NodeCreateTransaction()
          .setAccountId(ctx.newNode.accountId)
          .setGossipEndpoints(ctx.gossipEndpoints)
          .setServiceEndpoints(ctx.grpcServiceEndpoints)
          .setGossipCaCertificate(ctx.signingCertDer)
          .setCertificateHash(ctx.tlsCertHash)
          .setAdminKey(ctx.adminKey.publicKey)
          .freezeWith(config.nodeClient);
        const signedTx = await nodeCreateTx.sign(ctx.adminKey);
        const txResp = await signedTx.execute(config.nodeClient);
        const nodeCreateReceipt = await txResp.getReceipt(config.nodeClient);
        this.logger.debug(`NodeCreateReceipt: ${nodeCreateReceipt.toString()}`);
      } catch (e: Error | any) {
        this.logger.error(`Error adding node to network: ${e.message}`, e);
        throw new SoloError(`Error adding node to network: ${e.message}`, e);
      }
    });
  }

  initialize(argv: any, configInit: ConfigBuilder, lease: Lease | null, shouldLoadNodeClient = true) {
    const {requiredFlags, requiredFlagsWithDisabledPrompt, optionalFlags} = argv;
    const allRequiredFlags = [...requiredFlags, ...requiredFlagsWithDisabledPrompt];

    argv.flags = [...requiredFlags, ...requiredFlagsWithDisabledPrompt, ...optionalFlags];

    // @ts-ignore
    return new Task('Initialize', async (ctx: any, task: ListrTaskWrapper<any, any, any>) => {
      if (argv[flags.devMode.name]) {
        this.logger.setDevMode(true);
      }

      this.configManager.update(argv);

      // disable the prompts that we don't want to prompt the user for
      flags.disablePrompts([...requiredFlagsWithDisabledPrompt, ...optionalFlags]);

      const flagsToPrompt = [];
      for (const pFlag of requiredFlags) {
        // @ts-ignore
        if (typeof argv[pFlag.name] === 'undefined') {
          flagsToPrompt.push(pFlag);
        }
      }

      await this.configManager.executePrompt(task, flagsToPrompt);

      const config = await configInit(argv, ctx, task, shouldLoadNodeClient);
      ctx.config = config;
      config.consensusNodes = this.parent.getConsensusNodes();
      config.contexts = this.parent.getContexts();

      for (const flag of allRequiredFlags) {
        if (typeof config[flag.constName] === 'undefined') {
          throw new MissingArgumentError(`No value set for required flag: ${flag.name}`, flag.name);
        }
      }

      this.logger.debug('Initialized config', {config});

      if (lease) {
        return ListrLease.newAcquireLeaseTask(lease, task);
      }
    });
  }
}<|MERGE_RESOLUTION|>--- conflicted
+++ resolved
@@ -1,26 +1,14 @@
 /**
  * SPDX-License-Identifier: Apache-2.0
  */
-<<<<<<< HEAD
 import {AccountManager} from '../../core/account_manager.js';
 import {ConfigManager} from '../../core/config_manager.js';
 import {KeyManager} from '../../core/key_manager.js';
 import {ProfileManager} from '../../core/profile_manager.js';
 import {PlatformInstaller} from '../../core/platform_installer.js';
-import {K8Client} from '../../core/kube/k8_client.js';
-import {type K8} from '../../core/kube/k8.js';
+import {K8Factory} from '../../core/kube/k8_factory.js';
 import {ChartManager} from '../../core/chart_manager.js';
 import {CertificateManager} from '../../core/certificate_manager.js';
-=======
-import {type AccountManager} from '../../core/account_manager.js';
-import {type ConfigManager} from '../../core/config_manager.js';
-import {type KeyManager} from '../../core/key_manager.js';
-import {type ProfileManager} from '../../core/profile_manager.js';
-import {type PlatformInstaller} from '../../core/platform_installer.js';
-import {type K8Factory} from '../../core/kube/k8_factory.js';
-import {type ChartManager} from '../../core/chart_manager.js';
-import {type CertificateManager} from '../../core/certificate_manager.js';
->>>>>>> b1440a2f
 import {Zippy} from '../../core/zippy.js';
 import * as constants from '../../core/constants.js';
 import {
@@ -81,25 +69,21 @@
 import {ContainerRef} from '../../core/kube/resources/container/container_ref.js';
 import {NetworkNodes} from '../../core/network_nodes.js';
 import {container} from 'tsyringe-neo';
-<<<<<<< HEAD
 import {inject, injectable} from 'tsyringe-neo';
 import {patchInject} from '../../core/container_helper.js';
-=======
 import {type Optional} from '../../types/index.js';
 import {type DeploymentName} from '../../core/config/remote/types.js';
 import {ConsensusNode} from '../../core/model/consensus_node.js';
 import {type K8} from '../../core/kube/k8.js';
 import {Base64} from 'js-base64';
->>>>>>> b1440a2f
 
 @injectable()
 export class NodeCommandTasks {
-<<<<<<< HEAD
   constructor(
     @inject(SoloLogger) private readonly logger: SoloLogger,
     @inject(AccountManager) private readonly accountManager: AccountManager,
     @inject(ConfigManager) private readonly configManager: ConfigManager,
-    @inject(K8Client) private readonly k8: K8,
+    @inject(K8Factory) private readonly k8Factory: K8Factory,
     @inject(PlatformInstaller) private readonly platformInstaller: PlatformInstaller,
     @inject(KeyManager) private readonly keyManager: KeyManager,
     @inject(ProfileManager) private readonly profileManager: ProfileManager,
@@ -109,67 +93,12 @@
     this.logger = patchInject(logger, SoloLogger, this.constructor.name);
     this.accountManager = patchInject(accountManager, AccountManager, this.constructor.name);
     this.configManager = patchInject(configManager, ConfigManager, this.constructor.name);
-    this.k8 = patchInject(k8, K8Client, this.constructor.name);
+    this.k8Factory = patchInject(k8Factory, K8Factory, this.constructor.name);
     this.platformInstaller = patchInject(platformInstaller, PlatformInstaller, this.constructor.name);
     this.keyManager = patchInject(keyManager, KeyManager, this.constructor.name);
     this.profileManager = patchInject(profileManager, ProfileManager, this.constructor.name);
     this.chartManager = patchInject(chartManager, ChartManager, this.constructor.name);
     this.certificateManager = patchInject(certificateManager, CertificateManager, this.constructor.name);
-=======
-  private readonly accountManager: AccountManager;
-  private readonly configManager: ConfigManager;
-  private readonly keyManager: KeyManager;
-  private readonly profileManager: ProfileManager;
-  private readonly platformInstaller: PlatformInstaller;
-  private readonly logger: SoloLogger;
-  private readonly k8Factory: K8Factory;
-  private readonly parent: BaseCommand;
-  private readonly chartManager: ChartManager;
-  private readonly certificateManager: CertificateManager;
-
-  private readonly prepareValuesFiles: any;
-
-  constructor(opts: {
-    logger: SoloLogger;
-    accountManager: AccountManager;
-    configManager: ConfigManager;
-    k8Factory: K8Factory;
-    platformInstaller: PlatformInstaller;
-    keyManager: KeyManager;
-    profileManager: ProfileManager;
-    chartManager: ChartManager;
-    certificateManager: CertificateManager;
-    parent: BaseCommand;
-  }) {
-    if (!opts || !opts.accountManager)
-      throw new IllegalArgumentError('An instance of core/AccountManager is required', opts.accountManager as any);
-    if (!opts || !opts.configManager) throw new Error('An instance of core/ConfigManager is required');
-    if (!opts || !opts.logger) throw new Error('An instance of core/Logger is required');
-    if (!opts || !opts.k8Factory) throw new Error('An instance of core/K8Factory is required');
-    if (!opts || !opts.platformInstaller)
-      throw new IllegalArgumentError('An instance of core/PlatformInstaller is required', opts.platformInstaller);
-    if (!opts || !opts.keyManager)
-      throw new IllegalArgumentError('An instance of core/KeyManager is required', opts.keyManager);
-    if (!opts || !opts.profileManager)
-      throw new IllegalArgumentError('An instance of ProfileManager is required', opts.profileManager);
-    if (!opts || !opts.certificateManager)
-      throw new IllegalArgumentError('An instance of CertificateManager is required', opts.certificateManager);
-    if (!opts || !opts.parent)
-      throw new IllegalArgumentError('An instance of parents as BaseCommand is required', opts.parent);
-
-    this.accountManager = opts.accountManager;
-    this.configManager = opts.configManager;
-    this.logger = opts.logger;
-    this.k8Factory = opts.k8Factory;
-
-    this.platformInstaller = opts.platformInstaller;
-    this.profileManager = opts.profileManager;
-    this.keyManager = opts.keyManager;
-    this.chartManager = opts.chartManager;
-    this.certificateManager = opts.certificateManager;
-    this.prepareValuesFiles = opts.parent.prepareValuesFiles.bind(opts.parent);
-    this.parent = opts.parent;
->>>>>>> b1440a2f
   }
 
   private async _prepareUpgradeZip(stagingDir: string) {
