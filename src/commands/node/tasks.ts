// SPDX-License-Identifier: Apache-2.0

import {type AccountManager} from '../../core/account-manager.js';
import {type ConfigManager} from '../../core/config-manager.js';
import {type KeyManager} from '../../core/key-manager.js';
import {type ProfileManager} from '../../core/profile-manager.js';
import {type PlatformInstaller} from '../../core/platform-installer.js';
import {type K8Factory} from '../../integration/kube/k8-factory.js';
import {type ChartManager} from '../../core/chart-manager.js';
import {type CertificateManager} from '../../core/certificate-manager.js';
import {Zippy} from '../../core/zippy.js';
import * as constants from '../../core/constants.js';
import {
  DEFAULT_NETWORK_NODE_NAME,
  FREEZE_ADMIN_ACCOUNT,
  HEDERA_NODE_DEFAULT_STAKE_AMOUNT,
  IGNORED_NODE_ACCOUNT_ID,
  TREASURY_ACCOUNT_ID,
} from '../../core/constants.js';
import {Templates} from '../../core/templates.js';
import {Task} from '../../core/task.js';
import {
  AccountBalanceQuery,
  AccountId,
  AccountUpdateTransaction,
  FileAppendTransaction,
  FileUpdateTransaction,
  FreezeTransaction,
  FreezeType,
  Long,
  NodeCreateTransaction,
  NodeDeleteTransaction,
  NodeUpdateTransaction,
  PrivateKey,
  Timestamp,
} from '@hashgraph/sdk';
import {SoloError} from '../../core/errors/solo-error.js';
import {MissingArgumentError} from '../../core/errors/missing-argument-error.js';
import path from 'path';
import fs from 'fs';
import crypto from 'crypto';
import * as helpers from '../../core/helpers.js';
import {
  addDebugOptions,
  getNodeAccountMap,
  prepareEndpoints,
  renameAndCopyFile,
  showVersionBanner,
  sleep,
  splitFlagInput,
} from '../../core/helpers.js';
import chalk from 'chalk';
import {Flags as flags} from '../flags.js';
import {type SoloLogger} from '../../core/logging.js';
import {
  type AnyListrContext,
  type AnyObject,
  type ConfigBuilder,
  type IP,
  type NodeAlias,
  type NodeAliases,
  type NodeId,
  type SkipCheck,
} from '../../types/aliases.js';
import {PodName} from '../../integration/kube/resources/pod/pod-name.js';
import {NodeStatusCodes, NodeStatusEnums, NodeSubcommandType} from '../../core/enumerations.js';
import {type NodeDeleteConfigClass, type NodeRefreshConfigClass, type NodeUpdateConfigClass} from './configs.js';
import {type Lock} from '../../core/lock/lock.js';
import {ListrLock} from '../../core/lock/listr-lock.js';
import {Duration} from '../../core/time/duration.js';
import {type NodeAddConfigClass} from './node-add-config.js';
import {GenesisNetworkDataConstructor} from '../../core/genesis-network-models/genesis-network-data-constructor.js';
import {NodeOverridesModel} from '../../core/node-overrides-model.js';
import {type NamespaceName} from '../../integration/kube/resources/namespace/namespace-name.js';
import {PodRef} from '../../integration/kube/resources/pod/pod-ref.js';
import {ContainerRef} from '../../integration/kube/resources/container/container-ref.js';
import {NetworkNodes} from '../../core/network-nodes.js';
import {container, inject, injectable} from 'tsyringe-neo';
import {type Optional, type SoloListrTask, type SoloListrTaskWrapper} from '../../types/index.js';
import {type ClusterRef, type DeploymentName, type NamespaceNameAsString} from '../../core/config/remote/types.js';
import {patchInject} from '../../core/dependency-injection/container-helper.js';
import {ConsensusNode} from '../../core/model/consensus-node.js';
import {type K8} from '../../integration/kube/k8.js';
import {Base64} from 'js-base64';
import {InjectTokens} from '../../core/dependency-injection/inject-tokens.js';
import {type RemoteConfigManager} from '../../core/config/remote/remote-config-manager.js';
import {type LocalConfig} from '../../core/config/local/local-config.js';
import {BaseCommand} from '../base.js';
import {ConsensusNodeComponent} from '../../core/config/remote/components/consensus-node-component.js';
import {ConsensusNodeStates} from '../../core/config/remote/enumerations.js';
import {EnvoyProxyComponent} from '../../core/config/remote/components/envoy-proxy-component.js';
import {HaProxyComponent} from '../../core/config/remote/components/ha-proxy-component.js';
import {type NetworkNodeServices} from '../../core/network-node-services.js';
import {HEDERA_PLATFORM_VERSION} from '../../../version.js';
import {ShellRunner} from '../../core/shell-runner.js';
import {type Listr} from 'listr2';
import {PathEx} from '../../business/utils/path-ex.js';

@injectable()
export class NodeCommandTasks {
  constructor(
    @inject(InjectTokens.SoloLogger) private readonly logger: SoloLogger,
    @inject(InjectTokens.AccountManager) private readonly accountManager: AccountManager,
    @inject(InjectTokens.ConfigManager) private readonly configManager: ConfigManager,
    @inject(InjectTokens.K8Factory) private readonly k8Factory: K8Factory,
    @inject(InjectTokens.PlatformInstaller) private readonly platformInstaller: PlatformInstaller,
    @inject(InjectTokens.KeyManager) private readonly keyManager: KeyManager,
    @inject(InjectTokens.ProfileManager) private readonly profileManager: ProfileManager,
    @inject(InjectTokens.ChartManager) private readonly chartManager: ChartManager,
    @inject(InjectTokens.CertificateManager) private readonly certificateManager: CertificateManager,
    @inject(InjectTokens.RemoteConfigManager) private readonly remoteConfigManager: RemoteConfigManager,
    @inject(InjectTokens.LocalConfig) private readonly localConfig: LocalConfig,
  ) {
    this.logger = patchInject(logger, InjectTokens.SoloLogger, this.constructor.name);
    this.accountManager = patchInject(accountManager, InjectTokens.AccountManager, this.constructor.name);
    this.configManager = patchInject(configManager, InjectTokens.ConfigManager, this.constructor.name);
    this.k8Factory = patchInject(k8Factory, InjectTokens.K8Factory, this.constructor.name);
    this.platformInstaller = patchInject(platformInstaller, InjectTokens.PlatformInstaller, this.constructor.name);
    this.keyManager = patchInject(keyManager, InjectTokens.KeyManager, this.constructor.name);
    this.profileManager = patchInject(profileManager, InjectTokens.ProfileManager, this.constructor.name);
    this.chartManager = patchInject(chartManager, InjectTokens.ChartManager, this.constructor.name);
    this.certificateManager = patchInject(certificateManager, InjectTokens.CertificateManager, this.constructor.name);
    this.localConfig = patchInject(localConfig, InjectTokens.LocalConfig, this.constructor.name);
    this.remoteConfigManager = patchInject(
      remoteConfigManager,
      InjectTokens.RemoteConfigManager,
      this.constructor.name,
    );
    this.localConfig = patchInject(localConfig, InjectTokens.LocalConfig, this.constructor.name);
  }

  private async _prepareUpgradeZip(stagingDir: string) {
    // we build a mock upgrade.zip file as we really don't need to upgrade the network
    // also the platform zip file is ~80Mb in size requiring a lot of transactions since the max
    // transaction size is 6Kb and in practice we need to send the file as 4Kb chunks.
    // Note however that in DAB phase-2, we won't need to trigger this fake upgrade process
    const zipper = new Zippy(this.logger);
    const upgradeConfigDir = PathEx.join(stagingDir, 'mock-upgrade', 'data', 'config');
    if (!fs.existsSync(upgradeConfigDir)) {
      fs.mkdirSync(upgradeConfigDir, {recursive: true});
    }

    // bump field hedera.config.version
    const fileBytes = fs.readFileSync(PathEx.joinWithRealPath(stagingDir, 'templates', 'application.properties'));
    const lines = fileBytes.toString().split('\n');
    const newLines = [];
    for (let line of lines) {
      line = line.trim();
      const parts = line.split('=');
      if (parts.length === 2) {
        if (parts[0] === 'hedera.config.version') {
          let version = parseInt(parts[1]);
          line = `hedera.config.version=${++version}`;
        }
        newLines.push(line);
      }
    }
    fs.writeFileSync(PathEx.join(upgradeConfigDir, 'application.properties'), newLines.join('\n'));

    return await zipper.zip(PathEx.join(stagingDir, 'mock-upgrade'), PathEx.join(stagingDir, 'mock-upgrade.zip'));
  }

  private async _uploadUpgradeZip(upgradeZipFile: string, nodeClient: any) {
    // get byte value of the zip file
    const zipBytes = fs.readFileSync(upgradeZipFile);
    const zipHash = crypto.createHash('sha384').update(zipBytes).digest('hex');
    this.logger.debug(
      `loaded upgrade zip file [ zipHash = ${zipHash} zipBytes.length = ${zipBytes.length}, zipPath = ${upgradeZipFile}]`,
    );

    // create a file upload transaction to upload file to the network
    try {
      let start = 0;

      while (start < zipBytes.length) {
        const zipBytesChunk = new Uint8Array(zipBytes.subarray(start, start + constants.UPGRADE_FILE_CHUNK_SIZE));
        let fileTransaction = null;

        if (start === 0) {
          fileTransaction = new FileUpdateTransaction().setFileId(constants.UPGRADE_FILE_ID).setContents(zipBytesChunk);
        } else {
          fileTransaction = new FileAppendTransaction().setFileId(constants.UPGRADE_FILE_ID).setContents(zipBytesChunk);
        }
        const resp = await fileTransaction.execute(nodeClient);
        const receipt = await resp.getReceipt(nodeClient);
        this.logger.debug(
          `updated file ${constants.UPGRADE_FILE_ID} [chunkSize= ${zipBytesChunk.length}, txReceipt = ${receipt.toString()}]`,
        );

        start += constants.UPGRADE_FILE_CHUNK_SIZE;
        this.logger.debug(`uploaded ${start} bytes of ${zipBytes.length} bytes`);
      }

      return zipHash;
    } catch (e) {
      throw new SoloError(`failed to upload build.zip file: ${e.message}`, e);
    }
  }

  private async copyLocalBuildPathToNode(
    k8: K8,
    podRef: PodRef,
    configManager: ConfigManager,
    localDataLibBuildPath: string,
  ) {
    const filterFunction = (path: string | string[], stat: any) => {
      return !(path.includes('data/keys') || path.includes('data/config'));
    };

    await k8
      .containers()
      .readByRef(ContainerRef.of(podRef, constants.ROOT_CONTAINER))
      .copyTo(localDataLibBuildPath, `${constants.HEDERA_HAPI_PATH}`, filterFunction);
    if (configManager.getFlag<string>(flags.appConfig)) {
      const testJsonFiles: string[] = configManager.getFlag<string>(flags.appConfig)!.split(',');
      for (const jsonFile of testJsonFiles) {
        if (fs.existsSync(jsonFile)) {
          await k8
            .containers()
            .readByRef(ContainerRef.of(podRef, constants.ROOT_CONTAINER))
            .copyTo(jsonFile, `${constants.HEDERA_HAPI_PATH}`);
        }
      }
    }
  }

  _uploadPlatformSoftware(
    nodeAliases: NodeAliases,
    podRefs: Record<NodeAlias, PodRef>,
    task: SoloListrTaskWrapper<any>,
    localBuildPath: string,
    consensusNodes: Optional<ConsensusNode[]>,
    releaseTag: string,
  ) {
    const subTasks = [];

    this.logger.debug('no need to fetch, use local build jar files');

    const buildPathMap = new Map<NodeAlias, string>();
    let defaultDataLibBuildPath: string;
    const parameterPairs = localBuildPath.split(',');
    for (const parameterPair of parameterPairs) {
      if (parameterPair.includes('=')) {
        const [nodeAlias, localDataLibBuildPath] = parameterPair.split('=');
        buildPathMap.set(nodeAlias as NodeAlias, localDataLibBuildPath);
      } else {
        defaultDataLibBuildPath = parameterPair;
      }
    }

    let localDataLibBuildPath: string;

    for (const nodeAlias of nodeAliases) {
      const podRef = podRefs[nodeAlias];
      const context = helpers.extractContextFromConsensusNodes(nodeAlias, consensusNodes);
      if (buildPathMap.has(nodeAlias)) {
        localDataLibBuildPath = buildPathMap.get(nodeAlias);
      } else {
        localDataLibBuildPath = defaultDataLibBuildPath;
      }

      if (!fs.existsSync(localDataLibBuildPath)) {
        throw new SoloError(`local build path does not exist: ${localDataLibBuildPath}`);
      }

      const self = this;

      const k8 = self.k8Factory.getK8(context);

      subTasks.push({
        title: `Copy local build to Node: ${chalk.yellow(nodeAlias)} from ${localDataLibBuildPath}`,
        task: async () => {
          const shellRunner = new ShellRunner();
          try {
            const retrievedReleaseTag = await shellRunner.run(
              `git -C ${localDataLibBuildPath} describe --tags --abbrev=0`,
            );
            const expectedReleaseTag = releaseTag ? releaseTag : HEDERA_PLATFORM_VERSION;
            if (retrievedReleaseTag.join('\n') !== expectedReleaseTag) {
              this.logger.showUser(
                chalk.cyan(
                  `Checkout version ${retrievedReleaseTag} does not match the release version ${expectedReleaseTag}`,
                ),
              );
            }
          } catch {
            // if we can't find the release tag in the local build path directory, we will skip the check and continue
            self.logger.warn('Could not find release tag in local build path directory');
            self.logger.showUser(
              chalk.yellowBright(
                'The release tag could not be verified, please ensure that the release tag passed on the command line ' +
                  'matches the release tag of the code in the local build path directory',
              ),
            );
          }

          // retry copying the build to the node to handle edge cases during performance testing
          let error: Error | null = null;
          let i = 0;
          for (; i < constants.LOCAL_BUILD_COPY_RETRY; i++) {
            error = null;
            try {
              // filter the data/config and data/keys to avoid failures due to config and secret mounts
              await self.copyLocalBuildPathToNode(k8, podRef, self.configManager, localDataLibBuildPath);
            } catch (e) {
              error = e;
            }
          }
          if (error) {
            throw new SoloError(`Error in copying local build to node: ${error.message}`, error);
          }
        },
      });
    }
    // set up the sub-tasks
    return task.newListr(subTasks, {
      concurrent: constants.NODE_COPY_CONCURRENT,
      rendererOptions: constants.LISTR_DEFAULT_RENDERER_OPTION,
    });
  }

  _fetchPlatformSoftware(
    nodeAliases: NodeAliases,
    podRefs: Record<NodeAlias, PodRef>,
    releaseTag: string,
    task: SoloListrTaskWrapper<any>,
    platformInstaller: PlatformInstaller,
    consensusNodes?: Optional<ConsensusNode[]>,
  ) {
    const subTasks = [];
    for (const nodeAlias of nodeAliases) {
      const context = helpers.extractContextFromConsensusNodes(nodeAlias, consensusNodes);
      const podRef = podRefs[nodeAlias];
      subTasks.push({
        title: `Update node: ${chalk.yellow(nodeAlias)} [ platformVersion = ${releaseTag}, context = ${context} ]`,
        task: async () => await platformInstaller.fetchPlatform(podRef, releaseTag, context),
      });
    }

    // set up the sub-tasks
    return task.newListr(subTasks, {
      concurrent: true, // since we download in the container directly, we want this to be in parallel across all nodes
      rendererOptions: {
        collapseSubtasks: false,
      },
    });
  }

  _checkNodeActivenessTask(
    ctx: any,
    task: SoloListrTaskWrapper<any>,
    nodeAliases: NodeAliases,
    status = NodeStatusCodes.ACTIVE,
  ) {
    const {
      config: {namespace},
    } = ctx;

    const enableDebugger = ctx.config.debugNodeAlias && status !== NodeStatusCodes.FREEZE_COMPLETE;

    const subTasks = nodeAliases.map((nodeAlias, i) => {
      const reminder =
        'debugNodeAlias' in ctx.config &&
        ctx.config.debugNodeAlias === nodeAlias &&
        status !== NodeStatusCodes.FREEZE_COMPLETE
          ? 'Please attach JVM debugger now.  Sleeping for 1 hour, hit ctrl-c once debugging is complete.'
          : '';
      const title = `Check network pod: ${chalk.yellow(nodeAlias)} ${chalk.red(reminder)}`;
      const context = helpers.extractContextFromConsensusNodes(nodeAlias, ctx.config.consensusNodes);

      const subTask = async (ctx: any, task: SoloListrTaskWrapper<any>) => {
        if (enableDebugger) {
          await sleep(Duration.ofHours(1));
        }
        ctx.config.podRefs[nodeAlias] = await this._checkNetworkNodeActiveness(
          namespace,
          nodeAlias,
          task,
          title,
          i,
          status,
          undefined,
          undefined,
          undefined,
          context,
        );
      };

      return {title, task: subTask};
    });

    return task.newListr(subTasks, {
      concurrent: true,
      rendererOptions: {
        collapseSubtasks: false,
      },
    });
  }

  async _checkNetworkNodeActiveness(
    namespace: NamespaceName,
    nodeAlias: NodeAlias,
    task: SoloListrTaskWrapper<AnyListrContext>,
    title: string,
    index: number,
    status = NodeStatusCodes.ACTIVE,
    maxAttempts = constants.NETWORK_NODE_ACTIVE_MAX_ATTEMPTS,
    delay = constants.NETWORK_NODE_ACTIVE_DELAY,
    timeout = constants.NETWORK_NODE_ACTIVE_TIMEOUT,
    context?: string,
  ): Promise<PodRef> {
    const podName = Templates.renderNetworkPodName(nodeAlias);
    const podRef = PodRef.of(namespace, podName);
    task.title = `${title} - status ${chalk.yellow('STARTING')}, attempt ${chalk.blueBright(`0/${maxAttempts}`)}`;

    const consensusNodes = this.remoteConfigManager.getConsensusNodes();
    if (!context) context = helpers.extractContextFromConsensusNodes(nodeAlias, consensusNodes);

    let attempt = 0;
    let success = false;
    while (attempt < maxAttempts) {
      const controller = new AbortController();

      const timeoutId = setTimeout(() => {
        task.title = `${title} - status ${chalk.yellow('TIMEOUT')}, attempt ${chalk.blueBright(`${attempt}/${maxAttempts}`)}`;
        controller.abort();
      }, timeout);

      try {
        const response = await this.k8Factory
          .getK8(context)
          .containers()
          .readByRef(ContainerRef.of(podRef, constants.ROOT_CONTAINER))
          .execContainer([
            'bash',
            '-c',
            'curl -s http://localhost:9999/metrics | grep platform_PlatformStatus | grep -v \\#',
          ]);

        if (!response) {
          task.title = `${title} - status ${chalk.yellow('UNKNOWN')}, attempt ${chalk.blueBright(`${attempt}/${maxAttempts}`)}`;
          clearTimeout(timeoutId);
          throw new SoloError('empty response'); // Guard
        }

        const statusLine = response.split('\n').find(line => line.startsWith('platform_PlatformStatus'));

        if (!statusLine) {
          task.title = `${title} - status ${chalk.yellow('STARTING')}, attempt: ${chalk.blueBright(`${attempt}/${maxAttempts}`)}`;
          clearTimeout(timeoutId);
          throw new SoloError('missing status line'); // Guard
        }

        const statusNumber = parseInt(statusLine.split(' ').pop());

        if (statusNumber === status) {
          task.title = `${title} - status ${chalk.green(NodeStatusEnums[status])}, attempt: ${chalk.blueBright(`${attempt}/${maxAttempts}`)}`;
          success = true;
          clearTimeout(timeoutId);
          break;
        } else if (statusNumber === NodeStatusCodes.CATASTROPHIC_FAILURE) {
          task.title = `${title} - status ${chalk.red('CATASTROPHIC_FAILURE')}, attempt: ${chalk.blueBright(`${attempt}/${maxAttempts}`)}`;
          break;
        } else if (statusNumber) {
          task.title = `${title} - status ${chalk.yellow(NodeStatusEnums[statusNumber])}, attempt: ${chalk.blueBright(`${attempt}/${maxAttempts}`)}`;
        }
        clearTimeout(timeoutId);
      } catch (e) {
        this.logger.debug(
          `${title} : Error in checking node activeness: attempt: ${attempt}/${maxAttempts}: ${JSON.stringify(e)}`,
        );
      }

      attempt++;
      clearTimeout(timeoutId);
      await sleep(Duration.ofMillis(delay));
    }

    if (!success) {
      throw new SoloError(
        `node '${nodeAlias}' is not ${NodeStatusEnums[status]}` +
          `[ attempt = ${chalk.blueBright(`${attempt}/${maxAttempts}`)} ]`,
      );
    }

    await sleep(Duration.ofSeconds(2)); // delaying prevents - gRPC service error

    return podRef;
  }

  /** Return task for check if node proxies are ready */
  _checkNodesProxiesTask(ctx: any, task: SoloListrTaskWrapper<any>, nodeAliases: NodeAliases) {
    const subTasks = [];
    for (const nodeAlias of nodeAliases) {
      subTasks.push({
        title: `Check proxy for node: ${chalk.yellow(nodeAlias)}`,
        task: async ctx => {
          const context = helpers.extractContextFromConsensusNodes(nodeAlias, ctx.config.consensusNodes);
          const k8 = this.k8Factory.getK8(context);
          await k8
            .pods()
            .waitForReadyStatus(
              ctx.config.namespace,
              [`app=haproxy-${nodeAlias}`, 'solo.hedera.com/type=haproxy'],
              constants.NETWORK_PROXY_MAX_ATTEMPTS,
              constants.NETWORK_PROXY_DELAY,
            );
        },
      });
    }

    // set up the sub-tasks
    return task.newListr(subTasks, {
      concurrent: false,
      rendererOptions: {
        collapseSubtasks: false,
      },
    });
  }

  /**
   * When generating multiple all aliases are read from config.nodeAliases,
   * When generating a single key the alias in config.nodeAlias is used
   */
  _generateGossipKeys(generateMultiple: boolean) {
    const self = this;

    return new Task(
      'Generate gossip keys',
      (ctx: any, task: SoloListrTaskWrapper<any>) => {
        const config = ctx.config;
        const nodeAliases = generateMultiple ? config.nodeAliases : [config.nodeAlias];
        const subTasks = self.keyManager.taskGenerateGossipKeys(nodeAliases, config.keysDir, config.curDate);
        // set up the sub-tasks
        return task.newListr(subTasks, {
          concurrent: false,
          rendererOptions: {
            collapseSubtasks: false,
            timer: constants.LISTR_DEFAULT_RENDERER_TIMER_OPTION,
          },
        });
      },
      (ctx: any) => !ctx.config.generateGossipKeys,
    );
  }

  /**
   * When generating multiple all aliases are read from config.nodeAliases,
   * When generating a single key the alias in config.nodeAlias is used
   */
  _generateGrpcTlsKeys(generateMultiple: boolean) {
    const self = this;
    return new Task(
      'Generate gRPC TLS Keys',
      (ctx: any, task: SoloListrTaskWrapper<any>) => {
        const config = ctx.config;
        const nodeAliases = generateMultiple ? config.nodeAliases : [config.nodeAlias];
        const subTasks = self.keyManager.taskGenerateTLSKeys(nodeAliases, config.keysDir, config.curDate);
        // set up the sub-tasks
        return task.newListr(subTasks, {
          concurrent: true,
          rendererOptions: {
            collapseSubtasks: false,
            timer: constants.LISTR_DEFAULT_RENDERER_TIMER_OPTION,
          },
        });
      },
      (ctx: any) => !ctx.config.generateTlsKeys,
    );
  }

  copyGrpcTlsCertificates() {
    const self = this;
    return new Task(
      'Copy gRPC TLS Certificates',
      (ctx: {config: NodeAddConfigClass}, parentTask: SoloListrTaskWrapper<any>) =>
        self.certificateManager.buildCopyTlsCertificatesTasks(
          parentTask,
          ctx.config.grpcTlsCertificatePath,
          ctx.config.grpcWebTlsCertificatePath,
          ctx.config.grpcTlsKeyPath,
          ctx.config.grpcWebTlsKeyPath,
        ),
      ctx => !ctx.config.grpcTlsCertificatePath && !ctx.config.grpcWebTlsCertificatePath,
    );
  }

  async _addStake(
    namespace: NamespaceName,
    accountId: string,
    nodeAlias: NodeAlias,
    stakeAmount: number = HEDERA_NODE_DEFAULT_STAKE_AMOUNT,
    context?: string,
  ) {
    try {
      const deploymentName = this.configManager.getFlag<DeploymentName>(flags.deployment);
      await this.accountManager.loadNodeClient(
        namespace,
        this.remoteConfigManager.getClusterRefs(),
        deploymentName,
        this.configManager.getFlag<boolean>(flags.forcePortForward),
        context,
      );
      const client = this.accountManager._nodeClient;
      const treasuryKey = await this.accountManager.getTreasuryAccountKeys(namespace);
      const treasuryPrivateKey = PrivateKey.fromStringED25519(treasuryKey.privateKey);
      client.setOperator(TREASURY_ACCOUNT_ID, treasuryPrivateKey);

      // check balance
      const treasuryBalance = await new AccountBalanceQuery().setAccountId(TREASURY_ACCOUNT_ID).execute(client);
      this.logger.debug(`Account ${TREASURY_ACCOUNT_ID} balance: ${treasuryBalance.hbars}`);

      // get some initial balance
      await this.accountManager.transferAmount(constants.TREASURY_ACCOUNT_ID, accountId, stakeAmount);

      // check balance
      const balance = await new AccountBalanceQuery().setAccountId(accountId).execute(client);
      this.logger.debug(`Account ${accountId} balance: ${balance.hbars}`);

      // Create the transaction
      const transaction = new AccountUpdateTransaction()
        .setAccountId(accountId)
        .setStakedNodeId(Templates.nodeIdFromNodeAlias(nodeAlias))
        .freezeWith(client);

      // Sign the transaction with the account's private key
      const signTx = await transaction.sign(treasuryPrivateKey);

      // Submit the transaction to a Hedera network
      const txResponse = await signTx.execute(client);

      // Request the receipt of the transaction
      const receipt = await txResponse.getReceipt(client);

      // Get the transaction status
      const transactionStatus = receipt.status;
      this.logger.debug(`The transaction consensus status is ${transactionStatus.toString()}`);
    } catch (e) {
      throw new SoloError(`Error in adding stake: ${e.message}`, e);
    }
  }

  prepareUpgradeZip() {
    const self = this;
    return new Task('Prepare upgrade zip file for node upgrade process', async ctx => {
      const config = ctx.config;
      const {upgradeZipFile} = ctx.config;
      if (upgradeZipFile) {
        this.logger.debug(`Using upgrade zip file: ${ctx.upgradeZipFile}`);
        ctx.upgradeZipFile = upgradeZipFile;
      } else {
        ctx.upgradeZipFile = await self._prepareUpgradeZip(config.stagingDir);
      }
      ctx.upgradeZipHash = await self._uploadUpgradeZip(ctx.upgradeZipFile, config.nodeClient);
    });
  }

  loadAdminKey() {
    return new Task('Load node admin key', async ctx => {
      const config = ctx.config;
      if (ctx.config.nodeAlias) {
        try {
          const context = helpers.extractContextFromConsensusNodes(ctx.config.nodeAlias, ctx.config.consensusNodes);

          // load nodeAdminKey form k8s if exist
          const keyFromK8 = await this.k8Factory
            .getK8(context)
            .secrets()
            .read(config.namespace, Templates.renderNodeAdminKeyName(config.nodeAlias));
          const privateKey = Base64.decode(keyFromK8.data.privateKey);
          config.adminKey = PrivateKey.fromStringED25519(privateKey);
        } catch (e) {
          this.logger.debug(`Error in loading node admin key: ${e.message}, use default key`);
          config.adminKey = PrivateKey.fromStringED25519(constants.GENESIS_KEY);
        }
      } else {
        config.adminKey = PrivateKey.fromStringED25519(constants.GENESIS_KEY);
      }
    });
  }

  checkExistingNodesStakedAmount() {
    const self = this;
    return new Task('Check existing nodes staked amount', async ctx => {
      const config = ctx.config;

      // Transfer some hbar to the node for staking purpose
      const accountMap = getNodeAccountMap(config.existingNodeAliases);
      for (const nodeAlias of config.existingNodeAliases) {
        const accountId = accountMap.get(nodeAlias);
        await self.accountManager.transferAmount(constants.TREASURY_ACCOUNT_ID, accountId, 1);
      }
    });
  }

  sendPrepareUpgradeTransaction(): Task {
    const self = this;
    return new Task('Send prepare upgrade transaction', async ctx => {
      const {upgradeZipHash} = ctx;
      const {nodeClient, freezeAdminPrivateKey} = ctx.config;
      try {
        // query the balance
        const balance = await new AccountBalanceQuery().setAccountId(FREEZE_ADMIN_ACCOUNT).execute(nodeClient);
        self.logger.debug(`Freeze admin account balance: ${balance.hbars}`);

        // transfer some tiny amount to the freeze admin account
        await self.accountManager.transferAmount(constants.TREASURY_ACCOUNT_ID, FREEZE_ADMIN_ACCOUNT, 100000);

        // set operator of freeze transaction as freeze admin account
        nodeClient.setOperator(FREEZE_ADMIN_ACCOUNT, freezeAdminPrivateKey);

        const prepareUpgradeTx = await new FreezeTransaction()
          .setFreezeType(FreezeType.PrepareUpgrade)
          .setFileId(constants.UPGRADE_FILE_ID)
          .setFileHash(upgradeZipHash)
          .freezeWith(nodeClient)
          .execute(nodeClient);

        const prepareUpgradeReceipt = await prepareUpgradeTx.getReceipt(nodeClient);

        self.logger.debug(
          `sent prepare upgrade transaction [id: ${prepareUpgradeTx.transactionId.toString()}]`,
          prepareUpgradeReceipt.status.toString(),
        );
      } catch (e) {
        throw new SoloError(`Error in prepare upgrade: ${e.message}`, e);
      }
    });
  }

  sendFreezeUpgradeTransaction(): Task {
    const self = this;
    return new Task('Send freeze upgrade transaction', async ctx => {
      const {upgradeZipHash} = ctx;
      const {freezeAdminPrivateKey, nodeClient} = ctx.config;
      try {
        const futureDate = new Date();
        self.logger.debug(`Current time: ${futureDate}`);

        futureDate.setTime(futureDate.getTime() + 5000); // 5 seconds in the future
        self.logger.debug(`Freeze time: ${futureDate}`);

        // query the balance
        const balance = await new AccountBalanceQuery().setAccountId(FREEZE_ADMIN_ACCOUNT).execute(nodeClient);
        self.logger.debug(`Freeze admin account balance: ${balance.hbars}`);

        nodeClient.setOperator(FREEZE_ADMIN_ACCOUNT, freezeAdminPrivateKey);
        const freezeUpgradeTx = await new FreezeTransaction()
          .setFreezeType(FreezeType.FreezeUpgrade)
          .setStartTimestamp(Timestamp.fromDate(futureDate))
          .setFileId(constants.UPGRADE_FILE_ID)
          .setFileHash(upgradeZipHash)
          .freezeWith(nodeClient)
          .execute(nodeClient);

        const freezeUpgradeReceipt = await freezeUpgradeTx.getReceipt(nodeClient);
        self.logger.debug(
          `Upgrade frozen with transaction id: ${freezeUpgradeTx.transactionId.toString()}`,
          freezeUpgradeReceipt.status.toString(),
        );
      } catch (e) {
        throw new SoloError(`Error in freeze upgrade: ${e.message}`, e);
      }
    });
  }

  sendFreezeTransaction(): Task {
    const self = this;
    return new Task('Send freeze only transaction', async ctx => {
      const {freezeAdminPrivateKey} = ctx.config;
      try {
        const nodeClient = await this.accountManager.loadNodeClient(
          ctx.config.namespace,
          this.remoteConfigManager.getClusterRefs(),
          ctx.config.deployment,
        );
        const futureDate = new Date();
        self.logger.debug(`Current time: ${futureDate}`);

        futureDate.setTime(futureDate.getTime() + 5000); // 5 seconds in the future
        self.logger.debug(`Freeze time: ${futureDate}`);

        nodeClient.setOperator(FREEZE_ADMIN_ACCOUNT, freezeAdminPrivateKey);
        const freezeOnlyTransaction = await new FreezeTransaction()
          .setFreezeType(FreezeType.FreezeOnly)
          .setStartTimestamp(Timestamp.fromDate(futureDate))
          .freezeWith(nodeClient)
          .execute(nodeClient);

        const freezeOnlyReceipt = await freezeOnlyTransaction.getReceipt(nodeClient);

        self.logger.debug(
          `sent prepare transaction [id: ${freezeOnlyTransaction.transactionId.toString()}]`,
          freezeOnlyReceipt.status.toString(),
        );
      } catch (e) {
        throw new SoloError(`Error in sending freeze transaction: ${e.message}`, e);
      }
    });
  }

  /** Download generated config files and key files from the network node */
  downloadNodeGeneratedFiles(): Task {
    const self = this;
    return new Task('Download generated files from an existing node', async ctx => {
      const config = ctx.config;

      // don't try to download from the same node we are deleting, it won't work
      const nodeAlias =
        ctx.config.nodeAlias === config.existingNodeAliases[0] && config.existingNodeAliases.length > 1
          ? config.existingNodeAliases[1]
          : config.existingNodeAliases[0];

      const nodeFullyQualifiedPodName = Templates.renderNetworkPodName(nodeAlias);
      const podRef = PodRef.of(config.namespace, nodeFullyQualifiedPodName);
      const containerRef = ContainerRef.of(podRef, constants.ROOT_CONTAINER);

      const context = helpers.extractContextFromConsensusNodes(nodeAlias, ctx.config.consensusNodes);
      const k8 = self.k8Factory.getK8(context);

      // copy the config.txt file from the node1 upgrade directory
      await k8
        .containers()
        .readByRef(containerRef)
        .copyFrom(`${constants.HEDERA_HAPI_PATH}/data/upgrade/current/config.txt`, config.stagingDir);

      // if directory data/upgrade/current/data/keys does not exist, then use data/upgrade/current
      let keyDir = `${constants.HEDERA_HAPI_PATH}/data/upgrade/current/data/keys`;
      if (!(await k8.containers().readByRef(containerRef).hasDir(keyDir))) {
        keyDir = `${constants.HEDERA_HAPI_PATH}/data/upgrade/current`;
      }
      const signedKeyFiles = (await k8.containers().readByRef(containerRef).listDir(keyDir)).filter(file =>
        file.name.startsWith(constants.SIGNING_KEY_PREFIX),
      );
      await k8
        .containers()
        .readByRef(containerRef)
        .execContainer([
          'bash',
          '-c',
          `mkdir -p ${constants.HEDERA_HAPI_PATH}/data/keys_backup && cp -r ${keyDir} ${constants.HEDERA_HAPI_PATH}/data/keys_backup/`,
        ]);
      for (const signedKeyFile of signedKeyFiles) {
        await k8.containers().readByRef(containerRef).copyFrom(`${keyDir}/${signedKeyFile.name}`, `${config.keysDir}`);
      }

      if (
        await k8
          .containers()
          .readByRef(containerRef)
          .hasFile(`${constants.HEDERA_HAPI_PATH}/data/upgrade/current/application.properties`)
      ) {
        await k8
          .containers()
          .readByRef(containerRef)
          .copyFrom(
            `${constants.HEDERA_HAPI_PATH}/data/upgrade/current/application.properties`,
            `${config.stagingDir}/templates`,
          );
      }
    });
  }

  downloadNodeUpgradeFiles(): Task {
    const self = this;
    return new Task('Download upgrade files from an existing node', async ctx => {
      const config = ctx.config;

      const nodeAlias = ctx.config.nodeAliases[0];
      const nodeFullyQualifiedPodName = Templates.renderNetworkPodName(nodeAlias);
      const podRef = PodRef.of(config.namespace, nodeFullyQualifiedPodName);
      const context = helpers.extractContextFromConsensusNodes(nodeAlias, ctx.config.consensusNodes);

      // found all files under ${constants.HEDERA_HAPI_PATH}/data/upgrade/current/
      const upgradeDirectories = [
        `${constants.HEDERA_HAPI_PATH}/data/upgrade/current`,
        `${constants.HEDERA_HAPI_PATH}/data/upgrade/current/data/apps`,
        `${constants.HEDERA_HAPI_PATH}/data/upgrade/current/data/libs`,
      ];
      const containerRef = ContainerRef.of(podRef, constants.ROOT_CONTAINER);
      for (const upgradeDir of upgradeDirectories) {
        // check if directory upgradeDir exist in root container
        if (!(await self.k8Factory.getK8(context).containers().readByRef(containerRef).hasDir(upgradeDir))) {
          continue;
        }
        const files = await self.k8Factory.getK8(context).containers().readByRef(containerRef).listDir(upgradeDir);
        // iterate all files and copy them to the staging directory
        for (const file of files) {
          if (file.name.endsWith('.mf')) {
            continue;
          }
          if (file.directory) {
            continue;
          }
          this.logger.debug(`Copying file: ${file.name}`);
          await self.k8Factory
            .getK8(context)
            .containers()
            .readByRef(containerRef)
            .copyFrom(`${upgradeDir}/${file.name}`, `${config.stagingDir}`);
        }
      }
    });
  }

  taskCheckNetworkNodePods(
    ctx: any,
    task: SoloListrTaskWrapper<any>,
    nodeAliases: NodeAliases,
    maxAttempts = undefined,
  ): Listr {
    if (!ctx.config) ctx.config = {};

    ctx.config.podRefs = {};
    const consensusNodes: Optional<ConsensusNode[]> = ctx.config.consensusNodes;

    const subTasks = [];
    const self = this;
    for (const nodeAlias of nodeAliases) {
      const context = helpers.extractContextFromConsensusNodes(nodeAlias, consensusNodes);
      subTasks.push({
        title: `Check network pod: ${chalk.yellow(nodeAlias)}`,
        task: async (ctx: any) => {
          try {
            ctx.config.podRefs[nodeAlias] = await self.checkNetworkNodePod(
              ctx.config.namespace,
              nodeAlias,
              maxAttempts,
              undefined,
              context,
            );
          } catch {
            ctx.config.skipStop = true;
          }
        },
      });
    }

    // setup the sub-tasks
    return task.newListr(subTasks, {
      concurrent: true,
      rendererOptions: {
        collapseSubtasks: false,
      },
    });
  }

  /** Check if the network node pod is running */
  async checkNetworkNodePod(
    namespace: NamespaceName,
    nodeAlias: NodeAlias,
    maxAttempts = constants.PODS_RUNNING_MAX_ATTEMPTS,
    delay = constants.PODS_RUNNING_DELAY,
    context?: Optional<string>,
  ) {
    nodeAlias = nodeAlias.trim() as NodeAlias;
    const podName = Templates.renderNetworkPodName(nodeAlias);
    const podRef = PodRef.of(namespace, podName);

    try {
      const k8 = this.k8Factory.getK8(context);

      await k8
        .pods()
        .waitForRunningPhase(
          namespace,
          [`solo.hedera.com/node-name=${nodeAlias}`, 'solo.hedera.com/type=network-node'],
          maxAttempts,
          delay,
        );

      return podRef;
    } catch (e: Error | any) {
      throw new SoloError(`no pod found for nodeAlias: ${nodeAlias}`, e);
    }
  }

  identifyExistingNodes() {
    const self = this;
    return new Task('Identify existing network nodes', async (ctx: any, task: SoloListrTaskWrapper<any>) => {
      const config = ctx.config;
      config.existingNodeAliases = [];
      const clusterRefs = this.remoteConfigManager.getClusterRefs();
      config.serviceMap = await self.accountManager.getNodeServiceMap(config.namespace, clusterRefs, config.deployment);
      for (const networkNodeServices of config.serviceMap.values()) {
        config.existingNodeAliases.push(networkNodeServices.nodeAlias);
      }
      config.allNodeAliases = [...config.existingNodeAliases];
      return self.taskCheckNetworkNodePods(ctx, task, config.existingNodeAliases);
    });
  }

  uploadStateFiles(skip: SkipCheck | boolean) {
    const self = this;
    return new Task(
      'Upload state files network nodes',
      async (ctx: any, task: SoloListrTaskWrapper<any>) => {
        const config = ctx.config;

        const zipFile = config.stateFile;
        self.logger.debug(`zip file: ${zipFile}`);
        for (const nodeAlias of ctx.config.nodeAliases) {
          const context = helpers.extractContextFromConsensusNodes(nodeAlias, config.consensusNodes);
          const k8 = this.k8Factory.getK8(context);
          const podRef = ctx.config.podRefs[nodeAlias];
          const containerRef = ContainerRef.of(podRef, constants.ROOT_CONTAINER);
          self.logger.debug(`Uploading state files to pod ${podRef.name}`);
          await k8.containers().readByRef(containerRef).copyTo(zipFile, `${constants.HEDERA_HAPI_PATH}/data`);

          self.logger.info(
            `Deleting the previous state files in pod ${podRef.name} directory ${constants.HEDERA_HAPI_PATH}/data/saved`,
          );
          await k8
            .containers()
            .readByRef(containerRef)
            .execContainer(['rm', '-rf', `${constants.HEDERA_HAPI_PATH}/data/saved/*`]);
          await k8
            .containers()
            .readByRef(containerRef)
            .execContainer([
              'tar',
              '-xvf',
              `${constants.HEDERA_HAPI_PATH}/data/${path.basename(zipFile)}`,
              '-C',
              `${constants.HEDERA_HAPI_PATH}/data/saved`,
            ]);
        }
      },
      skip,
    );
  }

  identifyNetworkPods(maxAttempts?: number) {
    const self = this;
    return new Task('Identify network pods', (ctx: any, task: SoloListrTaskWrapper<any>) => {
      return self.taskCheckNetworkNodePods(ctx, task, ctx.config.nodeAliases, maxAttempts);
    });
  }

  fetchPlatformSoftware(aliasesField: string) {
    const self = this;
    return new Task('Fetch platform software into network nodes', (ctx: any, task: SoloListrTaskWrapper<any>) => {
      const {podRefs, releaseTag, localBuildPath} = ctx.config;

      return localBuildPath !== ''
        ? self._uploadPlatformSoftware(
            ctx.config[aliasesField],
            podRefs,
            task,
            localBuildPath,
            ctx.config.consensusNodes,
            releaseTag,
          )
        : self._fetchPlatformSoftware(
            ctx.config[aliasesField],
            podRefs,
            releaseTag,
            task,
            this.platformInstaller,
            ctx.config.consensusNodes,
          );
    });
  }

  populateServiceMap() {
    return new Task('Populate serviceMap', async ctx => {
      ctx.config.serviceMap = await this.accountManager.getNodeServiceMap(
        ctx.config.namespace,
        this.remoteConfigManager.getClusterRefs(),
        ctx.config.deployment,
      );
      if (!ctx.config.serviceMap.has(ctx.config.nodeAlias)) return;

      ctx.config.podRefs[ctx.config.nodeAlias] = PodRef.of(
        ctx.config.namespace,
        ctx.config.serviceMap.get(ctx.config.nodeAlias).nodePodName,
      );
    });
  }

  setupNetworkNodes(nodeAliasesProperty: string, isGenesis: boolean) {
    return new Task('Setup network nodes', async (ctx: any, task: SoloListrTaskWrapper<any>) => {
      ctx.config.nodeAliases = helpers.parseNodeAliases(ctx.config.nodeAliasesUnparsed);
      if (isGenesis) {
        await this.generateGenesisNetworkJson(
          ctx.config.namespace,
          ctx.config.consensusNodes,
          ctx.config.keysDir,
          ctx.config.stagingDir,
        );
      }

      // TODO: during `node add` ctx.config.nodeAliases is empty, since ctx.config.nodeAliasesUnparsed is empty
      await this.generateNodeOverridesJson(ctx.config.namespace, ctx.config.nodeAliases, ctx.config.stagingDir);

      const consensusNodes = ctx.config.consensusNodes;
      const subTasks = [];
      for (const nodeAlias of ctx.config[nodeAliasesProperty]) {
        const podRef = ctx.config.podRefs[nodeAlias];
        const context = helpers.extractContextFromConsensusNodes(nodeAlias, consensusNodes);
        subTasks.push({
          title: `Node: ${chalk.yellow(nodeAlias)}`,
          task: () => this.platformInstaller.taskSetup(podRef, ctx.config.stagingDir, isGenesis, context),
        });
      }

      // set up the sub-tasks
      return task.newListr(subTasks, {
        concurrent: true,
        rendererOptions: constants.LISTR_DEFAULT_RENDERER_OPTION,
      });
    });
  }

  // generates the node overrides file.  This file is used to override the address book.  It is useful in cases where
  // there is a hair pinning issue and the node needs to connect to itself via a different address.
  private async generateNodeOverridesJson(namespace: NamespaceName, nodeAliases: NodeAliases, stagingDir: string) {
    const deploymentName = this.configManager.getFlag<DeploymentName>(flags.deployment);
    const networkNodeServiceMap = await this.accountManager.getNodeServiceMap(
      namespace,
      this.remoteConfigManager.getClusterRefs(),
      deploymentName,
    );

    const nodeOverridesModel = new NodeOverridesModel(nodeAliases, networkNodeServiceMap);

    const nodeOverridesYaml = PathEx.join(stagingDir, constants.NODE_OVERRIDE_FILE);
    fs.writeFileSync(nodeOverridesYaml, nodeOverridesModel.toYAML());
  }

  /**
   * Generate genesis network json file
   * @param namespace - namespace
   * @param consensusNodes - consensus nodes
   * @param keysDir - keys directory
   * @param stagingDir - staging directory
   */
  private async generateGenesisNetworkJson(
    namespace: NamespaceName,
    consensusNodes: ConsensusNode[],
    keysDir: string,
    stagingDir: string,
  ) {
    const deploymentName = this.configManager.getFlag<DeploymentName>(flags.deployment);
    const networkNodeServiceMap = await this.accountManager.getNodeServiceMap(
      namespace,
      this.remoteConfigManager.getClusterRefs(),
      deploymentName,
    );

    const adminPublicKeys = splitFlagInput(this.configManager.getFlag(flags.adminPublicKeys));
    const genesisNetworkData = await GenesisNetworkDataConstructor.initialize(
      consensusNodes,
      this.keyManager,
      this.accountManager,
      keysDir,
      networkNodeServiceMap,
      adminPublicKeys,
    );

    const genesisNetworkJson = PathEx.join(stagingDir, 'genesis-network.json');
    fs.writeFileSync(genesisNetworkJson, genesisNetworkData.toJSON());
  }

  prepareStagingDirectory(nodeAliasesProperty: any) {
    return new Task('Prepare staging directory', (ctx: any, task: SoloListrTaskWrapper<any>) => {
      const config = ctx.config;
      const nodeAliases = config[nodeAliasesProperty];
      const subTasks = [
        {
          title: 'Copy Gossip keys to staging',
          task: async () => {
            this.keyManager.copyGossipKeysToStaging(config.keysDir, config.stagingKeysDir, nodeAliases);
          },
        },
        {
          title: 'Copy gRPC TLS keys to staging',
          task: async () => {
            for (const nodeAlias of nodeAliases) {
              const tlsKeyFiles = this.keyManager.prepareTLSKeyFilePaths(nodeAlias, config.keysDir);
              this.keyManager.copyNodeKeysToStaging(tlsKeyFiles, config.stagingKeysDir);
            }
          },
        },
      ];
      return task.newListr(subTasks, {
        concurrent: false,
        rendererOptions: constants.LISTR_DEFAULT_RENDERER_OPTION,
      });
    });
  }

  startNodes(nodeAliasesProperty: string) {
    return new Task('Starting nodes', (ctx: any, task: SoloListrTaskWrapper<any>) => {
      const config = ctx.config;
      const nodeAliases = config[nodeAliasesProperty];
      const subTasks = [];

      for (const nodeAlias of nodeAliases) {
        const podRef = config.podRefs[nodeAlias];
        const containerRef = ContainerRef.of(podRef, constants.ROOT_CONTAINER);
        subTasks.push({
          title: `Start node: ${chalk.yellow(nodeAlias)}`,
          task: async () => {
            const context = helpers.extractContextFromConsensusNodes(nodeAlias, config.consensusNodes);
            const k8 = this.k8Factory.getK8(context);
            await k8.containers().readByRef(containerRef).execContainer(['systemctl', 'restart', 'network-node']);
          },
        });
      }

      // set up the sub-tasks
      return task.newListr(subTasks, {
        concurrent: true,
        rendererOptions: {
          collapseSubtasks: false,
          timer: constants.LISTR_DEFAULT_RENDERER_TIMER_OPTION,
        },
      });
    });
  }

  enablePortForwarding() {
    return new Task(
      'Enable port forwarding for JVM debugger',
      async ctx => {
        const context = helpers.extractContextFromConsensusNodes(ctx.config.debugNodeAlias, ctx.config.consensusNodes);
        const podRef = PodRef.of(ctx.config.namespace, PodName.of(`network-${ctx.config.debugNodeAlias}-0`));
        this.logger.debug(`Enable port forwarding for JVM debugger on pod ${podRef.name}`);
        await this.k8Factory
          .getK8(context)
          .pods()
          .readByRef(podRef)
          .portForward(constants.JVM_DEBUG_PORT, constants.JVM_DEBUG_PORT);
      },
      ctx => !ctx.config.debugNodeAlias,
    );
  }

  checkAllNodesAreActive(nodeAliasesProperty: string) {
    return new Task('Check all nodes are ACTIVE', (ctx: any, task: SoloListrTaskWrapper<any>) => {
      return this._checkNodeActivenessTask(ctx, task, ctx.config[nodeAliasesProperty]);
    });
  }

  checkAllNodesAreFrozen(nodeAliasesProperty: string) {
    return new Task('Check all nodes are FROZEN', (ctx: any, task: SoloListrTaskWrapper<any>) => {
      return this._checkNodeActivenessTask(ctx, task, ctx.config[nodeAliasesProperty], NodeStatusCodes.FREEZE_COMPLETE);
    });
  }

  checkNodeProxiesAreActive() {
    return new Task(
      'Check node proxies are ACTIVE',
      (ctx: any, task: SoloListrTaskWrapper<any>) => {
        // this is more reliable than checking the nodes logs for ACTIVE, as the
        // logs will have a lot of white noise from being behind
        return this._checkNodesProxiesTask(ctx, task, ctx.config.nodeAliases);
      },
      async (ctx: any) => ctx.config.app !== '' && ctx.config.app !== constants.HEDERA_APP_NAME,
    );
  }

  checkAllNodeProxiesAreActive() {
    return new Task('Check all node proxies are ACTIVE', (ctx: any, task: SoloListrTaskWrapper<any>) => {
      // this is more reliable than checking the nodes logs for ACTIVE, as the
      // logs will have a lot of white noise from being behind
      return this._checkNodesProxiesTask(ctx, task, ctx.config.allNodeAliases);
    });
  }

  // Update account manager and transfer hbar for staking purpose
  triggerStakeWeightCalculate(transactionType: NodeSubcommandType) {
    const self = this;
    return new Task('Trigger stake weight calculate', async ctx => {
      const config = ctx.config;
      self.logger.info(
        'sleep 60 seconds for the handler to be able to trigger the network node stake weight recalculate',
      );
      await sleep(Duration.ofSeconds(60));
      const accountMap = getNodeAccountMap(config.allNodeAliases);
      let skipNodeAlias: NodeAlias;

      switch (transactionType) {
        case NodeSubcommandType.ADD:
          break;
        case NodeSubcommandType.UPDATE:
          if (config.newAccountNumber) {
            // update map with current account ids
            accountMap.set(config.nodeAlias, config.newAccountNumber);
            skipNodeAlias = config.nodeAlias;
          }
          break;
        case NodeSubcommandType.DELETE:
          if (config.nodeAlias) {
            accountMap.delete(config.nodeAlias);
            skipNodeAlias = config.nodeAlias;
          }
      }

      config.nodeClient = await self.accountManager.refreshNodeClient(
        config.namespace,
        this.remoteConfigManager.getClusterRefs(),
        skipNodeAlias,
        this.configManager.getFlag<DeploymentName>(flags.deployment),
      );

      // send some write transactions to invoke the handler that will trigger the stake weight recalculate
      for (const nodeAlias of accountMap.keys()) {
        const accountId = accountMap.get(nodeAlias);
        config.nodeClient.setOperator(TREASURY_ACCOUNT_ID, config.treasuryKey);
        await self.accountManager.transferAmount(constants.TREASURY_ACCOUNT_ID, accountId, 1);
      }
    });
  }

  addNodeStakes() {
    const self = this;
    // @ts-ignore
    return new Task('Add node stakes', (ctx: any, task: SoloListrTaskWrapper<any>) => {
      if (ctx.config.app === '' || ctx.config.app === constants.HEDERA_APP_NAME) {
        const subTasks = [];
        const accountMap = getNodeAccountMap(ctx.config.nodeAliases);
        const stakeAmountParsed = ctx.config.stakeAmount ? splitFlagInput(ctx.config.stakeAmount) : [];
        let nodeIndex = 0;
        for (const nodeAlias of ctx.config.nodeAliases) {
          const accountId = accountMap.get(nodeAlias);
          const context = helpers.extractContextFromConsensusNodes(nodeAlias, ctx.config.consensusNodes);
          const stakeAmount =
            stakeAmountParsed.length > 0 ? stakeAmountParsed[nodeIndex] : HEDERA_NODE_DEFAULT_STAKE_AMOUNT;
          subTasks.push({
            title: `Adding stake for node: ${chalk.yellow(nodeAlias)}`,
            task: async () => await self._addStake(ctx.config.namespace, accountId, nodeAlias, +stakeAmount, context),
          });
          nodeIndex++;
        }

        // set up the sub-tasks
        return task.newListr(subTasks, {
          concurrent: false,
          rendererOptions: {
            collapseSubtasks: false,
          },
        });
      }
    });
  }

  stakeNewNode() {
    const self = this;
    return new Task('Stake new node', async (ctx: any, task: SoloListrTaskWrapper<any>) => {
      const context = helpers.extractContextFromConsensusNodes(ctx.config.nodeAlias, ctx.config.consensusNodes);
      await self.accountManager.refreshNodeClient(
        ctx.config.namespace,
        this.remoteConfigManager.getClusterRefs(),
        ctx.config.nodeAlias,
        this.configManager.getFlag<DeploymentName>(flags.deployment),
        this.configManager.getFlag<boolean>(flags.forcePortForward),
      );
      await this._addStake(ctx.config.namespace, ctx.newNode.accountId, ctx.config.nodeAlias, undefined, context);
    });
  }

  stopNodes(nodeAliasesProperty: string) {
    return new Task('Stopping nodes', async (ctx: any, task: SoloListrTaskWrapper<any>) => {
      const subTasks = [];
      if (!ctx.config.skipStop) {
        await this.accountManager.close();
        for (const nodeAlias of ctx.config[nodeAliasesProperty]) {
          const podRef = ctx.config.podRefs[nodeAlias];
          const containerRef = ContainerRef.of(podRef, constants.ROOT_CONTAINER);
          const context = helpers.extractContextFromConsensusNodes(nodeAlias, ctx.config.consensusNodes);

          subTasks.push({
            title: `Stop node: ${chalk.yellow(nodeAlias)}`,
            task: async () =>
              await this.k8Factory
                .getK8(context)
                .containers()
                .readByRef(containerRef)
                .execContainer('systemctl stop network-node'),
          });
        }
      }

      // setup the sub-tasks
      return task.newListr(subTasks, {
        concurrent: true,
        rendererOptions: {
          collapseSubtasks: false,
          timer: constants.LISTR_DEFAULT_RENDERER_TIMER_OPTION,
        },
      });
    });
  }

  finalize() {
    return new Task('Finalize', () => {
      // reset flags so that keys are not regenerated later
      this.configManager.setFlag(flags.generateGossipKeys, false);
      this.configManager.setFlag(flags.generateTlsKeys, false);
    });
  }

  dumpNetworkNodesSaveState() {
    return new Task('Dump network nodes saved state', (ctx: any, task: SoloListrTaskWrapper<any>) => {
      const config: NodeRefreshConfigClass = ctx.config;
      const subTasks = [];
      for (const nodeAlias of config.nodeAliases) {
        const podRef = config.podRefs[nodeAlias];
        const containerRef = ContainerRef.of(podRef, constants.ROOT_CONTAINER);
        const context = helpers.extractContextFromConsensusNodes(nodeAlias, ctx.config.consensusNodes);

        subTasks.push({
          title: `Node: ${chalk.yellow(nodeAlias)}`,
          task: async () =>
            await this.k8Factory
              .getK8(context)
              .containers()
              .readByRef(containerRef)
              .execContainer(['bash', '-c', `rm -rf ${constants.HEDERA_HAPI_PATH}/data/saved/*`]),
        });
      }

      // set up the sub-tasks
      return task.newListr(subTasks, {
        concurrent: true,
        rendererOptions: {
          collapseSubtasks: false,
        },
      });
    });
  }

  getNodeLogsAndConfigs() {
    return new Task('Get node logs and configs', async ctx => {
      await container.resolve<NetworkNodes>(NetworkNodes).getLogs(ctx.config.namespace, ctx.config.contexts);
    });
  }

  getNodeStateFiles() {
    return new Task('Get node states', async ctx => {
      for (const nodeAlias of ctx.config.nodeAliases) {
        const context = helpers.extractContextFromConsensusNodes(nodeAlias, ctx.config.consensusNodes);
        await container.resolve<NetworkNodes>(NetworkNodes).getStatesFromPod(ctx.config.namespace, nodeAlias, context);
      }
    });
  }

  checkPVCsEnabled() {
    return new Task('Check that PVCs are enabled', () => {
      if (!this.configManager.getFlag(flags.persistentVolumeClaims)) {
        throw new SoloError('PVCs are not enabled. Please enable PVCs before adding a node');
      }
    });
  }

  determineNewNodeAccountNumber() {
    return new Task('Determine new node account number', ctx => {
      const config: NodeAddConfigClass = ctx.config;
      const values = {hedera: {nodes: []}};
      let maxNum: Long = Long.fromNumber(0);

      let lastNodeAlias = DEFAULT_NETWORK_NODE_NAME;

      for (const networkNodeServices of config.serviceMap.values()) {
        values.hedera.nodes.push({
          accountId: networkNodeServices.accountId,
          name: networkNodeServices.nodeAlias,
          nodeId: networkNodeServices.nodeId,
        });
        maxNum =
          maxNum > AccountId.fromString(networkNodeServices.accountId).num
            ? maxNum
            : AccountId.fromString(networkNodeServices.accountId).num;
        lastNodeAlias = networkNodeServices.nodeAlias;
      }

      const lastNodeIdMatch = lastNodeAlias.match(/\d+$/);
      if (lastNodeIdMatch.length) {
        const incremented = parseInt(lastNodeIdMatch[0]) + 1;
        lastNodeAlias = lastNodeAlias.replace(/\d+$/, incremented.toString());
      }

      ctx.maxNum = maxNum.add(1);
      ctx.newNode = {
        accountId: `${constants.HEDERA_NODE_ACCOUNT_ID_START.realm}.${constants.HEDERA_NODE_ACCOUNT_ID_START.shard}.${ctx.maxNum}`,
        name: lastNodeAlias,
      };
      config.nodeAlias = lastNodeAlias as NodeAlias;
      config.allNodeAliases.push(lastNodeAlias as NodeAlias);
    });
  }

  generateGossipKeys() {
    return this._generateGossipKeys(true);
  }

  generateGossipKey() {
    return this._generateGossipKeys(false);
  }

  generateGrpcTlsKeys() {
    return this._generateGrpcTlsKeys(true);
  }

  generateGrpcTlsKey() {
    return this._generateGrpcTlsKeys(false);
  }

  loadSigningKeyCertificate() {
    return new Task('Load signing key certificate', (ctx: any, task: SoloListrTaskWrapper<any>) => {
      const config = ctx.config;
      const signingCertFile = Templates.renderGossipPemPublicKeyFile(config.nodeAlias);
      const signingCertFullPath = PathEx.joinWithRealPath(config.keysDir, signingCertFile);
      ctx.signingCertDer = this.keyManager.getDerFromPemCertificate(signingCertFullPath);
    });
  }

  computeMTLSCertificateHash() {
    return new Task('Compute mTLS certificate hash', (ctx: any, task: SoloListrTaskWrapper<any>) => {
      const config = ctx.config;
      const tlsCertFile = Templates.renderTLSPemPublicKeyFile(config.nodeAlias);
      const tlsCertFullPath = PathEx.joinWithRealPath(config.keysDir, tlsCertFile);
      const tlsCertDer = this.keyManager.getDerFromPemCertificate(tlsCertFullPath);
      ctx.tlsCertHash = crypto.createHash('sha384').update(tlsCertDer).digest();
    });
  }

  prepareGossipEndpoints() {
    return new Task('Prepare gossip endpoints', (ctx: any, task: SoloListrTaskWrapper<any>) => {
      const config = ctx.config;
      let endpoints = [];
      if (!config.gossipEndpoints) {
        if (config.endpointType !== constants.ENDPOINT_TYPE_FQDN) {
          throw new SoloError(`--gossip-endpoints must be set if --endpoint-type is: ${constants.ENDPOINT_TYPE_IP}`);
        }

        endpoints = [
          `${helpers.getInternalIp(config.releaseTag, config.namespace, config.nodeAlias)}:${constants.HEDERA_NODE_INTERNAL_GOSSIP_PORT}`,
          `${Templates.renderFullyQualifiedNetworkSvcName(config.namespace, config.nodeAlias)}:${constants.HEDERA_NODE_EXTERNAL_GOSSIP_PORT}`,
        ];
      } else {
        endpoints = splitFlagInput(config.gossipEndpoints);
      }

      ctx.gossipEndpoints = prepareEndpoints(
        config.endpointType,
        endpoints,
        constants.HEDERA_NODE_INTERNAL_GOSSIP_PORT,
      );
    });
  }

  // this is only used by `node delete`
  refreshNodeList() {
    return new Task('Refresh node alias list', (ctx: any, task: SoloListrTaskWrapper<any>) => {
      ctx.config.allNodeAliases = ctx.config.existingNodeAliases.filter(
        (nodeAlias: NodeAlias) => nodeAlias !== ctx.config.nodeAlias,
      );

      ctx.config.refreshedConsensusNodes = ctx.config.consensusNodes.filter(
        (consensusNode: ConsensusNode) => consensusNode.name !== ctx.config.nodeAlias,
      );
    });
  }

  prepareGrpcServiceEndpoints() {
    return new Task('Prepare grpc service endpoints', (ctx: any, task: SoloListrTaskWrapper<any>) => {
      const config = ctx.config;
      let endpoints = [];

      if (!config.grpcEndpoints) {
        if (config.endpointType !== constants.ENDPOINT_TYPE_FQDN) {
          throw new SoloError(`--grpc-endpoints must be set if --endpoint-type is: ${constants.ENDPOINT_TYPE_IP}`);
        }

        endpoints = [
          `${Templates.renderFullyQualifiedNetworkSvcName(config.namespace, config.nodeAlias)}:${constants.HEDERA_NODE_EXTERNAL_GOSSIP_PORT}`,
        ];
      } else {
        endpoints = splitFlagInput(config.grpcEndpoints);
      }

      ctx.grpcServiceEndpoints = prepareEndpoints(
        config.endpointType,
        endpoints,
        constants.HEDERA_NODE_EXTERNAL_GOSSIP_PORT,
      );
    });
  }

  sendNodeUpdateTransaction() {
    const self = this;
    return new Task('Send node update transaction', async ctx => {
      const config: NodeUpdateConfigClass = ctx.config;

      const nodeId = Templates.nodeIdFromNodeAlias(config.nodeAlias);
      self.logger.info(`nodeId: ${nodeId}, config.newAccountNumber: ${config.newAccountNumber}`);

      if (config.existingNodeAliases.length > 1) {
        config.nodeClient = await self.accountManager.refreshNodeClient(
          config.namespace,
          this.remoteConfigManager.getClusterRefs(),
          config.nodeAlias,
          this.configManager.getFlag<DeploymentName>(flags.deployment),
        );
      }

      try {
        let nodeUpdateTx = new NodeUpdateTransaction().setNodeId(new Long(nodeId));

        if (config.tlsPublicKey && config.tlsPrivateKey) {
          self.logger.info(`config.tlsPublicKey: ${config.tlsPublicKey}`);
          const tlsCertDer = self.keyManager.getDerFromPemCertificate(config.tlsPublicKey);
          const tlsCertHash = crypto.createHash('sha384').update(tlsCertDer).digest();
          nodeUpdateTx = nodeUpdateTx.setCertificateHash(tlsCertHash);

          const publicKeyFile = Templates.renderTLSPemPublicKeyFile(config.nodeAlias);
          const privateKeyFile = Templates.renderTLSPemPrivateKeyFile(config.nodeAlias);
          renameAndCopyFile(config.tlsPublicKey, publicKeyFile, config.keysDir, self.logger);
          renameAndCopyFile(config.tlsPrivateKey, privateKeyFile, config.keysDir, self.logger);
        }

        if (config.gossipPublicKey && config.gossipPrivateKey) {
          self.logger.info(`config.gossipPublicKey: ${config.gossipPublicKey}`);
          const signingCertDer = self.keyManager.getDerFromPemCertificate(config.gossipPublicKey);
          nodeUpdateTx = nodeUpdateTx.setGossipCaCertificate(signingCertDer);

          const publicKeyFile = Templates.renderGossipPemPublicKeyFile(config.nodeAlias);
          const privateKeyFile = Templates.renderGossipPemPrivateKeyFile(config.nodeAlias);
          renameAndCopyFile(config.gossipPublicKey, publicKeyFile, config.keysDir, self.logger);
          renameAndCopyFile(config.gossipPrivateKey, privateKeyFile, config.keysDir, self.logger);
        }

        if (config.newAccountNumber) {
          nodeUpdateTx = nodeUpdateTx.setAccountId(config.newAccountNumber);
        }

        let parsedNewKey: PrivateKey;
        if (config.newAdminKey) {
          parsedNewKey = PrivateKey.fromStringED25519(config.newAdminKey.toString());
          nodeUpdateTx = nodeUpdateTx.setAdminKey(parsedNewKey.publicKey);
        }
        nodeUpdateTx = nodeUpdateTx.freezeWith(config.nodeClient);

        // config.adminKey contains the original key, needed to sign the transaction
        if (config.newAdminKey) {
          nodeUpdateTx = await nodeUpdateTx.sign(parsedNewKey);
        }
        const signedTx = await nodeUpdateTx.sign(config.adminKey);
        const txResp = await signedTx.execute(config.nodeClient);
        const nodeUpdateReceipt = await txResp.getReceipt(config.nodeClient);
        self.logger.debug(`NodeUpdateReceipt: ${nodeUpdateReceipt.toString()}`);
      } catch (e) {
        throw new SoloError(`Error updating node to network: ${e.message}`, e);
      }
    });
  }

  copyNodeKeysToSecrets(nodeListOverride?: string) {
    return new Task('Copy node keys to secrets', (ctx: any, task: SoloListrTaskWrapper<any>) => {
      const subTasks = this.platformInstaller.copyNodeKeys(
        ctx.config.stagingDir,
        nodeListOverride ? ctx.config[nodeListOverride] : ctx.config.consensusNodes,
        ctx.config.contexts,
      );

      // set up the sub-tasks for copying node keys to staging directory
      return task.newListr(subTasks, {
        concurrent: true,
        rendererOptions: constants.LISTR_DEFAULT_RENDERER_OPTION,
      });
    });
  }

  public updateChartWithConfigMap(
    title: string,
    transactionType: NodeSubcommandType,
    skip: SkipCheck | boolean = false,
  ): SoloListrTask<any> {
    const self = this;
    return {
      title,
      task: async ctx => {
        // Prepare parameter and update the network node chart
        const config = ctx.config;
        const consensusNodes = ctx.config.consensusNodes as ConsensusNode[];
        const clusterRefs = this.remoteConfigManager.getClusterRefs();

        // Make sure valuesArgMap is initialized with empty strings
        const valuesArgMap: Record<ClusterRef, string> = {};
        Object.keys(clusterRefs).forEach(clusterRef => (valuesArgMap[clusterRef] = ''));

        if (!config.serviceMap) {
          config.serviceMap = await self.accountManager.getNodeServiceMap(
            config.namespace,
            clusterRefs,
            config.deployment,
          );
        }

        let maxNodeId = 0;
        for (const nodeAlias of config.existingNodeAliases) {
          const nodeId = config.serviceMap.get(nodeAlias).nodeId;
          maxNodeId = Math.max(nodeId, maxNodeId);
        }

        const nodeId = maxNodeId + 1;

        const clusterNodeIndexMap: Record<ClusterRef, Record<NodeId, /* index in the chart -> */ number>> = {};

        for (const clusterRef of Object.keys(clusterRefs)) {
          clusterNodeIndexMap[clusterRef] = {};

          consensusNodes
            .filter(node => node.cluster === clusterRef)
            .sort((a, b) => a.nodeId - b.nodeId)
            .forEach((node, index) => (clusterNodeIndexMap[clusterRef][node.nodeId] = index));
        }

        switch (transactionType) {
          case NodeSubcommandType.UPDATE:
            this.prepareValuesArgForNodeUpdate(
              consensusNodes,
              valuesArgMap,
              config.serviceMap,
              clusterNodeIndexMap,
              config.newAccountNumber,
              config.nodeAlias,
            );
            break;
          case NodeSubcommandType.DELETE:
            this.prepareValuesArgForNodeDelete(
              consensusNodes,
              valuesArgMap,
              nodeId,
              config.nodeAlias,
              config.serviceMap,
              clusterNodeIndexMap,
            );
            break;
          case NodeSubcommandType.ADD:
            this.prepareValuesArgForNodeAdd(
              consensusNodes,
              valuesArgMap,
              config.serviceMap,
              clusterNodeIndexMap,
              config.clusterRef,
              nodeId,
              config.nodeAlias,
              ctx.newNode,
              config,
            );
            break;
        }

        // Add profile values files
        const profileValuesFile = await self.profileManager.prepareValuesForNodeTransaction(
          PathEx.joinWithRealPath(config.stagingDir, 'config.txt'),
          PathEx.joinWithRealPath(config.stagingDir, 'templates', 'application.properties'),
        );

        if (profileValuesFile) {
          const valuesFiles: Record<ClusterRef, string> = BaseCommand.prepareValuesFilesMap(
            clusterRefs,
            undefined, // do not trigger of adding default value file for chart upgrade due to node add or delete
            profileValuesFile,
            config.valuesFile,
          );

          for (const clusterRef of Object.keys(valuesFiles)) {
            valuesArgMap[clusterRef] += valuesFiles[clusterRef];
            this.logger.debug(`Prepared helm chart values for cluster-ref: ${clusterRef}`, {valuesArg: valuesArgMap});
          }
        }
        // Add Debug options
        const consensusNode = consensusNodes.find(node => node.name === config.debugNodeAlias);
        const clusterRef = consensusNode ? consensusNode.cluster : this.k8Factory.default().clusters().readCurrent();

        valuesArgMap[clusterRef] = addDebugOptions(valuesArgMap[clusterRef], config.debugNodeAlias);

<<<<<<< HEAD
        // Update charts
        await self.chartManager.upgrade(
          config.namespace,
          constants.SOLO_DEPLOYMENT_CHART,
          constants.SOLO_DEPLOYMENT_CHART,
          ctx.config.chartDirectory ? ctx.config.chartDirectory : constants.SOLO_TESTING_CHART_URL,
          config.soloChartVersion,
          valuesArgMap[clusterRef],
          this.localConfig.clusterRefs[clusterRef],
=======
        // Update all charts
        await Promise.all(
          Object.keys(clusterRefs).map(async clusterRef => {
            const valuesArgs = valuesArgMap[clusterRef];
            const context = this.localConfig.clusterRefs[clusterRef];

            await self.chartManager.upgrade(
              config.namespace,
              constants.SOLO_DEPLOYMENT_CHART,
              ctx.config.chartPath,
              config.soloChartVersion,
              valuesArgs,
              context,
            );

            showVersionBanner(self.logger, constants.SOLO_DEPLOYMENT_CHART, config.soloChartVersion, 'Upgraded');
          }),
>>>>>>> b9c45454
        );
      },
      skip,
    };
  }

  /**
   * Builds the values args for update:
   * - Updates the selected node
   * - Keep the rest the same
   */
  private prepareValuesArgForNodeUpdate(
    consensusNodes: ConsensusNode[],
    valuesArgMap: Record<ClusterRef, string>,
    serviceMap: Map<NodeAlias, NetworkNodeServices>,
    clusterNodeIndexMap: Record<ClusterRef, Record<NodeId, /* index in the chart -> */ number>>,
    newAccountNumber: number,
    nodeAlias: NodeAlias,
  ): void {
    for (const consensusNode of consensusNodes) {
      const clusterRef = consensusNode.cluster;
      const index = clusterNodeIndexMap[clusterRef][consensusNode.nodeId];

      // for the case of updating node, use new account number for this node id
      if (newAccountNumber && consensusNode.name === nodeAlias) {
        valuesArgMap[clusterRef] +=
          ` --set "hedera.nodes[${index}].accountId=${newAccountNumber}"` +
          ` --set "hedera.nodes[${index}].name=${nodeAlias}"` +
          ` --set "hedera.nodes[${index}].nodeId=${consensusNode.nodeId}"`;
      }

      // Populate the values for the rest
      else {
        valuesArgMap[clusterRef] +=
          ` --set "hedera.nodes[${index}].accountId=${serviceMap.get(consensusNode.name).accountId}"` +
          ` --set "hedera.nodes[${index}].name=${consensusNode.name}"` +
          ` --set "hedera.nodes[${index}].nodeId=${consensusNode.nodeId}"`;
      }
    }
  }

  /**
   * Builds the values args for add:
   * - Adds the new node
   * - Keeps the rest the same
   */
  private prepareValuesArgForNodeAdd(
    consensusNodes: ConsensusNode[],
    valuesArgMap: Record<ClusterRef, string>,
    serviceMap: Map<NodeAlias, NetworkNodeServices>,
    clusterNodeIndexMap: Record<ClusterRef, Record<NodeId, /* index in the chart -> */ number>>,
    clusterRef: ClusterRef,
    nodeId: NodeId,
    nodeAlias: NodeAlias,
    newNode: {accountId: string; name: string},
    config: {
      haproxyIps?: string;
      haproxyIpsParsed?: Record<NodeAlias, IP>;
      envoyIps?: string;
      envoyIpsParsed?: Record<NodeAlias, IP>;
    },
  ): void {
    // Add existing nodes
    consensusNodes.forEach(node => {
      if (node.name === nodeAlias) return;
      const index = clusterNodeIndexMap[clusterRef][node.nodeId];

      valuesArgMap[clusterRef] +=
        ` --set "hedera.nodes[${index}].accountId=${serviceMap.get(node.name).accountId}"` +
        ` --set "hedera.nodes[${index}].name=${node.name}"` +
        ` --set "hedera.nodes[${index}].nodeId=${node.nodeId}"`;
    });

    // Add new node
    const index = clusterNodeIndexMap[clusterRef][nodeId];
    valuesArgMap[clusterRef] +=
      ` --set "hedera.nodes[${index}].accountId=${newNode.accountId}"` +
      ` --set "hedera.nodes[${index}].name=${newNode.name}"` +
      ` --set "hedera.nodes[${index}].nodeId=${nodeId}" `;

    // Set static IPs for HAProxy
    if (config.haproxyIps) {
      config.haproxyIpsParsed = Templates.parseNodeAliasToIpMapping(config.haproxyIps);
      const ip: string = config.haproxyIpsParsed?.[nodeAlias];
      if (ip) valuesArgMap[clusterRef] += ` --set "hedera.nodes[${index}].haproxyStaticIP=${ip}"`;
    }

    // Set static IPs for Envoy Proxy
    if (config.envoyIps) {
      config.envoyIpsParsed = Templates.parseNodeAliasToIpMapping(config.envoyIps);
      const ip: string = config.envoyIpsParsed?.[nodeAlias];
      if (ip) valuesArgMap[clusterRef] += ` --set "hedera.nodes[${index}].envoyProxyStaticIP=${ip}"`;
    }
  }

  /**
   * Builds the values args for delete:
   * - Remove the specified node
   * - Keeps the rest the same
   */
  private prepareValuesArgForNodeDelete(
    consensusNodes: ConsensusNode[],
    valuesArgMap: Record<ClusterRef, string>,
    nodeId: NodeId,
    nodeAlias: NodeAlias,
    serviceMap: Map<NodeAlias, NetworkNodeServices>,
    clusterNodeIndexMap: Record<ClusterRef, Record<NodeId, /* index in the chart -> */ number>>,
  ): void {
    for (const consensusNode of consensusNodes) {
      const clusterRef: ClusterRef = consensusNode.cluster;

      // The index inside the chart
      const index = clusterNodeIndexMap[clusterRef][consensusNode.nodeId];

      // For nodes that are not being deleted
      if (consensusNode.nodeId !== nodeId) {
        valuesArgMap[clusterRef] +=
          ` --set "hedera.nodes[${index}].accountId=${serviceMap.get(consensusNode.name).accountId}"` +
          ` --set "hedera.nodes[${index}].name=${consensusNode.name}"` +
          ` --set "hedera.nodes[${index}].nodeId=${consensusNode.nodeId}"`;
      }

      // When deleting node
      else if (consensusNode.nodeId === nodeId) {
        valuesArgMap[clusterRef] +=
          ` --set "hedera.nodes[${index}].accountId=${IGNORED_NODE_ACCOUNT_ID}"` +
          ` --set "hedera.nodes[${index}].name=${consensusNode.name}"` +
          ` --set "hedera.nodes[${index}].nodeId=${consensusNode.nodeId}" `;
      }
    }

    // now remove the deleted node from the serviceMap
    serviceMap.delete(nodeAlias);
  }

  saveContextData(argv: any, targetFile: string, parser: any) {
    return new Task('Save context data', ctx => {
      const outputDir = argv[flags.outputDir.name];
      if (!outputDir) {
        throw new SoloError(
          `Path to export context data not specified. Please set a value for --${flags.outputDir.name}`,
        );
      }

      if (!fs.existsSync(outputDir)) {
        fs.mkdirSync(outputDir, {recursive: true});
      }
      const exportedCtx = parser(ctx);
      fs.writeFileSync(PathEx.join(outputDir, targetFile), JSON.stringify(exportedCtx));
    });
  }

  loadContextData(argv: any, targetFile: string, parser: any) {
    return new Task('Load context data', (ctx: any, task: SoloListrTaskWrapper<any>) => {
      const inputDir = argv[flags.inputDir.name];
      if (!inputDir) {
        throw new SoloError(`Path to context data not specified. Please set a value for --${flags.inputDir.name}`);
      }
      // @ts-ignore
      const ctxData = JSON.parse(fs.readFileSync(PathEx.joinWithRealPath(inputDir, targetFile)));
      parser(ctx, ctxData);
    });
  }

  killNodes() {
    return new Task(
      'Kill nodes',
      async (ctx: {config: {serviceMap: Map<NodeAlias, NetworkNodeServices>} & AnyObject}) => {
        const config = ctx.config;
        for (const service of config.serviceMap.values()) {
          await this.k8Factory
            .getK8(service.context)
            .pods()
            .readByRef(PodRef.of(config.namespace, service.nodePodName))
            .killPod();
        }
      },
    );
  }

  killNodesAndUpdateConfigMap() {
    return new Task(
      'Kill nodes to pick up updated configMaps',
      async (ctx: {config: {serviceMap: Map<NodeAlias, NetworkNodeServices>} & AnyObject}) => {
        const config = ctx.config;
        const clusterRefs = this.remoteConfigManager.getClusterRefs();
        // the updated node will have a new pod ID if its account ID changed which is a label
        config.serviceMap = await this.accountManager.getNodeServiceMap(
          config.namespace,
          clusterRefs,
          config.deployment,
        );

        for (const service of config.serviceMap.values()) {
          await this.k8Factory
            .getK8(service.context)
            .pods()
            .readByRef(PodRef.of(config.namespace, service.nodePodName))
            .killPod();
        }

        // again, the pod names will change after the pods are killed
        config.serviceMap = await this.accountManager.getNodeServiceMap(
          config.namespace,
          clusterRefs,
          config.deployment,
        );

        config.podRefs = {};
        for (const service of config.serviceMap.values()) {
          config.podRefs[service.nodeAlias] = PodRef.of(service.namespace, service.nodePodName);
        }
      },
    );
  }

  checkNodePodsAreRunning() {
    return new Task('Check node pods are running', (ctx: any, task: SoloListrTaskWrapper<any>) => {
      const config: NodeUpdateConfigClass = ctx.config;
      const subTasks = [];
      for (const nodeAlias of config.allNodeAliases) {
        const context = helpers.extractContextFromConsensusNodes(nodeAlias, ctx.config.consensusNodes);
        subTasks.push({
          title: `Check Node: ${chalk.yellow(nodeAlias)}`,
          task: async () =>
            await this.k8Factory
              .getK8(context)
              .pods()
              .waitForRunningPhase(
                config.namespace,
                [`solo.hedera.com/node-name=${nodeAlias}`, 'solo.hedera.com/type=network-node'],
                constants.PODS_RUNNING_MAX_ATTEMPTS,
                constants.PODS_RUNNING_DELAY,
              ), // timeout 15 minutes
        });
      }

      // set up the sub-tasks
      return task.newListr(subTasks, {
        concurrent: false, // no need to run concurrently since if one node is up, the rest should be up by then
        rendererOptions: {
          collapseSubtasks: false,
        },
      });
    });
  }

  sleep(title: string, milliseconds: number) {
    return new Task(title, async (ctx: any, task: SoloListrTaskWrapper<any>) => {
      await sleep(Duration.ofMillis(milliseconds));
    });
  }

  downloadLastState() {
    return new Task('Download last state from an existing node', async (ctx, task) => {
      const config = ctx.config;
      const node1FullyQualifiedPodName = Templates.renderNetworkPodName(config.existingNodeAliases[0]);
      const podRef = PodRef.of(config.namespace, node1FullyQualifiedPodName);
      const containerRef = ContainerRef.of(podRef, constants.ROOT_CONTAINER);
      const upgradeDirectory = `${constants.HEDERA_HAPI_PATH}/data/saved/com.hedera.services.ServicesMain/0/123`;

      const context = helpers.extractContextFromConsensusNodes(
        config.existingNodeAliases[0],
        ctx.config.consensusNodes,
      );

      const k8 = this.k8Factory.getK8(context);

      // zip the contents of the newest folder on node1 within /opt/hgcapp/services-hedera/HapiApp2.0/data/saved/com.hedera.services.ServicesMain/0/123/
      const zipFileName = await k8
        .containers()
        .readByRef(containerRef)
        .execContainer([
          'bash',
          '-c',
          `cd ${upgradeDirectory} && mapfile -t states < <(ls -1t .) && jar cf "\${states[0]}.zip" -C "\${states[0]}" . && echo -n \${states[0]}.zip`,
        ]);

      await k8.containers().readByRef(containerRef).copyFrom(`${upgradeDirectory}/${zipFileName}`, config.stagingDir);
      config.lastStateZipPath = PathEx.joinWithRealPath(config.stagingDir, zipFileName);
    });
  }

  uploadStateToNewNode() {
    return new Task('Upload last saved state to new network node', async ctx => {
      const config = ctx.config;
      const newNodeFullyQualifiedPodName = Templates.renderNetworkPodName(config.nodeAlias);
      const podRef = PodRef.of(config.namespace, newNodeFullyQualifiedPodName);
      const containerRef = ContainerRef.of(podRef, constants.ROOT_CONTAINER);
      const nodeId = Templates.nodeIdFromNodeAlias(config.nodeAlias);
      const savedStateDir = config.lastStateZipPath.match(/\/(\d+)\.zip$/)[1];
      const savedStatePath = `${constants.HEDERA_HAPI_PATH}/data/saved/com.hedera.services.ServicesMain/${nodeId}/123/${savedStateDir}`;

      const context = helpers.extractContextFromConsensusNodes(config.nodeAlias, config.consensusNodes);
      const k8 = this.k8Factory.getK8(context);

      await k8
        .containers()
        .readByRef(containerRef)
        .execContainer(['bash', '-c', `mkdir -p ${savedStatePath}`]);
      await k8.containers().readByRef(containerRef).copyTo(config.lastStateZipPath, savedStatePath);

      await this.platformInstaller.setPathPermission(
        podRef,
        constants.HEDERA_HAPI_PATH,
        undefined,
        undefined,
        undefined,
        context,
      );

      await k8
        .containers()
        .readByRef(containerRef)
        .execContainer([
          'bash',
          '-c',
          `cd ${savedStatePath} && jar xf ${path.basename(config.lastStateZipPath)} && rm -f ${path.basename(config.lastStateZipPath)}`,
        ]);
    });
  }

  sendNodeDeleteTransaction() {
    return new Task('Send node delete transaction', async ctx => {
      const config: NodeDeleteConfigClass = ctx.config;

      try {
        const accountMap = getNodeAccountMap(config.existingNodeAliases);
        const deleteAccountId = accountMap.get(config.nodeAlias);
        this.logger.debug(`Deleting node: ${config.nodeAlias} with account: ${deleteAccountId}`);
        const nodeId = Templates.nodeIdFromNodeAlias(config.nodeAlias);
        const nodeDeleteTx = new NodeDeleteTransaction().setNodeId(new Long(nodeId)).freezeWith(config.nodeClient);

        const signedTx = await nodeDeleteTx.sign(config.adminKey);
        const txResp = await signedTx.execute(config.nodeClient);
        const nodeUpdateReceipt = await txResp.getReceipt(config.nodeClient);

        this.logger.debug(`NodeUpdateReceipt: ${nodeUpdateReceipt.toString()}`);
      } catch (e) {
        throw new SoloError(`Error deleting node from network: ${e.message}`, e);
      }
    });
  }

  sendNodeCreateTransaction() {
    return new Task('Send node create transaction', async ctx => {
      const config: NodeAddConfigClass = ctx.config;

      try {
        const nodeCreateTx = new NodeCreateTransaction()
          .setAccountId(ctx.newNode.accountId)
          .setGossipEndpoints(ctx.gossipEndpoints)
          .setServiceEndpoints(ctx.grpcServiceEndpoints)
          .setGossipCaCertificate(ctx.signingCertDer)
          .setCertificateHash(ctx.tlsCertHash)
          .setAdminKey(ctx.adminKey.publicKey)
          .freezeWith(config.nodeClient);
        const signedTx = await nodeCreateTx.sign(ctx.adminKey);
        const txResp = await signedTx.execute(config.nodeClient);
        const nodeCreateReceipt = await txResp.getReceipt(config.nodeClient);
        this.logger.debug(`NodeCreateReceipt: ${nodeCreateReceipt.toString()}`);
      } catch (e) {
        throw new SoloError(`Error adding node to network: ${e.message}`, e);
      }
    });
  }

  initialize(argv: any, configInit: ConfigBuilder, lease: Lock | null, shouldLoadNodeClient = true) {
    const {required, optional} = argv;
    argv.flags = [...required, ...optional];

    // @ts-ignore
    return new Task('Initialize', async (ctx: any, task: SoloListrTaskWrapper<any>) => {
      if (argv[flags.devMode.name]) {
        this.logger.setDevMode(true);
      }

      this.configManager.update(argv);

      // disable the prompts that we don't want to prompt the user for
      flags.disablePrompts(optional);

      const flagsToPrompt = [];
      for (const pFlag of required) {
        if (typeof argv[pFlag.name] === 'undefined') {
          flagsToPrompt.push(pFlag);
        }
      }

      await this.configManager.executePrompt(task, flagsToPrompt);

      const config = await configInit(argv, ctx, task, shouldLoadNodeClient);
      ctx.config = config;
      config.consensusNodes = this.remoteConfigManager.getConsensusNodes();
      config.contexts = this.remoteConfigManager.getContexts();

      for (const flag of required) {
        if (typeof config[flag.constName] === 'undefined') {
          throw new MissingArgumentError(`No value set for required flag: ${flag.name}`, flag.name);
        }
      }

      this.logger.debug('Initialized config', {config});

      if (lease) {
        return ListrLock.newAcquireLockTask(lease, task);
      }
    });
  }

  public addNewConsensusNodeToRemoteConfig(): SoloListrTask<{
    newNode: {accountId: string; name: string};
    config: NodeAddConfigClass;
  }> {
    return {
      title: 'Add new node to remote config',
      task: async (ctx, task) => {
        const nodeAlias = ctx.config.nodeAlias;
        const namespace: NamespaceNameAsString = ctx.config.namespace.name;
        const clusterRef = ctx.config.clusterRef;
        const context = this.localConfig.clusterRefs[clusterRef];

        task.title += `: ${nodeAlias}`;

        await this.remoteConfigManager.modify(async remoteConfig => {
          remoteConfig.components.add(
            new ConsensusNodeComponent(
              nodeAlias,
              clusterRef,
              namespace,
              ConsensusNodeStates.STARTED,
              Templates.nodeIdFromNodeAlias(nodeAlias),
            ),
          );

          remoteConfig.components.add(new EnvoyProxyComponent(`envoy-proxy-${nodeAlias}`, clusterRef, namespace));

          remoteConfig.components.add(new HaProxyComponent(`haproxy-${nodeAlias}`, clusterRef, namespace));
        });

        ctx.config.consensusNodes = this.remoteConfigManager.getConsensusNodes();

        // if the consensusNodes does not contain the nodeAlias then add it
        if (!ctx.config.consensusNodes.find((node: ConsensusNode) => node.name === nodeAlias)) {
          const cluster = this.remoteConfigManager.clusters[clusterRef];

          ctx.config.consensusNodes.push(
            new ConsensusNode(
              nodeAlias,
              Templates.nodeIdFromNodeAlias(nodeAlias),
              namespace,
              clusterRef,
              context,
              cluster.dnsBaseDomain,
              cluster.dnsConsensusNodePattern,
              Templates.renderConsensusNodeFullyQualifiedDomainName(
                nodeAlias,
                Templates.nodeIdFromNodeAlias(nodeAlias),
                namespace,
                clusterRef,
                cluster.dnsBaseDomain,
                cluster.dnsConsensusNodePattern,
              ),
            ),
          );
        }
      },
    };
  }
}<|MERGE_RESOLUTION|>--- conflicted
+++ resolved
@@ -1780,17 +1780,6 @@
 
         valuesArgMap[clusterRef] = addDebugOptions(valuesArgMap[clusterRef], config.debugNodeAlias);
 
-<<<<<<< HEAD
-        // Update charts
-        await self.chartManager.upgrade(
-          config.namespace,
-          constants.SOLO_DEPLOYMENT_CHART,
-          constants.SOLO_DEPLOYMENT_CHART,
-          ctx.config.chartDirectory ? ctx.config.chartDirectory : constants.SOLO_TESTING_CHART_URL,
-          config.soloChartVersion,
-          valuesArgMap[clusterRef],
-          this.localConfig.clusterRefs[clusterRef],
-=======
         // Update all charts
         await Promise.all(
           Object.keys(clusterRefs).map(async clusterRef => {
@@ -1800,15 +1789,14 @@
             await self.chartManager.upgrade(
               config.namespace,
               constants.SOLO_DEPLOYMENT_CHART,
-              ctx.config.chartPath,
+              constants.SOLO_DEPLOYMENT_CHART,
+              ctx.config.chartDirectory ? ctx.config.chartDirectory : constants.SOLO_TESTING_CHART_URL,
               config.soloChartVersion,
               valuesArgs,
               context,
             );
-
             showVersionBanner(self.logger, constants.SOLO_DEPLOYMENT_CHART, config.soloChartVersion, 'Upgraded');
           }),
->>>>>>> b9c45454
         );
       },
       skip,
