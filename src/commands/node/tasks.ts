--- conflicted
+++ resolved
@@ -81,20 +81,12 @@
 
   private readonly prepareValuesFiles: any
 
-<<<<<<< HEAD
   constructor (
     opts: {
       logger: SoloLogger; accountManager: AccountManager; configManager: ConfigManager,
       k8: K8, platformInstaller: PlatformInstaller, keyManager: KeyManager, profileManager: ProfileManager,
       chartManager: ChartManager, certificateManager: CertificateManager, parent: NodeCommand
     }
-=======
-  constructor (opts: {
-                logger: SoloLogger; accountManager: AccountManager; configManager: ConfigManager,
-                k8: K8, platformInstaller: PlatformInstaller, keyManager: KeyManager, profileManager: ProfileManager,
-                chartManager: ChartManager, certificateManager: CertificateManager, parent: NodeCommand
-              }
->>>>>>> 13ea46d7
   ) {
     if (!opts || !opts.accountManager) throw new IllegalArgumentError('An instance of core/AccountManager is required', opts.accountManager as any)
     if (!opts || !opts.configManager) throw new Error('An instance of core/ConfigManager is required')
