/**
 * Copyright (C) 2024 Hedera Hashgraph, LLC
 *
 * Licensed under the Apache License, Version 2.0 (the ""License"");
 * you may not use this file except in compliance with the License.
 * You may obtain a copy of the License at
 *
 *      http://www.apache.org/licenses/LICENSE-2.0
 *
 * Unless required by applicable law or agreed to in writing, software
 * distributed under the License is distributed on an ""AS IS"" BASIS,
 * WITHOUT WARRANTIES OR CONDITIONS OF ANY KIND, either express or implied.
 * See the License for the specific language governing permissions and
 * limitations under the License.
 *
 */
import {
  type ChartManager,
  type ConfigManager,
  constants,
  type K8, type KeyManager,
  type PlatformInstaller,
  type ProfileManager,
  Task,
  Templates,
  Zippy,
  type AccountManager,
  type CertificateManager
} from '../../core/index.js'
import {
  DEFAULT_NETWORK_NODE_NAME,
  FREEZE_ADMIN_ACCOUNT,
  HEDERA_NODE_DEFAULT_STAKE_AMOUNT,
  LOCAL_HOST,
  SECONDS,
  TREASURY_ACCOUNT_ID
} from '../../core/constants.js'
import {
  AccountBalanceQuery, AccountId, AccountUpdateTransaction,
  FileAppendTransaction,
  FileUpdateTransaction,
  FreezeTransaction,
  FreezeType,
  PrivateKey,
  NodeCreateTransaction,
  NodeDeleteTransaction,
  NodeUpdateTransaction,
  Timestamp
} from '@hashgraph/sdk'
import { IllegalArgumentError, MissingArgumentError, SoloError } from '../../core/errors.js'
import * as prompts from '../prompts.js'
import path from 'path'
import fs from 'fs'
import crypto from 'crypto'
import {
  addDebugOptions,
  getNodeAccountMap,
  getNodeLogs,
  prepareEndpoints,
  renameAndCopyFile,
  sleep,
  splitFlagInput
} from '../../core/helpers.js'
import chalk from 'chalk'
import * as flags from '../flags.js'
import { type SoloLogger } from '../../core/logging.js'
import type { Listr, ListrTaskWrapper } from 'listr2'
import { type NodeAlias, type NodeAliases, type PodName } from '../../types/aliases.js'
import { NodeStatusCodes, NodeStatusEnums } from '../../core/enumerations.js'
import * as x509 from '@peculiar/x509'
import { type NodeCommand } from './index.js'
import type { NodeDeleteConfigClass, NodeRefreshConfigClass, NodeUpdateConfigClass } from './configs.js'
import type { NodeAddConfigClass } from './configs.js'
import { type Lease } from '../../core/lease/lease.js'
import { ListrLease } from '../../core/lease/listr_lease.js'

export class NodeCommandTasks {
  private readonly accountManager: AccountManager
  private readonly configManager: ConfigManager
  private readonly keyManager: KeyManager
  private readonly profileManager: ProfileManager
  private readonly platformInstaller: PlatformInstaller
  private readonly logger: SoloLogger
  private readonly k8: K8
  private readonly parent: NodeCommand
  private readonly chartManager: ChartManager
  private readonly certificateManager: CertificateManager

  private readonly prepareValuesFiles: any

  constructor (opts: { logger: SoloLogger; accountManager: AccountManager; configManager: ConfigManager,
    k8: K8, platformInstaller: PlatformInstaller, keyManager: KeyManager, profileManager: ProfileManager,
  chartManager: ChartManager, certificateManager: CertificateManager, parent: NodeCommand}
  ) {
    if (!opts || !opts.accountManager) throw new IllegalArgumentError('An instance of core/AccountManager is required', opts.accountManager as any)
    if (!opts || !opts.configManager) throw new Error('An instance of core/ConfigManager is required')
    if (!opts || !opts.logger) throw new Error('An instance of core/Logger is required')
    if (!opts || !opts.k8) throw new Error('An instance of core/K8 is required')
    if (!opts || !opts.platformInstaller) throw new IllegalArgumentError('An instance of core/PlatformInstaller is required', opts.platformInstaller)
    if (!opts || !opts.keyManager) throw new IllegalArgumentError('An instance of core/KeyManager is required', opts.keyManager)
    if (!opts || !opts.profileManager) throw new IllegalArgumentError('An instance of ProfileManager is required', opts.profileManager)
    if (!opts || !opts.certificateManager) throw new IllegalArgumentError('An instance of CertificateManager is required', opts.certificateManager)


    this.accountManager = opts.accountManager
    this.configManager = opts.configManager
    this.logger = opts.logger
    this.k8 = opts.k8

    this.platformInstaller = opts.platformInstaller
    this.profileManager = opts.profileManager
    this.keyManager = opts.keyManager
    this.chartManager = opts.chartManager
    this.certificateManager = opts.certificateManager
    this.prepareValuesFiles = opts.parent.prepareValuesFiles.bind(opts.parent)
  }

  private async _prepareUpgradeZip (stagingDir: string) {
    // we build a mock upgrade.zip file as we really don't need to upgrade the network
    // also the platform zip file is ~80Mb in size requiring a lot of transactions since the max
    // transaction size is 6Kb and in practice we need to send the file as 4Kb chunks.
    // Note however that in DAB phase-2, we won't need to trigger this fake upgrade process
    const zipper = new Zippy(this.logger)
    const upgradeConfigDir = path.join(stagingDir, 'mock-upgrade', 'data', 'config')
    if (!fs.existsSync(upgradeConfigDir)) {
      fs.mkdirSync(upgradeConfigDir, { recursive: true })
    }

    // bump field hedera.config.version
    const fileBytes = fs.readFileSync(path.join(stagingDir, 'templates', 'application.properties'))
    const lines = fileBytes.toString().split('\n')
    const newLines = []
    for (let line of lines) {
      line = line.trim()
      const parts = line.split('=')
      if (parts.length === 2) {
        if (parts[0] === 'hedera.config.version') {
          let version = parseInt(parts[1])
          line = `hedera.config.version=${++version}`
        }
        newLines.push(line)
      }
    }
    fs.writeFileSync(path.join(upgradeConfigDir, 'application.properties'), newLines.join('\n'))

    return await zipper.zip(path.join(stagingDir, 'mock-upgrade'), path.join(stagingDir, 'mock-upgrade.zip'))
  }

  private async _uploadUpgradeZip (upgradeZipFile: string, nodeClient: any) {
    // get byte value of the zip file
    const zipBytes = fs.readFileSync(upgradeZipFile)
    // @ts-ignore
    const zipHash = crypto.createHash('sha384').update(zipBytes).digest('hex')
    this.logger.debug(`loaded upgrade zip file [ zipHash = ${zipHash} zipBytes.length = ${zipBytes.length}, zipPath = ${upgradeZipFile}]`)

    // create a file upload transaction to upload file to the network
    try {
      let start = 0

      while (start < zipBytes.length) {
        const zipBytesChunk = new Uint8Array(zipBytes.subarray(start, constants.UPGRADE_FILE_CHUNK_SIZE))
        let fileTransaction = null

        if (start === 0) {
          fileTransaction = new FileUpdateTransaction()
            .setFileId(constants.UPGRADE_FILE_ID)
            .setContents(zipBytesChunk)
        } else {
          fileTransaction = new FileAppendTransaction()
            .setFileId(constants.UPGRADE_FILE_ID)
            .setContents(zipBytesChunk)
        }
        const resp = await fileTransaction.execute(nodeClient)
        const receipt = await resp.getReceipt(nodeClient)
        this.logger.debug(`updated file ${constants.UPGRADE_FILE_ID} [chunkSize= ${zipBytesChunk.length}, txReceipt = ${receipt.toString()}]`)

        start += constants.UPGRADE_FILE_CHUNK_SIZE
      }

      return zipHash
    } catch (e: Error | any) {
      throw new SoloError(`failed to upload build.zip file: ${e.message}`, e)
    }
  }

  _uploadPlatformSoftware (nodeAliases: NodeAliases, podNames: any, task: ListrTaskWrapper<any, any, any>, localBuildPath: string) {
    const subTasks = []

    this.logger.debug('no need to fetch, use local build jar files')

    const buildPathMap = new Map<NodeAlias, string>()
    let defaultDataLibBuildPath: string
    const parameterPairs = localBuildPath.split(',')
    for (const parameterPair of parameterPairs) {
      if (parameterPair.includes('=')) {
        const [nodeAlias, localDataLibBuildPath] = parameterPair.split('=')
        buildPathMap.set(nodeAlias as NodeAlias, localDataLibBuildPath)
      } else {
        defaultDataLibBuildPath = parameterPair
      }
    }

    let localDataLibBuildPath: string
    for (const nodeAlias of nodeAliases) {
      const podName = podNames[nodeAlias]
      if (buildPathMap.has(nodeAlias)) {
        localDataLibBuildPath = buildPathMap.get(nodeAlias)
      } else {
        localDataLibBuildPath = defaultDataLibBuildPath
      }

      if (!fs.existsSync(localDataLibBuildPath)) {
        throw new SoloError(`local build path does not exist: ${localDataLibBuildPath}`)
      }

      subTasks.push({
        title: `Copy local build to Node: ${chalk.yellow(nodeAlias)} from ${localDataLibBuildPath}`,
        task: async () => {
          // filter the data/config and data/keys to avoid failures due to config and secret mounts
          const filterFunction = (path, stat) => {
            return !(path.includes('data/keys') || path.includes(
                'data/config'))
          }
          await this.k8.copyTo(podName, constants.ROOT_CONTAINER, localDataLibBuildPath,
              `${constants.HEDERA_HAPI_PATH}`, filterFunction)
          const testJsonFiles: string[] = this.configManager.getFlag<string>(flags.appConfig)!.split(',')
          for (const jsonFile of testJsonFiles) {
            if (fs.existsSync(jsonFile)) {
              await this.k8.copyTo(podName, constants.ROOT_CONTAINER, jsonFile, `${constants.HEDERA_HAPI_PATH}`)
            }
          }
        }
      })
    }
    // set up the sub-tasks
    return task.newListr(subTasks, {
      concurrent: true,
      rendererOptions: constants.LISTR_DEFAULT_RENDERER_OPTION
    })
  }

  _fetchPlatformSoftware (nodeAliases: NodeAliases, podNames: Record<NodeAlias, PodName>, releaseTag: string,
    task: ListrTaskWrapper<any, any, any>, platformInstaller: PlatformInstaller
  ) {
    const subTasks = []
    for (const nodeAlias of nodeAliases) {
      const podName = podNames[nodeAlias]
      subTasks.push({
        title: `Update node: ${chalk.yellow(nodeAlias)} [ platformVersion = ${releaseTag} ]`,
        task: async () =>
          await platformInstaller.fetchPlatform(podName, releaseTag)
      })
    }

    // set up the sub-tasks
    return task.newListr(subTasks, {
      concurrent: true, // since we download in the container directly, we want this to be in parallel across all nodes
      rendererOptions: {
        collapseSubtasks: false
      }
    })
  }

  _checkNodeActivenessTask (ctx: any, task: ListrTaskWrapper<any, any, any>, nodeAliases: NodeAliases, status = NodeStatusCodes.ACTIVE) {
    const { config: { namespace } } = ctx

    const subTasks = nodeAliases.map((nodeAlias, i) => {
      const reminder = ('debugNodeAlias' in ctx.config && ctx.config.debugNodeAlias === nodeAlias) ? 'Please attach JVM debugger now.' : ''
      const title = `Check network pod: ${chalk.yellow(nodeAlias)} ${chalk.red(reminder)}`

      const subTask = async (ctx: any, task: ListrTaskWrapper<any, any, any>) => {
        ctx.config.podNames[nodeAlias] = await this._checkNetworkNodeActiveness(namespace, nodeAlias, task, title, i, status)
      }

      return { title, task: subTask }
    })

    return task.newListr(subTasks, {
      concurrent: true,
      rendererOptions: {
        collapseSubtasks: false
      }
    })
  }

  async _checkNetworkNodeActiveness (namespace: string, nodeAlias: NodeAlias, task: ListrTaskWrapper<any, any, any>,
    title: string, index: number, status = NodeStatusCodes.ACTIVE,
    maxAttempts = constants.NETWORK_NODE_ACTIVE_MAX_ATTEMPTS,
    delay = constants.NETWORK_NODE_ACTIVE_DELAY,
    timeout = constants.NETWORK_NODE_ACTIVE_TIMEOUT
  ) {
    nodeAlias = nodeAlias.trim() as NodeAlias
    const podName = Templates.renderNetworkPodName(nodeAlias)
    const podPort = 9_999
    const localPort = 19_000 + index
    task.title = `${title} - status ${chalk.yellow('STARTING')}, attempt ${chalk.blueBright(`0/${maxAttempts}`)}`

    const srv = await this.k8.portForward(podName, localPort, podPort)

    let attempt = 0
    let success = false
    while (attempt < maxAttempts) {
      const controller = new AbortController()

      const timeoutId = setTimeout(() => {
        task.title = `${title} - status ${chalk.yellow('TIMEOUT')}, attempt ${chalk.blueBright(`${attempt}/${maxAttempts}`)}`
        controller.abort()
      }, timeout)

      try {
        const url = `http://${LOCAL_HOST}:${localPort}/metrics`
        const response = await fetch(url, { signal: controller.signal })

        if (!response.ok) {
          task.title = `${title} - status ${chalk.yellow('UNKNOWN')}, attempt ${chalk.blueBright(`${attempt}/${maxAttempts}`)}`
          clearTimeout(timeoutId)
          throw new Error() // Guard
        }

        const text = await response.text()
        const statusLine = text
          .split('\n')
          .find(line => line.startsWith('platform_PlatformStatus'))

        if (!statusLine) {
          task.title = `${title} - status ${chalk.yellow('STARTING')}, attempt: ${chalk.blueBright(`${attempt}/${maxAttempts}`)}`
          clearTimeout(timeoutId)
          throw new Error() // Guard
        }

        const statusNumber = parseInt(statusLine.split(' ').pop())

        if (statusNumber === status) {
          task.title = `${title} - status ${chalk.green(NodeStatusEnums[status])}, attempt: ${chalk.blueBright(`${attempt}/${maxAttempts}`)}`
          success = true
          clearTimeout(timeoutId)
          break
        } else if (statusNumber === NodeStatusCodes.CATASTROPHIC_FAILURE) {
          task.title = `${title} - status ${chalk.red('CATASTROPHIC_FAILURE')}, attempt: ${chalk.blueBright(`${attempt}/${maxAttempts}`)}`
          break
        } else if (statusNumber) {
          task.title = `${title} - status ${chalk.yellow(NodeStatusEnums[statusNumber])}, attempt: ${chalk.blueBright(`${attempt}/${maxAttempts}`)}`
        }
        clearTimeout(timeoutId)
      } catch {} // Catch all guard and fetch errors

      attempt++
      clearTimeout(timeoutId)
      await sleep(delay)
    }

    await this.k8.stopPortForward(srv)

    if (!success) {
      throw new SoloError(`node '${nodeAlias}' is not ${NodeStatusEnums[status]}` +
          `[ attempt = ${chalk.blueBright(`${attempt}/${maxAttempts}`)} ]`)
    }

    await sleep(1.5 * SECONDS) // delaying prevents - gRPC service error

    return podName
  }

  /** Return task for check if node proxies are ready */
  _checkNodesProxiesTask (ctx: any, task: ListrTaskWrapper<any, any, any>, nodeAliases: NodeAliases) {
    const subTasks = []
    for (const nodeAlias of nodeAliases) {
      subTasks.push({
        title: `Check proxy for node: ${chalk.yellow(nodeAlias)}`,
        task: async () => await this.k8.waitForPodReady(
          [`app=haproxy-${nodeAlias}`, 'solo.hedera.com/type=haproxy'],
          1, constants.NETWORK_PROXY_MAX_ATTEMPTS, constants.NETWORK_PROXY_DELAY)
      })
    }

    // set up the sub-tasks
    return task.newListr(subTasks, {
      concurrent: false,
      rendererOptions: {
        collapseSubtasks: false
      }
    })
  }

  /**
   * When generating multiple all aliases are read from config.nodeAliases,
   * When generating a single key the alias in config.nodeAlias is used
   */
  _generateGossipKeys (generateMultiple: boolean) {
    return new Task('Generate gossip keys', (ctx: any, task: ListrTaskWrapper<any, any, any>) => {
      const config = ctx.config
      const nodeAliases = generateMultiple ? config.nodeAliases : [config.nodeAlias]
      const subTasks = this.keyManager.taskGenerateGossipKeys(nodeAliases, config.keysDir, config.curDate)
      // set up the sub-tasks
      return task.newListr(subTasks, {
        concurrent: false,
        rendererOptions: {
          collapseSubtasks: false,
          timer: constants.LISTR_DEFAULT_RENDERER_TIMER_OPTION
        }
      })
    }, (ctx: any) => !ctx.config.generateGossipKeys)
  }

  /**
   * When generating multiple all aliases are read from config.nodeAliases,
   * When generating a single key the alias in config.nodeAlias is used
   */
  _generateGrpcTlsKeys (generateMultiple: boolean) {
    return new Task('Generate gRPC TLS Keys', (ctx: any, task: ListrTaskWrapper<any, any, any>) => {
      const config = ctx.config
      const nodeAliases = generateMultiple ? config.nodeAliases : [config.nodeAlias]
      const subTasks = this.keyManager.taskGenerateTLSKeys(nodeAliases, config.keysDir, config.curDate)
      // set up the sub-tasks
      return task.newListr(subTasks, {
        concurrent: true,
        rendererOptions: {
          collapseSubtasks: false,
          timer: constants.LISTR_DEFAULT_RENDERER_TIMER_OPTION
        }
      })
    }, (ctx: any) => !ctx.config.generateTlsKeys)
  }

  copyGrpcTlsCertificates () {
    return new Task('Copy gRPC TLS Certificates',
      (ctx: { config: NodeAddConfigClass }, parentTask: ListrTaskWrapper<any, any, any>) =>
        this.certificateManager.buildCopyTlsCertificatesTasks(
          parentTask,
          ctx.config.grpcTlsCertificatePath,
          ctx.config.grpcWebTlsCertificatePath,
          ctx.config.grpcTlsKeyPath,
          ctx.config.grpcWebTlsKeyPath
        ),
      (ctx: any) => !ctx.config.grpcTlsCertificatePath && !ctx.config.grpcWebTlsCertificatePath
    )
  }

  _loadPermCertificate (certFullPath: string) {
    const certPem = fs.readFileSync(certFullPath).toString()
    const decodedDers = x509.PemConverter.decode(certPem)
    if (!decodedDers || decodedDers.length === 0) {
      throw new SoloError('unable to load perm key: ' + certFullPath)
    }
    return (new Uint8Array(decodedDers[0]))
  }

  async _addStake (namespace: string, accountId: string, nodeAlias: NodeAlias) {
    try {
      await this.accountManager.loadNodeClient(namespace)
      const client = this.accountManager._nodeClient
      const treasuryKey = await this.accountManager.getTreasuryAccountKeys(namespace)
      const treasuryPrivateKey = PrivateKey.fromStringED25519(treasuryKey.privateKey)
      client.setOperator(TREASURY_ACCOUNT_ID, treasuryPrivateKey)

      // get some initial balance
      await this.accountManager.transferAmount(constants.TREASURY_ACCOUNT_ID, accountId, HEDERA_NODE_DEFAULT_STAKE_AMOUNT + 1)

      // check balance
      const balance = await new AccountBalanceQuery()
        .setAccountId(accountId)
        .execute(client)
      this.logger.debug(`Account ${accountId} balance: ${balance.hbars}`)

      // Create the transaction
      const transaction = new AccountUpdateTransaction()
        .setAccountId(accountId)
        .setStakedNodeId(Templates.nodeIdFromNodeAlias(nodeAlias) - 1)
        .freezeWith(client)

      // Sign the transaction with the account's private key
      const signTx = await transaction.sign(treasuryPrivateKey)

      // Submit the transaction to a Hedera network
      const txResponse = await signTx.execute(client)

      // Request the receipt of the transaction
      const receipt = await txResponse.getReceipt(client)

      // Get the transaction status
      const transactionStatus = receipt.status
      this.logger.debug(`The transaction consensus status is ${transactionStatus.toString()}`)
    } catch (e) {
      throw new SoloError(`Error in adding stake: ${e.message}`, e)
    }
  }

  prepareUpgradeZip () {
    return new Task('Prepare upgrade zip file for node upgrade process', async (ctx: any, task: ListrTaskWrapper<any, any, any>) => {
      const config = ctx.config
      ctx.upgradeZipFile = await this._prepareUpgradeZip(config.stagingDir)
      ctx.upgradeZipHash = await this._uploadUpgradeZip(ctx.upgradeZipFile, config.nodeClient)
    })
  }

  loadAdminKey () {
    return new Task('Load node admin key', (ctx: any, task: ListrTaskWrapper<any, any, any>) => {
      const config = ctx.config
      config.adminKey = PrivateKey.fromStringED25519(constants.GENESIS_KEY)
    })
  }

  checkExistingNodesStakedAmount () {
    return new Task('Check existing nodes staked amount', async (ctx: any, task: ListrTaskWrapper<any, any, any>) => {
      const config = ctx.config

      // Transfer some hbar to the node for staking purpose
      const accountMap = getNodeAccountMap(config.existingNodeAliases)
      for (const nodeAlias of config.existingNodeAliases) {
        const accountId = accountMap.get(nodeAlias)
        await this.accountManager.transferAmount(constants.TREASURY_ACCOUNT_ID, accountId, 1)
      }
    })
  }

  sendPrepareUpgradeTransaction (): Task {
    return new Task('Send prepare upgrade transaction', async (ctx: any, task: ListrTaskWrapper<any, any, any>) => {
      const { upgradeZipHash } = ctx
      const { nodeClient, freezeAdminPrivateKey } = ctx.config
      try {
        // transfer some tiny amount to the freeze admin account
        await this.accountManager.transferAmount(constants.TREASURY_ACCOUNT_ID, FREEZE_ADMIN_ACCOUNT, 100000)

        // query the balance
        const balance = await new AccountBalanceQuery()
          .setAccountId(FREEZE_ADMIN_ACCOUNT)
          .execute(nodeClient)
        this.logger.debug(`Freeze admin account balance: ${balance.hbars}`)

        // set operator of freeze transaction as freeze admin account
        nodeClient.setOperator(FREEZE_ADMIN_ACCOUNT, freezeAdminPrivateKey)

        const prepareUpgradeTx = await new FreezeTransaction()
          .setFreezeType(FreezeType.PrepareUpgrade)
          .setFileId(constants.UPGRADE_FILE_ID)
          .setFileHash(upgradeZipHash)
          .freezeWith(nodeClient)
          .execute(nodeClient)

        const prepareUpgradeReceipt = await prepareUpgradeTx.getReceipt(nodeClient)

        this.logger.debug(
          `sent prepare upgrade transaction [id: ${prepareUpgradeTx.transactionId.toString()}]`,
          prepareUpgradeReceipt.status.toString()
        )
      } catch (e: Error | any) {
        this.logger.error(`Error in prepare upgrade: ${e.message}`, e)
        throw new SoloError(`Error in prepare upgrade: ${e.message}`, e)
      }
    })
  }

  sendFreezeUpgradeTransaction (): Task {
    return new Task('Send freeze upgrade transaction', async (ctx: any, task: ListrTaskWrapper<any, any, any>) => {
      const { upgradeZipHash } = ctx
      const { freezeAdminPrivateKey, nodeClient } = ctx.config
      try {
        const futureDate = new Date()
        this.logger.debug(`Current time: ${futureDate}`)

        futureDate.setTime(futureDate.getTime() + 5000) // 5 seconds in the future
        this.logger.debug(`Freeze time: ${futureDate}`)

        nodeClient.setOperator(FREEZE_ADMIN_ACCOUNT, freezeAdminPrivateKey)
        const freezeUpgradeTx = await new FreezeTransaction()
          .setFreezeType(FreezeType.FreezeUpgrade)
          .setStartTimestamp(Timestamp.fromDate(futureDate))
          .setFileId(constants.UPGRADE_FILE_ID)
          .setFileHash(upgradeZipHash)
          .freezeWith(nodeClient)
          .execute(nodeClient)

        const freezeUpgradeReceipt = await freezeUpgradeTx.getReceipt(nodeClient)
        this.logger.debug(`Upgrade frozen with transaction id: ${freezeUpgradeTx.transactionId.toString()}`,
          freezeUpgradeReceipt.status.toString())
      } catch (e: Error | any) {
        this.logger.error(`Error in freeze upgrade: ${e.message}`, e)
        throw new SoloError(`Error in freeze upgrade: ${e.message}`, e)
      }
    })
  }

  /** Download generated config files and key files from the network node */
  downloadNodeGeneratedFiles (): Task {
    return new Task('Download generated files from an existing node', async (ctx: any, task: ListrTaskWrapper<any, any, any>) => {
      const config = ctx.config
      const node1FullyQualifiedPodName = Templates.renderNetworkPodName(config.existingNodeAliases[0])

      // copy the config.txt file from the node1 upgrade directory
      await this.k8.copyFrom(node1FullyQualifiedPodName, constants.ROOT_CONTAINER, `${constants.HEDERA_HAPI_PATH}/data/upgrade/current/config.txt`, config.stagingDir)

      // if directory data/upgrade/current/data/keys does not exist then use data/upgrade/current
      let keyDir = `${constants.HEDERA_HAPI_PATH}/data/upgrade/current/data/keys`
      if (!await this.k8.hasDir(node1FullyQualifiedPodName, constants.ROOT_CONTAINER, keyDir)) {
        keyDir = `${constants.HEDERA_HAPI_PATH}/data/upgrade/current`
      }
      const signedKeyFiles = (await this.k8.listDir(node1FullyQualifiedPodName, constants.ROOT_CONTAINER, keyDir)).filter(file => file.name.startsWith(constants.SIGNING_KEY_PREFIX))
      await this.k8.execContainer(node1FullyQualifiedPodName, constants.ROOT_CONTAINER, ['bash', '-c', `mkdir -p ${constants.HEDERA_HAPI_PATH}/data/keys_backup && cp -r ${keyDir} ${constants.HEDERA_HAPI_PATH}/data/keys_backup/`])
      for (const signedKeyFile of signedKeyFiles) {
        await this.k8.copyFrom(node1FullyQualifiedPodName, constants.ROOT_CONTAINER, `${keyDir}/${signedKeyFile.name}`, `${config.keysDir}`)
      }

      if (await this.k8.hasFile(node1FullyQualifiedPodName, constants.ROOT_CONTAINER, `${constants.HEDERA_HAPI_PATH}/data/upgrade/current/application.properties`)) {
        await this.k8.copyFrom(node1FullyQualifiedPodName, constants.ROOT_CONTAINER, `${constants.HEDERA_HAPI_PATH}/data/upgrade/current/application.properties`, `${config.stagingDir}/templates`)
      }
    })
  }

  taskCheckNetworkNodePods (ctx: any, task: ListrTaskWrapper<any, any, any>, nodeAliases: NodeAliases): Listr {
    if (!ctx.config) ctx.config = {}

    ctx.config.podNames = {}

    const subTasks = []
    for (const nodeAlias of nodeAliases) {
      subTasks.push({
        title: `Check network pod: ${chalk.yellow(nodeAlias)}`,
        task: async (ctx: any) => {
          ctx.config.podNames[nodeAlias] = await this.checkNetworkNodePod(ctx.config.namespace, nodeAlias)
        }
      })
    }

    // setup the sub-tasks
    return task.newListr(subTasks, {
      concurrent: true,
      rendererOptions: {
        collapseSubtasks: false
      }
    })
  }

  /** Check if the network node pod is running */
  async checkNetworkNodePod (namespace: string, nodeAlias: NodeAlias,
                             maxAttempts = constants.PODS_RUNNING_MAX_ATTEMPTS,
                             delay = constants.PODS_RUNNING_DELAY) {
    nodeAlias = nodeAlias.trim() as NodeAlias
    const podName = Templates.renderNetworkPodName(nodeAlias)

    try {
      await this.k8.waitForPods([constants.POD_PHASE_RUNNING], [
        'solo.hedera.com/type=network-node',
        `solo.hedera.com/node-name=${nodeAlias}`
      ], 1, maxAttempts, delay)

      return podName
    } catch (e: Error | any) {
      throw new SoloError(`no pod found for nodeAlias: ${nodeAlias}`, e)
    }
  }

  identifyExistingNodes () {
    return new Task('Identify existing network nodes', async (ctx: any, task: ListrTaskWrapper<any, any, any>) => {
      const config = ctx.config
      config.existingNodeAliases = []
      config.serviceMap = await this.accountManager.getNodeServiceMap(config.namespace)
      for (const networkNodeServices of config.serviceMap.values()) {
        config.existingNodeAliases.push(networkNodeServices.nodeAlias)
      }
      config.allNodeAliases = [...config.existingNodeAliases]
      return this.taskCheckNetworkNodePods(ctx, task, config.existingNodeAliases)
    })
  }

  identifyNetworkPods () {
    return new Task('Identify network pods', (ctx: any, task: ListrTaskWrapper<any, any, any>) => {
      return this.taskCheckNetworkNodePods(ctx, task, ctx.config.nodeAliases)
    })
  }

  fetchPlatformSoftware (aliasesField: string) {
    return new Task('Fetch platform software into network nodes', (ctx: any, task: ListrTaskWrapper<any, any, any>) => {
      const { podNames, releaseTag, localBuildPath } = ctx.config

      if (localBuildPath !== '') {
        return this._uploadPlatformSoftware(ctx.config[aliasesField], podNames, task, localBuildPath)
      }
        return this._fetchPlatformSoftware(ctx.config[aliasesField], podNames, releaseTag, task, this.platformInstaller)

    })
  }

  populateServiceMap () {
    return new Task('Populate serviceMap', async (ctx: any, task: ListrTaskWrapper<any, any, any>) => {
      ctx.config.serviceMap = await this.accountManager.getNodeServiceMap(
        ctx.config.namespace)
      ctx.config.podNames[ctx.config.nodeAlias] = ctx.config.serviceMap.get(ctx.config.nodeAlias).nodePodName
    })
  }

  setupNetworkNodes (nodeAliasesProperty: string) {
    return new Task('Setup network nodes', (ctx: any, task: ListrTaskWrapper<any, any, any>) => {
      const subTasks = []
      for (const nodeAlias of ctx.config[nodeAliasesProperty]) {
        const podName = ctx.config.podNames[nodeAlias]
        subTasks.push({
          title: `Node: ${chalk.yellow(nodeAlias)}`,
          task: () =>
            this.platformInstaller.taskSetup(podName)
        })
      }

      // set up the sub-tasks
      return task.newListr(subTasks, {
        concurrent: true,
        rendererOptions: constants.LISTR_DEFAULT_RENDERER_OPTION
      })
    })
  }

  prepareStagingDirectory (nodeAliasesProperty: any) {
    return new Task('Prepare staging directory', (ctx: any, task: ListrTaskWrapper<any, any, any>) => {
      const config = ctx.config
      const nodeAliases = config[nodeAliasesProperty]
      const subTasks = [
        {
          title: 'Copy Gossip keys to staging',
          task: async () => {
            this.keyManager.copyGossipKeysToStaging(config.keysDir, config.stagingKeysDir, nodeAliases)
          }
        },
        {
          title: 'Copy gRPC TLS keys to staging',
          task: async () => {
            for (const nodeAlias of nodeAliases) {
              const tlsKeyFiles = this.keyManager.prepareTLSKeyFilePaths(nodeAlias, config.keysDir)
              this.keyManager.copyNodeKeysToStaging(tlsKeyFiles, config.stagingKeysDir)
            }
          }
        }
      ]
      return task.newListr(subTasks, {
        concurrent: false,
        rendererOptions: constants.LISTR_DEFAULT_RENDERER_OPTION
      })
    })
  }

  startNodes (nodeAliasesProperty: string) {
    return new Task('Starting nodes', (ctx: any, task: ListrTaskWrapper<any, any, any>) => {
      const config = ctx.config
      const nodeAliases = config[nodeAliasesProperty]

      const subTasks = []
      // ctx.config.allNodeAliases = ctx.config.existingNodeAliases

      for (const nodeAlias of nodeAliases) {
        const podName = config.podNames[nodeAlias]
        subTasks.push({
          title: `Start node: ${chalk.yellow(nodeAlias)}`,
          task: async () => {
            await this.k8.execContainer(podName, constants.ROOT_CONTAINER, ['systemctl', 'restart', 'network-node'])
          }
        })
      }

      // set up the sub-tasks
      return task.newListr(subTasks, {
        concurrent: true,
        rendererOptions: {
          collapseSubtasks: false,
          timer: constants.LISTR_DEFAULT_RENDERER_TIMER_OPTION
        }
      })
    })
  }

  enablePortForwarding () {
    return new Task('Enable port forwarding for JVM debugger', async (ctx: any, task: ListrTaskWrapper<any, any, any>) => {
      const podName = `network-${ctx.config.debugNodeAlias}-0` as PodName
      this.logger.debug(`Enable port forwarding for JVM debugger on pod ${podName}`)
      await this.k8.portForward(podName, constants.JVM_DEBUG_PORT, constants.JVM_DEBUG_PORT)
    }, (ctx: any) => !ctx.config.debugNodeAlias)
  }

  checkAllNodesAreActive (nodeAliasesProperty: string) {
    return new Task('Check all nodes are ACTIVE', (ctx: any, task: ListrTaskWrapper<any, any, any>) => {
      return this._checkNodeActivenessTask(ctx, task, ctx.config[nodeAliasesProperty])
    })
  }

  checkAllNodesAreFrozen (nodeAliasesProperty: string) {
    return new Task('Check all nodes are ACTIVE', (ctx: any, task: ListrTaskWrapper<any, any, any>) => {
      return this._checkNodeActivenessTask(ctx, task, ctx.config[nodeAliasesProperty], NodeStatusCodes.FREEZE_COMPLETE)
    })
  }

  checkNodeProxiesAreActive () {
    return new Task('Check node proxies are ACTIVE', (ctx: any, task: ListrTaskWrapper<any, any, any>) => {
      // this is more reliable than checking the nodes logs for ACTIVE, as the
      // logs will have a lot of white noise from being behind
      return this._checkNodesProxiesTask(ctx, task, ctx.config.nodeAliases)
    }, async (ctx: any) => ctx.config.app !== '' && ctx.config.app !== constants.HEDERA_APP_NAME)
  }

  checkAllNodeProxiesAreActive () {
    return new Task('Check all node proxies are ACTIVE', (ctx: any, task: ListrTaskWrapper<any, any, any>) => {
      // this is more reliable than checking the nodes logs for ACTIVE, as the
      // logs will have a lot of white noise from being behind
      return this._checkNodesProxiesTask(ctx, task, ctx.config.allNodeAliases)
    })
  }

  // Update account manager and transfer hbar for staking purpose
  triggerStakeWeightCalculate () {
    return new Task('Trigger stake weight calculate', async (ctx: any, task: ListrTaskWrapper<any, any, any>) => {
      const config = ctx.config
      this.logger.info('sleep 60 seconds for the handler to be able to trigger the network node stake weight recalculate')
      await sleep(60 * SECONDS)
      const accountMap = getNodeAccountMap(config.allNodeAliases)

      if (config.newAccountNumber) {
        // update map with current account ids
        accountMap.set(config.nodeAlias, config.newAccountNumber)

        // update _nodeClient with the new service map since one of the account number has changed
        await this.accountManager.refreshNodeClient(config.namespace)
      }

      // send some write transactions to invoke the handler that will trigger the stake weight recalculate
      for (const nodeAlias of config.allNodeAliases) {
        const accountId = accountMap.get(nodeAlias)
        config.nodeClient.setOperator(TREASURY_ACCOUNT_ID, config.treasuryKey)
        await this.accountManager.transferAmount(constants.TREASURY_ACCOUNT_ID, accountId, 1)
      }
    })
  }

  addNodeStakes () {
    // @ts-ignore
    return new Task('Add node stakes', (ctx: any, task: ListrTaskWrapper<any, any, any>) => {
      if (ctx.config.app === '' || ctx.config.app === constants.HEDERA_APP_NAME) {
        const subTasks = []
        const accountMap = getNodeAccountMap(ctx.config.nodeAliases)
        for (const nodeAlias of ctx.config.nodeAliases) {
          const accountId = accountMap.get(nodeAlias)
          subTasks.push({
            title: `Adding stake for node: ${chalk.yellow(nodeAlias)}`,
            task: async () => await this._addStake(ctx.config.namespace, accountId, nodeAlias)
          })
        }

        // set up the sub-tasks
        return task.newListr(subTasks, {
          concurrent: false,
          rendererOptions: {
            collapseSubtasks: false
          }
        })
      }
    })
  }

  stakeNewNode () {
    return new Task('Stake new node', async (ctx: any, task: ListrTaskWrapper<any, any, any>) => {
      await this._addStake(ctx.config.namespace, ctx.newNode.accountId, ctx.config.nodeAlias)
    })
  }

  stopNodes () {
    return new Task('Stopping nodes', (ctx: any, task: ListrTaskWrapper<any, any, any>) => {
      const subTasks = []
      for (const nodeAlias of ctx.config.nodeAliases) {
        const podName = ctx.config.podNames[nodeAlias]
        subTasks.push({
          title: `Stop node: ${chalk.yellow(nodeAlias)}`,
          task: async () => await this.k8.execContainer(podName, constants.ROOT_CONTAINER, 'systemctl stop network-node')
        })
      }

      // setup the sub-tasks
      return task.newListr(subTasks, {
        concurrent: true,
        rendererOptions: {
          collapseSubtasks: false,
          timer: constants.LISTR_DEFAULT_RENDERER_TIMER_OPTION
        }
      })
    })
  }

  finalize () {
    return new Task('Finalize', (ctx: any, task: ListrTaskWrapper<any, any, any>) => {
      // reset flags so that keys are not regenerated later
      this.configManager.setFlag(flags.generateGossipKeys, false)
      this.configManager.setFlag(flags.generateTlsKeys, false)
    })
  }

  dumpNetworkNodesSaveState () {
    return new Task('Dump network nodes saved state', (ctx: any, task: ListrTaskWrapper<any, any, any>) => {
      const config: NodeRefreshConfigClass = ctx.config
      const subTasks = []
      for (const nodeAlias of config.nodeAliases) {
        const podName = config.podNames[nodeAlias]
        subTasks.push({
          title: `Node: ${chalk.yellow(nodeAlias)}`,
          task: async () =>
            await this.k8.execContainer(podName, constants.ROOT_CONTAINER, ['bash', '-c', `rm -rf ${constants.HEDERA_HAPI_PATH}/data/saved/*`])
        })
      }

      // set up the sub-tasks
      return task.newListr(subTasks, {
        concurrent: true,
        rendererOptions: {
          collapseSubtasks: false
        }
      })
    })
  }

  getNodeLogsAndConfigs () {
    return new Task('Get node logs and configs', async (ctx: any, task: ListrTaskWrapper<any, any, any>) => {
      await getNodeLogs(this.k8, ctx.config.namespace)
    })
  }

  checkPVCsEnabled () {
    return new Task('Check that PVCs are enabled', (ctx: any, task: ListrTaskWrapper<any, any, any>) => {
      if (!this.configManager.getFlag(flags.persistentVolumeClaims)) {
        throw new SoloError('PVCs are not enabled. Please enable PVCs before adding a node')
      }
    })
  }

  determineNewNodeAccountNumber () {
    return new Task('Determine new node account number', (ctx: any, task: ListrTaskWrapper<any, any, any>) => {
      const config: NodeAddConfigClass = ctx.config
      const values = { hedera: { nodes: [] } }
      let maxNum = 0

      let lastNodeAlias = DEFAULT_NETWORK_NODE_NAME

      for (const networkNodeServices of config.serviceMap.values()) {
        values.hedera.nodes.push({
          accountId: networkNodeServices.accountId,
          name: networkNodeServices.nodeAlias
        })
        maxNum = maxNum > AccountId.fromString(networkNodeServices.accountId).num
          ? maxNum
          : AccountId.fromString(networkNodeServices.accountId).num
        lastNodeAlias = networkNodeServices.nodeAlias
      }

      const lastNodeIdMatch = lastNodeAlias.match(/\d+$/)
      if (lastNodeIdMatch.length) {
        const incremented = parseInt(lastNodeIdMatch[0]) + 1
        lastNodeAlias = lastNodeAlias.replace(/\d+$/, incremented.toString())
      }

      ctx.maxNum = maxNum
      ctx.newNode = {
        accountId: `${constants.HEDERA_NODE_ACCOUNT_ID_START.realm}.${constants.HEDERA_NODE_ACCOUNT_ID_START.shard}.${++maxNum}`,
        name: lastNodeAlias
      }
      config.nodeAlias = lastNodeAlias as NodeAlias
      config.allNodeAliases.push(lastNodeAlias as NodeAlias)
    })
  }

  generateGossipKeys () {
    return this._generateGossipKeys(true)
  }

  generateGossipKey () {
    return this._generateGossipKeys(false)
  }

  generateGrpcTlsKeys () {
    return this._generateGrpcTlsKeys(true)
  }

  generateGrpcTlsKey () {
    return this._generateGrpcTlsKeys(false)
  }

  loadSigningKeyCertificate () {
    return new Task('Load signing key certificate', (ctx: any, task: ListrTaskWrapper<any, any, any>) => {
      const config = ctx.config
      const signingCertFile = Templates.renderGossipPemPublicKeyFile(config.nodeAlias)
      const signingCertFullPath = path.join(config.keysDir, signingCertFile)
      ctx.signingCertDer = this._loadPermCertificate(signingCertFullPath)
    })
  }

  computeMTLSCertificateHash () {
    return new Task('Compute mTLS certificate hash', (ctx: any, task: ListrTaskWrapper<any, any, any>) => {
      const config = ctx.config
      const tlsCertFile = Templates.renderTLSPemPublicKeyFile(config.nodeAlias)
      const tlsCertFullPath = path.join(config.keysDir, tlsCertFile)
      const tlsCertDer = this._loadPermCertificate(tlsCertFullPath)
      ctx.tlsCertHash = crypto.createHash('sha384').update(tlsCertDer).digest()
    })
  }

  prepareGossipEndpoints () {
    return new Task('Prepare gossip endpoints', (ctx: any, task: ListrTaskWrapper<any, any, any>) => {
      const config = ctx.config
      let endpoints = []
      if (!config.gossipEndpoints) {
        if (config.endpointType !== constants.ENDPOINT_TYPE_FQDN) {
          throw new SoloError(`--gossip-endpoints must be set if --endpoint-type is: ${constants.ENDPOINT_TYPE_IP}`)
        }

        endpoints = [
          `${Templates.renderFullyQualifiedNetworkPodName(config.namespace, config.nodeAlias)}:${constants.HEDERA_NODE_INTERNAL_GOSSIP_PORT}`,
          `${Templates.renderFullyQualifiedNetworkSvcName(config.namespace, config.nodeAlias)}:${constants.HEDERA_NODE_EXTERNAL_GOSSIP_PORT}`
        ]
      } else {
        endpoints = splitFlagInput(config.gossipEndpoints)
      }

      ctx.gossipEndpoints = prepareEndpoints(config.endpointType, endpoints, constants.HEDERA_NODE_INTERNAL_GOSSIP_PORT)
    })
  }

  refreshNodeList () {
    return new Task('Refresh node alias list', (ctx: any, task: ListrTaskWrapper<any, any, any>) => {
      ctx.config.allNodeAliases = ctx.config.existingNodeAliases.filter((nodeAlias: NodeAlias) => nodeAlias !== ctx.config.nodeAlias)
    })
  }

  prepareGrpcServiceEndpoints () {
    return new Task('Prepare grpc service endpoints', (ctx: any, task: ListrTaskWrapper<any, any, any>) => {
      const config = ctx.config
      let endpoints = []

      if (!config.grpcEndpoints) {
        if (config.endpointType !== constants.ENDPOINT_TYPE_FQDN) {
          throw new SoloError(`--grpc-endpoints must be set if --endpoint-type is: ${constants.ENDPOINT_TYPE_IP}`)
        }

        endpoints = [
          `${Templates.renderFullyQualifiedNetworkSvcName(config.namespace, config.nodeAlias)}:${constants.HEDERA_NODE_EXTERNAL_GOSSIP_PORT}`
        ]
      } else {
        endpoints = splitFlagInput(config.grpcEndpoints)
      }

      ctx.grpcServiceEndpoints = prepareEndpoints(config.endpointType, endpoints, constants.HEDERA_NODE_EXTERNAL_GOSSIP_PORT)
    })
  }

  sendNodeUpdateTransaction () {
    return new Task('Send node update transaction', async (ctx: any, task: ListrTaskWrapper<any, any, any>) => {
      const config: NodeUpdateConfigClass = ctx.config

      const nodeId = Templates.nodeIdFromNodeAlias(config.nodeAlias) - 1
      this.logger.info(`nodeId: ${nodeId}`)
      this.logger.info(`config.newAccountNumber: ${config.newAccountNumber}`)

      try {
        const nodeUpdateTx = new NodeUpdateTransaction().setNodeId(nodeId)

        if (config.tlsPublicKey && config.tlsPrivateKey) {
          this.logger.info(`config.tlsPublicKey: ${config.tlsPublicKey}`)
          const tlsCertDer = this._loadPermCertificate(config.tlsPublicKey)
          const tlsCertHash = crypto.createHash('sha384').update(tlsCertDer).digest()
          nodeUpdateTx.setCertificateHash(tlsCertHash)

          const publicKeyFile = Templates.renderTLSPemPublicKeyFile(config.nodeAlias)
          const privateKeyFile = Templates.renderTLSPemPrivateKeyFile(config.nodeAlias)
          renameAndCopyFile(config.tlsPublicKey, publicKeyFile, config.keysDir, this.logger)
          renameAndCopyFile(config.tlsPrivateKey, privateKeyFile, config.keysDir, this.logger)
        }

        if (config.gossipPublicKey && config.gossipPrivateKey) {
          this.logger.info(`config.gossipPublicKey: ${config.gossipPublicKey}`)
          const signingCertDer = this._loadPermCertificate(config.gossipPublicKey)
          nodeUpdateTx.setGossipCaCertificate(signingCertDer)

          const publicKeyFile = Templates.renderGossipPemPublicKeyFile(config.nodeAlias)
          const privateKeyFile = Templates.renderGossipPemPrivateKeyFile(config.nodeAlias)
          renameAndCopyFile(config.gossipPublicKey, publicKeyFile, config.keysDir, this.logger)
          renameAndCopyFile(config.gossipPrivateKey, privateKeyFile, config.keysDir, this.logger)
        }

        if (config.newAccountNumber) {
          nodeUpdateTx.setAccountId(config.newAccountNumber)
        }

        let parsedNewKey
        if (config.newAdminKey) {
          parsedNewKey = PrivateKey.fromStringED25519(config.newAdminKey.toString())
          nodeUpdateTx.setAdminKey(parsedNewKey.publicKey)
        }
        await nodeUpdateTx.freezeWith(config.nodeClient)

        // config.adminKey contains the original key, needed to sign the transaction
        if (config.newAdminKey) {
          await nodeUpdateTx.sign(parsedNewKey)
        }
        const signedTx = await nodeUpdateTx.sign(config.adminKey)
        const txResp = await signedTx.execute(config.nodeClient)
        const nodeUpdateReceipt = await txResp.getReceipt(config.nodeClient)
        this.logger.debug(`NodeUpdateReceipt: ${nodeUpdateReceipt.toString()}`)
      } catch (e) {
        this.logger.error(`Error updating node to network: ${e.message}`, e)
        this.logger.error(e.stack)
        throw new SoloError(`Error updating node to network: ${e.message}`, e)
      }
    })
  }

  copyNodeKeysToSecrets () {
    return new Task('Copy node keys to secrets', (ctx: any, task: ListrTaskWrapper<any, any, any>) => {
      const subTasks = this.platformInstaller.copyNodeKeys(ctx.config.stagingDir, ctx.config.allNodeAliases)

      // set up the sub-tasks for copying node keys to staging directory
      return task.newListr(subTasks, {
        concurrent: true,
        rendererOptions: constants.LISTR_DEFAULT_RENDERER_OPTION
      })
    })
  }

  updateChartWithConfigMap (title: string, skip: Function | boolean = false) {
    return new Task(title, async (ctx: any, task: ListrTaskWrapper<any, any, any>) => {
      // Prepare parameter and update the network node chart
      const config = ctx.config

      if (!config.serviceMap) {
        config.serviceMap = await this.accountManager.getNodeServiceMap(config.namespace)
      }

      const index = config.existingNodeAliases.length
      const nodeId = Templates.nodeIdFromNodeAlias(config.nodeAlias) - 1

      let valuesArg = ''
      for (let i = 0; i < index; i++) {
        if ((config.newAccountNumber && i !== nodeId) || !config.newAccountNumber) { // for the case of updating node
          valuesArg += ` --set "hedera.nodes[${i}].accountId=${config.serviceMap.get(config.existingNodeAliases[i]).accountId}" --set "hedera.nodes[${i}].name=${config.existingNodeAliases[i]}"`
        } else {
          // use new account number for this node id
          valuesArg += ` --set "hedera.nodes[${i}].accountId=${config.newAccountNumber}" --set "hedera.nodes[${i}].name=${config.existingNodeAliases[i]}"`
        }
      }

      // for the case of adding new node
      if (ctx.newNode && ctx.newNode.accountId) {
        valuesArg += ` --set "hedera.nodes[${index}].accountId=${ctx.newNode.accountId}" --set "hedera.nodes[${index}].name=${ctx.newNode.name}"`
      }
      const profileValuesFile = await this.profileManager.prepareValuesForNodeAdd(
        path.join(config.stagingDir, 'config.txt'),
        path.join(config.stagingDir, 'templates', 'application.properties'))
      if (profileValuesFile) {
        valuesArg += this.prepareValuesFiles(profileValuesFile)
      }

      valuesArg = addDebugOptions(valuesArg, config.debugNodeAlias)

      await this.chartManager.upgrade(
        config.namespace,
        constants.SOLO_DEPLOYMENT_CHART, constants.SOLO_TESTING_CHART_URL + constants.SOLO_DEPLOYMENT_CHART,
        valuesArg,
        config.soloChartVersion
      )
    }, skip)
  }

  saveContextData (argv: any, targetFile: string, parser: any) {
    return new Task('Save context data', (ctx: any, task: ListrTaskWrapper<any, any, any>) => {
      const outputDir = argv[flags.outputDir.name]
      if (!outputDir) {
        throw new SoloError(`Path to export context data not specified. Please set a value for --${flags.outputDir.name}`)
      }

      if (!fs.existsSync(outputDir)) {
        fs.mkdirSync(outputDir, { recursive: true })
      }
      const exportedCtx = parser(ctx)
      fs.writeFileSync(path.join(outputDir, targetFile), JSON.stringify(exportedCtx))
    })
  }

  loadContextData (argv: any, targetFile: string, parser: any) {
    return new Task('Load context data', (ctx: any, task: ListrTaskWrapper<any, any, any>) => {
      const inputDir = argv[flags.inputDir.name]
      if (!inputDir) {
        throw new SoloError(`Path to context data not specified. Please set a value for --${flags.inputDir.name}`)
      }
      // @ts-ignore
      const ctxData = JSON.parse(fs.readFileSync(path.join(inputDir, targetFile)))
      parser(ctx, ctxData)
    })
  }

  killNodes () {
    return new Task('Kill nodes', async (ctx: any, task: ListrTaskWrapper<any, any, any>) => {
      const config = ctx.config
      for (const service of config.serviceMap.values()) {
        await this.k8.kubeClient.deleteNamespacedPod(service.nodePodName, config.namespace, undefined, undefined, 1)
      }
    })
  }

  killNodesAndUpdateConfigMap () {
    return new Task('Kill nodes to pick up updated configMaps', async (ctx: any, task: ListrTaskWrapper<any, any, any>) => {
      const config = ctx.config
      // the updated node will have a new pod ID if its account ID changed which is a label
      config.serviceMap = await this.accountManager.getNodeServiceMap(config.namespace)

      for (const service of config.serviceMap.values()) {
        await this.k8.kubeClient.deleteNamespacedPod(service.nodePodName, config.namespace, undefined, undefined, 1)
      }
      this.logger.info('sleep for 15 seconds to give time for pods to finish terminating')
      await sleep(15 * SECONDS)

      // again, the pod names will change after the pods are killed
      config.serviceMap = await this.accountManager.getNodeServiceMap(config.namespace)

      config.podNames = {}
      for (const service of config.serviceMap.values()) {
        config.podNames[service.nodeAlias] = service.nodePodName
      }
    })
  }

  checkNodePodsAreRunning () {
    return new Task('Check node pods are running', (ctx: any, task: ListrTaskWrapper<any, any, any>) => {
      const config: NodeUpdateConfigClass = ctx.config
      const subTasks = []
      for (const nodeAlias of config.allNodeAliases) {
        subTasks.push({
          title: `Check Node: ${chalk.yellow(nodeAlias)}`,
          task: async () =>
            await this.k8.waitForPods([constants.POD_PHASE_RUNNING], [
              'solo.hedera.com/type=network-node',
                `solo.hedera.com/node-name=${nodeAlias}`
            ], 1, constants.PODS_RUNNING_MAX_ATTEMPTS, constants.PODS_RUNNING_DELAY) // timeout 15 minutes
        })
      }

      // set up the sub-tasks
      return task.newListr(subTasks, {
        concurrent: false, // no need to run concurrently since if one node is up, the rest should be up by then
        rendererOptions: {
          collapseSubtasks: false
        }
      })
    })
  }

  sleep (title: string, milliseconds: number) {
    return new Task(title, async (ctx: any, task: ListrTaskWrapper<any, any, any>) => {
      await sleep(milliseconds)
    })
  }

  downloadLastState () {
    return new Task('Download last state from an existing node', async (ctx, task) => {
      const config = ctx.config
      const node1FullyQualifiedPodName = Templates.renderNetworkPodName(config.existingNodeAliases[0])
      const upgradeDirectory = `${constants.HEDERA_HAPI_PATH}/data/saved/com.hedera.services.ServicesMain/0/123`
      // zip the contents of the newest folder on node1 within /opt/hgcapp/services-hedera/HapiApp2.0/data/saved/com.hedera.services.ServicesMain/0/123/
      const zipFileName = await this.k8.execContainer(node1FullyQualifiedPodName, constants.ROOT_CONTAINER, ['bash', '-c', `cd ${upgradeDirectory} && mapfile -t states < <(ls -1t .) && jar cf "\${states[0]}.zip" -C "\${states[0]}" . && echo -n \${states[0]}.zip`])
      await this.k8.copyFrom(node1FullyQualifiedPodName, constants.ROOT_CONTAINER, `${upgradeDirectory}/${zipFileName}`, config.stagingDir)
      config.lastStateZipPath = path.join(config.stagingDir, zipFileName)
    })
  }

  uploadStateToNewNode () {
    return new Task('Upload last saved state to new network node', async (ctx: any, task: ListrTaskWrapper<any, any, any>) => {
      const config = ctx.config
      const newNodeFullyQualifiedPodName = Templates.renderNetworkPodName(config.nodeAlias)
      const nodeId = Templates.nodeIdFromNodeAlias(config.nodeAlias)
      const savedStateDir = (config.lastStateZipPath.match(/\/(\d+)\.zip$/))[1]
      const savedStatePath = `${constants.HEDERA_HAPI_PATH}/data/saved/com.hedera.services.ServicesMain/${nodeId}/123/${savedStateDir}`
      await this.k8.execContainer(newNodeFullyQualifiedPodName, constants.ROOT_CONTAINER, ['bash', '-c', `mkdir -p ${savedStatePath}`])
      await this.k8.copyTo(newNodeFullyQualifiedPodName, constants.ROOT_CONTAINER, config.lastStateZipPath, savedStatePath)
      await this.platformInstaller.setPathPermission(newNodeFullyQualifiedPodName, constants.HEDERA_HAPI_PATH)
      await this.k8.execContainer(newNodeFullyQualifiedPodName, constants.ROOT_CONTAINER, ['bash', '-c', `cd ${savedStatePath} && jar xf ${path.basename(config.lastStateZipPath)} && rm -f ${path.basename(config.lastStateZipPath)}`])
    })
  }

  sendNodeDeleteTransaction () {
    return new Task('Send node delete transaction', async (ctx: any, task: ListrTaskWrapper<any, any, any>) => {
      const config: NodeDeleteConfigClass = ctx.config

      try {
        const accountMap = getNodeAccountMap(config.existingNodeAliases)
        const deleteAccountId = accountMap.get(config.nodeAlias)
        this.logger.debug(`Deleting node: ${config.nodeAlias} with account: ${deleteAccountId}`)
        const nodeId = Templates.nodeIdFromNodeAlias(config.nodeAlias) - 1
        const nodeDeleteTx = new NodeDeleteTransaction()
          .setNodeId(nodeId)
          .freezeWith(config.nodeClient)

        const signedTx = await nodeDeleteTx.sign(config.adminKey)
        const txResp = await signedTx.execute(config.nodeClient)
        const nodeUpdateReceipt = await txResp.getReceipt(config.nodeClient)

        this.logger.debug(`NodeUpdateReceipt: ${nodeUpdateReceipt.toString()}`)
      } catch (e: Error | any) {
        this.logger.error(`Error deleting node from network: ${e.message}`, e)
        throw new SoloError(`Error deleting node from network: ${e.message}`, e)
      }
    })
  }

  sendNodeCreateTransaction () {
    return new Task('Send node create transaction', async (ctx: any, task: ListrTaskWrapper<any, any, any>) => {
      const config: NodeAddConfigClass =  ctx.config

      try {
        const nodeCreateTx = new NodeCreateTransaction()
          .setAccountId(ctx.newNode.accountId)
          .setGossipEndpoints(ctx.gossipEndpoints)
          .setServiceEndpoints(ctx.grpcServiceEndpoints)
          .setGossipCaCertificate(ctx.signingCertDer)
          .setCertificateHash(ctx.tlsCertHash)
          .setAdminKey(ctx.adminKey.publicKey)
          .freezeWith(config.nodeClient)
        const signedTx = await nodeCreateTx.sign(ctx.adminKey)
        const txResp = await signedTx.execute(config.nodeClient)
        const nodeCreateReceipt = await txResp.getReceipt(config.nodeClient)
        this.logger.debug(`NodeCreateReceipt: ${nodeCreateReceipt.toString()}`)
      } catch (e: Error | any) {
        this.logger.error(`Error adding node to network: ${e.message}`, e)
        throw new SoloError(`Error adding node to network: ${e.message}`, e)
      }
    })
  }

<<<<<<< HEAD
  initialize (argv: any, configInit: Function, lease: LeaseWrapper | null) {
=======
  templateTask () {
    return new Task('TEMPLATE', async (ctx: any, task: ListrTaskWrapper<any, any, any>) => {

    })
  }

  initialize (argv: any, configInit: Function, lease: Lease | null) {
>>>>>>> 4acdecec
    const { requiredFlags, requiredFlagsWithDisabledPrompt, optionalFlags } = argv
    const allRequiredFlags = [
      ...requiredFlags,
      ...requiredFlagsWithDisabledPrompt
    ]

    argv.flags = [
      ...requiredFlags,
      ...requiredFlagsWithDisabledPrompt,
      ...optionalFlags
    ]

    // @ts-ignore
    return new Task('Initialize', async (ctx: any, task: ListrTaskWrapper<any, any, any>) => {
      if (argv[flags.devMode.name]) {
        this.logger.setDevMode(true)
      }

      this.configManager.update(argv)

      // disable the prompts that we don't want to prompt the user for
      prompts.disablePrompts([...requiredFlagsWithDisabledPrompt, ...optionalFlags])

      const flagsToPrompt = []
      for (const pFlag of requiredFlags) {
        // @ts-ignore
        if (typeof argv[pFlag.name] === 'undefined') {
          flagsToPrompt.push(pFlag)
        }
      }

      await prompts.execute(task, this.configManager, flagsToPrompt)

      const config = await configInit(argv, ctx, task)
      ctx.config = config

      for (const flag of allRequiredFlags) {
        if (typeof config[flag.constName] === 'undefined') {
          throw new MissingArgumentError(`No value set for required flag: ${flag.name}`, flag.name)
        }
      }

      this.logger.debug('Initialized config', { config })

      if (lease) {
        return ListrLease.newAcquireLeaseTask(lease, task)
      }
    })
  }
}<|MERGE_RESOLUTION|>--- conflicted
+++ resolved
@@ -1323,17 +1323,7 @@
     })
   }
 
-<<<<<<< HEAD
-  initialize (argv: any, configInit: Function, lease: LeaseWrapper | null) {
-=======
-  templateTask () {
-    return new Task('TEMPLATE', async (ctx: any, task: ListrTaskWrapper<any, any, any>) => {
-
-    })
-  }
-
   initialize (argv: any, configInit: Function, lease: Lease | null) {
->>>>>>> 4acdecec
     const { requiredFlags, requiredFlagsWithDisabledPrompt, optionalFlags } = argv
     const allRequiredFlags = [
       ...requiredFlags,
