/**
 * Copyright (C) 2024 Hedera Hashgraph, LLC
 *
 * Licensed under the Apache License, Version 2.0 (the ""License"");
 * you may not use this file except in compliance with the License.
 * You may obtain a copy of the License at
 *
 *      http://www.apache.org/licenses/LICENSE-2.0
 *
 * Unless required by applicable law or agreed to in writing, software
 * distributed under the License is distributed on an ""AS IS"" BASIS,
 * WITHOUT WARRANTIES OR CONDITIONS OF ANY KIND, either express or implied.
 * See the License for the specific language governing permissions and
 * limitations under the License.
 *
 */
import {
  type AccountManager,
  type CertificateManager,
  type ChartManager,
  type ConfigManager,
  constants,
  type K8,
  type KeyManager,
  type PlatformInstaller,
  type ProfileManager,
  Task,
  Templates,
<<<<<<< HEAD
  Zippy
} from '../../core/index.ts'
=======
  Zippy,
  type AccountManager,
  type CertificateManager
} from '../../core/index.js'
>>>>>>> 7fa86ad1
import {
  DEFAULT_NETWORK_NODE_NAME,
  FREEZE_ADMIN_ACCOUNT,
  HEDERA_NODE_DEFAULT_STAKE_AMOUNT,
  LOCAL_HOST,
  SECONDS,
  TREASURY_ACCOUNT_ID
} from '../../core/constants.js'
import {
  AccountBalanceQuery,
  AccountId,
  AccountUpdateTransaction,
  FileAppendTransaction,
  FileUpdateTransaction,
  FreezeTransaction,
  FreezeType,
  NodeCreateTransaction,
  NodeDeleteTransaction,
  NodeUpdateTransaction,
  PrivateKey,
  Timestamp
} from '@hashgraph/sdk'
import { IllegalArgumentError, MissingArgumentError, SoloError } from '../../core/errors.js'
import * as prompts from '../prompts.js'
import path from 'path'
import fs from 'fs'
import crypto from 'crypto'
import {
  addDebugOptions,
  getNodeAccountMap,
  getNodeLogs,
  prepareEndpoints,
  renameAndCopyFile,
  sleep,
  splitFlagInput
} from '../../core/helpers.js'
import chalk from 'chalk'
import * as flags from '../flags.js'
import { type SoloLogger } from '../../core/logging.js'
import type { Listr, ListrTaskWrapper } from 'listr2'
import { type NodeAlias, type NodeAliases, type PodName } from '../../types/aliases.js'
import { NodeStatusCodes, NodeStatusEnums } from '../../core/enumerations.js'
import * as x509 from '@peculiar/x509'
<<<<<<< HEAD
import { type NodeCommand } from './index.ts'
import type {
  NodeAddConfigClass,
  NodeDeleteConfigClass,
  NodeRefreshConfigClass,
  NodeUpdateConfigClass
} from './configs.ts'
import type { LeaseWrapper } from '../../core/lease_wrapper.ts'
=======
import { type NodeCommand } from './index.js'
import type { NodeDeleteConfigClass, NodeRefreshConfigClass, NodeUpdateConfigClass } from './configs.js'
import type { NodeAddConfigClass } from './configs.js'
import { type Lease } from '../../core/lease/lease.js'
import { ListrLease } from '../../core/lease/listr_lease.js'
>>>>>>> 7fa86ad1

export class NodeCommandTasks {
  private readonly accountManager: AccountManager
  private readonly configManager: ConfigManager
  private readonly keyManager: KeyManager
  private readonly profileManager: ProfileManager
  private readonly platformInstaller: PlatformInstaller
  private readonly logger: SoloLogger
  private readonly k8: K8
  private readonly parent: NodeCommand
  private readonly chartManager: ChartManager
  private readonly certificateManager: CertificateManager

  private readonly prepareValuesFiles: any

  constructor (
    opts: {
      logger: SoloLogger; accountManager: AccountManager; configManager: ConfigManager,
      k8: K8, platformInstaller: PlatformInstaller, keyManager: KeyManager, profileManager: ProfileManager,
      chartManager: ChartManager, certificateManager: CertificateManager, parent: NodeCommand
    }
  ) {
    if (!opts || !opts.accountManager) throw new IllegalArgumentError('An instance of core/AccountManager is required', opts.accountManager as any)
    if (!opts || !opts.configManager) throw new Error('An instance of core/ConfigManager is required')
    if (!opts || !opts.logger) throw new Error('An instance of core/Logger is required')
    if (!opts || !opts.k8) throw new Error('An instance of core/K8 is required')
    if (!opts || !opts.platformInstaller) throw new IllegalArgumentError('An instance of core/PlatformInstaller is required', opts.platformInstaller)
    if (!opts || !opts.keyManager) throw new IllegalArgumentError('An instance of core/KeyManager is required', opts.keyManager)
    if (!opts || !opts.profileManager) throw new IllegalArgumentError('An instance of ProfileManager is required', opts.profileManager)
    if (!opts || !opts.certificateManager) throw new IllegalArgumentError('An instance of CertificateManager is required', opts.certificateManager)

    this.accountManager = opts.accountManager
    this.configManager = opts.configManager
    this.logger = opts.logger
    this.k8 = opts.k8

    this.platformInstaller = opts.platformInstaller
    this.profileManager = opts.profileManager
    this.keyManager = opts.keyManager
    this.chartManager = opts.chartManager
    this.certificateManager = opts.certificateManager
    this.prepareValuesFiles = opts.parent.prepareValuesFiles.bind(opts.parent)
  }

  private async _prepareUpgradeZip (stagingDir: string) {
    // we build a mock upgrade.zip file as we really don't need to upgrade the network
    // also the platform zip file is ~80Mb in size requiring a lot of transactions since the max
    // transaction size is 6Kb and in practice we need to send the file as 4Kb chunks.
    // Note however that in DAB phase-2, we won't need to trigger this fake upgrade process
    const zipper = new Zippy(this.logger)
    const upgradeConfigDir = path.join(stagingDir, 'mock-upgrade', 'data', 'config')
    if (!fs.existsSync(upgradeConfigDir)) {
      fs.mkdirSync(upgradeConfigDir, { recursive: true })
    }

    // bump field hedera.config.version
    const fileBytes = fs.readFileSync(path.join(stagingDir, 'templates', 'application.properties'))
    const lines = fileBytes.toString().split('\n')
    const newLines = []
    for (let line of lines) {
      line = line.trim()
      const parts = line.split('=')
      if (parts.length === 2) {
        if (parts[0] === 'hedera.config.version') {
          let version = parseInt(parts[1])
          line = `hedera.config.version=${++version}`
        }
        newLines.push(line)
      }
    }
    fs.writeFileSync(path.join(upgradeConfigDir, 'application.properties'), newLines.join('\n'))

    return await zipper.zip(path.join(stagingDir, 'mock-upgrade'), path.join(stagingDir, 'mock-upgrade.zip'))
  }

  private async _uploadUpgradeZip (upgradeZipFile: string, nodeClient: any) {
    // get byte value of the zip file
    const zipBytes = fs.readFileSync(upgradeZipFile)
    // @ts-ignore
    const zipHash = crypto.createHash('sha384').update(zipBytes).digest('hex')
    this.logger.debug(`loaded upgrade zip file [ zipHash = ${zipHash} zipBytes.length = ${zipBytes.length}, zipPath = ${upgradeZipFile}]`)

    // create a file upload transaction to upload file to the network
    try {
      let start = 0

      while (start < zipBytes.length) {
        const zipBytesChunk = new Uint8Array(zipBytes.subarray(start, constants.UPGRADE_FILE_CHUNK_SIZE))
        let fileTransaction = null

        if (start === 0) {
          fileTransaction = new FileUpdateTransaction()
            .setFileId(constants.UPGRADE_FILE_ID)
            .setContents(zipBytesChunk)
        } else {
          fileTransaction = new FileAppendTransaction()
            .setFileId(constants.UPGRADE_FILE_ID)
            .setContents(zipBytesChunk)
        }
        const resp = await fileTransaction.execute(nodeClient)
        const receipt = await resp.getReceipt(nodeClient)
        this.logger.debug(`updated file ${constants.UPGRADE_FILE_ID} [chunkSize= ${zipBytesChunk.length}, txReceipt = ${receipt.toString()}]`)

        start += constants.UPGRADE_FILE_CHUNK_SIZE
      }

      return zipHash
    } catch (e: Error | any) {
      throw new SoloError(`failed to upload build.zip file: ${e.message}`, e)
    }
  }

  _uploadPlatformSoftware (nodeAliases: NodeAliases, podNames: any, task: ListrTaskWrapper<any, any, any>, localBuildPath: string) {
    const subTasks = []

    this.logger.debug('no need to fetch, use local build jar files')

    const buildPathMap = new Map<NodeAlias, string>()
    let defaultDataLibBuildPath: string
    const parameterPairs = localBuildPath.split(',')
    for (const parameterPair of parameterPairs) {
      if (parameterPair.includes('=')) {
        const [nodeAlias, localDataLibBuildPath] = parameterPair.split('=')
        buildPathMap.set(nodeAlias as NodeAlias, localDataLibBuildPath)
      } else {
        defaultDataLibBuildPath = parameterPair
      }
    }

    let localDataLibBuildPath: string
    for (const nodeAlias of nodeAliases) {
      const podName = podNames[nodeAlias]
      if (buildPathMap.has(nodeAlias)) {
        localDataLibBuildPath = buildPathMap.get(nodeAlias)
      } else {
        localDataLibBuildPath = defaultDataLibBuildPath
      }

      if (!fs.existsSync(localDataLibBuildPath)) {
        throw new SoloError(`local build path does not exist: ${localDataLibBuildPath}`)
      }

      subTasks.push({
        title: `Copy local build to Node: ${chalk.yellow(nodeAlias)} from ${localDataLibBuildPath}`,
        task: async () => {
          // filter the data/config and data/keys to avoid failures due to config and secret mounts
          const filterFunction = (path, stat) => {
            return !(path.includes('data/keys') || path.includes(
                'data/config'))
          }
          await this.k8.copyTo(podName, constants.ROOT_CONTAINER, localDataLibBuildPath,
              `${constants.HEDERA_HAPI_PATH}`, filterFunction)
          const testJsonFiles: string[] = this.configManager.getFlag<string>(flags.appConfig)!.split(',')
          for (const jsonFile of testJsonFiles) {
            if (fs.existsSync(jsonFile)) {
              await this.k8.copyTo(podName, constants.ROOT_CONTAINER, jsonFile, `${constants.HEDERA_HAPI_PATH}`)
            }
          }
        }
      })
    }
    // set up the sub-tasks
    return task.newListr(subTasks, {
      concurrent: true,
      rendererOptions: constants.LISTR_DEFAULT_RENDERER_OPTION
    })
  }

  _fetchPlatformSoftware (nodeAliases: NodeAliases, podNames: Record<NodeAlias, PodName>, releaseTag: string,
    task: ListrTaskWrapper<any, any, any>, platformInstaller: PlatformInstaller
  ) {
    const subTasks = []
    for (const nodeAlias of nodeAliases) {
      const podName = podNames[nodeAlias]
      subTasks.push({
        title: `Update node: ${chalk.yellow(nodeAlias)} [ platformVersion = ${releaseTag} ]`,
        task: async () =>
          await platformInstaller.fetchPlatform(podName, releaseTag)
      })
    }

    // set up the sub-tasks
    return task.newListr(subTasks, {
      concurrent: true, // since we download in the container directly, we want this to be in parallel across all nodes
      rendererOptions: {
        collapseSubtasks: false
      }
    })
  }

  _checkNodeActivenessTask (ctx: any, task: ListrTaskWrapper<any, any, any>, nodeAliases: NodeAliases, status = NodeStatusCodes.ACTIVE) {
    const subTasks = nodeAliases.map((nodeAlias, i) => {
      const reminder = ('debugNodeAlias' in ctx.config && ctx.config.debugNodeAlias === nodeAlias) ? 'Please attach JVM debugger now.' : ''
      const title = `Check network pod: ${chalk.yellow(nodeAlias)} ${chalk.red(reminder)}`

      const subTask = async (ctx: any, task: ListrTaskWrapper<any, any, any>) => {
        ctx.config.podNames[nodeAlias] = await this._checkNetworkNodeActiveness(nodeAlias, task, title, i, status)
      }

      return { title, task: subTask }
    })

    return task.newListr(subTasks, {
      concurrent: true,
      rendererOptions: {
        collapseSubtasks: false
      }
    })
  }

  async _checkNetworkNodeActiveness (
    nodeAlias: NodeAlias, task: ListrTaskWrapper<any, any, any>,
    title: string, index: number, status = NodeStatusCodes.ACTIVE,
    maxAttempts = constants.NETWORK_NODE_ACTIVE_MAX_ATTEMPTS,
    delay = constants.NETWORK_NODE_ACTIVE_DELAY,
    timeout = constants.NETWORK_NODE_ACTIVE_TIMEOUT
  ) {
    nodeAlias = nodeAlias.trim() as NodeAlias
    const podName = Templates.renderNetworkPodName(nodeAlias)
    const podPort = 9_999
    const localPort = 19_000 + index
    task.title = `${title} - status ${chalk.yellow('STARTING')}, attempt ${chalk.blueBright(`0/${maxAttempts}`)}`

    const srv = await this.k8.portForward(podName, localPort, podPort)

    let attempt = 0
    let success = false
    while (attempt < maxAttempts) {
      const controller = new AbortController()

      const timeoutId = setTimeout(() => {
        task.title = `${title} - status ${chalk.yellow('TIMEOUT')}, attempt ${chalk.blueBright(`${attempt}/${maxAttempts}`)}`
        controller.abort()
      }, timeout)

      try {
        const url = `http://${LOCAL_HOST}:${localPort}/metrics`
        const response = await fetch(url, { signal: controller.signal })

        if (!response.ok) {
          task.title = `${title} - status ${chalk.yellow('UNKNOWN')}, attempt ${chalk.blueBright(`${attempt}/${maxAttempts}`)}`
          clearTimeout(timeoutId)
          throw new Error() // Guard
        }

        const text = await response.text()
        const statusLine = text
          .split('\n')
          .find(line => line.startsWith('platform_PlatformStatus'))

        if (!statusLine) {
          task.title = `${title} - status ${chalk.yellow('STARTING')}, attempt: ${chalk.blueBright(`${attempt}/${maxAttempts}`)}`
          clearTimeout(timeoutId)
          throw new Error() // Guard
        }

        const statusNumber = parseInt(statusLine.split(' ').pop())

        if (statusNumber === status) {
          task.title = `${title} - status ${chalk.green(NodeStatusEnums[status])}, attempt: ${chalk.blueBright(`${attempt}/${maxAttempts}`)}`
          success = true
          clearTimeout(timeoutId)
          break
        } else if (statusNumber === NodeStatusCodes.CATASTROPHIC_FAILURE) {
          task.title = `${title} - status ${chalk.red('CATASTROPHIC_FAILURE')}, attempt: ${chalk.blueBright(`${attempt}/${maxAttempts}`)}`
          break
        } else if (statusNumber) {
          task.title = `${title} - status ${chalk.yellow(NodeStatusEnums[statusNumber])}, attempt: ${chalk.blueBright(`${attempt}/${maxAttempts}`)}`
        }
        clearTimeout(timeoutId)
      } catch {} // Catch all guard and fetch errors

      attempt++
      clearTimeout(timeoutId)
      await sleep(delay)
    }

    await this.k8.stopPortForward(srv)

    if (!success) {
      throw new SoloError(`node '${nodeAlias}' is not ${NodeStatusEnums[status]}` +
          `[ attempt = ${chalk.blueBright(`${attempt}/${maxAttempts}`)} ]`)
    }

    await sleep(1.5 * SECONDS) // delaying prevents - gRPC service error

    return podName
  }

  /** Return task for check if node proxies are ready */
  _checkNodesProxiesTask (ctx: any, task: ListrTaskWrapper<any, any, any>, nodeAliases: NodeAliases) {
    const subTasks = []
    for (const nodeAlias of nodeAliases) {
      subTasks.push({
        title: `Check proxy for node: ${chalk.yellow(nodeAlias)}`,
        task: async () => await this.k8.waitForPodReady(
          [`app=haproxy-${nodeAlias}`, 'solo.hedera.com/type=haproxy'],
          1, constants.NETWORK_PROXY_MAX_ATTEMPTS, constants.NETWORK_PROXY_DELAY)
      })
    }

    // set up the sub-tasks
    return task.newListr(subTasks, {
      concurrent: false,
      rendererOptions: {
        collapseSubtasks: false
      }
    })
  }

  /**
   * When generating multiple all aliases are read from config.nodeAliases,
   * When generating a single key the alias in config.nodeAlias is used
   */
  _generateGossipKeys (generateMultiple: boolean) {
    return new Task('Generate gossip keys', (ctx: any, task: ListrTaskWrapper<any, any, any>) => {
      const config = ctx.config
      const nodeAliases = generateMultiple ? config.nodeAliases : [config.nodeAlias]
      const subTasks = this.keyManager.taskGenerateGossipKeys(nodeAliases, config.keysDir, config.curDate)
      // set up the sub-tasks
      return task.newListr(subTasks, {
        concurrent: false,
        rendererOptions: {
          collapseSubtasks: false,
          timer: constants.LISTR_DEFAULT_RENDERER_TIMER_OPTION
        }
      })
    }, (ctx: any) => !ctx.config.generateGossipKeys)
  }

  /**
   * When generating multiple all aliases are read from config.nodeAliases,
   * When generating a single key the alias in config.nodeAlias is used
   */
  _generateGrpcTlsKeys (generateMultiple: boolean) {
    return new Task('Generate gRPC TLS Keys', (ctx: any, task: ListrTaskWrapper<any, any, any>) => {
      const config = ctx.config
      const nodeAliases = generateMultiple ? config.nodeAliases : [config.nodeAlias]
      const subTasks = this.keyManager.taskGenerateTLSKeys(nodeAliases, config.keysDir, config.curDate)
      // set up the sub-tasks
      return task.newListr(subTasks, {
        concurrent: true,
        rendererOptions: {
          collapseSubtasks: false,
          timer: constants.LISTR_DEFAULT_RENDERER_TIMER_OPTION
        }
      })
    }, (ctx: any) => !ctx.config.generateTlsKeys)
  }

  copyGrpcTlsCertificates () {
    return new Task('Copy gRPC TLS Certificates',
      (ctx: { config: NodeAddConfigClass }, parentTask: ListrTaskWrapper<any, any, any>) =>
        this.certificateManager.buildCopyTlsCertificatesTasks(
          parentTask,
          ctx.config.grpcTlsCertificatePath,
          ctx.config.grpcWebTlsCertificatePath,
          ctx.config.grpcTlsKeyPath,
          ctx.config.grpcWebTlsKeyPath
        ),
      (ctx: any) => !ctx.config.grpcTlsCertificatePath && !ctx.config.grpcWebTlsCertificatePath
    )
  }

  _loadPermCertificate (certFullPath: string) {
    const certPem = fs.readFileSync(certFullPath).toString()
    const decodedDers = x509.PemConverter.decode(certPem)
    if (!decodedDers || decodedDers.length === 0) {
      throw new SoloError('unable to load perm key: ' + certFullPath)
    }
    return (new Uint8Array(decodedDers[0]))
  }

  async _addStake (namespace: string, accountId: string, nodeAlias: NodeAlias) {
    try {
      await this.accountManager.loadNodeClient(namespace)
      const client = this.accountManager._nodeClient
      const treasuryKey = await this.accountManager.getTreasuryAccountKeys(namespace)
      const treasuryPrivateKey = PrivateKey.fromStringED25519(treasuryKey.privateKey)
      client.setOperator(TREASURY_ACCOUNT_ID, treasuryPrivateKey)

      // get some initial balance
      await this.accountManager.transferAmount(constants.TREASURY_ACCOUNT_ID, accountId, HEDERA_NODE_DEFAULT_STAKE_AMOUNT + 1)

      // check balance
      const balance = await new AccountBalanceQuery()
        .setAccountId(accountId)
        .execute(client)
      this.logger.debug(`Account ${accountId} balance: ${balance.hbars}`)

      // Create the transaction
      const transaction = new AccountUpdateTransaction()
        .setAccountId(accountId)
        .setStakedNodeId(Templates.nodeIdFromNodeAlias(nodeAlias) - 1)
        .freezeWith(client)

      // Sign the transaction with the account's private key
      const signTx = await transaction.sign(treasuryPrivateKey)

      // Submit the transaction to a Hedera network
      const txResponse = await signTx.execute(client)

      // Request the receipt of the transaction
      const receipt = await txResponse.getReceipt(client)

      // Get the transaction status
      const transactionStatus = receipt.status
      this.logger.debug(`The transaction consensus status is ${transactionStatus.toString()}`)
    } catch (e) {
      throw new SoloError(`Error in adding stake: ${e.message}`, e)
    }
  }

  prepareUpgradeZip () {
    return new Task('Prepare upgrade zip file for node upgrade process', async (ctx: any, task: ListrTaskWrapper<any, any, any>) => {
      const config = ctx.config
      ctx.upgradeZipFile = await this._prepareUpgradeZip(config.stagingDir)
      ctx.upgradeZipHash = await this._uploadUpgradeZip(ctx.upgradeZipFile, config.nodeClient)
    })
  }

  loadAdminKey () {
    return new Task('Load node admin key', (ctx: any, task: ListrTaskWrapper<any, any, any>) => {
      const config = ctx.config
      config.adminKey = PrivateKey.fromStringED25519(constants.GENESIS_KEY)
    })
  }

  checkExistingNodesStakedAmount () {
    return new Task('Check existing nodes staked amount', async (ctx: any, task: ListrTaskWrapper<any, any, any>) => {
      const config = ctx.config

      // Transfer some hbar to the node for staking purpose
      const accountMap = getNodeAccountMap(config.existingNodeAliases)
      for (const nodeAlias of config.existingNodeAliases) {
        const accountId = accountMap.get(nodeAlias)
        await this.accountManager.transferAmount(constants.TREASURY_ACCOUNT_ID, accountId, 1)
      }
    })
  }

  sendPrepareUpgradeTransaction (): Task {
    return new Task('Send prepare upgrade transaction', async (ctx: any, task: ListrTaskWrapper<any, any, any>) => {
      const { upgradeZipHash } = ctx
      const { nodeClient, freezeAdminPrivateKey } = ctx.config
      try {
        // transfer some tiny amount to the freeze admin account
        await this.accountManager.transferAmount(constants.TREASURY_ACCOUNT_ID, FREEZE_ADMIN_ACCOUNT, 100000)

        // query the balance
        const balance = await new AccountBalanceQuery()
          .setAccountId(FREEZE_ADMIN_ACCOUNT)
          .execute(nodeClient)
        this.logger.debug(`Freeze admin account balance: ${balance.hbars}`)

        // set operator of freeze transaction as freeze admin account
        nodeClient.setOperator(FREEZE_ADMIN_ACCOUNT, freezeAdminPrivateKey)

        const prepareUpgradeTx = await new FreezeTransaction()
          .setFreezeType(FreezeType.PrepareUpgrade)
          .setFileId(constants.UPGRADE_FILE_ID)
          .setFileHash(upgradeZipHash)
          .freezeWith(nodeClient)
          .execute(nodeClient)

        const prepareUpgradeReceipt = await prepareUpgradeTx.getReceipt(nodeClient)

        this.logger.debug(
          `sent prepare upgrade transaction [id: ${prepareUpgradeTx.transactionId.toString()}]`,
          prepareUpgradeReceipt.status.toString()
        )
      } catch (e: Error | any) {
        this.logger.error(`Error in prepare upgrade: ${e.message}`, e)
        throw new SoloError(`Error in prepare upgrade: ${e.message}`, e)
      }
    })
  }

  sendFreezeUpgradeTransaction (): Task {
    return new Task('Send freeze upgrade transaction', async (ctx: any, task: ListrTaskWrapper<any, any, any>) => {
      const { upgradeZipHash } = ctx
      const { freezeAdminPrivateKey, nodeClient } = ctx.config
      try {
        const futureDate = new Date()
        this.logger.debug(`Current time: ${futureDate}`)

        futureDate.setTime(futureDate.getTime() + 5000) // 5 seconds in the future
        this.logger.debug(`Freeze time: ${futureDate}`)

        nodeClient.setOperator(FREEZE_ADMIN_ACCOUNT, freezeAdminPrivateKey)
        const freezeUpgradeTx = await new FreezeTransaction()
          .setFreezeType(FreezeType.FreezeUpgrade)
          .setStartTimestamp(Timestamp.fromDate(futureDate))
          .setFileId(constants.UPGRADE_FILE_ID)
          .setFileHash(upgradeZipHash)
          .freezeWith(nodeClient)
          .execute(nodeClient)

        const freezeUpgradeReceipt = await freezeUpgradeTx.getReceipt(nodeClient)
        this.logger.debug(`Upgrade frozen with transaction id: ${freezeUpgradeTx.transactionId.toString()}`,
          freezeUpgradeReceipt.status.toString())
      } catch (e: Error | any) {
        this.logger.error(`Error in freeze upgrade: ${e.message}`, e)
        throw new SoloError(`Error in freeze upgrade: ${e.message}`, e)
      }
    })
  }

  /** Download generated config files and key files from the network node */
  downloadNodeGeneratedFiles (): Task {
    return new Task('Download generated files from an existing node', async (ctx: any, task: ListrTaskWrapper<any, any, any>) => {
      const config = ctx.config
      const node1FullyQualifiedPodName = Templates.renderNetworkPodName(config.existingNodeAliases[0])

      // copy the config.txt file from the node1 upgrade directory
      await this.k8.copyFrom(node1FullyQualifiedPodName, constants.ROOT_CONTAINER, `${constants.HEDERA_HAPI_PATH}/data/upgrade/current/config.txt`, config.stagingDir)

      // if directory data/upgrade/current/data/keys does not exist then use data/upgrade/current
      let keyDir = `${constants.HEDERA_HAPI_PATH}/data/upgrade/current/data/keys`
      if (!await this.k8.hasDir(node1FullyQualifiedPodName, constants.ROOT_CONTAINER, keyDir)) {
        keyDir = `${constants.HEDERA_HAPI_PATH}/data/upgrade/current`
      }
      const signedKeyFiles = (await this.k8.listDir(node1FullyQualifiedPodName, constants.ROOT_CONTAINER, keyDir)).filter(file => file.name.startsWith(constants.SIGNING_KEY_PREFIX))
      await this.k8.execContainer(node1FullyQualifiedPodName, constants.ROOT_CONTAINER, ['bash', '-c', `mkdir -p ${constants.HEDERA_HAPI_PATH}/data/keys_backup && cp -r ${keyDir} ${constants.HEDERA_HAPI_PATH}/data/keys_backup/`])
      for (const signedKeyFile of signedKeyFiles) {
        await this.k8.copyFrom(node1FullyQualifiedPodName, constants.ROOT_CONTAINER, `${keyDir}/${signedKeyFile.name}`, `${config.keysDir}`)
      }

      if (await this.k8.hasFile(node1FullyQualifiedPodName, constants.ROOT_CONTAINER, `${constants.HEDERA_HAPI_PATH}/data/upgrade/current/application.properties`)) {
        await this.k8.copyFrom(node1FullyQualifiedPodName, constants.ROOT_CONTAINER, `${constants.HEDERA_HAPI_PATH}/data/upgrade/current/application.properties`, `${config.stagingDir}/templates`)
      }
    })
  }

  taskCheckNetworkNodePods (ctx: any, task: ListrTaskWrapper<any, any, any>, nodeAliases: NodeAliases): Listr {
    if (!ctx.config) ctx.config = {}

    ctx.config.podNames = {}

    const subTasks = []
    for (const nodeAlias of nodeAliases) {
      subTasks.push({
        title: `Check network pod: ${chalk.yellow(nodeAlias)}`,
        task: async (ctx: any) => {
          ctx.config.podNames[nodeAlias] = await this.checkNetworkNodePod(nodeAlias)
        }
      })
    }

    // setup the sub-tasks
    return task.newListr(subTasks, {
      concurrent: true,
      rendererOptions: {
        collapseSubtasks: false
      }
    })
  }

  /** Check if the network node pod is running */
  async checkNetworkNodePod (
    nodeAlias: NodeAlias,
    maxAttempts = constants.PODS_RUNNING_MAX_ATTEMPTS,
    delay = constants.PODS_RUNNING_DELAY
  ) {
    nodeAlias = nodeAlias.trim() as NodeAlias
    const podName = Templates.renderNetworkPodName(nodeAlias)

    try {
      await this.k8.waitForPods([constants.POD_PHASE_RUNNING], [
        'solo.hedera.com/type=network-node',
        `solo.hedera.com/node-name=${nodeAlias}`
      ], 1, maxAttempts, delay)

      return podName
    } catch (e: Error | any) {
      throw new SoloError(`no pod found for nodeAlias: ${nodeAlias}`, e)
    }
  }

  identifyExistingNodes () {
    return new Task('Identify existing network nodes', async (ctx: any, task: ListrTaskWrapper<any, any, any>) => {
      const config = ctx.config
      config.existingNodeAliases = []
      config.serviceMap = await this.accountManager.getNodeServiceMap(config.namespace)
      for (const networkNodeServices of config.serviceMap.values()) {
        config.existingNodeAliases.push(networkNodeServices.nodeAlias)
      }
      config.allNodeAliases = [...config.existingNodeAliases]
      return this.taskCheckNetworkNodePods(ctx, task, config.existingNodeAliases)
    })
  }

  identifyNetworkPods () {
    return new Task('Identify network pods', (ctx: any, task: ListrTaskWrapper<any, any, any>) => {
      return this.taskCheckNetworkNodePods(ctx, task, ctx.config.nodeAliases)
    })
  }

  fetchPlatformSoftware (aliasesField: string) {
    return new Task('Fetch platform software into network nodes', (ctx: any, task: ListrTaskWrapper<any, any, any>) => {
      const { podNames, releaseTag, localBuildPath } = ctx.config

      if (localBuildPath !== '') {
        return this._uploadPlatformSoftware(ctx.config[aliasesField], podNames, task, localBuildPath)
      }
        return this._fetchPlatformSoftware(ctx.config[aliasesField], podNames, releaseTag, task, this.platformInstaller)

    })
  }

  populateServiceMap () {
    return new Task('Populate serviceMap', async (ctx: any, task: ListrTaskWrapper<any, any, any>) => {
      ctx.config.serviceMap = await this.accountManager.getNodeServiceMap(
        ctx.config.namespace)
      ctx.config.podNames[ctx.config.nodeAlias] = ctx.config.serviceMap.get(ctx.config.nodeAlias).nodePodName
    })
  }

  setupNetworkNodes (nodeAliasesProperty: string) {
    return new Task('Setup network nodes', (ctx: any, task: ListrTaskWrapper<any, any, any>) => {
      const subTasks = []
      for (const nodeAlias of ctx.config[nodeAliasesProperty]) {
        const podName = ctx.config.podNames[nodeAlias]
        subTasks.push({
          title: `Node: ${chalk.yellow(nodeAlias)}`,
          task: () =>
            this.platformInstaller.taskSetup(podName)
        })
      }

      // set up the sub-tasks
      return task.newListr(subTasks, {
        concurrent: true,
        rendererOptions: constants.LISTR_DEFAULT_RENDERER_OPTION
      })
    })
  }

  prepareStagingDirectory (nodeAliasesProperty: any) {
    return new Task('Prepare staging directory', (ctx: any, task: ListrTaskWrapper<any, any, any>) => {
      const config = ctx.config
      const nodeAliases = config[nodeAliasesProperty]
      const subTasks = [
        {
          title: 'Copy Gossip keys to staging',
          task: async () => {
            this.keyManager.copyGossipKeysToStaging(config.keysDir, config.stagingKeysDir, nodeAliases)
          }
        },
        {
          title: 'Copy gRPC TLS keys to staging',
          task: async () => {
            for (const nodeAlias of nodeAliases) {
              const tlsKeyFiles = this.keyManager.prepareTLSKeyFilePaths(nodeAlias, config.keysDir)
              this.keyManager.copyNodeKeysToStaging(tlsKeyFiles, config.stagingKeysDir)
            }
          }
        }
      ]
      return task.newListr(subTasks, {
        concurrent: false,
        rendererOptions: constants.LISTR_DEFAULT_RENDERER_OPTION
      })
    })
  }

  startNodes (nodeAliasesProperty: string) {
    return new Task('Starting nodes', (ctx: any, task: ListrTaskWrapper<any, any, any>) => {
      const config = ctx.config
      const nodeAliases = config[nodeAliasesProperty]

      const subTasks = []
      // ctx.config.allNodeAliases = ctx.config.existingNodeAliases

      for (const nodeAlias of nodeAliases) {
        const podName = config.podNames[nodeAlias]
        subTasks.push({
          title: `Start node: ${chalk.yellow(nodeAlias)}`,
          task: async () => {
            await this.k8.execContainer(podName, constants.ROOT_CONTAINER, ['systemctl', 'restart', 'network-node'])
          }
        })
      }

      // set up the sub-tasks
      return task.newListr(subTasks, {
        concurrent: true,
        rendererOptions: {
          collapseSubtasks: false,
          timer: constants.LISTR_DEFAULT_RENDERER_TIMER_OPTION
        }
      })
    })
  }

  enablePortForwarding () {
    return new Task('Enable port forwarding for JVM debugger', async (ctx: any, task: ListrTaskWrapper<any, any, any>) => {
      const podName = `network-${ctx.config.debugNodeAlias}-0` as PodName
      this.logger.debug(`Enable port forwarding for JVM debugger on pod ${podName}`)
      await this.k8.portForward(podName, constants.JVM_DEBUG_PORT, constants.JVM_DEBUG_PORT)
    }, (ctx: any) => !ctx.config.debugNodeAlias)
  }

  checkAllNodesAreActive (nodeAliasesProperty: string) {
    return new Task('Check all nodes are ACTIVE', (ctx: any, task: ListrTaskWrapper<any, any, any>) => {
      return this._checkNodeActivenessTask(ctx, task, ctx.config[nodeAliasesProperty])
    })
  }

  checkAllNodesAreFrozen (nodeAliasesProperty: string) {
    return new Task('Check all nodes are ACTIVE', (ctx: any, task: ListrTaskWrapper<any, any, any>) => {
      return this._checkNodeActivenessTask(ctx, task, ctx.config[nodeAliasesProperty], NodeStatusCodes.FREEZE_COMPLETE)
    })
  }

  checkNodeProxiesAreActive () {
    return new Task('Check node proxies are ACTIVE', (ctx: any, task: ListrTaskWrapper<any, any, any>) => {
      // this is more reliable than checking the nodes logs for ACTIVE, as the
      // logs will have a lot of white noise from being behind
      return this._checkNodesProxiesTask(ctx, task, ctx.config.nodeAliases)
    }, async (ctx: any) => ctx.config.app !== '' && ctx.config.app !== constants.HEDERA_APP_NAME)
  }

  checkAllNodeProxiesAreActive () {
    return new Task('Check all node proxies are ACTIVE', (ctx: any, task: ListrTaskWrapper<any, any, any>) => {
      // this is more reliable than checking the nodes logs for ACTIVE, as the
      // logs will have a lot of white noise from being behind
      return this._checkNodesProxiesTask(ctx, task, ctx.config.allNodeAliases)
    })
  }

  // Update account manager and transfer hbar for staking purpose
  triggerStakeWeightCalculate () {
    return new Task('Trigger stake weight calculate', async (ctx: any, task: ListrTaskWrapper<any, any, any>) => {
      const config = ctx.config
      this.logger.info('sleep 60 seconds for the handler to be able to trigger the network node stake weight recalculate')
      await sleep(60 * SECONDS)
      const accountMap = getNodeAccountMap(config.allNodeAliases)

      if (config.newAccountNumber) {
        // update map with current account ids
        accountMap.set(config.nodeAlias, config.newAccountNumber)

        // update _nodeClient with the new service map since one of the account number has changed
        await this.accountManager.refreshNodeClient(config.namespace)
      }

      // send some write transactions to invoke the handler that will trigger the stake weight recalculate
      for (const nodeAlias of config.allNodeAliases) {
        const accountId = accountMap.get(nodeAlias)
        config.nodeClient.setOperator(TREASURY_ACCOUNT_ID, config.treasuryKey)
        await this.accountManager.transferAmount(constants.TREASURY_ACCOUNT_ID, accountId, 1)
      }
    })
  }

  addNodeStakes () {
    // @ts-ignore
    return new Task('Add node stakes', (ctx: any, task: ListrTaskWrapper<any, any, any>) => {
      if (ctx.config.app === '' || ctx.config.app === constants.HEDERA_APP_NAME) {
        const subTasks = []
        const accountMap = getNodeAccountMap(ctx.config.nodeAliases)
        for (const nodeAlias of ctx.config.nodeAliases) {
          const accountId = accountMap.get(nodeAlias)
          subTasks.push({
            title: `Adding stake for node: ${chalk.yellow(nodeAlias)}`,
            task: async () => await this._addStake(ctx.config.namespace, accountId, nodeAlias)
          })
        }

        // set up the sub-tasks
        return task.newListr(subTasks, {
          concurrent: false,
          rendererOptions: {
            collapseSubtasks: false
          }
        })
      }
    })
  }

  stakeNewNode () {
    return new Task('Stake new node', async (ctx: any, task: ListrTaskWrapper<any, any, any>) => {
      await this._addStake(ctx.config.namespace, ctx.newNode.accountId, ctx.config.nodeAlias)
    })
  }

  stopNodes () {
    return new Task('Stopping nodes', (ctx: any, task: ListrTaskWrapper<any, any, any>) => {
      const subTasks = []
      for (const nodeAlias of ctx.config.nodeAliases) {
        const podName = ctx.config.podNames[nodeAlias]
        subTasks.push({
          title: `Stop node: ${chalk.yellow(nodeAlias)}`,
          task: async () => await this.k8.execContainer(podName, constants.ROOT_CONTAINER, 'systemctl stop network-node')
        })
      }

      // setup the sub-tasks
      return task.newListr(subTasks, {
        concurrent: true,
        rendererOptions: {
          collapseSubtasks: false,
          timer: constants.LISTR_DEFAULT_RENDERER_TIMER_OPTION
        }
      })
    })
  }

  finalize () {
    return new Task('Finalize', (ctx: any, task: ListrTaskWrapper<any, any, any>) => {
      // reset flags so that keys are not regenerated later
      this.configManager.setFlag(flags.generateGossipKeys, false)
      this.configManager.setFlag(flags.generateTlsKeys, false)
    })
  }

  dumpNetworkNodesSaveState () {
    return new Task('Dump network nodes saved state', (ctx: any, task: ListrTaskWrapper<any, any, any>) => {
      const config: NodeRefreshConfigClass = ctx.config
      const subTasks = []
      for (const nodeAlias of config.nodeAliases) {
        const podName = config.podNames[nodeAlias]
        subTasks.push({
          title: `Node: ${chalk.yellow(nodeAlias)}`,
          task: async () =>
            await this.k8.execContainer(podName, constants.ROOT_CONTAINER, ['bash', '-c', `rm -rf ${constants.HEDERA_HAPI_PATH}/data/saved/*`])
        })
      }

      // set up the sub-tasks
      return task.newListr(subTasks, {
        concurrent: true,
        rendererOptions: {
          collapseSubtasks: false
        }
      })
    })
  }

  getNodeLogsAndConfigs () {
    return new Task('Get node logs and configs', async (ctx: any, task: ListrTaskWrapper<any, any, any>) => {
      await getNodeLogs(this.k8, ctx.config.namespace)
    })
  }

  checkPVCsEnabled () {
    return new Task('Check that PVCs are enabled', (ctx: any, task: ListrTaskWrapper<any, any, any>) => {
      if (!this.configManager.getFlag(flags.persistentVolumeClaims)) {
        throw new SoloError('PVCs are not enabled. Please enable PVCs before adding a node')
      }
    })
  }

  determineNewNodeAccountNumber () {
    return new Task('Determine new node account number', (ctx: any, task: ListrTaskWrapper<any, any, any>) => {
      const config: NodeAddConfigClass = ctx.config
      const values = { hedera: { nodes: [] } }
      let maxNum = 0

      let lastNodeAlias = DEFAULT_NETWORK_NODE_NAME

      for (const networkNodeServices of config.serviceMap.values()) {
        values.hedera.nodes.push({
          accountId: networkNodeServices.accountId,
          name: networkNodeServices.nodeAlias
        })
        maxNum = maxNum > AccountId.fromString(networkNodeServices.accountId).num
          ? maxNum
          : AccountId.fromString(networkNodeServices.accountId).num
        lastNodeAlias = networkNodeServices.nodeAlias
      }

      const lastNodeIdMatch = lastNodeAlias.match(/\d+$/)
      if (lastNodeIdMatch.length) {
        const incremented = parseInt(lastNodeIdMatch[0]) + 1
        lastNodeAlias = lastNodeAlias.replace(/\d+$/, incremented.toString())
      }

      ctx.maxNum = maxNum
      ctx.newNode = {
        accountId: `${constants.HEDERA_NODE_ACCOUNT_ID_START.realm}.${constants.HEDERA_NODE_ACCOUNT_ID_START.shard}.${++maxNum}`,
        name: lastNodeAlias
      }
      config.nodeAlias = lastNodeAlias as NodeAlias
      config.allNodeAliases.push(lastNodeAlias as NodeAlias)
    })
  }

  generateGossipKeys () {
    return this._generateGossipKeys(true)
  }

  generateGossipKey () {
    return this._generateGossipKeys(false)
  }

  generateGrpcTlsKeys () {
    return this._generateGrpcTlsKeys(true)
  }

  generateGrpcTlsKey () {
    return this._generateGrpcTlsKeys(false)
  }

  loadSigningKeyCertificate () {
    return new Task('Load signing key certificate', (ctx: any, task: ListrTaskWrapper<any, any, any>) => {
      const config = ctx.config
      const signingCertFile = Templates.renderGossipPemPublicKeyFile(config.nodeAlias)
      const signingCertFullPath = path.join(config.keysDir, signingCertFile)
      ctx.signingCertDer = this._loadPermCertificate(signingCertFullPath)
    })
  }

  computeMTLSCertificateHash () {
    return new Task('Compute mTLS certificate hash', (ctx: any, task: ListrTaskWrapper<any, any, any>) => {
      const config = ctx.config
      const tlsCertFile = Templates.renderTLSPemPublicKeyFile(config.nodeAlias)
      const tlsCertFullPath = path.join(config.keysDir, tlsCertFile)
      const tlsCertDer = this._loadPermCertificate(tlsCertFullPath)
      ctx.tlsCertHash = crypto.createHash('sha384').update(tlsCertDer).digest()
    })
  }

  prepareGossipEndpoints () {
    return new Task('Prepare gossip endpoints', (ctx: any, task: ListrTaskWrapper<any, any, any>) => {
      const config = ctx.config
      let endpoints = []
      if (!config.gossipEndpoints) {
        if (config.endpointType !== constants.ENDPOINT_TYPE_FQDN) {
          throw new SoloError(`--gossip-endpoints must be set if --endpoint-type is: ${constants.ENDPOINT_TYPE_IP}`)
        }

        endpoints = [
          `${Templates.renderFullyQualifiedNetworkPodName(config.namespace, config.nodeAlias)}:${constants.HEDERA_NODE_INTERNAL_GOSSIP_PORT}`,
          `${Templates.renderFullyQualifiedNetworkSvcName(config.namespace, config.nodeAlias)}:${constants.HEDERA_NODE_EXTERNAL_GOSSIP_PORT}`
        ]
      } else {
        endpoints = splitFlagInput(config.gossipEndpoints)
      }

      ctx.gossipEndpoints = prepareEndpoints(config.endpointType, endpoints, constants.HEDERA_NODE_INTERNAL_GOSSIP_PORT)
    })
  }

  refreshNodeList () {
    return new Task('Refresh node alias list', (ctx: any, task: ListrTaskWrapper<any, any, any>) => {
      ctx.config.allNodeAliases = ctx.config.existingNodeAliases.filter((nodeAlias: NodeAlias) => nodeAlias !== ctx.config.nodeAlias)
    })
  }

  prepareGrpcServiceEndpoints () {
    return new Task('Prepare grpc service endpoints', (ctx: any, task: ListrTaskWrapper<any, any, any>) => {
      const config = ctx.config
      let endpoints = []

      if (!config.grpcEndpoints) {
        if (config.endpointType !== constants.ENDPOINT_TYPE_FQDN) {
          throw new SoloError(`--grpc-endpoints must be set if --endpoint-type is: ${constants.ENDPOINT_TYPE_IP}`)
        }

        endpoints = [
          `${Templates.renderFullyQualifiedNetworkSvcName(config.namespace, config.nodeAlias)}:${constants.HEDERA_NODE_EXTERNAL_GOSSIP_PORT}`
        ]
      } else {
        endpoints = splitFlagInput(config.grpcEndpoints)
      }

      ctx.grpcServiceEndpoints = prepareEndpoints(config.endpointType, endpoints, constants.HEDERA_NODE_EXTERNAL_GOSSIP_PORT)
    })
  }

  sendNodeUpdateTransaction () {
    return new Task('Send node update transaction', async (ctx: any, task: ListrTaskWrapper<any, any, any>) => {
      const config: NodeUpdateConfigClass = ctx.config

      const nodeId = Templates.nodeIdFromNodeAlias(config.nodeAlias) - 1
      this.logger.info(`nodeId: ${nodeId}`)
      this.logger.info(`config.newAccountNumber: ${config.newAccountNumber}`)

      try {
        const nodeUpdateTx = new NodeUpdateTransaction().setNodeId(nodeId)

        if (config.tlsPublicKey && config.tlsPrivateKey) {
          this.logger.info(`config.tlsPublicKey: ${config.tlsPublicKey}`)
          const tlsCertDer = this._loadPermCertificate(config.tlsPublicKey)
          const tlsCertHash = crypto.createHash('sha384').update(tlsCertDer).digest()
          nodeUpdateTx.setCertificateHash(tlsCertHash)

          const publicKeyFile = Templates.renderTLSPemPublicKeyFile(config.nodeAlias)
          const privateKeyFile = Templates.renderTLSPemPrivateKeyFile(config.nodeAlias)
          renameAndCopyFile(config.tlsPublicKey, publicKeyFile, config.keysDir, this.logger)
          renameAndCopyFile(config.tlsPrivateKey, privateKeyFile, config.keysDir, this.logger)
        }

        if (config.gossipPublicKey && config.gossipPrivateKey) {
          this.logger.info(`config.gossipPublicKey: ${config.gossipPublicKey}`)
          const signingCertDer = this._loadPermCertificate(config.gossipPublicKey)
          nodeUpdateTx.setGossipCaCertificate(signingCertDer)

          const publicKeyFile = Templates.renderGossipPemPublicKeyFile(config.nodeAlias)
          const privateKeyFile = Templates.renderGossipPemPrivateKeyFile(config.nodeAlias)
          renameAndCopyFile(config.gossipPublicKey, publicKeyFile, config.keysDir, this.logger)
          renameAndCopyFile(config.gossipPrivateKey, privateKeyFile, config.keysDir, this.logger)
        }

        if (config.newAccountNumber) {
          nodeUpdateTx.setAccountId(config.newAccountNumber)
        }

        let parsedNewKey
        if (config.newAdminKey) {
          parsedNewKey = PrivateKey.fromStringED25519(config.newAdminKey.toString())
          nodeUpdateTx.setAdminKey(parsedNewKey.publicKey)
        }
        await nodeUpdateTx.freezeWith(config.nodeClient)

        // config.adminKey contains the original key, needed to sign the transaction
        if (config.newAdminKey) {
          await nodeUpdateTx.sign(parsedNewKey)
        }
        const signedTx = await nodeUpdateTx.sign(config.adminKey)
        const txResp = await signedTx.execute(config.nodeClient)
        const nodeUpdateReceipt = await txResp.getReceipt(config.nodeClient)
        this.logger.debug(`NodeUpdateReceipt: ${nodeUpdateReceipt.toString()}`)
      } catch (e) {
        this.logger.error(`Error updating node to network: ${e.message}`, e)
        this.logger.error(e.stack)
        throw new SoloError(`Error updating node to network: ${e.message}`, e)
      }
    })
  }

  copyNodeKeysToSecrets () {
    return new Task('Copy node keys to secrets', (ctx: any, task: ListrTaskWrapper<any, any, any>) => {
      const subTasks = this.platformInstaller.copyNodeKeys(ctx.config.stagingDir, ctx.config.allNodeAliases)

      // set up the sub-tasks for copying node keys to staging directory
      return task.newListr(subTasks, {
        concurrent: true,
        rendererOptions: constants.LISTR_DEFAULT_RENDERER_OPTION
      })
    })
  }

  updateChartWithConfigMap (title: string, skip: Function | boolean = false) {
    return new Task(title, async (ctx: any, task: ListrTaskWrapper<any, any, any>) => {
      // Prepare parameter and update the network node chart
      const config = ctx.config

      if (!config.serviceMap) {
        config.serviceMap = await this.accountManager.getNodeServiceMap(config.namespace)
      }

      const index = config.existingNodeAliases.length
      const nodeId = Templates.nodeIdFromNodeAlias(config.nodeAlias) - 1

      let valuesArg = ''
      for (let i = 0; i < index; i++) {
        if ((config.newAccountNumber && i !== nodeId) || !config.newAccountNumber) { // for the case of updating node
          valuesArg += ` --set "hedera.nodes[${i}].accountId=${config.serviceMap.get(config.existingNodeAliases[i]).accountId}" --set "hedera.nodes[${i}].name=${config.existingNodeAliases[i]}"`
        } else {
          // use new account number for this node id
          valuesArg += ` --set "hedera.nodes[${i}].accountId=${config.newAccountNumber}" --set "hedera.nodes[${i}].name=${config.existingNodeAliases[i]}"`
        }
      }

      // for the case of adding new node
      if (ctx.newNode && ctx.newNode.accountId) {
        valuesArg += ` --set "hedera.nodes[${index}].accountId=${ctx.newNode.accountId}" --set "hedera.nodes[${index}].name=${ctx.newNode.name}"`
      }
      const profileValuesFile = await this.profileManager.prepareValuesForNodeAdd(
        path.join(config.stagingDir, 'config.txt'),
        path.join(config.stagingDir, 'templates', 'application.properties'))
      if (profileValuesFile) {
        valuesArg += this.prepareValuesFiles(profileValuesFile)
      }

      valuesArg = addDebugOptions(valuesArg, config.debugNodeAlias)

      await this.chartManager.upgrade(
        config.namespace,
        constants.SOLO_DEPLOYMENT_CHART, constants.SOLO_TESTING_CHART_URL + constants.SOLO_DEPLOYMENT_CHART,
        valuesArg,
        config.soloChartVersion
      )
    }, skip)
  }

  saveContextData (argv: any, targetFile: string, parser: any) {
    return new Task('Save context data', (ctx: any, task: ListrTaskWrapper<any, any, any>) => {
      const outputDir = argv[flags.outputDir.name]
      if (!outputDir) {
        throw new SoloError(`Path to export context data not specified. Please set a value for --${flags.outputDir.name}`)
      }

      if (!fs.existsSync(outputDir)) {
        fs.mkdirSync(outputDir, { recursive: true })
      }
      const exportedCtx = parser(ctx)
      fs.writeFileSync(path.join(outputDir, targetFile), JSON.stringify(exportedCtx))
    })
  }

  loadContextData (argv: any, targetFile: string, parser: any) {
    return new Task('Load context data', (ctx: any, task: ListrTaskWrapper<any, any, any>) => {
      const inputDir = argv[flags.inputDir.name]
      if (!inputDir) {
        throw new SoloError(`Path to context data not specified. Please set a value for --${flags.inputDir.name}`)
      }
      // @ts-ignore
      const ctxData = JSON.parse(fs.readFileSync(path.join(inputDir, targetFile)))
      parser(ctx, ctxData)
    })
  }

  killNodes () {
    return new Task('Kill nodes', async (ctx: any, task: ListrTaskWrapper<any, any, any>) => {
      const config = ctx.config
      for (const service of config.serviceMap.values()) {
        await this.k8.kubeClient.deleteNamespacedPod(service.nodePodName, config.namespace, undefined, undefined, 1)
      }
    })
  }

  killNodesAndUpdateConfigMap () {
    return new Task('Kill nodes to pick up updated configMaps', async (ctx: any, task: ListrTaskWrapper<any, any, any>) => {
      const config = ctx.config
      // the updated node will have a new pod ID if its account ID changed which is a label
      config.serviceMap = await this.accountManager.getNodeServiceMap(config.namespace)

      for (const service of config.serviceMap.values()) {
        await this.k8.kubeClient.deleteNamespacedPod(service.nodePodName, config.namespace, undefined, undefined, 1)
      }
      this.logger.info('sleep for 15 seconds to give time for pods to finish terminating')
      await sleep(15 * SECONDS)

      // again, the pod names will change after the pods are killed
      config.serviceMap = await this.accountManager.getNodeServiceMap(config.namespace)

      config.podNames = {}
      for (const service of config.serviceMap.values()) {
        config.podNames[service.nodeAlias] = service.nodePodName
      }
    })
  }

  checkNodePodsAreRunning () {
    return new Task('Check node pods are running', (ctx: any, task: ListrTaskWrapper<any, any, any>) => {
      const config: NodeUpdateConfigClass = ctx.config
      const subTasks = []
      for (const nodeAlias of config.allNodeAliases) {
        subTasks.push({
          title: `Check Node: ${chalk.yellow(nodeAlias)}`,
          task: async () =>
            await this.k8.waitForPods([constants.POD_PHASE_RUNNING], [
              'solo.hedera.com/type=network-node',
                `solo.hedera.com/node-name=${nodeAlias}`
            ], 1, constants.PODS_RUNNING_MAX_ATTEMPTS, constants.PODS_RUNNING_DELAY) // timeout 15 minutes
        })
      }

      // set up the sub-tasks
      return task.newListr(subTasks, {
        concurrent: false, // no need to run concurrently since if one node is up, the rest should be up by then
        rendererOptions: {
          collapseSubtasks: false
        }
      })
    })
  }

  sleep (title: string, milliseconds: number) {
    return new Task(title, async (ctx: any, task: ListrTaskWrapper<any, any, any>) => {
      await sleep(milliseconds)
    })
  }

  downloadLastState () {
    return new Task('Download last state from an existing node', async (ctx, task) => {
      const config = ctx.config
      const node1FullyQualifiedPodName = Templates.renderNetworkPodName(config.existingNodeAliases[0])
      const upgradeDirectory = `${constants.HEDERA_HAPI_PATH}/data/saved/com.hedera.services.ServicesMain/0/123`
      // zip the contents of the newest folder on node1 within /opt/hgcapp/services-hedera/HapiApp2.0/data/saved/com.hedera.services.ServicesMain/0/123/
      const zipFileName = await this.k8.execContainer(node1FullyQualifiedPodName, constants.ROOT_CONTAINER, ['bash', '-c', `cd ${upgradeDirectory} && mapfile -t states < <(ls -1t .) && jar cf "\${states[0]}.zip" -C "\${states[0]}" . && echo -n \${states[0]}.zip`])
      await this.k8.copyFrom(node1FullyQualifiedPodName, constants.ROOT_CONTAINER, `${upgradeDirectory}/${zipFileName}`, config.stagingDir)
      config.lastStateZipPath = path.join(config.stagingDir, zipFileName)
    })
  }

  uploadStateToNewNode () {
    return new Task('Upload last saved state to new network node', async (ctx: any, task: ListrTaskWrapper<any, any, any>) => {
      const config = ctx.config
      const newNodeFullyQualifiedPodName = Templates.renderNetworkPodName(config.nodeAlias)
      const nodeId = Templates.nodeIdFromNodeAlias(config.nodeAlias)
      const savedStateDir = (config.lastStateZipPath.match(/\/(\d+)\.zip$/))[1]
      const savedStatePath = `${constants.HEDERA_HAPI_PATH}/data/saved/com.hedera.services.ServicesMain/${nodeId}/123/${savedStateDir}`
      await this.k8.execContainer(newNodeFullyQualifiedPodName, constants.ROOT_CONTAINER, ['bash', '-c', `mkdir -p ${savedStatePath}`])
      await this.k8.copyTo(newNodeFullyQualifiedPodName, constants.ROOT_CONTAINER, config.lastStateZipPath, savedStatePath)
      await this.platformInstaller.setPathPermission(newNodeFullyQualifiedPodName, constants.HEDERA_HAPI_PATH)
      await this.k8.execContainer(newNodeFullyQualifiedPodName, constants.ROOT_CONTAINER, ['bash', '-c', `cd ${savedStatePath} && jar xf ${path.basename(config.lastStateZipPath)} && rm -f ${path.basename(config.lastStateZipPath)}`])
    })
  }

  sendNodeDeleteTransaction () {
    return new Task('Send node delete transaction', async (ctx: any, task: ListrTaskWrapper<any, any, any>) => {
      const config: NodeDeleteConfigClass = ctx.config

      try {
        const accountMap = getNodeAccountMap(config.existingNodeAliases)
        const deleteAccountId = accountMap.get(config.nodeAlias)
        this.logger.debug(`Deleting node: ${config.nodeAlias} with account: ${deleteAccountId}`)
        const nodeId = Templates.nodeIdFromNodeAlias(config.nodeAlias) - 1
        const nodeDeleteTx = new NodeDeleteTransaction()
          .setNodeId(nodeId)
          .freezeWith(config.nodeClient)

        const signedTx = await nodeDeleteTx.sign(config.adminKey)
        const txResp = await signedTx.execute(config.nodeClient)
        const nodeUpdateReceipt = await txResp.getReceipt(config.nodeClient)

        this.logger.debug(`NodeUpdateReceipt: ${nodeUpdateReceipt.toString()}`)
      } catch (e: Error | any) {
        this.logger.error(`Error deleting node from network: ${e.message}`, e)
        throw new SoloError(`Error deleting node from network: ${e.message}`, e)
      }
    })
  }

  sendNodeCreateTransaction () {
    return new Task('Send node create transaction', async (ctx: any, task: ListrTaskWrapper<any, any, any>) => {
      const config: NodeAddConfigClass =  ctx.config

      try {
        const nodeCreateTx = new NodeCreateTransaction()
          .setAccountId(ctx.newNode.accountId)
          .setGossipEndpoints(ctx.gossipEndpoints)
          .setServiceEndpoints(ctx.grpcServiceEndpoints)
          .setGossipCaCertificate(ctx.signingCertDer)
          .setCertificateHash(ctx.tlsCertHash)
          .setAdminKey(ctx.adminKey.publicKey)
          .freezeWith(config.nodeClient)
        const signedTx = await nodeCreateTx.sign(ctx.adminKey)
        const txResp = await signedTx.execute(config.nodeClient)
        const nodeCreateReceipt = await txResp.getReceipt(config.nodeClient)
        this.logger.debug(`NodeCreateReceipt: ${nodeCreateReceipt.toString()}`)
      } catch (e: Error | any) {
        this.logger.error(`Error adding node to network: ${e.message}`, e)
        throw new SoloError(`Error adding node to network: ${e.message}`, e)
      }
    })
  }

  templateTask () {
    return new Task('TEMPLATE', async (ctx: any, task: ListrTaskWrapper<any, any, any>) => {

    })
  }

  initialize (argv: any, configInit: Function, lease: Lease | null) {
    const { requiredFlags, requiredFlagsWithDisabledPrompt, optionalFlags } = argv
    const allRequiredFlags = [
      ...requiredFlags,
      ...requiredFlagsWithDisabledPrompt
    ]

    argv.flags = [
      ...requiredFlags,
      ...requiredFlagsWithDisabledPrompt,
      ...optionalFlags
    ]

    // @ts-ignore
    return new Task('Initialize', async (ctx: any, task: ListrTaskWrapper<any, any, any>) => {
      if (argv[flags.devMode.name]) {
        this.logger.setDevMode(true)
      }

      this.configManager.update(argv)

      // disable the prompts that we don't want to prompt the user for
      prompts.disablePrompts([...requiredFlagsWithDisabledPrompt, ...optionalFlags])

      const flagsToPrompt = []
      for (const pFlag of requiredFlags) {
        // @ts-ignore
        if (typeof argv[pFlag.name] === 'undefined') {
          flagsToPrompt.push(pFlag)
        }
      }

      await prompts.execute(task, this.configManager, flagsToPrompt)

      const config = await configInit(argv, ctx, task)
      ctx.config = config

      for (const flag of allRequiredFlags) {
        if (typeof config[flag.constName] === 'undefined') {
          throw new MissingArgumentError(`No value set for required flag: ${flag.name}`, flag.name)
        }
      }

      this.logger.debug('Initialized config', { config })

      if (lease) {
        return ListrLease.newAcquireLeaseTask(lease, task)
      }
    })
  }
}<|MERGE_RESOLUTION|>--- conflicted
+++ resolved
@@ -15,26 +15,10 @@
  *
  */
 import {
-  type AccountManager,
-  type CertificateManager,
-  type ChartManager,
-  type ConfigManager,
-  constants,
-  type K8,
-  type KeyManager,
-  type PlatformInstaller,
-  type ProfileManager,
-  Task,
-  Templates,
-<<<<<<< HEAD
-  Zippy
-} from '../../core/index.ts'
-=======
-  Zippy,
-  type AccountManager,
-  type CertificateManager
+  constants, Task, Templates,
+  Zippy, type K8, type ChartManager, type ConfigManager, type KeyManager, type PlatformInstaller,
+  type ProfileManager, type AccountManager, type CertificateManager
 } from '../../core/index.js'
->>>>>>> 7fa86ad1
 import {
   DEFAULT_NETWORK_NODE_NAME,
   FREEZE_ADMIN_ACCOUNT,
@@ -78,22 +62,15 @@
 import { type NodeAlias, type NodeAliases, type PodName } from '../../types/aliases.js'
 import { NodeStatusCodes, NodeStatusEnums } from '../../core/enumerations.js'
 import * as x509 from '@peculiar/x509'
-<<<<<<< HEAD
-import { type NodeCommand } from './index.ts'
+import { type NodeCommand } from './index.js'
 import type {
   NodeAddConfigClass,
   NodeDeleteConfigClass,
   NodeRefreshConfigClass,
   NodeUpdateConfigClass
-} from './configs.ts'
-import type { LeaseWrapper } from '../../core/lease_wrapper.ts'
-=======
-import { type NodeCommand } from './index.js'
-import type { NodeDeleteConfigClass, NodeRefreshConfigClass, NodeUpdateConfigClass } from './configs.js'
-import type { NodeAddConfigClass } from './configs.js'
+} from './configs.js'
 import { type Lease } from '../../core/lease/lease.js'
 import { ListrLease } from '../../core/lease/listr_lease.js'
->>>>>>> 7fa86ad1
 
 export class NodeCommandTasks {
   private readonly accountManager: AccountManager
