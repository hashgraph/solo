--- conflicted
+++ resolved
@@ -47,7 +47,6 @@
   renameAndCopyFile,
   sleep,
   splitFlagInput,
-  prepareValuesFiles,
 } from '../../core/helpers.js';
 import chalk from 'chalk';
 import {Flags as flags} from '../flags.js';
@@ -66,10 +65,6 @@
 import {type Lease} from '../../core/lease/lease.js';
 import {ListrLease} from '../../core/lease/listr_lease.js';
 import {Duration} from '../../core/time/duration.js';
-<<<<<<< HEAD
-=======
-import {BaseCommand} from '../base.js';
->>>>>>> 9967f56e
 import {type NodeAddConfigClass} from './node_add_config.js';
 import {GenesisNetworkDataConstructor} from '../../core/genesis_network_models/genesis_network_data_constructor.js';
 import {NodeOverridesModel} from '../../core/node_overrides_model.js';
@@ -80,29 +75,22 @@
 import {container} from 'tsyringe-neo';
 import {type Optional, type SoloListrTask} from '../../types/index.js';
 import {type ClusterRef, type DeploymentName, type NamespaceNameAsString} from '../../core/config/remote/types.js';
-<<<<<<< HEAD
 import {inject, injectable} from 'tsyringe-neo';
 import {patchInject} from '../../core/dependency_injection/container_helper.js';
 import {ConsensusNode} from '../../core/model/consensus_node.js';
 import {type K8} from '../../core/kube/k8.js';
 import {Base64} from 'js-base64';
 import {InjectTokens} from '../../core/dependency_injection/inject_tokens.js';
-=======
-import {ConsensusNode} from '../../core/model/consensus_node.js';
-import {type K8} from '../../core/kube/k8.js';
-import {Base64} from 'js-base64';
->>>>>>> 9967f56e
+import {type RemoteConfigManager} from '../../core/config/remote/remote_config_manager.js';
+import {type LocalConfig} from '../../core/config/local_config.js';
+import {BaseCommand} from '../base.js';
 import {ConsensusNodeComponent} from '../../core/config/remote/components/consensus_node_component.js';
 import {ConsensusNodeStates} from '../../core/config/remote/enumerations.js';
 import {EnvoyProxyComponent} from '../../core/config/remote/components/envoy_proxy_component.js';
 import {HaProxyComponent} from '../../core/config/remote/components/ha_proxy_component.js';
-<<<<<<< HEAD
-import {type RemoteConfigManager} from '../../core/config/remote/remote_config_manager.js';
 import {type NetworkNodeServices} from '../../core/network_node_services.js';
 import {LOCAL_HEDERA_PLATFORM_VERSION} from '../../../version.js';
 import {ShellRunner} from '../../core/shell_runner.js';
-import {type LocalConfig} from '../../core/config/local_config.js';
-import {BaseCommand} from '../base.js';
 
 @injectable()
 export class NodeCommandTasks {
@@ -135,63 +123,6 @@
       this.constructor.name,
     );
     this.localConfig = patchInject(localConfig, InjectTokens.LocalConfig, this.constructor.name);
-=======
-import {type NetworkNodeServices} from '../../core/network_node_services.js';
-import {LOCAL_HEDERA_PLATFORM_VERSION} from '../../../version.js';
-import {ShellRunner} from '../../core/shell_runner.js';
-
-export class NodeCommandTasks {
-  private readonly accountManager: AccountManager;
-  private readonly configManager: ConfigManager;
-  private readonly keyManager: KeyManager;
-  private readonly profileManager: ProfileManager;
-  private readonly platformInstaller: PlatformInstaller;
-  private readonly logger: SoloLogger;
-  private readonly k8Factory: K8Factory;
-  private readonly parent: BaseCommand;
-  private readonly chartManager: ChartManager;
-  private readonly certificateManager: CertificateManager;
-
-  constructor(opts: {
-    logger: SoloLogger;
-    accountManager: AccountManager;
-    configManager: ConfigManager;
-    k8Factory: K8Factory;
-    platformInstaller: PlatformInstaller;
-    keyManager: KeyManager;
-    profileManager: ProfileManager;
-    chartManager: ChartManager;
-    certificateManager: CertificateManager;
-    parent: BaseCommand;
-  }) {
-    if (!opts || !opts.accountManager)
-      throw new IllegalArgumentError('An instance of core/AccountManager is required', opts.accountManager as any);
-    if (!opts || !opts.configManager) throw new Error('An instance of core/ConfigManager is required');
-    if (!opts || !opts.logger) throw new Error('An instance of core/Logger is required');
-    if (!opts || !opts.k8Factory) throw new Error('An instance of core/K8Factory is required');
-    if (!opts || !opts.platformInstaller)
-      throw new IllegalArgumentError('An instance of core/PlatformInstaller is required', opts.platformInstaller);
-    if (!opts || !opts.keyManager)
-      throw new IllegalArgumentError('An instance of core/KeyManager is required', opts.keyManager);
-    if (!opts || !opts.profileManager)
-      throw new IllegalArgumentError('An instance of ProfileManager is required', opts.profileManager);
-    if (!opts || !opts.certificateManager)
-      throw new IllegalArgumentError('An instance of CertificateManager is required', opts.certificateManager);
-    if (!opts || !opts.parent)
-      throw new IllegalArgumentError('An instance of parents as BaseCommand is required', opts.parent);
-
-    this.accountManager = opts.accountManager;
-    this.configManager = opts.configManager;
-    this.logger = opts.logger;
-    this.k8Factory = opts.k8Factory;
-
-    this.platformInstaller = opts.platformInstaller;
-    this.profileManager = opts.profileManager;
-    this.keyManager = opts.keyManager;
-    this.chartManager = opts.chartManager;
-    this.certificateManager = opts.certificateManager;
-    this.parent = opts.parent;
->>>>>>> 9967f56e
   }
 
   private async _prepareUpgradeZip(stagingDir: string) {
@@ -468,11 +399,7 @@
     const podRef = PodRef.of(namespace, podName);
     task.title = `${title} - status ${chalk.yellow('STARTING')}, attempt ${chalk.blueBright(`0/${maxAttempts}`)}`;
 
-<<<<<<< HEAD
     const consensusNodes = this.remoteConfigManager.getConsensusNodes();
-=======
-    const consensusNodes = this.parent.getConsensusNodes();
->>>>>>> 9967f56e
 
     let attempt = 0;
     let success = false;
@@ -833,11 +760,7 @@
       try {
         const nodeClient = await this.accountManager.loadNodeClient(
           ctx.config.namespace,
-<<<<<<< HEAD
           this.remoteConfigManager.getClusterRefs(),
-=======
-          this.parent.getClusterRefs(),
->>>>>>> 9967f56e
           ctx.config.deployment,
         );
         const futureDate = new Date();
@@ -881,17 +804,10 @@
       const nodeFullyQualifiedPodName = Templates.renderNetworkPodName(nodeAlias);
       const podRef = PodRef.of(config.namespace, nodeFullyQualifiedPodName);
       const containerRef = ContainerRef.of(podRef, constants.ROOT_CONTAINER);
-<<<<<<< HEAD
 
       const context = helpers.extractContextFromConsensusNodes(nodeAlias, ctx.config.consensusNodes);
       const k8 = self.k8Factory.getK8(context);
 
-=======
-
-      const context = helpers.extractContextFromConsensusNodes(nodeAlias, ctx.config.consensusNodes);
-      const k8 = self.k8Factory.getK8(context);
-
->>>>>>> 9967f56e
       // copy the config.txt file from the node1 upgrade directory
       await k8
         .containers()
@@ -1760,7 +1676,6 @@
         if (consensusNodes.length) {
           consensusNodes.forEach(node => (valuesArgMap[node.cluster] = ''));
         } else {
-<<<<<<< HEAD
           valuesArgMap[this.k8Factory.default().clusters().readCurrent()] = '';
         }
 
@@ -1768,15 +1683,6 @@
         if (!Object.keys(clusterRefs).length) {
           const clusterRef = this.k8Factory.default().clusters().readCurrent();
           clusterRefs[clusterRef] = this.localConfig.clusterRefs[clusterRef];
-=======
-          valuesArgMap[this.parent.getK8Factory().default().clusters().readCurrent()] = '';
-        }
-
-        const clusterRefs = this.parent.getClusterRefs() ?? {};
-        if (!Object.keys(clusterRefs).length) {
-          const clusterRef = this.parent.getK8Factory().default().clusters().readCurrent();
-          clusterRefs[clusterRef] = this.parent.getLocalConfig().clusterRefs[clusterRef];
->>>>>>> 9967f56e
         }
 
         if (!config.serviceMap) {
@@ -1799,13 +1705,7 @@
         // On Update and Delete
         for (let i = 0; i < index; i++) {
           const consensusNode = consensusNodes.find(node => node.nodeId === i);
-<<<<<<< HEAD
           const clusterRef = consensusNode ? consensusNode.cluster : this.k8Factory.default().clusters().readCurrent();
-=======
-          const clusterRef = consensusNode
-            ? consensusNode.cluster
-            : this.parent.getK8Factory().default().clusters().readCurrent();
->>>>>>> 9967f56e
 
           if (transactionType === NodeSubcommandType.UPDATE && config.newAccountNumber && i === nodeId) {
             // for the case of updating node
@@ -1825,13 +1725,7 @@
         // When adding a new node
         if (transactionType === NodeSubcommandType.ADD && ctx.newNode && ctx.newNode.accountId) {
           const consensusNode = consensusNodes.find(node => node.nodeId === index);
-<<<<<<< HEAD
           const clusterRef = consensusNode ? consensusNode.cluster : this.k8Factory.default().clusters().readCurrent();
-=======
-          const clusterRef = consensusNode
-            ? consensusNode.cluster
-            : this.parent.getK8Factory().default().clusters().readCurrent();
->>>>>>> 9967f56e
 
           valuesArgMap[clusterRef] +=
             ` --set "hedera.nodes[${index}].accountId=${ctx.newNode.accountId}"` +
@@ -1851,11 +1745,7 @@
           const consensusNodeInValues = consensusNodes.find(node => node.name === nodeAlias);
           const clusterForConsensusNodeInValues = consensusNodeInValues
             ? consensusNodeInValues.cluster
-<<<<<<< HEAD
             : this.k8Factory.default().clusters().readCurrent();
-=======
-            : this.parent.getK8Factory().default().clusters().readCurrent();
->>>>>>> 9967f56e
 
           // Set static IPs for HAProxy
           if (config.haproxyIpsParsed) {
@@ -1900,13 +1790,7 @@
 
         // Add Debug options
         const consensusNode = consensusNodes.find(node => node.name === config.debugNodeAlias);
-<<<<<<< HEAD
         const clusterRef = consensusNode ? consensusNode.cluster : this.k8Factory.default().clusters().readCurrent();
-=======
-        const clusterRef = consensusNode
-          ? consensusNode.cluster
-          : this.parent.getK8Factory().default().clusters().readCurrent();
->>>>>>> 9967f56e
 
         valuesArgMap[clusterRef] = addDebugOptions(valuesArgMap[clusterRef], config.debugNodeAlias);
 
@@ -1917,11 +1801,7 @@
           ctx.config.chartPath,
           config.soloChartVersion,
           valuesArgMap[clusterRef],
-<<<<<<< HEAD
           this.localConfig.clusterRefs[clusterRef],
-=======
-          this.parent.getLocalConfig().clusterRefs[clusterRef],
->>>>>>> 9967f56e
         );
       },
       skip,
@@ -2222,11 +2102,7 @@
 
         task.title += `: ${nodeAlias}`;
 
-<<<<<<< HEAD
         await this.remoteConfigManager.modify(async remoteConfig => {
-=======
-        await this.parent.getRemoteConfigManager().modify(async remoteConfig => {
->>>>>>> 9967f56e
           remoteConfig.components.add(
             nodeAlias,
             new ConsensusNodeComponent(
@@ -2249,11 +2125,7 @@
           );
         });
 
-<<<<<<< HEAD
         ctx.config.consensusNodes = this.remoteConfigManager.getConsensusNodes();
-=======
-        ctx.config.consensusNodes = this.parent.getConsensusNodes();
->>>>>>> 9967f56e
         // if the consensusNodes does not contain the nodeAlias then add it
         if (!ctx.config.consensusNodes.find((node: ConsensusNode) => node.name === ctx.config.nodeAlias)) {
           ctx.config.consensusNodes.push(
