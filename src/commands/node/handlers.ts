--- conflicted
+++ resolved
@@ -38,7 +38,6 @@
   type PlatformInstaller,
   type AccountManager,
   type LeaseManager,
-<<<<<<< HEAD
   type RemoteConfigManager
 } from '../../core/index.js'
 import { IllegalArgumentError } from '../../core/errors.js'
@@ -49,8 +48,9 @@
 import type { NodeCommandTasks } from './tasks.js'
 import { type Lease } from '../../core/lease/lease.js'
 import { NodeSubcommandType } from '../../core/enumerations.js'
-
-export class NodeCommandHandlers {
+import {type CommandHandlers} from '../../types/index.js';
+
+export class NodeCommandHandlers implements CommandHandlers {
   private readonly accountManager: AccountManager
   private readonly configManager: ConfigManager
   private readonly platformInstaller: PlatformInstaller
@@ -59,58 +59,6 @@
   private readonly tasks: NodeCommandTasks
   private readonly leaseManager: LeaseManager
   public readonly remoteConfigManager: RemoteConfigManager
-
-  private getConfig: any
-  private prepareChartPath: any
-
-  public readonly parent: NodeCommand
-
-  constructor (opts: any) {
-    if (!opts || !opts.accountManager) throw new IllegalArgumentError('An instance of core/AccountManager is required', opts.accountManager)
-    if (!opts || !opts.configManager) throw new Error('An instance of core/ConfigManager is required')
-    if (!opts || !opts.logger) throw new Error('An instance of core/Logger is required')
-    if (!opts || !opts.tasks) throw new Error('An instance of NodeCommandTasks is required')
-    if (!opts || !opts.k8) throw new Error('An instance of core/K8 is required')
-    if (!opts || !opts.platformInstaller) throw new IllegalArgumentError('An instance of core/PlatformInstaller is required', opts.platformInstaller)
-
-    this.logger = opts.logger
-    this.tasks = opts.tasks
-    this.accountManager = opts.accountManager
-    this.configManager = opts.configManager
-    this.k8 = opts.k8
-    this.platformInstaller = opts.platformInstaller
-    this.leaseManager = opts.leaseManager
-    this.remoteConfigManager = opts.remoteConfigManager
-
-    this.getConfig = opts.parent.getConfig.bind(opts.parent)
-    this.prepareChartPath = opts.parent.prepareChartPath.bind(opts.parent)
-    this.parent = opts.parent
-  }
-
-  static readonly ADD_CONTEXT_FILE = 'node-add.json'
-  static readonly DELETE_CONTEXT_FILE = 'node-delete.json'
-  static readonly UPDATE_CONTEXT_FILE = 'node-update.json'
-
-  async close () {
-    await this.accountManager.close()
-=======
-} from '../../core/index.js';
-import {IllegalArgumentError} from '../../core/errors.js';
-import type {SoloLogger} from '../../core/logging.js';
-import type {NodeCommand} from './index.js';
-import type {NodeCommandTasks} from './tasks.js';
-import {type Lease} from '../../core/lease/lease.js';
-import {type CommandHandlers} from '../../types/index.js';
-import {NodeSubcommandType} from '../../core/enumerations.js';
-
-export class NodeCommandHandlers implements CommandHandlers {
-  private readonly accountManager: AccountManager;
-  private readonly configManager: ConfigManager;
-  private readonly platformInstaller: PlatformInstaller;
-  private readonly logger: SoloLogger;
-  private readonly k8: K8;
-  private readonly tasks: NodeCommandTasks;
-  private readonly leaseManager: LeaseManager;
 
   private getConfig: any;
   private prepareChartPath: any;
@@ -127,13 +75,14 @@
     if (!opts || !opts.platformInstaller)
       throw new IllegalArgumentError('An instance of core/PlatformInstaller is required', opts.platformInstaller);
 
-    this.logger = opts.logger;
-    this.tasks = opts.tasks;
-    this.accountManager = opts.accountManager;
-    this.configManager = opts.configManager;
-    this.k8 = opts.k8;
-    this.platformInstaller = opts.platformInstaller;
-    this.leaseManager = opts.leaseManager;
+    this.logger = opts.logger
+    this.tasks = opts.tasks
+    this.accountManager = opts.accountManager
+    this.configManager = opts.configManager
+    this.k8 = opts.k8
+    this.platformInstaller = opts.platformInstaller
+    this.leaseManager = opts.leaseManager
+    this.remoteConfigManager = opts.remoteConfigManager
 
     this.getConfig = opts.parent.getConfig.bind(opts.parent);
     this.prepareChartPath = opts.parent.prepareChartPath.bind(opts.parent);
@@ -146,7 +95,6 @@
 
   async close() {
     await this.accountManager.close();
->>>>>>> 0f37ecc0
     if (this.parent._portForwards) {
       for (const srv of this.parent._portForwards) {
         await this.k8.stopPortForward(srv);
@@ -305,11 +253,10 @@
 
   /** ******** Handlers **********/
 
-<<<<<<< HEAD
-  async prepareUpgrade (argv: any) {
-    argv = helpers.addFlagsToArgv(argv, NodeFlags.DEFAULT_FLAGS)
-
-    const lease = await this.leaseManager.create()
+  async prepareUpgrade(argv: any) {
+    argv = helpers.addFlagsToArgv(argv, NodeFlags.DEFAULT_FLAGS);
+
+    const lease = await this.leaseManager.create();
 
     const action = helpers.commandActionBuilder([
       this.tasks.initialize(argv, prepareUpgradeConfigBuilder.bind(this), lease),
@@ -321,17 +268,13 @@
       rendererOptions: constants.LISTR_DEFAULT_RENDERER_OPTION
     }, 'Error in preparing node upgrade', lease)
 
-    await action(argv, this)
-    return true
-  }
-=======
-  async prepareUpgrade(argv: any) {
+    await action(argv, this);
+    return true;
+  }
+
+  async freezeUpgrade(argv: any) {
     argv = helpers.addFlagsToArgv(argv, NodeFlags.DEFAULT_FLAGS);
->>>>>>> 0f37ecc0
-
-    const lease = await this.leaseManager.create();
-
-<<<<<<< HEAD
+
     const action = helpers.commandActionBuilder([
       this.tasks.initialize(argv, prepareUpgradeConfigBuilder.bind(this), null),
       RemoteConfigTasks.loadRemoteConfig.bind(this)(argv),
@@ -342,14 +285,14 @@
       rendererOptions: constants.LISTR_DEFAULT_RENDERER_OPTION
     }, 'Error in executing node freeze upgrade', null)
 
-    await action(argv, this)
-    return true
-  }
-
-  async downloadGeneratedFiles (argv: any) {
-    argv = helpers.addFlagsToArgv(argv, NodeFlags.DEFAULT_FLAGS)
-
-    const lease = await this.leaseManager.create()
+    await action(argv, this);
+    return true;
+  }
+
+  async downloadGeneratedFiles(argv: any) {
+    argv = helpers.addFlagsToArgv(argv, NodeFlags.DEFAULT_FLAGS);
+
+    const lease = await this.leaseManager.create();
 
     const action = helpers.commandActionBuilder([
       this.tasks.initialize(argv, downloadGeneratedFilesConfigBuilder.bind(this), lease),
@@ -361,42 +304,52 @@
       rendererOptions: constants.LISTR_DEFAULT_RENDERER_OPTION
     }, 'Error in downloading generated files', lease)
 
-    await action(argv, this)
-    return true
-  }
-
-  async update (argv: any) {
-    argv = helpers.addFlagsToArgv(argv, NodeFlags.UPDATE_FLAGS)
-
-    const lease = await this.leaseManager.create()
-
-    const action = helpers.commandActionBuilder([
-      ...this.updatePrepareTasks(argv, lease),
-      ...this.updateSubmitTransactionsTasks(argv),
-      ...this.updateExecuteTasks(argv),
-    ], {
-      concurrent: false,
-      rendererOptions: constants.LISTR_DEFAULT_RENDERER_OPTION
-    }, 'Error in updating nodes', lease)
-
-    await action(argv, this)
-    return true
-  }
-
-  async updatePrepare (argv) {
-    argv = helpers.addFlagsToArgv(argv, NodeFlags.UPDATE_PREPARE_FLAGS)
-    const lease = await this.leaseManager.create()
-
-    const action = helpers.commandActionBuilder([
-      ...this.updatePrepareTasks(argv, lease),
-      this.tasks.saveContextData(argv, NodeCommandHandlers.UPDATE_CONTEXT_FILE, helpers.updateSaveContextParser)
-    ], {
-      concurrent: false,
-      rendererOptions: constants.LISTR_DEFAULT_RENDERER_OPTION
-    }, 'Error in preparing node update', lease)
-
-    await action(argv, this)
-    return true
+    await action(argv, this);
+    return true;
+  }
+
+  async update(argv: any) {
+    argv = helpers.addFlagsToArgv(argv, NodeFlags.UPDATE_FLAGS);
+
+    const lease = await this.leaseManager.create();
+
+    const action = helpers.commandActionBuilder(
+      [
+        ...this.updatePrepareTasks(argv, lease),
+        ...this.updateSubmitTransactionsTasks(argv),
+        ...this.updateExecuteTasks(argv),
+      ],
+      {
+        concurrent: false,
+        rendererOptions: constants.LISTR_DEFAULT_RENDERER_OPTION,
+      },
+      'Error in updating nodes',
+      lease,
+    );
+
+    await action(argv, this);
+    return true;
+  }
+
+  async updatePrepare(argv) {
+    argv = helpers.addFlagsToArgv(argv, NodeFlags.UPDATE_PREPARE_FLAGS);
+    const lease = await this.leaseManager.create();
+
+    const action = helpers.commandActionBuilder(
+      [
+        ...this.updatePrepareTasks(argv, lease),
+        this.tasks.saveContextData(argv, NodeCommandHandlers.UPDATE_CONTEXT_FILE, helpers.updateSaveContextParser),
+      ],
+      {
+        concurrent: false,
+        rendererOptions: constants.LISTR_DEFAULT_RENDERER_OPTION,
+      },
+      'Error in preparing node update',
+      lease,
+    );
+
+    await action(argv, this);
+    return true;
   }
 
   async updateSubmitTransactions (argv) {
@@ -408,48 +361,17 @@
       this.tasks.loadContextData(argv, NodeCommandHandlers.UPDATE_CONTEXT_FILE, helpers.updateLoadContextParser),
         ...this.updateSubmitTransactionsTasks(argv)
     ], {
-=======
-    const action = helpers.commandActionBuilder(
-      [
-        this.tasks.initialize(argv, prepareUpgradeConfigBuilder.bind(this), lease),
-        this.tasks.prepareUpgradeZip(),
-        this.tasks.sendPrepareUpgradeTransaction(),
-      ],
-      {
-        concurrent: false,
-        rendererOptions: constants.LISTR_DEFAULT_RENDERER_OPTION,
-      },
-      'Error in preparing node upgrade',
-      lease,
-    );
-
-    await action(argv, this);
-    return true;
-  }
-
-  async freezeUpgrade(argv: any) {
-    argv = helpers.addFlagsToArgv(argv, NodeFlags.DEFAULT_FLAGS);
-
-    const action = helpers.commandActionBuilder(
-      [
-        this.tasks.initialize(argv, prepareUpgradeConfigBuilder.bind(this), null),
-        this.tasks.prepareUpgradeZip(),
-        this.tasks.sendFreezeUpgradeTransaction(),
-      ],
-      {
->>>>>>> 0f37ecc0
-        concurrent: false,
-        rendererOptions: constants.LISTR_DEFAULT_RENDERER_OPTION,
-      },
-      'Error in executing node freeze upgrade',
-      null,
-    );
-
-    await action(argv, this);
-    return true;
-  }
-
-<<<<<<< HEAD
+        concurrent: false,
+        rendererOptions: constants.LISTR_DEFAULT_RENDERER_OPTION,
+      },
+      'Error in submitting transactions for node update',
+      lease,
+    );
+
+    await action(argv, this);
+    return true;
+  }
+
   async updateExecute (argv) {
     const lease = await this.leaseManager.create()
     argv = helpers.addFlagsToArgv(argv, NodeFlags.UPDATE_EXECUTE_FLAGS)
@@ -462,112 +384,6 @@
       concurrent: false,
       rendererOptions: constants.LISTR_DEFAULT_RENDERER_OPTION
     }, 'Error in executing node update', lease)
-=======
-  async downloadGeneratedFiles(argv: any) {
-    argv = helpers.addFlagsToArgv(argv, NodeFlags.DEFAULT_FLAGS);
->>>>>>> 0f37ecc0
-
-    const lease = await this.leaseManager.create();
-
-    const action = helpers.commandActionBuilder(
-      [
-        this.tasks.initialize(argv, downloadGeneratedFilesConfigBuilder.bind(this), lease),
-        this.tasks.identifyExistingNodes(),
-        this.tasks.downloadNodeGeneratedFiles(),
-      ],
-      {
-        concurrent: false,
-        rendererOptions: constants.LISTR_DEFAULT_RENDERER_OPTION,
-      },
-      'Error in downloading generated files',
-      lease,
-    );
-
-    await action(argv, this);
-    return true;
-  }
-
-  async update(argv: any) {
-    argv = helpers.addFlagsToArgv(argv, NodeFlags.UPDATE_FLAGS);
-
-    const lease = await this.leaseManager.create();
-
-    const action = helpers.commandActionBuilder(
-      [
-        ...this.updatePrepareTasks(argv, lease),
-        ...this.updateSubmitTransactionsTasks(argv),
-        ...this.updateExecuteTasks(argv),
-      ],
-      {
-        concurrent: false,
-        rendererOptions: constants.LISTR_DEFAULT_RENDERER_OPTION,
-      },
-      'Error in updating nodes',
-      lease,
-    );
-
-    await action(argv, this);
-    return true;
-  }
-
-  async updatePrepare(argv) {
-    argv = helpers.addFlagsToArgv(argv, NodeFlags.UPDATE_PREPARE_FLAGS);
-    const lease = await this.leaseManager.create();
-
-    const action = helpers.commandActionBuilder(
-      [
-        ...this.updatePrepareTasks(argv, lease),
-        this.tasks.saveContextData(argv, NodeCommandHandlers.UPDATE_CONTEXT_FILE, helpers.updateSaveContextParser),
-      ],
-      {
-        concurrent: false,
-        rendererOptions: constants.LISTR_DEFAULT_RENDERER_OPTION,
-      },
-      'Error in preparing node update',
-      lease,
-    );
-
-    await action(argv, this);
-    return true;
-  }
-
-  async updateSubmitTransactions(argv) {
-    const lease = await this.leaseManager.create();
-    argv = helpers.addFlagsToArgv(argv, NodeFlags.UPDATE_SUBMIT_TRANSACTIONS_FLAGS);
-    const action = helpers.commandActionBuilder(
-      [
-        this.tasks.initialize(argv, updateConfigBuilder.bind(this), lease),
-        this.tasks.loadContextData(argv, NodeCommandHandlers.UPDATE_CONTEXT_FILE, helpers.updateLoadContextParser),
-        ...this.updateSubmitTransactionsTasks(argv),
-      ],
-      {
-        concurrent: false,
-        rendererOptions: constants.LISTR_DEFAULT_RENDERER_OPTION,
-      },
-      'Error in submitting transactions for node update',
-      lease,
-    );
-
-    await action(argv, this);
-    return true;
-  }
-
-  async updateExecute(argv) {
-    const lease = await this.leaseManager.create();
-    argv = helpers.addFlagsToArgv(argv, NodeFlags.UPDATE_EXECUTE_FLAGS);
-    const action = helpers.commandActionBuilder(
-      [
-        this.tasks.initialize(argv, updateConfigBuilder.bind(this), lease),
-        this.tasks.loadContextData(argv, NodeCommandHandlers.UPDATE_CONTEXT_FILE, helpers.updateLoadContextParser),
-        ...this.updateExecuteTasks(argv),
-      ],
-      {
-        concurrent: false,
-        rendererOptions: constants.LISTR_DEFAULT_RENDERER_OPTION,
-      },
-      'Error in executing node update',
-      lease,
-    );
 
     await action(argv, this);
     return true;
@@ -686,17 +502,6 @@
 
     const lease = await this.leaseManager.create();
 
-<<<<<<< HEAD
-    const action = helpers.commandActionBuilder([
-      this.tasks.initialize(argv, addConfigBuilder.bind(this), lease),
-      RemoteConfigTasks.loadRemoteConfig.bind(this)(argv),
-      this.tasks.loadContextData(argv, NodeCommandHandlers.ADD_CONTEXT_FILE, helpers.addLoadContextParser),
-      ...this.addSubmitTransactionsTasks(argv)
-    ], {
-      concurrent: false,
-      rendererOptions: constants.LISTR_DEFAULT_RENDERER_OPTION
-    }, '`Error in submitting transactions to node', lease)
-=======
     const action = helpers.commandActionBuilder(
       [
         ...this.addPrepareTasks(argv, lease),
@@ -709,7 +514,6 @@
       'Error in preparing node',
       lease,
     );
->>>>>>> 0f37ecc0
 
     await action(argv, this);
     return true;
@@ -720,7 +524,25 @@
 
     const lease = await this.leaseManager.create();
 
-<<<<<<< HEAD
+    const action = helpers.commandActionBuilder([
+      this.tasks.initialize(argv, addConfigBuilder.bind(this), lease),
+      RemoteConfigTasks.loadRemoteConfig.bind(this)(argv),
+      this.tasks.loadContextData(argv, NodeCommandHandlers.ADD_CONTEXT_FILE, helpers.addLoadContextParser),
+      ...this.addSubmitTransactionsTasks(argv)
+    ], {
+      concurrent: false,
+      rendererOptions: constants.LISTR_DEFAULT_RENDERER_OPTION
+    }, '`Error in submitting transactions to node', lease)
+
+    await action(argv, this);
+    return true;
+  }
+
+  async addExecute(argv: any) {
+    argv = helpers.addFlagsToArgv(argv, NodeFlags.ADD_EXECUTE_FLAGS);
+
+    const lease = await this.leaseManager.create();
+
     const action = helpers.commandActionBuilder([
       this.tasks.initialize(argv, addConfigBuilder.bind(this), lease),
       RemoteConfigTasks.loadRemoteConfig.bind(this)(argv),
@@ -731,27 +553,11 @@
       concurrent: false,
       rendererOptions: constants.LISTR_DEFAULT_RENDERER_OPTION
     }, 'Error in adding node', lease)
-=======
-    const action = helpers.commandActionBuilder(
-      [
-        this.tasks.initialize(argv, addConfigBuilder.bind(this), lease),
-        this.tasks.loadContextData(argv, NodeCommandHandlers.ADD_CONTEXT_FILE, helpers.addLoadContextParser),
-        ...this.addSubmitTransactionsTasks(argv),
-      ],
-      {
-        concurrent: false,
-        rendererOptions: constants.LISTR_DEFAULT_RENDERER_OPTION,
-      },
-      '`Error in submitting transactions to node',
-      lease,
-    );
->>>>>>> 0f37ecc0
-
-    await action(argv, this);
-    return true;
-  }
-
-<<<<<<< HEAD
+
+    await action(argv, this);
+    return true;
+  }
+
   async logs (argv: any) {
     argv = helpers.addFlagsToArgv(argv, NodeFlags.LOGS_FLAGS)
     const action = helpers.commandActionBuilder([
@@ -763,40 +569,31 @@
       rendererOptions: constants.LISTR_DEFAULT_RENDERER_OPTION
     }, 'Error in downloading log from nodes', null)
 
-    await action(argv, this)
-    return true
-  }
-=======
-  async addExecute(argv: any) {
-    argv = helpers.addFlagsToArgv(argv, NodeFlags.ADD_EXECUTE_FLAGS);
->>>>>>> 0f37ecc0
-
-    const lease = await this.leaseManager.create();
-
-    const action = helpers.commandActionBuilder(
-      [
-        this.tasks.initialize(argv, addConfigBuilder.bind(this), lease),
-        this.tasks.identifyExistingNodes(),
-        this.tasks.loadContextData(argv, NodeCommandHandlers.ADD_CONTEXT_FILE, helpers.addLoadContextParser),
-        ...this.addExecuteTasks(argv),
-      ],
-      {
-        concurrent: false,
-        rendererOptions: constants.LISTR_DEFAULT_RENDERER_OPTION,
-      },
-      'Error in adding node',
-      lease,
-    );
-
-    await action(argv, this);
-    return true;
-  }
-
-<<<<<<< HEAD
-  async refresh (argv: any) {
-    argv = helpers.addFlagsToArgv(argv, NodeFlags.REFRESH_FLAGS)
-
-    const lease = await this.leaseManager.create()
+    await action(argv, this);
+    return true;
+  }
+
+  async states(argv: any) {
+    argv = helpers.addFlagsToArgv(argv, NodeFlags.STATES_FLAGS);
+
+    const action = helpers.commandActionBuilder(
+      [this.tasks.initialize(argv, statesConfigBuilder.bind(this), null), this.tasks.getNodeStateFiles()],
+      {
+        concurrent: false,
+        rendererOptions: constants.LISTR_DEFAULT_RENDERER_OPTION,
+      },
+      'Error in downloading states from nodes',
+      null,
+    );
+
+    await action(argv, this);
+    return true;
+  }
+
+  async refresh(argv: any) {
+    argv = helpers.addFlagsToArgv(argv, NodeFlags.REFRESH_FLAGS);
+
+    const lease = await this.leaseManager.create();
 
     const action = helpers.commandActionBuilder([
       this.tasks.initialize(argv, refreshConfigBuilder.bind(this), lease),
@@ -814,28 +611,14 @@
       concurrent: false,
       rendererOptions: constants.LISTR_DEFAULT_RENDERER_OPTION
     }, 'Error in refreshing nodes', lease)
-=======
-  async logs(argv: any) {
-    argv = helpers.addFlagsToArgv(argv, NodeFlags.LOGS_FLAGS);
-    const action = helpers.commandActionBuilder(
-      [this.tasks.initialize(argv, logsConfigBuilder.bind(this), null), this.tasks.getNodeLogsAndConfigs()],
-      {
-        concurrent: false,
-        rendererOptions: constants.LISTR_DEFAULT_RENDERER_OPTION,
-      },
-      'Error in downloading log from nodes',
-      null,
-    );
->>>>>>> 0f37ecc0
-
-    await action(argv, this);
-    return true;
-  }
-
-  async states(argv: any) {
-    argv = helpers.addFlagsToArgv(argv, NodeFlags.STATES_FLAGS);
-
-<<<<<<< HEAD
+
+    await action(argv, this);
+    return true;
+  }
+
+  async keys(argv: any) {
+    argv = helpers.addFlagsToArgv(argv, NodeFlags.KEYS_FLAGS);
+
     const action = helpers.commandActionBuilder([
       this.tasks.initialize(argv, keysConfigBuilder.bind(this), null),
       RemoteConfigTasks.loadRemoteConfig.bind(this)(argv),
@@ -846,67 +629,6 @@
       concurrent: false,
       rendererOptions: constants.LISTR_DEFAULT_RENDERER_OPTION
     }, 'Error generating keys', null)
-=======
-    const action = helpers.commandActionBuilder(
-      [this.tasks.initialize(argv, statesConfigBuilder.bind(this), null), this.tasks.getNodeStateFiles()],
-      {
-        concurrent: false,
-        rendererOptions: constants.LISTR_DEFAULT_RENDERER_OPTION,
-      },
-      'Error in downloading states from nodes',
-      null,
-    );
-
-    await action(argv, this);
-    return true;
-  }
-
-  async refresh(argv: any) {
-    argv = helpers.addFlagsToArgv(argv, NodeFlags.REFRESH_FLAGS);
-
-    const lease = await this.leaseManager.create();
-
-    const action = helpers.commandActionBuilder(
-      [
-        this.tasks.initialize(argv, refreshConfigBuilder.bind(this), lease),
-        this.tasks.identifyNetworkPods(),
-        this.tasks.dumpNetworkNodesSaveState(),
-        this.tasks.fetchPlatformSoftware('nodeAliases'),
-        this.tasks.setupNetworkNodes('nodeAliases'),
-        this.tasks.startNodes('nodeAliases'),
-        this.tasks.checkAllNodesAreActive('nodeAliases'),
-        this.tasks.checkNodeProxiesAreActive(),
-      ],
-      {
-        concurrent: false,
-        rendererOptions: constants.LISTR_DEFAULT_RENDERER_OPTION,
-      },
-      'Error in refreshing nodes',
-      lease,
-    );
-
-    await action(argv, this);
-    return true;
-  }
-
-  async keys(argv: any) {
-    argv = helpers.addFlagsToArgv(argv, NodeFlags.KEYS_FLAGS);
-
-    const action = helpers.commandActionBuilder(
-      [
-        this.tasks.initialize(argv, keysConfigBuilder.bind(this), null),
-        this.tasks.generateGossipKeys(),
-        this.tasks.generateGrpcTlsKeys(),
-        this.tasks.finalize(),
-      ],
-      {
-        concurrent: false,
-        rendererOptions: constants.LISTR_DEFAULT_RENDERER_OPTION,
-      },
-      'Error generating keys',
-      null,
-    );
->>>>>>> 0f37ecc0
 
     await action(argv, this);
     return true;
@@ -917,7 +639,6 @@
 
     const lease = await this.leaseManager.create();
 
-<<<<<<< HEAD
     const action = helpers.commandActionBuilder([
       this.tasks.initialize(argv, stopConfigBuilder.bind(this), lease),
       RemoteConfigTasks.loadRemoteConfig.bind(this)(argv),
@@ -930,20 +651,6 @@
       concurrent: false,
       rendererOptions: constants.LISTR_DEFAULT_RENDERER_OPTION
     }, 'Error stopping node', lease)
-=======
-    const action = helpers.commandActionBuilder(
-      [
-        this.tasks.initialize(argv, stopConfigBuilder.bind(this), lease),
-        this.tasks.identifyNetworkPods(),
-        this.tasks.stopNodes(),
-      ],
-      {
-        concurrent: false,
-        rendererOptions: constants.LISTR_DEFAULT_RENDERER_OPTION,
-      },
-      'Error stopping node',
-      lease,
-    );
 
     await action(argv, this);
     return true;
@@ -954,36 +661,6 @@
 
     const lease = await this.leaseManager.create();
 
-    const action = helpers.commandActionBuilder(
-      [
-        this.tasks.initialize(argv, startConfigBuilder.bind(this), lease),
-        this.tasks.identifyExistingNodes(),
-        this.tasks.uploadStateFiles((ctx: any) => ctx.config.stateFile.length === 0),
-        this.tasks.startNodes('nodeAliases'),
-        this.tasks.enablePortForwarding(),
-        this.tasks.checkAllNodesAreActive('nodeAliases'),
-        this.tasks.checkNodeProxiesAreActive(),
-        this.tasks.addNodeStakes(),
-      ],
-      {
-        concurrent: false,
-        rendererOptions: constants.LISTR_DEFAULT_RENDERER_OPTION,
-      },
-      'Error starting node',
-      lease,
-    );
->>>>>>> 0f37ecc0
-
-    await action(argv, this);
-    return true;
-  }
-
-  async setup(argv: any) {
-    argv = helpers.addFlagsToArgv(argv, NodeFlags.SETUP_FLAGS);
-
-    const lease = await this.leaseManager.create();
-
-<<<<<<< HEAD
     const action = helpers.commandActionBuilder([
       this.tasks.initialize(argv, startConfigBuilder.bind(this), lease),
       RemoteConfigTasks.loadRemoteConfig.bind(this)(argv),
@@ -1004,14 +681,14 @@
       rendererOptions: constants.LISTR_DEFAULT_RENDERER_OPTION
     }, 'Error starting node', lease)
 
-    await action(argv, this)
-    return true
-  }
-
-  async setup (argv: any) {
-    argv = helpers.addFlagsToArgv(argv, NodeFlags.SETUP_FLAGS)
-
-    const lease = await this.leaseManager.create()
+    await action(argv, this);
+    return true;
+  }
+
+  async setup(argv: any) {
+    argv = helpers.addFlagsToArgv(argv, NodeFlags.SETUP_FLAGS);
+
+    const lease = await this.leaseManager.create();
 
     const action = helpers.commandActionBuilder([
       this.tasks.initialize(argv, setupConfigBuilder.bind(this), lease),
@@ -1027,26 +704,7 @@
       rendererOptions: constants.LISTR_DEFAULT_RENDERER_OPTION
     }, 'Error in setting up nodes', lease)
 
-    await action(argv, this)
-    return true
-=======
-    const action = helpers.commandActionBuilder(
-      [
-        this.tasks.initialize(argv, setupConfigBuilder.bind(this), lease),
-        this.tasks.identifyNetworkPods(),
-        this.tasks.fetchPlatformSoftware('nodeAliases'),
-        this.tasks.setupNetworkNodes('nodeAliases'),
-      ],
-      {
-        concurrent: false,
-        rendererOptions: constants.LISTR_DEFAULT_RENDERER_OPTION,
-      },
-      'Error in setting up nodes',
-      lease,
-    );
-
-    await action(argv, this);
-    return true;
->>>>>>> 0f37ecc0
+    await action(argv, this);
+    return true;
   }
 }