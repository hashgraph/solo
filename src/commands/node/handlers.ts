--- conflicted
+++ resolved
@@ -31,10 +31,6 @@
   stopConfigBuilder,
   updateConfigBuilder,
 } from './configs.js';
-<<<<<<< HEAD
-import { constants } from '../../core/index.js';
-import {NodeCommandTasks} from './tasks.js';
-=======
 import {
   type ConfigManager,
   constants,
@@ -49,12 +45,21 @@
 import {RemoteConfigTasks} from '../../core/config/remote/remote_config_tasks.js';
 import type {SoloLogger} from '../../core/logging.js';
 import type {NodeCommand} from './index.js';
-import type {NodeCommandTasks} from './tasks.js';
->>>>>>> 29778f03
+import {NodeCommandTasks} from './tasks.js';
 import {type Lease} from '../../core/lease/lease.js';
 import {NodeSubcommandType} from '../../core/enumerations.js';
-<<<<<<< HEAD
+import {type CommandHandlers} from '../../types/index.js';
 import {autoInjectable} from "tsyringe-neo";
+
+export class NodeCommandHandlers implements CommandHandlers {
+  private readonly accountManager: AccountManager;
+  private readonly configManager: ConfigManager;
+  private readonly platformInstaller: PlatformInstaller;
+  private readonly logger: SoloLogger;
+  private readonly k8: K8;
+  private readonly tasks: NodeCommandTasks;
+  private readonly leaseManager: LeaseManager;
+  public readonly remoteConfigManager: RemoteConfigManager;
 
 @autoInjectable()
 export class NodeCommandHandlers extends NodeCommandTasks implements CommandHandlers {
@@ -88,47 +93,6 @@
         this.start,
         this.setup
     ]
-=======
-import {type CommandHandlers} from '../../types/index.js';
-
-export class NodeCommandHandlers implements CommandHandlers {
-  private readonly accountManager: AccountManager;
-  private readonly configManager: ConfigManager;
-  private readonly platformInstaller: PlatformInstaller;
-  private readonly logger: SoloLogger;
-  private readonly k8: K8;
-  private readonly tasks: NodeCommandTasks;
-  private readonly leaseManager: LeaseManager;
-  public readonly remoteConfigManager: RemoteConfigManager;
-
-  private getConfig: any;
-  private prepareChartPath: any;
-
-  public readonly parent: NodeCommand;
-
-  constructor(opts: any) {
-    if (!opts || !opts.accountManager)
-      throw new IllegalArgumentError('An instance of core/AccountManager is required', opts.accountManager);
-    if (!opts || !opts.configManager) throw new Error('An instance of core/ConfigManager is required');
-    if (!opts || !opts.logger) throw new Error('An instance of core/Logger is required');
-    if (!opts || !opts.tasks) throw new Error('An instance of NodeCommandTasks is required');
-    if (!opts || !opts.k8) throw new Error('An instance of core/K8 is required');
-    if (!opts || !opts.platformInstaller)
-      throw new IllegalArgumentError('An instance of core/PlatformInstaller is required', opts.platformInstaller);
-
-    this.logger = opts.logger;
-    this.tasks = opts.tasks;
-    this.accountManager = opts.accountManager;
-    this.configManager = opts.configManager;
-    this.k8 = opts.k8;
-    this.platformInstaller = opts.platformInstaller;
-    this.leaseManager = opts.leaseManager;
-    this.remoteConfigManager = opts.remoteConfigManager;
-
-    this.getConfig = opts.parent.getConfig.bind(opts.parent);
-    this.prepareChartPath = opts.parent.prepareChartPath.bind(opts.parent);
-    this.parent = opts.parent;
->>>>>>> 29778f03
   }
 
   static readonly ADD_CONTEXT_FILE = 'node-add.json';
