--- conflicted
+++ resolved
@@ -23,12 +23,7 @@
 import { constants, type AccountManager } from '../core/index.ts'
 import { type AccountId, AccountInfo, HbarUnit, PrivateKey } from '@hashgraph/sdk'
 import { FREEZE_ADMIN_ACCOUNT } from '../core/constants.ts'
-<<<<<<< HEAD
 import type { Opts } from '../types/index.ts'
-=======
-import { type AccountManager } from '../core/account_manager.ts'
-import { type Opts } from '../types/index.ts'
->>>>>>> 1e33a3f5
 
 export class AccountCommand extends BaseCommand {
   private readonly accountManager: AccountManager
