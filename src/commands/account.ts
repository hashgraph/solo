/**
 * SPDX-License-Identifier: Apache-2.0
 */
import chalk from 'chalk';
import {BaseCommand, type Opts} from './base.js';
import {IllegalArgumentError, SoloError} from '../core/errors.js';
import {Flags as flags} from './flags.js';
import {Listr} from 'listr2';
import * as constants from '../core/constants.js';
import {FREEZE_ADMIN_ACCOUNT} from '../core/constants.js';
import * as helpers from '../core/helpers.js';
import {sleep} from '../core/helpers.js';
import {type AccountManager} from '../core/account_manager.js';
import {type AccountId, AccountInfo, HbarUnit, Long, NodeUpdateTransaction, PrivateKey} from '@hashgraph/sdk';
import {ListrLease} from '../core/lease/listr_lease.js';
import {type ArgvStruct, type AnyYargs, type NodeAliases} from '../types/aliases.js';
import {resolveNamespaceFromDeployment} from '../core/resolvers.js';
import {Duration} from '../core/time/duration.js';
import {type NamespaceName} from '../core/kube/resources/namespace/namespace_name.js';
import {type DeploymentName} from '../core/config/remote/types.js';
import {type SoloListrTask} from '../types/index.js';
import {Templates} from '../core/templates.js';
import {SecretType} from '../core/kube/resources/secret/secret_type.js';
import {Base64} from 'js-base64';

interface UpdateAccountContext {
  config: {
    accountId: string;
    amount: number;
    namespace: NamespaceName;
    ecdsaPrivateKey: string;
    ed25519PrivateKey: string;
  };
  accountInfo: {accountId: AccountId | string; balance: number; publicKey: string; privateKey?: string};
}

export class AccountCommand extends BaseCommand {
  private readonly accountManager: AccountManager;
  private accountInfo: {
    accountId: string;
    balance: number;
    publicKey: string;
    privateKey?: string;
    accountAlias?: string;
  } | null;
  private readonly systemAccounts: number[][];

  public constructor(opts: Opts, systemAccounts: number[][] = constants.SYSTEM_ACCOUNTS) {
    super(opts);

    if (!opts || !opts.accountManager)
      throw new IllegalArgumentError('An instance of core/AccountManager is required', opts.accountManager);

    this.accountManager = opts.accountManager;
    this.accountInfo = null;
    this.systemAccounts = systemAccounts;
  }

  private async closeConnections(): Promise<void> {
    await this.accountManager.close();
  }

  private async buildAccountInfo(
    accountInfo: AccountInfo,
    namespace: NamespaceName,
    shouldRetrievePrivateKey: boolean,
  ) {
    if (!accountInfo || !(accountInfo instanceof AccountInfo))
      throw new IllegalArgumentError('An instance of AccountInfo is required');

    const newAccountInfo: {
      accountId: string;
      balance: number;
      publicKey: string;
      privateKey?: string;
      privateKeyRaw?: string;
    } = {
      accountId: accountInfo.accountId.toString(),
      publicKey: accountInfo.key.toString(),
      balance: accountInfo.balance.to(HbarUnit.Hbar).toNumber(),
    };

    if (shouldRetrievePrivateKey) {
      const accountKeys = await this.accountManager.getAccountKeysFromSecret(newAccountInfo.accountId, namespace);
      newAccountInfo.privateKey = accountKeys.privateKey;

      // reconstruct private key to retrieve EVM address if private key is ECDSA type
      try {
        const privateKey = PrivateKey.fromStringDer(newAccountInfo.privateKey);
        newAccountInfo.privateKeyRaw = privateKey.toStringRaw();
      } catch {
        this.logger.error(`failed to retrieve EVM address for accountId ${newAccountInfo.accountId}`);
      }
    }

    return newAccountInfo;
  }

  public async createNewAccount(ctx: {
    config: {
      generateEcdsaKey: boolean;
      ecdsaPrivateKey?: string;
      ed25519PrivateKey?: string;
      namespace: NamespaceName;
      setAlias: boolean;
      amount: number;
    };
    privateKey: PrivateKey;
  }) {
    if (ctx.config.ecdsaPrivateKey) {
      ctx.privateKey = PrivateKey.fromStringECDSA(ctx.config.ecdsaPrivateKey);
    } else if (ctx.config.ed25519PrivateKey) {
      ctx.privateKey = PrivateKey.fromStringED25519(ctx.config.ed25519PrivateKey);
    } else if (ctx.config.generateEcdsaKey) {
      ctx.privateKey = PrivateKey.generateECDSA();
    } else {
      ctx.privateKey = PrivateKey.generateED25519();
    }

    return await this.accountManager.createNewAccount(
      ctx.config.namespace,
      ctx.privateKey,
      ctx.config.amount,
      ctx.config.ecdsaPrivateKey || ctx.config.generateEcdsaKey ? ctx.config.setAlias : false,
    );
  }

  private getAccountInfo(ctx: {config: {accountId: string}}): Promise<AccountInfo> {
    return this.accountManager.accountInfoQuery(ctx.config.accountId);
  }

  private async updateAccountInfo(ctx: UpdateAccountContext) {
    let amount = ctx.config.amount;
    if (ctx.config.ed25519PrivateKey) {
      if (
        !(await this.accountManager.sendAccountKeyUpdate(
          ctx.accountInfo.accountId,
          ctx.config.ed25519PrivateKey,
          ctx.accountInfo.privateKey,
        ))
      ) {
        this.logger.error(`failed to update account keys for accountId ${ctx.accountInfo.accountId}`);
        return false;
      }
    } else {
      amount = amount || (flags.amount.definition.defaultValue as number);
    }

    const hbarAmount = Number.parseFloat(amount.toString());
    if (amount && isNaN(hbarAmount)) {
      throw new SoloError(`The HBAR amount was invalid: ${amount}`);
    }

    if (hbarAmount > 0) {
      if (!(await this.transferAmountFromOperator(ctx.accountInfo.accountId, hbarAmount))) {
        this.logger.error(`failed to transfer amount for accountId ${ctx.accountInfo.accountId}`);
        return false;
      }
      this.logger.debug(`sent transfer amount for account ${ctx.accountInfo.accountId}`);
    }
    return true;
  }

  private async transferAmountFromOperator(toAccountId: AccountId | string, amount: number): Promise<boolean> {
    return await this.accountManager.transferAmount(constants.TREASURY_ACCOUNT_ID, toAccountId, amount);
  }

  public async init(argv: ArgvStruct) {
    const self = this;

    interface Context {
      config: {
        namespace: NamespaceName;
        nodeAliases: NodeAliases;
        contexts: string[];
      };
      updateSecrets: boolean;
      accountsBatchedSet: number[][];
      resultTracker: {
        rejectedCount: number;
        fulfilledCount: number;
        skippedCount: number;
      };
    }

    const tasks = new Listr<Context>(
      [
        {
          title: 'Initialize',
          task: async (ctx, task) => {
            self.configManager.update(argv);
            const config = {
              namespace: await resolveNamespaceFromDeployment(this.localConfig, this.configManager, task),
              contexts: this.remoteConfigManager.getContexts(),
              nodeAliases: helpers.parseNodeAliases(this.configManager.getFlag(flags.nodeAliasesUnparsed)),
            };

            if (!(await this.k8Factory.getK8(config.contexts[0]).namespaces().has(config.namespace))) {
              throw new SoloError(`namespace ${config.namespace.name} does not exist`);
            }

            // set config in the context for later tasks to use
            ctx.config = config;

            self.logger.debug('Initialized config', {config});

            await self.accountManager.loadNodeClient(
              ctx.config.namespace,
              self.remoteConfigManager.getClusterRefs(),
              self.configManager.getFlag<DeploymentName>(flags.deployment),
              self.configManager.getFlag<boolean>(flags.forcePortForward),
            );
          },
        },
        {
          title: 'Update special account keys',
          task: (_, task) => {
            return new Listr(
              [
                {
                  title: 'Prepare for account key updates',
                  task: async ctx => {
                    ctx.updateSecrets = await self.k8Factory
                      .default()
                      .secrets()
                      .list(ctx.config.namespace, ['solo.hedera.com/account-id'])
                      .then(secrets => secrets.length > 0);

                    ctx.accountsBatchedSet = self.accountManager.batchAccounts(this.systemAccounts);

                    ctx.resultTracker = {
                      rejectedCount: 0,
                      fulfilledCount: 0,
                      skippedCount: 0,
                    };

                    // do a write transaction to trigger the handler and generate the system accounts to complete genesis
                    await self.accountManager.transferAmount(constants.TREASURY_ACCOUNT_ID, FREEZE_ADMIN_ACCOUNT, 1);
                  },
                },
                {
                  title: 'Update special account key sets',
                  task: ctx => {
                    const subTasks: SoloListrTask<Context>[] = [];
                    const realm = constants.HEDERA_NODE_ACCOUNT_ID_START.realm;
                    const shard = constants.HEDERA_NODE_ACCOUNT_ID_START.shard;

                    for (const currentSet of ctx.accountsBatchedSet) {
                      const accStart = `${realm}.${shard}.${currentSet[0]}`;
                      const accEnd = `${realm}.${shard}.${currentSet[currentSet.length - 1]}`;
                      const rangeStr =
                        accStart !== accEnd
                          ? `${chalk.yellow(accStart)} to ${chalk.yellow(accEnd)}`
                          : `${chalk.yellow(accStart)}`;

                      subTasks.push({
                        title: `Updating accounts [${rangeStr}]`,
                        task: async (ctx: Context) => {
                          ctx.resultTracker = await self.accountManager.updateSpecialAccountsKeys(
                            ctx.config.namespace,
                            currentSet,
                            ctx.updateSecrets,
                            ctx.resultTracker,
                            ctx.config.contexts,
                          );
                        },
                      });
                    }

                    // set up the sub-tasks
                    return task.newListr(subTasks, {
                      concurrent: false,
                      rendererOptions: {
                        collapseSubtasks: false,
                      },
                    });
                  },
                },
                {
                  title: 'Update node admin key',
                  task: async ctx => {
                    const adminKey = PrivateKey.fromStringED25519(constants.GENESIS_KEY);
                    for (const nodeAlias of ctx.config.nodeAliases) {
                      const nodeId = Templates.nodeIdFromNodeAlias(nodeAlias);
                      const nodeClient = await self.accountManager.refreshNodeClient(
                        ctx.config.namespace,
                        nodeAlias,
                        self.remoteConfigManager.getClusterRefs(),
                        this.configManager.getFlag<DeploymentName>(flags.deployment),
                      );

                      try {
                        let nodeUpdateTx = new NodeUpdateTransaction().setNodeId(new Long(nodeId));
                        const newPrivateKey = PrivateKey.generateED25519();

                        nodeUpdateTx = nodeUpdateTx.setAdminKey(newPrivateKey.publicKey);
                        nodeUpdateTx = nodeUpdateTx.freezeWith(nodeClient);
                        nodeUpdateTx = await nodeUpdateTx.sign(newPrivateKey);
                        const signedTx = await nodeUpdateTx.sign(adminKey);
                        const txResp = await signedTx.execute(nodeClient);
                        const nodeUpdateReceipt = await txResp.getReceipt(nodeClient);

                        self.logger.debug(`NodeUpdateReceipt: ${nodeUpdateReceipt.toString()} for node ${nodeAlias}`);

                        // save new key in k8s secret
                        const data = {
                          privateKey: Base64.encode(newPrivateKey.toString()),
                          publicKey: Base64.encode(newPrivateKey.publicKey.toString()),
                        };
                        await this.k8Factory
                          .default()
                          .secrets()
                          .create(
                            ctx.config.namespace,
                            Templates.renderNodeAdminKeyName(nodeAlias),
                            SecretType.OPAQUE,
                            data,
                            {
                              'solo.hedera.com/node-admin-key': 'true',
                            },
                          );
                      } catch (e) {
                        throw new SoloError(`Error updating admin key for node ${nodeAlias}: ${e.message}`, e);
                      }
                    }
                  },
                },
                {
                  title: 'Display results',
                  task: ctx => {
                    self.logger.showUser(
                      chalk.green(`Account keys updated SUCCESSFULLY: ${ctx.resultTracker.fulfilledCount}`),
                    );
                    if (ctx.resultTracker.skippedCount > 0)
                      self.logger.showUser(
                        chalk.cyan(`Account keys updates SKIPPED: ${ctx.resultTracker.skippedCount}`),
                      );
                    if (ctx.resultTracker.rejectedCount > 0) {
                      self.logger.showUser(
                        chalk.yellowBright(`Account keys updates with ERROR: ${ctx.resultTracker.rejectedCount}`),
                      );
                    }
                    self.logger.showUser(chalk.gray('Waiting for sockets to be closed....'));

                    if (ctx.resultTracker.rejectedCount > 0) {
                      throw new SoloError(
                        `Account keys updates failed for ${ctx.resultTracker.rejectedCount} accounts.`,
                      );
                    }
                  },
                },
              ],
              {
                concurrent: false,
                rendererOptions: {
                  collapseSubtasks: false,
                },
              },
            );
          },
        },
      ],
      {
        concurrent: false,
        rendererOptions: constants.LISTR_DEFAULT_RENDERER_OPTION,
      },
    );

    try {
      await tasks.run();
    } catch (e) {
      throw new SoloError(`Error in creating account: ${e.message}`, e);
    } finally {
      await this.closeConnections();
      // create two accounts to force the handler to trigger
      await self.create({} as ArgvStruct);
      await self.create({} as ArgvStruct);
    }

    return true;
  }

  public async create(argv: ArgvStruct) {
    const self = this;
    const lease = await self.leaseManager.create();

    interface Context {
      config: {
        amount: number;
        ecdsaPrivateKey: string;
        ed25519PrivateKey: string;
        namespace: NamespaceName;
        setAlias: boolean;
        generateEcdsaKey: boolean;
        createAmount: number;
      };
      privateKey: PrivateKey;
    }

    const tasks = new Listr<Context>(
      [
        {
          title: 'Initialize',
          task: async (ctx, task) => {
            self.configManager.update(argv);
            const namespace = await resolveNamespaceFromDeployment(this.localConfig, this.configManager, task);

            const config = {
              amount: self.configManager.getFlag<number>(flags.amount) as number,
              ecdsaPrivateKey: self.configManager.getFlag<string>(flags.ecdsaPrivateKey) as string,
              namespace: namespace,
              ed25519PrivateKey: self.configManager.getFlag<string>(flags.ed25519PrivateKey) as string,
              setAlias: self.configManager.getFlag<boolean>(flags.setAlias) as boolean,
              generateEcdsaKey: self.configManager.getFlag<boolean>(flags.generateEcdsaKey) as boolean,
              createAmount: self.configManager.getFlag<number>(flags.createAmount) as number,
            };

            if (!config.amount) {
              config.amount = flags.amount.definition.defaultValue as number;
            }

            if (!(await this.k8Factory.default().namespaces().has(config.namespace))) {
              throw new SoloError(`namespace ${config.namespace} does not exist`);
            }

            // set config in the context for later tasks to use
            ctx.config = config;

            self.logger.debug('Initialized config', {config});

            await self.accountManager.loadNodeClient(
              ctx.config.namespace,
              self.remoteConfigManager.getClusterRefs(),
              self.configManager.getFlag<DeploymentName>(flags.deployment),
              self.configManager.getFlag<boolean>(flags.forcePortForward),
            );

            return ListrLease.newAcquireLeaseTask(lease, task);
          },
        },
        {
          title: 'create the new account',
          task: async (ctx, task) => {
            const subTasks: SoloListrTask<Context>[] = [];

            for (let i = 0; i < ctx.config.createAmount; i++) {
              subTasks.push({
                title: `Create accounts [${i}]`,
                task: async (ctx: Context) => {
                  self.accountInfo = await self.createNewAccount(ctx);
                  const accountInfoCopy = {...self.accountInfo};
                  delete accountInfoCopy.privateKey;
                  this.logger.showJSON('new account created', accountInfoCopy);
                },
              });
            }

            // set up the sub-tasks
            return task.newListr(subTasks, {
              concurrent: 8,
              rendererOptions: {
                collapseSubtasks: false,
              },
            });
          },
        },
      ],
      {
        concurrent: false,
        rendererOptions: constants.LISTR_DEFAULT_RENDERER_OPTION,
      },
    );

    try {
      await tasks.run();
    } catch (e) {
      throw new SoloError(`Error in creating account: ${e.message}`, e);
    } finally {
      await lease.release();
      await this.closeConnections();
    }

    return true;
  }

  public async update(argv: ArgvStruct) {
    const self = this;

    const tasks = new Listr<UpdateAccountContext>(
      [
        {
          title: 'Initialize',
          task: async (ctx, task) => {
            self.configManager.update(argv);
            await self.configManager.executePrompt(task, [flags.accountId]);
            const namespace = await resolveNamespaceFromDeployment(this.localConfig, this.configManager, task);

            const config = {
              accountId: self.configManager.getFlag<string>(flags.accountId) as string,
              amount: self.configManager.getFlag<number>(flags.amount) as number,
              namespace: namespace,
              ecdsaPrivateKey: self.configManager.getFlag<string>(flags.ecdsaPrivateKey) as string,
              ed25519PrivateKey: self.configManager.getFlag<string>(flags.ed25519PrivateKey) as string,
            };

            if (!(await this.k8Factory.default().namespaces().has(config.namespace))) {
              throw new SoloError(`namespace ${config.namespace} does not exist`);
            }

            // set config in the context for later tasks to use
            ctx.config = config;

            await self.accountManager.loadNodeClient(
              config.namespace,
              self.remoteConfigManager.getClusterRefs(),
              self.configManager.getFlag<DeploymentName>(flags.deployment),
              self.configManager.getFlag<boolean>(flags.forcePortForward),
            );

            self.logger.debug('Initialized config', {config});
          },
        },
        {
          title: 'get the account info',
          task: async ctx => {
            ctx.accountInfo = await self.buildAccountInfo(
              await self.getAccountInfo(ctx),
              ctx.config.namespace,
              !!ctx.config.ed25519PrivateKey,
            );
          },
        },
        {
          title: 'update the account',
          task: async ctx => {
            if (!(await self.updateAccountInfo(ctx))) {
              throw new SoloError(`An error occurred updating account ${ctx.accountInfo.accountId}`);
            }
          },
        },
        {
          title: 'get the updated account info',
          task: async ctx => {
            self.accountInfo = await self.buildAccountInfo(await self.getAccountInfo(ctx), ctx.config.namespace, false);
            this.logger.showJSON('account info', self.accountInfo);
          },
        },
      ],
      {
        concurrent: false,
        rendererOptions: constants.LISTR_DEFAULT_RENDERER_OPTION,
      },
    );

    try {
      await tasks.run();
    } catch (e) {
      throw new SoloError(`Error in updating account: ${e.message}`, e);
    } finally {
      await this.closeConnections();
    }

    return true;
  }

  public async get(argv: ArgvStruct) {
    const self = this;

    interface Context {
      config: {
        accountId: string;
        namespace: NamespaceName;
        privateKey: boolean;
      };
    }

    const tasks = new Listr<Context>(
      [
        {
          title: 'Initialize',
          task: async (ctx, task) => {
            self.configManager.update(argv);
            await self.configManager.executePrompt(task, [flags.accountId]);
            const namespace = await resolveNamespaceFromDeployment(this.localConfig, this.configManager, task);

            const config = {
              accountId: self.configManager.getFlag<string>(flags.accountId) as string,
              namespace: namespace,
              privateKey: self.configManager.getFlag<boolean>(flags.privateKey) as boolean,
            };

            if (!(await this.k8Factory.default().namespaces().has(config.namespace))) {
              throw new SoloError(`namespace ${config.namespace} does not exist`);
            }

            // set config in the context for later tasks to use
            ctx.config = config;

            await self.accountManager.loadNodeClient(
              config.namespace,
              self.remoteConfigManager.getClusterRefs(),
              self.configManager.getFlag<DeploymentName>(flags.deployment),
              self.configManager.getFlag<boolean>(flags.forcePortForward),
            );

            self.logger.debug('Initialized config', {config});
          },
        },
        {
          title: 'get the account info',
          task: async ctx => {
            self.accountInfo = await self.buildAccountInfo(
              await self.getAccountInfo(ctx),
              ctx.config.namespace,
              ctx.config.privateKey,
            );
            this.logger.showJSON('account info', self.accountInfo);
          },
        },
      ],
      {
        concurrent: false,
        rendererOptions: constants.LISTR_DEFAULT_RENDERER_OPTION,
      },
    );

    try {
      await tasks.run();
    } catch (e) {
      throw new SoloError(`Error in getting account info: ${e.message}`, e);
    } finally {
      await this.closeConnections();
    }

    return true;
  }

  /** Return Yargs command definition for 'node' command */
  public getCommandDefinition() {
    const self = this;
    return {
      command: 'account',
      desc: 'Manage Hedera accounts in solo network',
      builder: (yargs: AnyYargs) => {
        return yargs
          .command({
            command: 'init',
            desc: 'Initialize system accounts with new keys',
            builder: (y: AnyYargs) => flags.setCommandFlags(y, flags.deployment, flags.nodeAliasesUnparsed),
<<<<<<< HEAD
            handler: (argv: ArgvStruct) => {
=======
            handler: async (argv: AnyArgv) => {
>>>>>>> 37a7746a
              self.logger.info("==== Running 'account init' ===");
              self.logger.info(argv);

              await self
                .init(argv)
                .then(r => {
                  self.logger.info("==== Finished running 'account init' ===");
                  if (!r) throw new SoloError('Error running init, expected return value to be true');
                })
                .catch(err => {
                  self.logger.showUserError(err);
                  throw new SoloError(`Error running init: ${err.message}`, err);
                });
            },
          })
          .command({
            command: 'create',
            desc: 'Creates a new account with a new key and stores the key in the Kubernetes secrets, if you supply no key one will be generated for you, otherwise you may supply either a ECDSA or ED25519 private key',
            builder: (y: AnyYargs) =>
              flags.setCommandFlags(
                y,
                flags.amount,
                flags.createAmount,
                flags.ecdsaPrivateKey,
                flags.deployment,
                flags.ed25519PrivateKey,
                flags.generateEcdsaKey,
                flags.setAlias,
              ),
<<<<<<< HEAD
            handler: (argv: ArgvStruct) => {
=======
            handler: async (argv: AnyArgv) => {
>>>>>>> 37a7746a
              self.logger.info("==== Running 'account create' ===");
              self.logger.info(argv);

              await self
                .create(argv)
                .then(r => {
                  self.logger.info("==== Finished running 'account create' ===");
                  if (!r) throw new SoloError('Error running create, expected return value to be true');
                })
                .catch(err => {
                  self.logger.showUserError(err);
                  throw new SoloError(`Error running create: ${err.message}`, err);
                });
            },
          })
          .command({
            command: 'update',
            desc: 'Updates an existing account with the provided info, if you want to update the private key, you can supply either ECDSA or ED25519 but not both\n',
            builder: (y: AnyYargs) =>
              flags.setCommandFlags(
                y,
                flags.accountId,
                flags.amount,
                flags.deployment,
                flags.ecdsaPrivateKey,
                flags.ed25519PrivateKey,
              ),
<<<<<<< HEAD
            handler: (argv: ArgvStruct) => {
=======
            handler: async (argv: AnyArgv) => {
>>>>>>> 37a7746a
              self.logger.info("==== Running 'account update' ===");
              self.logger.info(argv);

              await self
                .update(argv)
                .then(r => {
                  self.logger.info("==== Finished running 'account update' ===");
                  if (!r) throw new SoloError('Error running update, expected return value to be true');
                })
                .catch(err => {
                  self.logger.showUserError(err);
                  throw new SoloError(`Error running update: ${err.message}`, err);
                });
            },
          })
          .command({
            command: 'get',
            desc: 'Gets the account info including the current amount of HBAR',
            builder: (y: AnyYargs) => flags.setCommandFlags(y, flags.accountId, flags.privateKey, flags.deployment),
<<<<<<< HEAD
            handler: (argv: ArgvStruct) => {
=======
            handler: async (argv: AnyArgv) => {
>>>>>>> 37a7746a
              self.logger.info("==== Running 'account get' ===");
              self.logger.info(argv);

              await self
                .get(argv)
                .then(r => {
                  self.logger.info("==== Finished running 'account get' ===");
                  if (!r) throw new SoloError('Error running get, expected return value to be true');
                })
                .catch(err => {
                  self.logger.showUserError(err);
                  throw new SoloError(`Error running get: ${err.message}`, err);
                });
            },
          })
          .demandCommand(1, 'Select an account command');
      },
    };
  }

  public close(): Promise<void> {
    return this.closeConnections();
  }
}<|MERGE_RESOLUTION|>--- conflicted
+++ resolved
@@ -647,11 +647,7 @@
             command: 'init',
             desc: 'Initialize system accounts with new keys',
             builder: (y: AnyYargs) => flags.setCommandFlags(y, flags.deployment, flags.nodeAliasesUnparsed),
-<<<<<<< HEAD
-            handler: (argv: ArgvStruct) => {
-=======
-            handler: async (argv: AnyArgv) => {
->>>>>>> 37a7746a
+            handler: async (argv: ArgvStruct) => {
               self.logger.info("==== Running 'account init' ===");
               self.logger.info(argv);
 
@@ -681,11 +677,7 @@
                 flags.generateEcdsaKey,
                 flags.setAlias,
               ),
-<<<<<<< HEAD
-            handler: (argv: ArgvStruct) => {
-=======
-            handler: async (argv: AnyArgv) => {
->>>>>>> 37a7746a
+            handler: async (argv: ArgvStruct) => {
               self.logger.info("==== Running 'account create' ===");
               self.logger.info(argv);
 
@@ -713,11 +705,7 @@
                 flags.ecdsaPrivateKey,
                 flags.ed25519PrivateKey,
               ),
-<<<<<<< HEAD
-            handler: (argv: ArgvStruct) => {
-=======
-            handler: async (argv: AnyArgv) => {
->>>>>>> 37a7746a
+            handler: async (argv: ArgvStruct) => {
               self.logger.info("==== Running 'account update' ===");
               self.logger.info(argv);
 
@@ -737,11 +725,7 @@
             command: 'get',
             desc: 'Gets the account info including the current amount of HBAR',
             builder: (y: AnyYargs) => flags.setCommandFlags(y, flags.accountId, flags.privateKey, flags.deployment),
-<<<<<<< HEAD
-            handler: (argv: ArgvStruct) => {
-=======
-            handler: async (argv: AnyArgv) => {
->>>>>>> 37a7746a
+            handler: async (argv: ArgvStruct) => {
               self.logger.info("==== Running 'account get' ===");
               self.logger.info(argv);
 
