--- conflicted
+++ resolved
@@ -22,15 +22,10 @@
 import * as prompts from './prompts.js'
 import { constants, type AccountManager } from '../core/index.js'
 import { type AccountId, AccountInfo, HbarUnit, PrivateKey } from '@hashgraph/sdk'
-<<<<<<< HEAD
-import { FREEZE_ADMIN_ACCOUNT } from '../core/constants.ts'
-import { type Opts } from '../types/index.ts'
-=======
 import { FREEZE_ADMIN_ACCOUNT } from '../core/constants.js'
 import { type Opts } from '../types/index.js'
 import { ListrLease } from '../core/lease/listr_lease.js'
 
->>>>>>> 7fa86ad1
 export class AccountCommand extends BaseCommand {
   private readonly accountManager: AccountManager
   private accountInfo: {
