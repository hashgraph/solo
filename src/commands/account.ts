/**
 * Copyright (C) 2024 Hedera Hashgraph, LLC
 *
 * Licensed under the Apache License, Version 2.0 (the ""License"");
 * you may not use this file except in compliance with the License.
 * You may obtain a copy of the License at
 *
 *      http://www.apache.org/licenses/LICENSE-2.0
 *
 * Unless required by applicable law or agreed to in writing, software
 * distributed under the License is distributed on an ""AS IS"" BASIS,
 * WITHOUT WARRANTIES OR CONDITIONS OF ANY KIND, either express or implied.
 * See the License for the specific language governing permissions and
 * limitations under the License.
 *
 */
import chalk from 'chalk';
import {autoInjectable} from "tsyringe-neo";

import {BaseCommand} from './base.js';
import {SoloError, IllegalArgumentError} from '../core/errors.js';
import {flags} from './index.js';
import {Listr} from 'listr2';
<<<<<<< HEAD
import * as prompts from './prompts.js';
import {
    constants,
    type AccountManager
} from '../core/index.js';
=======
import {constants, type AccountManager} from '../core/index.js';
>>>>>>> 29778f03
import {type AccountId, AccountInfo, HbarUnit, PrivateKey} from '@hashgraph/sdk';
import {FREEZE_ADMIN_ACCOUNT} from '../core/constants.js';
import {ListrLease} from '../core/lease/listr_lease.js';
import {CommandBuilder} from '../types/aliases.js';

@autoInjectable()
export class AccountCommand extends BaseCommand {
  private accountInfo: {
    accountId: string;
    balance: number;
    publicKey: string;
    privateKey?: string;
    accountAlias?: string;
  } | null;

  constructor(private readonly systemAccounts?: number[][], private readonly accountManager?: AccountManager) {

    super();

    this.accountInfo = null;
  }

  async closeConnections() {
    await this.accountManager.close();
  }

  async buildAccountInfo(accountInfo: AccountInfo, namespace: string, shouldRetrievePrivateKey: boolean) {
    if (!accountInfo || !(accountInfo instanceof AccountInfo))
      throw new IllegalArgumentError('An instance of AccountInfo is required');

    const newAccountInfo: {accountId: string; balance: number; publicKey: string; privateKey?: string} = {
      accountId: accountInfo.accountId.toString(),
      publicKey: accountInfo.key.toString(),
      balance: accountInfo.balance.to(HbarUnit.Hbar).toNumber(),
    };

    if (shouldRetrievePrivateKey) {
      const accountKeys = await this.accountManager.getAccountKeysFromSecret(newAccountInfo.accountId, namespace);
      newAccountInfo.privateKey = accountKeys.privateKey;
    }

    return newAccountInfo;
  }

  async createNewAccount(ctx: {
    config: {
      ecdsaPrivateKey?: string;
      ed25519PrivateKey?: string;
      namespace: string;
      setAlias: boolean;
      amount: number;
    };
    privateKey: PrivateKey;
  }) {
    if (ctx.config.ecdsaPrivateKey) {
      ctx.privateKey = PrivateKey.fromStringECDSA(ctx.config.ecdsaPrivateKey);
    } else if (ctx.config.ed25519PrivateKey) {
      ctx.privateKey = PrivateKey.fromStringED25519(ctx.config.ed25519PrivateKey);
    } else {
      ctx.privateKey = PrivateKey.generateED25519();
    }

    return await this.accountManager.createNewAccount(
      ctx.config.namespace,
      ctx.privateKey,
      ctx.config.amount,
      ctx.config.ecdsaPrivateKey ? ctx.config.setAlias : false,
    );
  }

  getAccountInfo(ctx: {config: {accountId: string}}) {
    return this.accountManager.accountInfoQuery(ctx.config.accountId);
  }

  async updateAccountInfo(ctx: any) {
    let amount = ctx.config.amount;
    if (ctx.config.ed25519PrivateKey) {
      if (
        !(await this.accountManager.sendAccountKeyUpdate(
          ctx.accountInfo.accountId,
          ctx.config.ed25519PrivateKey,
          ctx.accountInfo.privateKey,
        ))
      ) {
        this.logger.error(`failed to update account keys for accountId ${ctx.accountInfo.accountId}`);
        return false;
      }
    } else {
      amount = amount || flags.amount.definition.defaultValue;
    }

    const hbarAmount = Number.parseFloat(amount);
    if (amount && isNaN(hbarAmount)) {
      throw new SoloError(`The HBAR amount was invalid: ${amount}`);
    }

    if (hbarAmount > 0) {
      if (!(await this.transferAmountFromOperator(ctx.accountInfo.accountId, hbarAmount))) {
        this.logger.error(`failed to transfer amount for accountId ${ctx.accountInfo.accountId}`);
        return false;
      }
      this.logger.debug(`sent transfer amount for account ${ctx.accountInfo.accountId}`);
    }
    return true;
  }

  async transferAmountFromOperator(toAccountId: AccountId, amount: number) {
    return await this.accountManager.transferAmount(constants.TREASURY_ACCOUNT_ID, toAccountId, amount);
  }

  async init(argv: any) {
    const self = this;

    interface Context {
      config: {
        namespace: string;
      };
      updateSecrets: boolean;
      accountsBatchedSet: number[][];
      resultTracker: {
        rejectedCount: number;
        fulfilledCount: number;
        skippedCount: number;
      };
    }

    const tasks = new Listr<Context>(
      [
        {
          title: 'Initialize',
          task: async (ctx, task) => {
            self.configManager.update(argv);
            await flags.executePrompt(task, self.configManager, [flags.namespace]);

            const config = {
              namespace: self.configManager.getFlag<string>(flags.namespace) as string,
            };

            if (!(await this.k8.hasNamespace(config.namespace))) {
              throw new SoloError(`namespace ${config.namespace} does not exist`);
            }

            // set config in the context for later tasks to use
            ctx.config = config;

            self.logger.debug('Initialized config', {config});

            await self.accountManager.loadNodeClient(ctx.config.namespace);
          },
        },
        {
          title: 'Update special account keys',
          task: (_, task) => {
            return new Listr(
              [
                {
                  title: 'Prepare for account key updates',
                  task: async ctx => {
                    const secrets = await self.k8.getSecretsByLabel(['solo.hedera.com/account-id']);
                    ctx.updateSecrets = secrets.length > 0;

                    ctx.accountsBatchedSet = self.accountManager.batchAccounts(this.systemAccounts);

                    ctx.resultTracker = {
                      rejectedCount: 0,
                      fulfilledCount: 0,
                      skippedCount: 0,
                    };

                    // do a write transaction to trigger the handler and generate the system accounts to complete genesis
                    await self.accountManager.transferAmount(constants.TREASURY_ACCOUNT_ID, FREEZE_ADMIN_ACCOUNT, 1);
                  },
                },
                {
                  title: 'Update special account key sets',
                  task: ctx => {
                    const subTasks: any[] = [];
                    const realm = constants.HEDERA_NODE_ACCOUNT_ID_START.realm;
                    const shard = constants.HEDERA_NODE_ACCOUNT_ID_START.shard;
                    for (const currentSet of ctx.accountsBatchedSet) {
                      const accStart = `${realm}.${shard}.${currentSet[0]}`;
                      const accEnd = `${realm}.${shard}.${currentSet[currentSet.length - 1]}`;
                      const rangeStr =
                        accStart !== accEnd
                          ? `${chalk.yellow(accStart)} to ${chalk.yellow(accEnd)}`
                          : `${chalk.yellow(accStart)}`;
                      subTasks.push({
                        title: `Updating accounts [${rangeStr}]`,
                        task: async (ctx: Context) => {
                          ctx.resultTracker = await self.accountManager.updateSpecialAccountsKeys(
                            ctx.config.namespace,
                            currentSet,
                            ctx.updateSecrets,
                            ctx.resultTracker,
                          );
                        },
                      });
                    }

                    // set up the sub-tasks
                    return task.newListr(subTasks, {
                      concurrent: false,
                      rendererOptions: {
                        collapseSubtasks: false,
                      },
                    });
                  },
                },
                {
                  title: 'Display results',
                  task: ctx => {
                    self.logger.showUser(
                      chalk.green(`Account keys updated SUCCESSFULLY: ${ctx.resultTracker.fulfilledCount}`),
                    );
                    if (ctx.resultTracker.skippedCount > 0)
                      self.logger.showUser(
                        chalk.cyan(`Account keys updates SKIPPED: ${ctx.resultTracker.skippedCount}`),
                      );
                    if (ctx.resultTracker.rejectedCount > 0) {
                      self.logger.showUser(
                        chalk.yellowBright(`Account keys updates with ERROR: ${ctx.resultTracker.rejectedCount}`),
                      );
                    }
                    self.logger.showUser(chalk.gray('Waiting for sockets to be closed....'));
                    if (ctx.resultTracker.rejectedCount > 0) {
                      throw new SoloError(
                        `Account keys updates failed for ${ctx.resultTracker.rejectedCount} accounts.`,
                      );
                    }
                  },
                },
              ],
              {
                concurrent: false,
                rendererOptions: {
                  collapseSubtasks: false,
                },
              },
            );
          },
        },
      ],
      {
        concurrent: false,
        rendererOptions: constants.LISTR_DEFAULT_RENDERER_OPTION,
      },
    );

    try {
      await tasks.run();
    } catch (e: Error | any) {
      throw new SoloError(`Error in creating account: ${e.message}`, e);
    } finally {
      await this.closeConnections();
      // create two accounts to force the handler to trigger
      await self.create({});
      await self.create({});
    }

    return true;
  }

  async create(argv: any) {
    const self = this;
    const lease = await self.leaseManager.create();

    interface Context {
      config: {
        amount: number;
        ecdsaPrivateKey: string;
        ed25519PrivateKey: string;
        namespace: string;
        setAlias: boolean;
      };
      privateKey: PrivateKey;
    }

    const tasks = new Listr<Context>(
      [
        {
          title: 'Initialize',
          task: async (ctx, task) => {
            self.configManager.update(argv);
            await flags.executePrompt(task, self.configManager, [flags.namespace]);

            const config = {
              amount: self.configManager.getFlag<number>(flags.amount) as number,
              ecdsaPrivateKey: self.configManager.getFlag<string>(flags.ecdsaPrivateKey) as string,
              namespace: self.configManager.getFlag<string>(flags.namespace) as string,
              ed25519PrivateKey: self.configManager.getFlag<string>(flags.ed25519PrivateKey) as string,
              setAlias: self.configManager.getFlag<boolean>(flags.setAlias) as boolean,
            };

            if (!config.amount) {
              config.amount = flags.amount.definition.defaultValue as number;
            }

            if (!(await this.k8.hasNamespace(config.namespace))) {
              throw new SoloError(`namespace ${config.namespace} does not exist`);
            }

            // set config in the context for later tasks to use
            ctx.config = config;

            self.logger.debug('Initialized config', {config});

            await self.accountManager.loadNodeClient(ctx.config.namespace);

            return ListrLease.newAcquireLeaseTask(lease, task);
          },
        },
        {
          title: 'create the new account',
          task: async ctx => {
            self.accountInfo = await self.createNewAccount(ctx);
            const accountInfoCopy = {...self.accountInfo};
            delete accountInfoCopy.privateKey;
            this.logger.showJSON('new account created', accountInfoCopy);
          },
        },
      ],
      {
        concurrent: false,
        rendererOptions: constants.LISTR_DEFAULT_RENDERER_OPTION,
      },
    );

    try {
      await tasks.run();
    } catch (e: Error | any) {
      throw new SoloError(`Error in creating account: ${e.message}`, e);
    } finally {
      await lease.release();
      await this.closeConnections();
    }

    return true;
  }

  async update(argv: any) {
    const self = this;

    interface Context {
      config: {
        accountId: string;
        amount: number;
        namespace: string;
        ecdsaPrivateKey: string;
        ed25519PrivateKey: string;
      };
      accountInfo: {accountId: string; balance: number; publicKey: string; privateKey?: string};
    }

    const tasks = new Listr<Context>(
      [
        {
          title: 'Initialize',
          task: async (ctx, task) => {
            self.configManager.update(argv);
            await flags.executePrompt(task, self.configManager, [flags.accountId, flags.namespace]);

            const config = {
              accountId: self.configManager.getFlag<string>(flags.accountId) as string,
              amount: self.configManager.getFlag<number>(flags.amount) as number,
              namespace: self.configManager.getFlag<string>(flags.namespace) as string,
              ecdsaPrivateKey: self.configManager.getFlag<string>(flags.ecdsaPrivateKey) as string,
              ed25519PrivateKey: self.configManager.getFlag<string>(flags.ed25519PrivateKey) as string,
            };

            if (!(await this.k8.hasNamespace(config.namespace))) {
              throw new SoloError(`namespace ${config.namespace} does not exist`);
            }

            // set config in the context for later tasks to use
            ctx.config = config;

            await self.accountManager.loadNodeClient(config.namespace);

            self.logger.debug('Initialized config', {config});
          },
        },
        {
          title: 'get the account info',
          task: async ctx => {
            ctx.accountInfo = await self.buildAccountInfo(
              await self.getAccountInfo(ctx),
              ctx.config.namespace,
              !!ctx.config.ed25519PrivateKey,
            );
          },
        },
        {
          title: 'update the account',
          task: async ctx => {
            if (!(await self.updateAccountInfo(ctx))) {
              throw new SoloError(`An error occurred updating account ${ctx.accountInfo.accountId}`);
            }
          },
        },
        {
          title: 'get the updated account info',
          task: async ctx => {
            self.accountInfo = await self.buildAccountInfo(await self.getAccountInfo(ctx), ctx.config.namespace, false);
            this.logger.showJSON('account info', self.accountInfo);
          },
        },
      ],
      {
        concurrent: false,
        rendererOptions: constants.LISTR_DEFAULT_RENDERER_OPTION,
      },
    );

    try {
      await tasks.run();
    } catch (e: Error | any) {
      throw new SoloError(`Error in updating account: ${e.message}`, e);
    } finally {
      await this.closeConnections();
    }

    return true;
  }

  async get(argv: any) {
    const self = this;

    interface Context {
      config: {
        accountId: string;
        namespace: string;
        privateKey: boolean;
      };
    }

    // @ts-ignore
    const tasks = new Listr<Context>(
      [
        {
          title: 'Initialize',
          task: async (ctx, task) => {
            self.configManager.update(argv);
            await flags.executePrompt(task, self.configManager, [flags.accountId, flags.namespace]);

            const config = {
              accountId: self.configManager.getFlag<string>(flags.accountId) as string,
              namespace: self.configManager.getFlag<string>(flags.namespace) as string,
              privateKey: self.configManager.getFlag<boolean>(flags.privateKey) as boolean,
            };

            if (!(await this.k8.hasNamespace(config.namespace))) {
              throw new SoloError(`namespace ${config.namespace} does not exist`);
            }

            // set config in the context for later tasks to use
            ctx.config = config;

            await self.accountManager.loadNodeClient(config.namespace);

            self.logger.debug('Initialized config', {config});
          },
        },
        {
          title: 'get the account info',
          task: async ctx => {
            self.accountInfo = await self.buildAccountInfo(
              await self.getAccountInfo(ctx),
              ctx.config.namespace,
              ctx.config.privateKey,
            );
            this.logger.showJSON('account info', self.accountInfo);
          },
        },
      ],
      {
        concurrent: false,
        rendererOptions: constants.LISTR_DEFAULT_RENDERER_OPTION,
      },
    );

    try {
      await tasks.run();
    } catch (e: Error | any) {
      throw new SoloError(`Error in getting account info: ${e.message}`, e);
    } finally {
      await this.closeConnections();
    }

    return true;
  }

  /** Return Yargs command definition for 'node' command */
  getCommandDefinition(): {command: string; desc: string; builder: CommandBuilder} {
    const self = this;
    return {
      command: 'account',
      desc: 'Manage Hedera accounts in solo network',
      builder: (yargs: any) => {
        return yargs
          .command({
            command: 'init',
            desc: 'Initialize system accounts with new keys',
            builder: (y: any) => flags.setCommandFlags(y, flags.namespace),
            handler: (argv: any) => {
              self.logger.debug("==== Running 'account init' ===");
              self.logger.debug(argv);

              self
                .init(argv)
                .then(r => {
                  self.logger.debug("==== Finished running 'account init' ===");
                  if (!r) process.exit(1);
                })
                .catch(err => {
                  self.logger.showUserError(err);
                  process.exit(1);
                });
            },
          })
          .command({
            command: 'create',
            desc: 'Creates a new account with a new key and stores the key in the Kubernetes secrets, if you supply no key one will be generated for you, otherwise you may supply either a ECDSA or ED25519 private key',
            builder: (y: any) =>
              flags.setCommandFlags(
                y,
                flags.amount,
                flags.ecdsaPrivateKey,
                flags.namespace,
                flags.ed25519PrivateKey,
                flags.setAlias,
              ),
            handler: (argv: any) => {
              self.logger.debug("==== Running 'account create' ===");
              self.logger.debug(argv);

              self
                .create(argv)
                .then(r => {
                  self.logger.debug("==== Finished running 'account create' ===");
                  if (!r) process.exit(1);
                })
                .catch(err => {
                  self.logger.showUserError(err);
                  process.exit(1);
                });
            },
          })
          .command({
            command: 'update',
            desc: 'Updates an existing account with the provided info, if you want to update the private key, you can supply either ECDSA or ED25519 but not both\n',
            builder: (y: any) =>
              flags.setCommandFlags(
                y,
                flags.accountId,
                flags.amount,
                flags.namespace,
                flags.ecdsaPrivateKey,
                flags.ed25519PrivateKey,
              ),
            handler: (argv: any) => {
              self.logger.debug("==== Running 'account update' ===");
              self.logger.debug(argv);

              self
                .update(argv)
                .then(r => {
                  self.logger.debug("==== Finished running 'account update' ===");
                  if (!r) process.exit(1);
                })
                .catch(err => {
                  self.logger.showUserError(err);
                  process.exit(1);
                });
            },
          })
          .command({
            command: 'get',
            desc: 'Gets the account info including the current amount of HBAR',
            builder: (y: any) => flags.setCommandFlags(y, flags.accountId, flags.privateKey, flags.namespace),
            handler: (argv: any) => {
              self.logger.debug("==== Running 'account get' ===");
              self.logger.debug(argv);

              self
                .get(argv)
                .then(r => {
                  self.logger.debug("==== Finished running 'account get' ===");
                  if (!r) process.exit(1);
                })
                .catch(err => {
                  self.logger.showUserError(err);
                  process.exit(1);
                });
            },
          })
          .demandCommand(1, 'Select an account command');
      },
    };
  }
}<|MERGE_RESOLUTION|>--- conflicted
+++ resolved
@@ -21,15 +21,7 @@
 import {SoloError, IllegalArgumentError} from '../core/errors.js';
 import {flags} from './index.js';
 import {Listr} from 'listr2';
-<<<<<<< HEAD
-import * as prompts from './prompts.js';
-import {
-    constants,
-    type AccountManager
-} from '../core/index.js';
-=======
 import {constants, type AccountManager} from '../core/index.js';
->>>>>>> 29778f03
 import {type AccountId, AccountInfo, HbarUnit, PrivateKey} from '@hashgraph/sdk';
 import {FREEZE_ADMIN_ACCOUNT} from '../core/constants.js';
 import {ListrLease} from '../core/lease/listr_lease.js';
