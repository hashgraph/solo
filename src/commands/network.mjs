/**
 * Copyright (C) 2024 Hedera Hashgraph, LLC
 *
 * Licensed under the Apache License, Version 2.0 (the ""License"");
 * you may not use this file except in compliance with the License.
 * You may obtain a copy of the License at
 *
 *      http://www.apache.org/licenses/LICENSE-2.0
 *
 * Unless required by applicable law or agreed to in writing, software
 * distributed under the License is distributed on an ""AS IS"" BASIS,
 * WITHOUT WARRANTIES OR CONDITIONS OF ANY KIND, either express or implied.
 * See the License for the specific language governing permissions and
 * limitations under the License.
 *
 */
'use strict'
import { ListrEnquirerPromptAdapter } from '@listr2/prompt-adapter-enquirer'
import chalk from 'chalk'
import { Listr } from 'listr2'
import { FullstackTestingError, IllegalArgumentError, MissingArgumentError } from '../core/errors.mjs'
import { BaseCommand } from './base.mjs'
import * as flags from './flags.mjs'
import { constants, Templates } from '../core/index.mjs'
import * as prompts from './prompts.mjs'
import * as helpers from '../core/helpers.mjs'
import path from 'path'
import { addDebugOptions, validatePath } from '../core/helpers.mjs'
import fs from 'fs'

export class NetworkCommand extends BaseCommand {
  /**
   * @param {{profileManager: ProfileManager, logger: Logger, helm: Helm, k8: K8, chartManager: ChartManager,
   * configManager: ConfigManager, depManager: DependencyManager, downloader: PackageDownloader}} opts
   */
  constructor (opts) {
    super(opts)

    if (!opts || !opts.k8) throw new Error('An instance of core/K8 is required')
    if (!opts || !opts.keyManager) throw new IllegalArgumentError('An instance of core/KeyManager is required', opts.keyManager)
    if (!opts || !opts.platformInstaller) throw new IllegalArgumentError('An instance of core/PlatformInstaller is required', opts.platformInstaller)
    if (!opts || !opts.profileManager) throw new MissingArgumentError('An instance of core/ProfileManager is required', opts.downloader)

    this.k8 = opts.k8
    this.keyManager = opts.keyManager
    this.platformInstaller = opts.platformInstaller
    this.profileManager = opts.profileManager
  }

  /**
   * @returns {string}
   */
  static get DEPLOY_CONFIGS_NAME () {
    return 'deployConfigs'
  }

  /**
   * @returns {CommandFlag[]}
   */
  static get DEPLOY_FLAGS_LIST () {
    return [
      flags.apiPermissionProperties,
      flags.app,
      flags.applicationEnv,
      flags.applicationProperties,
      flags.bootstrapProperties,
      flags.cacheDir,
      flags.chainId,
      flags.chartDirectory,
      flags.deployHederaExplorer,
      flags.deployMirrorNode,
      flags.enableHederaExplorerTls,
      flags.enablePrometheusSvcMonitor,
      flags.fstChartVersion,
      flags.hederaExplorerTlsHostName,
      flags.hederaExplorerTlsLoadBalancerIp,
<<<<<<< HEAD
      flags.debugNodeId,
      flags.keyFormat,
=======
>>>>>>> 12142c23
      flags.log4j2Xml,
      flags.namespace,
      flags.nodeIDs,
      flags.persistentVolumeClaims,
      flags.profileFile,
      flags.profileName,
      flags.releaseTag,
      flags.settingTxt,
      flags.tlsClusterIssuerType,
      flags.valuesFile
    ]
  }

  /**
   * @param {string} tlsClusterIssuerType
   * @param {boolean} enableHederaExplorerTls
   * @param {string} namespace
   * @param {string} hederaExplorerTlsLoadBalancerIp
   * @param {string} hederaExplorerTlsHostName
   * @returns {string}
   */
  getTlsValueArguments (tlsClusterIssuerType, enableHederaExplorerTls, namespace,
    hederaExplorerTlsLoadBalancerIp, hederaExplorerTlsHostName) {
    let valuesArg = ''

    if (enableHederaExplorerTls) {
      if (!['acme-staging', 'acme-prod', 'self-signed'].includes(tlsClusterIssuerType)) {
        throw new Error(`Invalid TLS cluster issuer type: ${tlsClusterIssuerType}, must be one of: "acme-staging", "acme-prod", or "self-signed"`)
      }

      valuesArg += ' --set hedera-explorer.ingress.enabled=true'
      valuesArg += ' --set cloud.haproxyIngressController.enabled=true'
      valuesArg += ` --set global.ingressClassName=${namespace}-hedera-explorer-ingress-class`
      valuesArg += ` --set-json 'hedera-explorer.ingress.hosts[0]={"host":"${hederaExplorerTlsHostName}","paths":[{"path":"/","pathType":"Prefix"}]}'`

      if (hederaExplorerTlsLoadBalancerIp !== '') {
        valuesArg += ` --set haproxy-ingress.controller.service.loadBalancerIP=${hederaExplorerTlsLoadBalancerIp}`
      }

      if (tlsClusterIssuerType === 'self-signed') {
        valuesArg += ' --set cloud.selfSignedClusterIssuer.enabled=true'
      } else {
        valuesArg += ' --set cloud.acmeClusterIssuer.enabled=true'
        valuesArg += ` --set hedera-explorer.certClusterIssuerType=${tlsClusterIssuerType}`
      }
    }

    return valuesArg
  }

  /**
   * @param {Object} config
   * @returns {Promise<string>}
   */
  async prepareValuesArg (config = {}) {
    let valuesArg = ''
    if (config.chartDirectory) {
      valuesArg = `-f ${path.join(config.chartDirectory, 'fullstack-deployment', 'values.yaml')}`
    }

    if (config.valuesFile) {
      valuesArg += this.prepareValuesFiles(config.valuesFile)
    }

    if (config.app !== constants.HEDERA_APP_NAME) {
      const index = config.nodeIds.length
      for (let i = 0; i < index; i++) {
        valuesArg += ` --set "hedera.nodes[${i}].root.extraEnv[0].name=JAVA_MAIN_CLASS"`
        valuesArg += ` --set "hedera.nodes[${i}].root.extraEnv[0].value=com.swirlds.platform.Browser"`
      }
      valuesArg = addDebugOptions(valuesArg, config.debugNodeId, 1)
    } else {
      valuesArg = addDebugOptions(valuesArg, config.debugNodeId)
    }

    const profileName = this.configManager.getFlag(flags.profileName)
    this.profileValuesFile = await this.profileManager.prepareValuesForFstChart(profileName)
    if (this.profileValuesFile) {
      valuesArg += this.prepareValuesFiles(this.profileValuesFile)
    }

    // do not deploy mirror node until after we have the updated address book
    valuesArg += ' --set "hedera-mirror-node.enabled=false" --set "hedera-explorer.enabled=false"'
    valuesArg += ` --set "telemetry.prometheus.svcMonitor.enabled=${config.enablePrometheusSvcMonitor}"`

    if (config.enableHederaExplorerTls) {
      valuesArg += this.getTlsValueArguments(config.tlsClusterIssuerType, config.enableHederaExplorerTls, config.namespace,
        config.hederaExplorerTlsLoadBalancerIp, config.hederaExplorerTlsHostName)
    }

    if (config.releaseTag) {
      const rootImage = helpers.getRootImageRepository(config.releaseTag)
      valuesArg += ` --set "defaults.root.image.repository=${rootImage}"`
    }

    valuesArg += ` --set "defaults.volumeClaims.enabled=${config.persistentVolumeClaims}"`

    this.logger.debug('Prepared helm chart values', { valuesArg })
    return valuesArg
  }

  /**
   * @param task
   * @param {Object} argv
   * @returns {Promise<NetworkDeployConfigClass>}
   */
  async prepareConfig (task, argv) {
    this.configManager.update(argv)
    this.logger.debug('Loaded cached config', { config: this.configManager.config })

    // disable the prompts that we don't want to prompt the user for
    prompts.disablePrompts([
      flags.apiPermissionProperties,
      flags.app,
      flags.applicationEnv,
      flags.applicationProperties,
      flags.bootstrapProperties,
      flags.cacheDir,
      flags.chainId,
      flags.debugNodeId,
      flags.deployHederaExplorer,
      flags.deployMirrorNode,
      flags.hederaExplorerTlsLoadBalancerIp,
      flags.log4j2Xml,
      flags.persistentVolumeClaims,
      flags.profileName,
      flags.profileFile,
      flags.settingTxt
    ])

    await prompts.execute(task, this.configManager, NetworkCommand.DEPLOY_FLAGS_LIST)

    /**
     * @typedef {Object} NetworkDeployConfigClass
     * -- flags --
     * @property {string} applicationEnv
     * @property {string} cacheDir
     * @property {string} chartDirectory
     * @property {boolean} deployHederaExplorer
     * @property {boolean} deployMirrorNode
     * @property {boolean} enableHederaExplorerTls
     * @property {boolean} enablePrometheusSvcMonitor
     * @property {string} fstChartVersion
     * @property {string} hederaExplorerTlsHostName
     * @property {string} hederaExplorerTlsLoadBalancerIp
     * @property {string} namespace
     * @property {string} nodeIDs
     * @property {string} persistentVolumeClaims
     * @property {string} profileFile
     * @property {string} profileName
     * @property {string} releaseTag
     * @property {string} tlsClusterIssuerType
     * -- extra args --
     * @property {string} chartPath
     * @property {string} keysDir
     * @property {string[]} nodeIds
     * @property {string} stagingDir
     * @property {string} stagingKeysDir
     * @property {string} valuesArg
     * -- methods --
     * @property {getUnusedConfigs} getUnusedConfigs
     */
    /**
     * @callback getUnusedConfigs
     * @returns {string[]}
     */

    // create a config object for subsequent steps
    const config = /** @type {NetworkDeployConfigClass} **/ this.getConfig(NetworkCommand.DEPLOY_CONFIGS_NAME, NetworkCommand.DEPLOY_FLAGS_LIST,
      [
        'chartPath',
        'keysDir',
        'nodeIds',
        'stagingDir',
        'stagingKeysDir',
        'valuesArg'
      ])

    config.nodeIds = helpers.parseNodeIds(config.nodeIDs)

    // compute values
    config.chartPath = await this.prepareChartPath(config.chartDirectory,
      constants.FULLSTACK_TESTING_CHART, constants.FULLSTACK_DEPLOYMENT_CHART)

    config.valuesArg = await this.prepareValuesArg(config)

    // compute other config parameters
    config.keysDir = path.join(validatePath(config.cacheDir), 'keys')
    config.stagingDir = Templates.renderStagingDir(
      config.cacheDir,
      config.releaseTag
    )
    config.stagingKeysDir = path.join(validatePath(config.stagingDir), 'keys')

    if (!await this.k8.hasNamespace(config.namespace)) {
      await this.k8.createNamespace(config.namespace)
    }

    // prepare staging keys directory
    if (!fs.existsSync(config.stagingKeysDir)) {
      fs.mkdirSync(config.stagingKeysDir, { recursive: true })
    }

    // create cached keys dir if it does not exist yet
    if (!fs.existsSync(config.keysDir)) {
      fs.mkdirSync(config.keysDir)
    }

    this.logger.debug('Prepared config', {
      config,
      cachedConfig: this.configManager.config
    })
    return config
  }

  /**
   * Run helm install and deploy network components
   * @param {Object} argv
   * @returns {Promise<boolean>}
   */
  async deploy (argv) {
    const self = this

    const tasks = new Listr([
      {
        title: 'Initialize',
        task: async (ctx, task) => {
          ctx.config = /** @type {NetworkDeployConfigClass} **/ await self.prepareConfig(task, argv)
        }
      },
      {
        title: 'Prepare staging directory',
        task: async (ctx, parentTask) => {
          const subTasks = [
            {
              title: 'Copy Gossip keys to staging',
              task: async (ctx, _) => {
                const config = /** @type {NetworkDeployConfigClass} **/ ctx.config

                await this.keyManager.copyGossipKeysToStaging(config.keysDir, config.stagingKeysDir, config.nodeIds)
              }
            },
            {
              title: 'Copy gRPC TLS keys to staging',
              task: async (ctx, _) => {
                const config = /** @type {NetworkDeployConfigClass} **/ ctx.config
                for (const nodeId of config.nodeIds) {
                  const tlsKeyFiles = self.keyManager.prepareTLSKeyFilePaths(nodeId, config.keysDir)
                  await self.keyManager.copyNodeKeysToStaging(tlsKeyFiles, config.stagingKeysDir)
                }
              }
            }
          ]

          return parentTask.newListr(subTasks, {
            concurrent: false,
            rendererOptions: constants.LISTR_DEFAULT_RENDERER_OPTION
          })
        }
      },
      {
        title: 'Copy node keys to secrets',
        task: async (ctx, parentTask) => {
          const config = /** @type {NetworkDeployConfigClass} **/ ctx.config

          const subTasks = self.platformInstaller.copyNodeKeys(config.stagingDir, config.nodeIds)

          // set up the sub-tasks
          return parentTask.newListr(subTasks, {
            concurrent: true,
            rendererOptions: constants.LISTR_DEFAULT_RENDERER_OPTION
          })
        }
      },
      {
        title: `Install chart '${constants.FULLSTACK_DEPLOYMENT_CHART}'`,
        task: async (ctx, _) => {
          const config = /** @type {NetworkDeployConfigClass} **/ ctx.config
          if (await self.chartManager.isChartInstalled(config.namespace, constants.FULLSTACK_DEPLOYMENT_CHART)) {
            await self.chartManager.uninstall(config.namespace, constants.FULLSTACK_DEPLOYMENT_CHART)
          }

          await this.chartManager.install(
            config.namespace,
            constants.FULLSTACK_DEPLOYMENT_CHART,
            config.chartPath,
            config.fstChartVersion,
            config.valuesArg)
        }
      },
      {
        title: 'Check node pods are running',
        task:
          async (ctx, task) => {
            const subTasks = []
            const config = /** @type {NetworkDeployConfigClass} **/ ctx.config

            // nodes
            for (const nodeId of config.nodeIds) {
              subTasks.push({
                title: `Check Node: ${chalk.yellow(nodeId)}`,
                task: async () =>
                  await self.k8.waitForPods([constants.POD_PHASE_RUNNING], [
                    'fullstack.hedera.com/type=network-node',
                    `fullstack.hedera.com/node-name=${nodeId}`
                  ], 1, 60 * 15, 1000) // timeout 15 minutes
              })
            }

            // set up the sub-tasks
            return task.newListr(subTasks, {
              concurrent: false, // no need to run concurrently since if one node is up, the rest should be up by then
              rendererOptions: {
                collapseSubtasks: false
              }
            })
          }
      },
      {
        title: 'Check proxy pods are running',
        task:
          async (ctx, task) => {
            const subTasks = []
            const config = /** @type {NetworkDeployConfigClass} **/ ctx.config

            // HAProxy
            for (const nodeId of config.nodeIds) {
              subTasks.push({
                title: `Check HAProxy for: ${chalk.yellow(nodeId)}`,
                task: async () =>
                  await self.k8.waitForPods([constants.POD_PHASE_RUNNING], [
                    'fullstack.hedera.com/type=haproxy'
                  ], 1, 60 * 15, 1000) // timeout 15 minutes
              })
            }

            // Envoy Proxy
            for (const nodeId of config.nodeIds) {
              subTasks.push({
                title: `Check Envoy Proxy for: ${chalk.yellow(nodeId)}`,
                task: async () =>
                  await self.k8.waitForPods([constants.POD_PHASE_RUNNING], [
                    'fullstack.hedera.com/type=envoy-proxy'
                  ], 1, 60 * 15, 1000) // timeout 15 minutes
              })
            }

            // set up the sub-tasks
            return task.newListr(subTasks, {
              concurrent: true,
              rendererOptions: {
                collapseSubtasks: false
              }
            })
          }
      },
      {
        title: 'Check auxiliary pods are ready',
        task:
          async (ctx, task) => {
            const subTasks = []

            // minio
            subTasks.push({
              title: 'Check MinIO',
              task: async () =>
                await self.k8.waitForPodReady([
                  'v1.min.io/tenant=minio'
                ], 1, 60 * 5, 1000) // timeout 5 minutes
            })

            // set up the sub-tasks
            return task.newListr(subTasks, {
              concurrent: false, // no need to run concurrently since if one node is up, the rest should be up by then
              rendererOptions: {
                collapseSubtasks: false
              }
            })
          }
      }
    ], {
      concurrent: false,
      rendererOptions: constants.LISTR_DEFAULT_RENDERER_OPTION
    })

    try {
      await tasks.run()
    } catch (e) {
      throw new FullstackTestingError(`Error installing chart ${constants.FULLSTACK_DEPLOYMENT_CHART}`, e)
    }

    return true
  }

  /**
   * Run helm uninstall and destroy network components
   * @param {Object} argv
   * @returns {Promise<boolean>}
   */
  async destroy (argv) {
    const self = this

    const tasks = new Listr([
      {
        title: 'Initialize',
        task: async (ctx, task) => {
          if (!argv.force) {
            const confirm = await task.prompt(ListrEnquirerPromptAdapter).run({
              type: 'toggle',
              default: false,
              message: 'Are you sure you would like to destroy the network components?'
            })

            if (!confirm) {
              process.exit(0)
            }
          }

          self.configManager.update(argv)
          await prompts.execute(task, self.configManager, [
            flags.deletePvcs,
            flags.deleteSecrets,
            flags.namespace
          ])

          ctx.config = {
            deletePvcs: self.configManager.getFlag(flags.deletePvcs),
            deleteSecrets: self.configManager.getFlag(flags.deleteSecrets),
            namespace: self.configManager.getFlag(flags.namespace)
          }
        }
      },
      {
        title: `Uninstall chart ${constants.FULLSTACK_DEPLOYMENT_CHART}`,
        task: async (ctx, _) => {
          await self.chartManager.uninstall(ctx.config.namespace, constants.FULLSTACK_DEPLOYMENT_CHART)
        }
      },
      {
        title: 'Delete PVCs',
        task: async (ctx, _) => {
          const pvcs = await self.k8.listPvcsByNamespace(ctx.config.namespace)

          if (pvcs) {
            for (const pvc of pvcs) {
              await self.k8.deletePvc(pvc, ctx.config.namespace)
            }
          }
        },
        skip: (ctx, _) => !ctx.config.deletePvcs
      },
      {
        title: 'Delete Secrets',
        task: async (ctx, _) => {
          const secrets = await self.k8.listSecretsByNamespace(ctx.config.namespace)

          if (secrets) {
            for (const secret of secrets) {
              await self.k8.deleteSecret(secret, ctx.config.namespace)
            }
          }
        },
        skip: (ctx, _) => !ctx.config.deleteSecrets
      }
    ], {
      concurrent: false,
      rendererOptions: constants.LISTR_DEFAULT_RENDERER_OPTION
    })

    try {
      await tasks.run()
    } catch (e) {
      throw new FullstackTestingError('Error destroying network', e)
    }

    return true
  }

  /**
   * Run helm upgrade to refresh network components with new settings
   * @param {Object} argv
   * @returns {Promise<boolean>}
   */
  async refresh (argv) {
    const self = this

    const tasks = new Listr([
      {
        title: 'Initialize',
        task: async (ctx, task) => {
          ctx.config = await self.prepareConfig(task, argv)
        }
      },
      {
        title: `Upgrade chart '${constants.FULLSTACK_DEPLOYMENT_CHART}'`,
        task: async (ctx, _) => {
          const config = ctx.config
          await this.chartManager.upgrade(
            config.namespace,
            constants.FULLSTACK_DEPLOYMENT_CHART,
            config.chartPath,
            config.valuesArg,
            config.fstChartVersion
          )
        }
      },
      {
        title: 'Waiting for network pods to be running',
        task: async (ctx, _) => {
          await this.k8.waitForPods([constants.POD_PHASE_RUNNING], [
            'fullstack.hedera.com/type=network-node'
          ], 1)
        }
      }
    ], {
      concurrent: false,
      rendererOptions: constants.LISTR_DEFAULT_RENDERER_OPTION
    })

    try {
      await tasks.run()
    } catch (e) {
      throw new FullstackTestingError(`Error upgrading chart ${constants.FULLSTACK_DEPLOYMENT_CHART}`, e)
    }

    return true
  }

  /**
   * @param {NetworkCommand} networkCmd
   * @returns {{command: string, desc: string, builder: Function}}
   */
  static getCommandDefinition (networkCmd) {
    if (!networkCmd || !(networkCmd instanceof NetworkCommand)) {
      throw new IllegalArgumentError('An instance of NetworkCommand is required', networkCmd)
    }
    return {
      command: 'network',
      desc: 'Manage fullstack testing network deployment',
      builder: yargs => {
        return yargs
          .command({
            command: 'deploy',
            desc: 'Deploy fullstack testing network',
            builder: y => flags.setCommandFlags(y, ...NetworkCommand.DEPLOY_FLAGS_LIST),
            handler: argv => {
              networkCmd.logger.debug('==== Running \'network deploy\' ===')
              networkCmd.logger.debug(argv)

              networkCmd.deploy(argv).then(r => {
                networkCmd.logger.debug('==== Finished running `network deploy`====')

                if (!r) process.exit(1)
              }).catch(err => {
                networkCmd.logger.showUserError(err)
                process.exit(1)
              })
            }
          })
          .command({
            command: 'destroy',
            desc: 'Destroy fullstack testing network',
            builder: y => flags.setCommandFlags(y,
              flags.deletePvcs,
              flags.deleteSecrets,
              flags.force,
              flags.namespace
            ),
            handler: argv => {
              networkCmd.logger.debug('==== Running \'network destroy\' ===')
              networkCmd.logger.debug(argv)

              networkCmd.destroy(argv).then(r => {
                networkCmd.logger.debug('==== Finished running `network destroy`====')

                if (!r) process.exit(1)
              }).catch(err => {
                networkCmd.logger.showUserError(err)
                process.exit(1)
              })
            }
          })
          .command({
            command: 'refresh',
            desc: 'Refresh fullstack testing network deployment',
            builder: y => flags.setCommandFlags(y, ...NetworkCommand.DEPLOY_FLAGS_LIST),
            handler: argv => {
              networkCmd.logger.debug('==== Running \'chart upgrade\' ===')
              networkCmd.logger.debug(argv)

              networkCmd.refresh(argv).then(r => {
                networkCmd.logger.debug('==== Finished running `chart upgrade`====')

                if (!r) process.exit(1)
              }).catch(err => {
                networkCmd.logger.showUserError(err)
                process.exit(1)
              })
            }
          })
          .demandCommand(1, 'Select a chart command')
      }
    }
  }
}<|MERGE_RESOLUTION|>--- conflicted
+++ resolved
@@ -74,11 +74,7 @@
       flags.fstChartVersion,
       flags.hederaExplorerTlsHostName,
       flags.hederaExplorerTlsLoadBalancerIp,
-<<<<<<< HEAD
       flags.debugNodeId,
-      flags.keyFormat,
-=======
->>>>>>> 12142c23
       flags.log4j2Xml,
       flags.namespace,
       flags.nodeIDs,
