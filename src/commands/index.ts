--- conflicted
+++ resolved
@@ -14,9 +14,9 @@
  * limitations under the License.
  *
  */
-<<<<<<< HEAD
 import * as flags from './flags.js'
 import { ClusterCommand } from './cluster.js'
+import {ContextCommand} from './context/index.js';
 import { InitCommand } from './init.js'
 import { MirrorNodeCommand } from './mirror_node.js'
 import { NetworkCommand } from './network.js'
@@ -25,61 +25,35 @@
 import { AccountCommand } from './account.js'
 import { DeploymentCommand } from './deployment.js'
 import { type Opts } from '../types/index.js'
-=======
-import * as flags from './flags.js';
-import {ClusterCommand} from './cluster.js';
-import {ContextCommand} from './context/index.js';
-import {InitCommand} from './init.js';
-import {MirrorNodeCommand} from './mirror_node.js';
-import {NetworkCommand} from './network.js';
-import {NodeCommand} from './node/index.js';
-import {RelayCommand} from './relay.js';
-import {AccountCommand} from './account.js';
-import {type Opts} from '../types/index.js';
->>>>>>> 0f37ecc0
 
 /**
  * Return a list of Yargs command builder to be exposed through CLI
  * @param opts it is an Options object containing logger
  * @returns an array of Yargs command builder
  */
-<<<<<<< HEAD
 function Initialize (opts: Opts) {
   const initCmd = new InitCommand(opts)
   const clusterCmd = new ClusterCommand(opts)
+  const contextCmd = new ContextCommand(opts);
   const networkCommand = new NetworkCommand(opts)
   const nodeCmd = new NodeCommand(opts)
   const relayCmd = new RelayCommand(opts)
   const accountCmd = new AccountCommand(opts)
   const mirrorNodeCmd = new MirrorNodeCommand(opts)
   const deploymentCommand = new DeploymentCommand(opts)
-=======
-function Initialize(opts: Opts) {
-  const initCmd = new InitCommand(opts);
-  const clusterCmd = new ClusterCommand(opts);
-  const contextCmd = new ContextCommand(opts);
-  const networkCommand = new NetworkCommand(opts);
-  const nodeCmd = new NodeCommand(opts);
-  const relayCmd = new RelayCommand(opts);
-  const accountCmd = new AccountCommand(opts);
-  const mirrorNodeCmd = new MirrorNodeCommand(opts);
->>>>>>> 0f37ecc0
 
   return [
     initCmd.getCommandDefinition(),
     clusterCmd.getCommandDefinition(),
+    contextCmd.getCommandDefinition(),
     contextCmd.getCommandDefinition(),
     networkCommand.getCommandDefinition(),
     nodeCmd.getCommandDefinition(),
     relayCmd.getCommandDefinition(),
     accountCmd.getCommandDefinition(),
     mirrorNodeCmd.getCommandDefinition(),
-<<<<<<< HEAD
     deploymentCommand.getCommandDefinition(),
   ]
-=======
-  ];
->>>>>>> 0f37ecc0
 }
 
 // Expose components from the command module
