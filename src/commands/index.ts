/**
 * Copyright (C) 2024 Hedera Hashgraph, LLC
 *
 * Licensed under the Apache License, Version 2.0 (the ""License"");
 * you may not use this file except in compliance with the License.
 * You may obtain a copy of the License at
 *
 *      http://www.apache.org/licenses/LICENSE-2.0
 *
 * Unless required by applicable law or agreed to in writing, software
 * distributed under the License is distributed on an ""AS IS"" BASIS,
 * WITHOUT WARRANTIES OR CONDITIONS OF ANY KIND, either express or implied.
 * See the License for the specific language governing permissions and
 * limitations under the License.
 *
 */
import {Flags as flags} from './flags.js';
import {ClusterCommand} from './cluster.js';
import {ContextCommand} from './context/index.js';
import {InitCommand} from './init.js';
import {MirrorNodeCommand} from './mirror_node.js';
import {NetworkCommand} from './network.js';
import {NodeCommand} from './node/index.js';
import {RelayCommand} from './relay.js';
import {AccountCommand} from './account.js';
<<<<<<< HEAD
=======
import {DeploymentCommand} from './deployment.js';
import {type Opts} from '../types/index.js';
>>>>>>> 29778f03

/**
 * Return a list of Yargs command builder to be exposed through CLI
 * @returns an array of Yargs command builder
 */
<<<<<<< HEAD
function Initialize() {
  const initCmd = new InitCommand();
  const clusterCmd = new ClusterCommand();
  const contextCmd = new ContextCommand();
  const networkCommand = new NetworkCommand();
  const nodeCmd = new NodeCommand();
  const relayCmd = new RelayCommand();
  const accountCmd = new AccountCommand();
  const mirrorNodeCmd = new MirrorNodeCommand();
=======
function Initialize(opts: Opts) {
  const initCmd = new InitCommand(opts);
  const clusterCmd = new ClusterCommand(opts);
  const contextCmd = new ContextCommand(opts);
  const networkCommand = new NetworkCommand(opts);
  const nodeCmd = new NodeCommand(opts);
  const relayCmd = new RelayCommand(opts);
  const accountCmd = new AccountCommand(opts);
  const mirrorNodeCmd = new MirrorNodeCommand(opts);
  const deploymentCommand = new DeploymentCommand(opts);
>>>>>>> 29778f03

  return [
    initCmd.getCommandDefinition(),
    clusterCmd.getCommandDefinition(),
    contextCmd.getCommandDefinition(),
    contextCmd.getCommandDefinition(),
    networkCommand.getCommandDefinition(),
    nodeCmd.getCommandDefinition(),
    relayCmd.getCommandDefinition(),
    accountCmd.getCommandDefinition(),
    mirrorNodeCmd.getCommandDefinition(),
    deploymentCommand.getCommandDefinition(),
  ];
}

// Expose components from the command module
export {Initialize, flags};<|MERGE_RESOLUTION|>--- conflicted
+++ resolved
@@ -23,17 +23,12 @@
 import {NodeCommand} from './node/index.js';
 import {RelayCommand} from './relay.js';
 import {AccountCommand} from './account.js';
-<<<<<<< HEAD
-=======
 import {DeploymentCommand} from './deployment.js';
-import {type Opts} from '../types/index.js';
->>>>>>> 29778f03
 
 /**
  * Return a list of Yargs command builder to be exposed through CLI
  * @returns an array of Yargs command builder
  */
-<<<<<<< HEAD
 function Initialize() {
   const initCmd = new InitCommand();
   const clusterCmd = new ClusterCommand();
@@ -43,23 +38,11 @@
   const relayCmd = new RelayCommand();
   const accountCmd = new AccountCommand();
   const mirrorNodeCmd = new MirrorNodeCommand();
-=======
-function Initialize(opts: Opts) {
-  const initCmd = new InitCommand(opts);
-  const clusterCmd = new ClusterCommand(opts);
-  const contextCmd = new ContextCommand(opts);
-  const networkCommand = new NetworkCommand(opts);
-  const nodeCmd = new NodeCommand(opts);
-  const relayCmd = new RelayCommand(opts);
-  const accountCmd = new AccountCommand(opts);
-  const mirrorNodeCmd = new MirrorNodeCommand(opts);
-  const deploymentCommand = new DeploymentCommand(opts);
->>>>>>> 29778f03
+  const deploymentCommand = new DeploymentCommand();
 
   return [
     initCmd.getCommandDefinition(),
     clusterCmd.getCommandDefinition(),
-    contextCmd.getCommandDefinition(),
     contextCmd.getCommandDefinition(),
     networkCommand.getCommandDefinition(),
     nodeCmd.getCommandDefinition(),
