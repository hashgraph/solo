/**
 * Copyright (C) 2024 Hedera Hashgraph, LLC
 *
 * Licensed under the Apache License, Version 2.0 (the ""License"");
 * you may not use this file except in compliance with the License.
 * You may obtain a copy of the License at
 *
 *      http://www.apache.org/licenses/LICENSE-2.0
 *
 * Unless required by applicable law or agreed to in writing, software
 * distributed under the License is distributed on an ""AS IS"" BASIS,
 * WITHOUT WARRANTIES OR CONDITIONS OF ANY KIND, either express or implied.
 * See the License for the specific language governing permissions and
 * limitations under the License.
 *
 */
<<<<<<< HEAD
import { ClusterCommand } from './cluster.ts'
import { ContextCommand } from './context/index.ts'
import { InitCommand } from './init.ts'
import { MirrorNodeCommand } from './mirror_node.ts'
import { NetworkCommand } from './network.ts'
import { NodeCommand } from './node/index.ts'
import { RelayCommand } from './relay.ts'
import { AccountCommand } from './account.ts'
import * as flags from './flags.ts'
import { type Opts } from '../types/index.ts'
=======
import * as flags from './flags.js'
import { ClusterCommand } from './cluster.js'
import { InitCommand } from './init.js'
import { MirrorNodeCommand } from './mirror_node.js'
import { NetworkCommand } from './network.js'
import { NodeCommand } from './node/index.js'
import { RelayCommand } from './relay.js'
import { AccountCommand } from './account.js'
import { type Opts } from '../types/index.js'
>>>>>>> 4acdecec

/**
 * Return a list of Yargs command builder to be exposed through CLI
 * @param opts it is an Options object containing logger
 * @returns an array of Yargs command builder
 */
function Initialize (opts: Opts) {
  const initCmd = new InitCommand(opts)
  const clusterCmd = new ClusterCommand(opts)
  const contextCmd = new ContextCommand(opts)
  const networkCommand = new NetworkCommand(opts)
  const nodeCmd = new NodeCommand(opts)
  const relayCmd = new RelayCommand(opts)
  const accountCmd = new AccountCommand(opts)
  const mirrorNodeCmd = new MirrorNodeCommand(opts)

  return [
    initCmd.getCommandDefinition(),
    clusterCmd.getCommandDefinition(),
    contextCmd.getCommandDefinition(),
    networkCommand.getCommandDefinition(),
    nodeCmd.getCommandDefinition(),
    relayCmd.getCommandDefinition(),
    accountCmd.getCommandDefinition(),
    mirrorNodeCmd.getCommandDefinition()
  ]
}

// Expose components from the command module
export { Initialize, flags }<|MERGE_RESOLUTION|>--- conflicted
+++ resolved
@@ -14,20 +14,9 @@
  * limitations under the License.
  *
  */
-<<<<<<< HEAD
-import { ClusterCommand } from './cluster.ts'
-import { ContextCommand } from './context/index.ts'
-import { InitCommand } from './init.ts'
-import { MirrorNodeCommand } from './mirror_node.ts'
-import { NetworkCommand } from './network.ts'
-import { NodeCommand } from './node/index.ts'
-import { RelayCommand } from './relay.ts'
-import { AccountCommand } from './account.ts'
-import * as flags from './flags.ts'
-import { type Opts } from '../types/index.ts'
-=======
 import * as flags from './flags.js'
 import { ClusterCommand } from './cluster.js'
+import { ContextCommand } from './context/index.js'
 import { InitCommand } from './init.js'
 import { MirrorNodeCommand } from './mirror_node.js'
 import { NetworkCommand } from './network.js'
@@ -35,7 +24,6 @@
 import { RelayCommand } from './relay.js'
 import { AccountCommand } from './account.js'
 import { type Opts } from '../types/index.js'
->>>>>>> 4acdecec
 
 /**
  * Return a list of Yargs command builder to be exposed through CLI
