--- conflicted
+++ resolved
@@ -7,11 +7,7 @@
 import * as constants from '../core/constants.js';
 import {type ProfileManager} from '../core/profile-manager.js';
 import {type AccountManager} from '../core/account-manager.js';
-<<<<<<< HEAD
 import {BaseCommand} from './base.js';
-=======
-import {BaseCommand, type Options} from './base.js';
->>>>>>> 484f219c
 import {Flags as flags} from './flags.js';
 import {getNodeAccountMap, showVersionBanner} from '../core/helpers.js';
 import {resolveNamespaceFromDeployment} from '../core/resolvers.js';
@@ -72,7 +68,6 @@
 
 @injectable()
 export class RelayCommand extends BaseCommand {
-<<<<<<< HEAD
   public constructor(
     @inject(InjectTokens.ProfileManager) private readonly profileManager: ProfileManager,
     @inject(InjectTokens.AccountManager) private readonly accountManager: AccountManager,
@@ -81,20 +76,6 @@
 
     this.profileManager = patchInject(profileManager, InjectTokens.ProfileManager, this.constructor.name);
     this.accountManager = patchInject(accountManager, InjectTokens.AccountManager, this.constructor.name);
-=======
-  private readonly profileManager: ProfileManager;
-  private readonly accountManager: AccountManager;
-
-  public constructor(options: Options) {
-    super(options);
-
-    if (!options || !options.profileManager) {
-      throw new MissingArgumentError('An instance of core/ProfileManager is required', options.downloader);
-    }
-
-    this.profileManager = options.profileManager;
-    this.accountManager = options.accountManager;
->>>>>>> 484f219c
   }
 
   public static readonly COMMAND_NAME = 'relay';
