--- conflicted
+++ resolved
@@ -50,7 +50,6 @@
   relayReleaseTag: string;
   replicaCount: number;
   valuesFile: string;
-  chartPath: string;
   isChartInstalled: boolean;
   nodeAliases: NodeAliases;
   releaseName: string;
@@ -239,7 +238,6 @@
     const self = this;
     const lease = await self.leaseManager.create();
 
-<<<<<<< HEAD
     interface RelayDeployConfigClass {
       chainId: string;
       chartDirectory: string;
@@ -265,10 +263,7 @@
       config: RelayDeployConfigClass;
     }
 
-    const tasks = new Listr<Context>(
-=======
     const tasks = new Listr<RelayDeployContext>(
->>>>>>> dcf525c0
       [
         {
           title: 'Initialize',
@@ -294,6 +289,7 @@
               'nodeAliases',
             ]) as RelayDeployConfigClass;
 
+            // Set required properties
             ctx.config.namespace = await resolveNamespaceFromDeployment(this.localConfig, this.configManager, task);
             ctx.config.nodeAliases = helpers.parseNodeAliases(ctx.config.nodeAliasesUnparsed);
             ctx.config.releaseName = self.prepareReleaseName(ctx.config.nodeAliases);
@@ -324,17 +320,6 @@
           title: 'Prepare chart values',
           task: async ctx => {
             const config = ctx.config;
-<<<<<<< HEAD
-=======
-
-            config.chartPath = await prepareChartPath(
-              self.helm,
-              config.chartDirectory,
-              constants.JSON_RPC_RELAY_CHART,
-              constants.JSON_RPC_RELAY_CHART,
-            );
-
->>>>>>> dcf525c0
             await self.accountManager.loadNodeClient(
               ctx.config.namespace,
               self.remoteConfigManager.getClusterRefs(),
