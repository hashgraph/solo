--- conflicted
+++ resolved
@@ -14,11 +14,7 @@
 import {Flags as flags} from './flags.js';
 import {resolveNamespaceFromDeployment} from '../core/resolvers.js';
 import * as helpers from '../core/helpers.js';
-<<<<<<< HEAD
-import {type NodeAlias, type ArgvStruct} from '../types/aliases.js';
-=======
-import {type AnyYargs, type CommandBuilder, type NodeAlias} from '../types/aliases.js';
->>>>>>> 51ffe399
+import {type AnyYargs, type CommandBuilder, type ArgvStruct, type NodeAlias} from '../types/aliases.js';
 import {type PodName} from '../integration/kube/resources/pod/pod-name.js';
 import {ListrLock} from '../core/lock/listr-lock.js';
 import {ComponentType} from '../core/config/remote/enumerations.js';
@@ -103,79 +99,41 @@
 
   public static readonly COMMAND_NAME = 'mirror-node';
 
-<<<<<<< HEAD
   private static readonly DEPLOY_CONFIGS_NAME = 'deployConfigs';
 
-  private static readonly DEPLOY_FLAGS_LIST = [
-    flags.clusterRef,
-    flags.chartDirectory,
-    flags.deployment,
-    flags.enableIngress,
-    flags.mirrorStaticIp,
-    flags.profileFile,
-    flags.profileName,
-    flags.quiet,
-    flags.valuesFile,
-    flags.mirrorNodeVersion,
-    flags.pinger,
-    flags.useExternalDatabase,
-    flags.operatorId,
-    flags.operatorKey,
-    flags.storageType,
-    flags.storageReadAccessKey,
-    flags.storageReadSecrets,
-    flags.storageEndpoint,
-    flags.storageBucket,
-    flags.storageBucketPrefix,
-    flags.externalDatabaseHost,
-    flags.externalDatabaseOwnerUsername,
-    flags.externalDatabaseOwnerPassword,
-    flags.externalDatabaseReadonlyUsername,
-    flags.externalDatabaseReadonlyPassword,
-    flags.domainName,
-  ];
+  private static readonly DEPLOY_FLAGS_LIST = {
+    required: [],
+    optional: [
+      flags.clusterRef,
+      flags.chartDirectory,
+      flags.deployment,
+      flags.enableIngress,
+      flags.mirrorStaticIp,
+      flags.profileFile,
+      flags.profileName,
+      flags.quiet,
+      flags.valuesFile,
+      flags.mirrorNodeVersion,
+      flags.pinger,
+      flags.useExternalDatabase,
+      flags.operatorId,
+      flags.operatorKey,
+      flags.storageType,
+      flags.storageReadAccessKey,
+      flags.storageReadSecrets,
+      flags.storageEndpoint,
+      flags.storageBucket,
+      flags.storageBucketPrefix,
+      flags.externalDatabaseHost,
+      flags.externalDatabaseOwnerUsername,
+      flags.externalDatabaseOwnerPassword,
+      flags.externalDatabaseReadonlyUsername,
+      flags.externalDatabaseReadonlyPassword,
+      flags.domainName,
+    ],
+  };
 
   async prepareValuesArg(config: MirrorNodeDeployConfigClass): Promise<string> {
-=======
-  static get DEPLOY_CONFIGS_NAME() {
-    return 'deployConfigs';
-  }
-
-  static get DEPLOY_FLAGS_LIST() {
-    return {
-      required: [],
-      optional: [
-        flags.clusterRef,
-        flags.chartDirectory,
-        flags.deployment,
-        flags.enableIngress,
-        flags.mirrorStaticIp,
-        flags.profileFile,
-        flags.profileName,
-        flags.quiet,
-        flags.valuesFile,
-        flags.mirrorNodeVersion,
-        flags.pinger,
-        flags.useExternalDatabase,
-        flags.operatorId,
-        flags.operatorKey,
-        flags.storageType,
-        flags.storageReadAccessKey,
-        flags.storageReadSecrets,
-        flags.storageEndpoint,
-        flags.storageBucket,
-        flags.storageBucketPrefix,
-        flags.externalDatabaseHost,
-        flags.externalDatabaseOwnerUsername,
-        flags.externalDatabaseOwnerPassword,
-        flags.externalDatabaseReadonlyUsername,
-        flags.externalDatabaseReadonlyPassword,
-      ],
-    };
-  }
-
-  async prepareValuesArg(config: MirrorNodeDeployConfigClass) {
->>>>>>> 51ffe399
     let valuesArg = '';
 
     const profileName = this.configManager.getFlag<string>(flags.profileName) as string;
