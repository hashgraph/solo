--- conflicted
+++ resolved
@@ -9,11 +9,7 @@
 import * as constants from '../core/constants.js';
 import {type AccountManager} from '../core/account-manager.js';
 import {type ProfileManager} from '../core/profile-manager.js';
-<<<<<<< HEAD
 import {BaseCommand} from './base.js';
-=======
-import {BaseCommand, type Options} from './base.js';
->>>>>>> 484f219c
 import {Flags as flags} from './flags.js';
 import {resolveNamespaceFromDeployment} from '../core/resolvers.js';
 import * as helpers from '../core/helpers.js';
@@ -91,7 +87,6 @@
 
 @injectable()
 export class MirrorNodeCommand extends BaseCommand {
-<<<<<<< HEAD
   public constructor(
     @inject(InjectTokens.AccountManager) private readonly accountManager?: AccountManager,
     @inject(InjectTokens.ProfileManager) private readonly profileManager?: ProfileManager,
@@ -100,22 +95,6 @@
 
     this.accountManager = patchInject(accountManager, InjectTokens.AccountManager, this.constructor.name);
     this.profileManager = patchInject(profileManager, InjectTokens.ProfileManager, this.constructor.name);
-=======
-  private readonly accountManager: AccountManager;
-  private readonly profileManager: ProfileManager;
-
-  public constructor(options: Options) {
-    super(options);
-    if (!options || !options.accountManager) {
-      throw new IllegalArgumentError('An instance of core/AccountManager is required', options.accountManager);
-    }
-    if (!options || !options.profileManager) {
-      throw new MissingArgumentError('An instance of core/ProfileManager is required', options.downloader);
-    }
-
-    this.accountManager = options.accountManager;
-    this.profileManager = options.profileManager;
->>>>>>> 484f219c
   }
 
   public static readonly COMMAND_NAME = 'mirror-node';
