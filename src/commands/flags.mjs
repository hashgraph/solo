--- conflicted
+++ resolved
@@ -746,25 +746,27 @@
 }
 
 /** @type {CommandFlag} **/
-<<<<<<< HEAD
+export const debugNodeId = {
+  constName: 'debugNodeId',
+  name: 'debug-nodeid',
+  definition: {
+    describe: 'Enable default jvm debug port (5005) for the given node id',
+    defaultValue: '',
+    type: 'string'
+  }
+}
+
+/** @type {CommandFlag} **/
 export const outputDir = {
   constName: 'outputDir',
   name: 'output-dir',
   definition: {
     describe: 'Path to the directory where the command context will be saved to',
-=======
-export const debugNodeId = {
-  constName: 'debugNodeId',
-  name: 'debug-nodeid',
-  definition: {
-    describe: 'Enable default jvm debug port (5005) for the given node id',
->>>>>>> 36ce6045
-    defaultValue: '',
-    type: 'string'
-  }
-}
-
-<<<<<<< HEAD
+    defaultValue: '',
+    type: 'string'
+  }
+}
+
 /** @type {CommandFlag} **/
 export const inputDir = {
   constName: 'inputDir',
@@ -787,8 +789,6 @@
   }
 }
 
-=======
->>>>>>> 36ce6045
 /** @type {CommandFlag[]} **/
 export const allFlags = [
   accountId,
