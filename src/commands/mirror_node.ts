/**
 * SPDX-License-Identifier: Apache-2.0
 */
import {ListrEnquirerPromptAdapter} from '@listr2/prompt-adapter-enquirer';
import {Listr} from 'listr2';
import {IllegalArgumentError, MissingArgumentError, SoloError} from '../core/errors.js';
import * as constants from '../core/constants.js';
import {type AccountManager} from '../core/account_manager.js';
import {type ProfileManager} from '../core/profile_manager.js';
import {BaseCommand, type Opts} from './base.js';
import {Flags as flags} from './flags.js';
<<<<<<< HEAD
import {getEnvValue, prepareChartPath, prepareValuesFiles} from '../core/helpers.js';
import {type CommandBuilder} from '../types/aliases.js';
import {PodName} from '../core/kube/pod_name.js';
import {type Opts} from '../types/command_types.js';
=======
import {resolveNamespaceFromDeployment} from '../core/resolvers.js';
import * as helpers from '../core/helpers.js';
import {type CommandBuilder, type NodeAlias} from '../types/aliases.js';
import {PodName} from '../core/kube/resources/pod/pod_name.js';
>>>>>>> b1440a2f
import {ListrLease} from '../core/lease/listr_lease.js';
import {ComponentType} from '../core/config/remote/enumerations.js';
import {MirrorNodeComponent} from '../core/config/remote/components/mirror_node_component.js';
import * as fs from 'node:fs';
import * as path from 'node:path';
import {type Optional, type SoloListrTask} from '../types/index.js';
import * as Base64 from 'js-base64';
import {type NamespaceName} from '../core/kube/resources/namespace/namespace_name.js';
import {PodRef} from '../core/kube/resources/pod/pod_ref.js';
import {ContainerName} from '../core/kube/resources/container/container_name.js';
import {ContainerRef} from '../core/kube/resources/container/container_ref.js';
import chalk from 'chalk';
import {type CommandFlag} from '../types/flag_types.js';
import {PvcRef} from '../core/kube/resources/pvc/pvc_ref.js';
import {PvcName} from '../core/kube/resources/pvc/pvc_name.js';
import {type DeploymentName} from '../core/config/remote/types.js';
import {extractContextFromConsensusNodes} from '../core/helpers.js';
import {node} from 'globals';

interface MirrorNodeDeployConfigClass {
  chartDirectory: string;
  clusterContext: string;
  namespace: NamespaceName;
  profileFile: string;
  profileName: string;
  valuesFile: string;
  chartPath: string;
  valuesArg: string;
  quiet: boolean;
  mirrorNodeVersion: string;
  getUnusedConfigs: () => string[];
  pinger: boolean;
  operatorId: string;
  operatorKey: string;
  useExternalDatabase: boolean;
  storageType: constants.StorageType;
  storageAccessKey: string;
  storageSecrets: string;
  storageEndpoint: string;
  storageBucket: string;
  storageBucketPrefix: string;
  externalDatabaseHost: Optional<string>;
  externalDatabaseOwnerUsername: Optional<string>;
  externalDatabaseOwnerPassword: Optional<string>;
  externalDatabaseReadonlyUsername: Optional<string>;
  externalDatabaseReadonlyPassword: Optional<string>;
}

interface Context {
  config: MirrorNodeDeployConfigClass;
  addressBook: string;
}

export class MirrorNodeCommand extends BaseCommand {
  private readonly accountManager: AccountManager;
  private readonly profileManager: ProfileManager;

  constructor(opts: Opts) {
    super(opts);
    if (!opts || !opts.accountManager)
      throw new IllegalArgumentError('An instance of core/AccountManager is required', opts.accountManager);
    if (!opts || !opts.profileManager)
      throw new MissingArgumentError('An instance of core/ProfileManager is required', opts.downloader);

    this.accountManager = opts.accountManager;
    this.profileManager = opts.profileManager;
  }

  static get DEPLOY_CONFIGS_NAME() {
    return 'deployConfigs';
  }

  static get DEPLOY_FLAGS_LIST() {
    return [
      flags.clusterRef,
      flags.chartDirectory,
      flags.deployment,
      flags.profileFile,
      flags.profileName,
      flags.quiet,
      flags.valuesFile,
      flags.mirrorNodeVersion,
      flags.pinger,
      flags.useExternalDatabase,
      flags.operatorId,
      flags.operatorKey,
      flags.storageType,
      flags.storageAccessKey,
      flags.storageSecrets,
      flags.storageEndpoint,
      flags.storageBucket,
      flags.storageBucketPrefix,
      flags.externalDatabaseHost,
      flags.externalDatabaseOwnerUsername,
      flags.externalDatabaseOwnerPassword,
      flags.externalDatabaseReadonlyUsername,
      flags.externalDatabaseReadonlyPassword,
    ];
  }

  async prepareValuesArg(config: MirrorNodeDeployConfigClass) {
    let valuesArg = '';

    const profileName = this.configManager.getFlag<string>(flags.profileName) as string;
    const profileValuesFile = await this.profileManager.prepareValuesForMirrorNodeChart(profileName);
    if (profileValuesFile) {
      valuesArg += prepareValuesFiles(profileValuesFile);
    }

    if (config.valuesFile) {
      valuesArg += prepareValuesFiles(config.valuesFile);
    }

    if (config.storageBucket) {
      valuesArg += ` --set importer.config.hedera.mirror.importer.downloader.bucketName=${config.storageBucket}`;
    }
    if (config.storageBucketPrefix) {
      this.logger.info(`Setting storage bucket prefix to ${config.storageBucketPrefix}`);
      valuesArg += ` --set importer.config.hedera.mirror.importer.downloader.pathPrefix=${config.storageBucketPrefix}`;
    }

    let storageType = '';
    if (
      config.storageType !== constants.StorageType.MINIO_ONLY &&
      config.storageAccessKey &&
      config.storageSecrets &&
      config.storageEndpoint
    ) {
      if (
        config.storageType === constants.StorageType.GCS_ONLY ||
        config.storageType === constants.StorageType.AWS_AND_GCS
      ) {
        storageType = 'gcp';
      } else if (config.storageType === constants.StorageType.AWS_ONLY) {
        storageType = 's3';
      } else {
        throw new IllegalArgumentError(`Invalid cloud storage type: ${config.storageType}`);
      }
      valuesArg += ` --set importer.env.HEDERA_MIRROR_IMPORTER_DOWNLOADER_SOURCES_0_TYPE=${storageType}`;
      valuesArg += ` --set importer.env.HEDERA_MIRROR_IMPORTER_DOWNLOADER_SOURCES_0_URI=${config.storageEndpoint}`;
      valuesArg += ` --set importer.env.HEDERA_MIRROR_IMPORTER_DOWNLOADER_SOURCES_0_CREDENTIALS_ACCESSKEY=${config.storageAccessKey}`;
      valuesArg += ` --set importer.env.HEDERA_MIRROR_IMPORTER_DOWNLOADER_SOURCES_0_CREDENTIALS_SECRETKEY=${config.storageSecrets}`;
    }

    // if the useExternalDatabase populate all the required values before installing the chart
    if (config.useExternalDatabase) {
      const {
        externalDatabaseHost: host,
        externalDatabaseOwnerUsername: ownerUsername,
        externalDatabaseOwnerPassword: ownerPassword,
        externalDatabaseReadonlyUsername: readonlyUsername,
        externalDatabaseReadonlyPassword: readonlyPassword,
      } = config;

      valuesArg += helpers.populateHelmArgs({
        // Disable default database deployment
        'stackgres.enabled': false,
        'postgresql.enabled': false,

        // Set the host and name
        'db.host': host,
        'db.name': 'mirror_node',

        // set the usernames
        'db.owner.username': ownerUsername,
        'importer.db.username': ownerUsername,

        'grpc.db.username': readonlyUsername,
        'restjava.db.username': readonlyUsername,
        'web3.db.username': readonlyUsername,

        // TODO: Fixes a problem where importer's V1.0__Init.sql migration fails
        // 'rest.db.username': readonlyUsername,

        // set the passwords
        'db.owner.password': ownerPassword,
        'importer.db.password': ownerPassword,

        'grpc.db.password': readonlyPassword,
        'restjava.db.password': readonlyPassword,
        'web3.db.password': readonlyPassword,
        'rest.db.password': readonlyPassword,
      });
    }

    return valuesArg;
  }

  async deploy(argv: any) {
    const self = this;
    const lease = await self.leaseManager.create();

    const tasks = new Listr<Context>(
      [
        {
          title: 'Initialize',
          task: async (ctx, task) => {
            self.configManager.update(argv);

            // disable the prompts that we don't want to prompt the user for
            flags.disablePrompts([
              flags.clusterRef,
              flags.valuesFile,
              flags.mirrorNodeVersion,
              flags.pinger,
              flags.operatorId,
              flags.operatorKey,
              flags.useExternalDatabase,
              flags.externalDatabaseHost,
              flags.externalDatabaseOwnerUsername,
              flags.externalDatabaseOwnerPassword,
              flags.externalDatabaseReadonlyUsername,
              flags.externalDatabaseReadonlyPassword,
            ]);

            await self.configManager.executePrompt(task, MirrorNodeCommand.DEPLOY_FLAGS_LIST);
            const namespace = await resolveNamespaceFromDeployment(this.localConfig, this.configManager, task);

            ctx.config = this.getConfig(MirrorNodeCommand.DEPLOY_CONFIGS_NAME, MirrorNodeCommand.DEPLOY_FLAGS_LIST, [
              'chartPath',
              'valuesArg',
              'namespace',
            ]) as MirrorNodeDeployConfigClass;

<<<<<<< HEAD
            ctx.config.chartPath = await prepareChartPath(
              self.helm,
=======
            ctx.config.namespace = namespace;
            ctx.config.chartPath = await self.prepareChartPath(
>>>>>>> b1440a2f
              '', // don't use chartPath which is for local solo-charts only
              constants.MIRROR_NODE_RELEASE_NAME,
              constants.MIRROR_NODE_CHART,
            );

            // predefined values first
            ctx.config.valuesArg += prepareValuesFiles(constants.MIRROR_NODE_VALUES_FILE);
            // user defined values later to override predefined values
            ctx.config.valuesArg += await self.prepareValuesArg(ctx.config);

            const clusterRef = this.configManager.getFlag<string>(flags.clusterRef) as string;
            ctx.config.clusterContext = clusterRef
              ? this.getLocalConfig().clusterRefs[clusterRef]
              : this.k8Factory.default().contexts().readCurrent();

            await self.accountManager.loadNodeClient(
              ctx.config.namespace,
              self.getClusterRefs(),
              self.configManager.getFlag<DeploymentName>(flags.deployment),
              self.configManager.getFlag<boolean>(flags.forcePortForward),
              ctx.config.clusterContext,
            );
            if (ctx.config.pinger) {
              const startAccId = constants.HEDERA_NODE_ACCOUNT_ID_START;
              const networkPods = await this.k8Factory
                .getK8(ctx.config.clusterContext)
                .pods()
                .list(namespace, ['solo.hedera.com/type=network-node']);

              if (networkPods.length) {
                const pod = networkPods[0];
                ctx.config.valuesArg += ` --set monitor.config.hedera.mirror.monitor.nodes.0.accountId=${startAccId}`;
                ctx.config.valuesArg += ` --set monitor.config.hedera.mirror.monitor.nodes.0.host=${pod.status.podIP}`;
                ctx.config.valuesArg += ' --set monitor.config.hedera.mirror.monitor.nodes.0.nodeId=0';

                const operatorId = ctx.config.operatorId || constants.OPERATOR_ID;
                ctx.config.valuesArg += ` --set monitor.config.hedera.mirror.monitor.operator.accountId=${operatorId}`;

                if (ctx.config.operatorKey) {
                  this.logger.info('Using provided operator key');
                  ctx.config.valuesArg += ` --set monitor.config.hedera.mirror.monitor.operator.privateKey=${ctx.config.operatorKey}`;
                } else {
                  try {
                    const namespace = await resolveNamespaceFromDeployment(this.localConfig, this.configManager, task);
                    const secrets = await this.k8Factory
                      .getK8(ctx.config.clusterContext)
                      .secrets()
                      .list(namespace, [`solo.hedera.com/account-id=${operatorId}`]);
                    if (secrets.length === 0) {
                      this.logger.info(`No k8s secret found for operator account id ${operatorId}, use default one`);
                      ctx.config.valuesArg += ` --set monitor.config.hedera.mirror.monitor.operator.privateKey=${constants.OPERATOR_KEY}`;
                    } else {
                      this.logger.info('Using operator key from k8s secret');
                      const operatorKeyFromK8 = Base64.decode(secrets[0].data.privateKey);
                      ctx.config.valuesArg += ` --set monitor.config.hedera.mirror.monitor.operator.privateKey=${operatorKeyFromK8}`;
                    }
                  } catch (e) {
                    throw new SoloError(`Error getting operator key: ${e.message}`, e);
                  }
                }
              }
            }

            const isQuiet = ctx.config.quiet;

            // In case the useExternalDatabase is set, prompt for the rest of the required data
            if (ctx.config.useExternalDatabase && !isQuiet) {
              await self.configManager.executePrompt(task, [
                flags.externalDatabaseHost,
                flags.externalDatabaseOwnerUsername,
                flags.externalDatabaseOwnerPassword,
                flags.externalDatabaseReadonlyUsername,
                flags.externalDatabaseReadonlyPassword,
              ]);
            } else if (
              ctx.config.useExternalDatabase &&
              (!ctx.config.externalDatabaseHost ||
                !ctx.config.externalDatabaseOwnerUsername ||
                !ctx.config.externalDatabaseOwnerPassword ||
                !ctx.config.externalDatabaseReadonlyUsername ||
                !ctx.config.externalDatabaseReadonlyPassword)
            ) {
              const missingFlags: CommandFlag[] = [];
              if (!ctx.config.externalDatabaseHost) missingFlags.push(flags.externalDatabaseHost);
              if (!ctx.config.externalDatabaseOwnerUsername) missingFlags.push(flags.externalDatabaseOwnerUsername);
              if (!ctx.config.externalDatabaseOwnerPassword) missingFlags.push(flags.externalDatabaseOwnerPassword);

              if (!ctx.config.externalDatabaseReadonlyUsername) {
                missingFlags.push(flags.externalDatabaseReadonlyUsername);
              }
              if (!ctx.config.externalDatabaseReadonlyPassword) {
                missingFlags.push(flags.externalDatabaseReadonlyPassword);
              }

              if (missingFlags.length) {
                const errorMessage =
                  'There are missing values that need to be provided when' +
                  `${chalk.cyan(`--${flags.useExternalDatabase.name}`)} is provided: `;

                throw new SoloError(`${errorMessage} ${missingFlags.map(flag => `--${flag.name}`).join(', ')}`);
              }
            }

            if (!(await self.k8Factory.getK8(ctx.config.clusterContext).namespaces().has(ctx.config.namespace))) {
              throw new SoloError(`namespace ${ctx.config.namespace} does not exist`);
            }

            return ListrLease.newAcquireLeaseTask(lease, task);
          },
        },
        {
          title: 'Enable mirror-node',
          task: (_, parentTask) => {
            return parentTask.newListr<Context>(
              [
                {
                  title: 'Prepare address book',
                  task: async ctx => {
                    const deployment = this.configManager.getFlag<DeploymentName>(flags.deployment);
                    const portForward = this.configManager.getFlag<boolean>(flags.forcePortForward);
                    const consensusNodes = this.getConsensusNodes();
                    const nodeAlias = `node${consensusNodes[0].nodeId}` as NodeAlias;
                    const context = extractContextFromConsensusNodes(nodeAlias, consensusNodes);
                    ctx.addressBook = await self.accountManager.prepareAddressBookBase64(
                      ctx.config.namespace,
                      this.getClusterRefs(),
                      deployment,
                      this.configManager.getFlag(flags.operatorId),
                      this.configManager.getFlag(flags.operatorKey),
                      portForward,
                      context,
                    );
                    ctx.config.valuesArg += ` --set "importer.addressBook=${ctx.addressBook}"`;
                  },
                },
                {
                  title: 'Deploy mirror-node',
                  task: async ctx => {
                    await self.chartManager.install(
                      ctx.config.namespace,
                      constants.MIRROR_NODE_RELEASE_NAME,
                      ctx.config.chartPath,
                      ctx.config.mirrorNodeVersion,
                      ctx.config.valuesArg,
                      ctx.config.clusterContext,
                    );
                  },
                },
              ],
              {
                concurrent: false,
                rendererOptions: constants.LISTR_DEFAULT_RENDERER_OPTION,
              },
            );
          },
        },
        {
          title: 'Check pods are ready',
          task: (_, parentTask) => {
            return parentTask.newListr(
              [
                {
                  title: 'Check Postgres DB',
                  task: async ctx =>
                    await self.k8Factory
                      .getK8(ctx.config.clusterContext)
                      .pods()
                      .waitForReadyStatus(
                        ctx.config.namespace,
                        ['app.kubernetes.io/component=postgresql', 'app.kubernetes.io/name=postgres'],
                        constants.PODS_READY_MAX_ATTEMPTS,
                        constants.PODS_READY_DELAY,
                      ),
                  skip: ctx => !!ctx.config.useExternalDatabase,
                },
                {
                  title: 'Check REST API',
                  task: async ctx =>
                    await self.k8Factory
                      .getK8(ctx.config.clusterContext)
                      .pods()
                      .waitForReadyStatus(
                        ctx.config.namespace,
                        ['app.kubernetes.io/component=rest', 'app.kubernetes.io/name=rest'],
                        constants.PODS_READY_MAX_ATTEMPTS,
                        constants.PODS_READY_DELAY,
                      ),
                },
                {
                  title: 'Check GRPC',
                  task: async ctx =>
                    await self.k8Factory
                      .getK8(ctx.config.clusterContext)
                      .pods()
                      .waitForReadyStatus(
                        ctx.config.namespace,
                        ['app.kubernetes.io/component=grpc', 'app.kubernetes.io/name=grpc'],
                        constants.PODS_READY_MAX_ATTEMPTS,
                        constants.PODS_READY_DELAY,
                      ),
                },
                {
                  title: 'Check Monitor',
                  task: async ctx =>
                    await self.k8Factory
                      .getK8(ctx.config.clusterContext)
                      .pods()
                      .waitForReadyStatus(
                        ctx.config.namespace,
                        ['app.kubernetes.io/component=monitor', 'app.kubernetes.io/name=monitor'],
                        constants.PODS_READY_MAX_ATTEMPTS,
                        constants.PODS_READY_DELAY,
                      ),
                },
                {
                  title: 'Check Importer',
                  task: async ctx =>
                    await self.k8Factory
                      .getK8(ctx.config.clusterContext)
                      .pods()
                      .waitForReadyStatus(
                        ctx.config.namespace,
                        ['app.kubernetes.io/component=importer', 'app.kubernetes.io/name=importer'],
                        constants.PODS_READY_MAX_ATTEMPTS,
                        constants.PODS_READY_DELAY,
                      ),
                },
              ],
              {
                concurrent: true,
                rendererOptions: constants.LISTR_DEFAULT_RENDERER_OPTION,
              },
            );
          },
        },
        {
          title: 'Seed DB data',
          task: (_, parentTask) => {
            return parentTask.newListr(
              [
                {
                  title: 'Insert data in public.file_data',
                  task: async ctx => {
                    const namespace = ctx.config.namespace;

                    const feesFileIdNum = 111;
                    const exchangeRatesFileIdNum = 112;
                    const timestamp = Date.now();

                    const clusterRefs = this.getClusterRefs();
                    const deployment = this.configManager.getFlag<DeploymentName>(flags.deployment);
                    const fees = await this.accountManager.getFileContents(
                      namespace,
                      feesFileIdNum,
                      clusterRefs,
                      deployment,
                      this.configManager.getFlag<boolean>(flags.forcePortForward),
                    );
                    const exchangeRates = await this.accountManager.getFileContents(
                      namespace,
                      exchangeRatesFileIdNum,
                      clusterRefs,
                      deployment,
                      this.configManager.getFlag<boolean>(flags.forcePortForward),
                    );

                    const importFeesQuery = `INSERT INTO public.file_data(file_data, consensus_timestamp, entity_id,
                                                                          transaction_type)
                                             VALUES (decode('${fees}', 'hex'), ${timestamp + '000000'},
                                                     ${feesFileIdNum}, 17);`;
                    const importExchangeRatesQuery = `INSERT INTO public.file_data(file_data, consensus_timestamp,
                                                                                   entity_id, transaction_type)
                                                      VALUES (decode('${exchangeRates}', 'hex'), ${
                                                        timestamp + '000001'
                                                      }, ${exchangeRatesFileIdNum}, 17);`;
                    const sqlQuery = [importFeesQuery, importExchangeRatesQuery].join('\n');

                    // When useExternalDatabase flag is enabled, the query is not executed,
                    // but exported to the specified path inside the cache directory,
                    // and the user has the responsibility to execute it manually on his own
                    if (ctx.config.useExternalDatabase) {
                      // Build the path
                      const databaseSeedingQueryPath = path.join(
                        constants.SOLO_CACHE_DIR,
                        'database-seeding-query.sql',
                      );

                      // Write the file database seeding query inside the cache
                      fs.writeFileSync(databaseSeedingQueryPath, sqlQuery);

                      // Notify the user
                      self.logger.showUser(
                        chalk.cyan(
                          'Please run the following SQL script against the external database ' +
                            'to enable Mirror Node to function correctly:',
                        ),
                        chalk.yellow(databaseSeedingQueryPath),
                      );

                      return; //! stop the execution
                    }

                    const pods = await this.k8Factory
                      .getK8(ctx.config.clusterContext)
                      .pods()
                      .list(namespace, ['app.kubernetes.io/name=postgres']);
                    if (pods.length === 0) {
                      throw new SoloError('postgres pod not found');
                    }
                    const postgresPodName = PodName.of(pods[0].metadata.name);
                    const postgresContainerName = ContainerName.of('postgresql');
                    const postgresPodRef = PodRef.of(namespace, postgresPodName);
                    const containerRef = ContainerRef.of(postgresPodRef, postgresContainerName);
                    const mirrorEnvVars = await self.k8Factory
                      .getK8(ctx.config.clusterContext)
                      .containers()
                      .readByRef(containerRef)
                      .execContainer('/bin/bash -c printenv');
                    const mirrorEnvVarsArray = mirrorEnvVars.split('\n');
                    const HEDERA_MIRROR_IMPORTER_DB_OWNER = helpers.getEnvValue(
                      mirrorEnvVarsArray,
                      'HEDERA_MIRROR_IMPORTER_DB_OWNER',
                    );
                    const HEDERA_MIRROR_IMPORTER_DB_OWNERPASSWORD = helpers.getEnvValue(
                      mirrorEnvVarsArray,
                      'HEDERA_MIRROR_IMPORTER_DB_OWNERPASSWORD',
                    );
                    const HEDERA_MIRROR_IMPORTER_DB_NAME = helpers.getEnvValue(
                      mirrorEnvVarsArray,
                      'HEDERA_MIRROR_IMPORTER_DB_NAME',
                    );

                    await self.k8Factory
                      .getK8(ctx.config.clusterContext)
                      .containers()
                      .readByRef(containerRef)
                      .execContainer([
                        'psql',
                        `postgresql://${HEDERA_MIRROR_IMPORTER_DB_OWNER}:${HEDERA_MIRROR_IMPORTER_DB_OWNERPASSWORD}@localhost:5432/${HEDERA_MIRROR_IMPORTER_DB_NAME}`,
                        '-c',
                        sqlQuery,
                      ]);
                  },
                },
              ],
              {
                concurrent: false,
                rendererOptions: constants.LISTR_DEFAULT_RENDERER_OPTION,
              },
            );
          },
        },
        this.addMirrorNodeComponents(),
      ],
      {
        concurrent: false,
        rendererOptions: constants.LISTR_DEFAULT_RENDERER_OPTION,
      },
    );

    try {
      await tasks.run();
      self.logger.debug('mirror node deployment has completed');
    } catch (e) {
      const message = `Error deploying node: ${e.message}`;
      self.logger.error(message, e);
      throw new SoloError(message, e);
    } finally {
      await lease.release();
      await self.accountManager.close();
    }

    return true;
  }

  async destroy(argv: any) {
    const self = this;
    const lease = await self.leaseManager.create();

    interface Context {
      config: {
        namespace: NamespaceName;
        clusterContext: string;
        isChartInstalled: boolean;
      };
    }

    const tasks = new Listr<Context>(
      [
        {
          title: 'Initialize',
          task: async (ctx, task) => {
            if (!argv.force) {
              const confirm = await task.prompt(ListrEnquirerPromptAdapter).run({
                type: 'toggle',
                default: false,
                message: 'Are you sure you would like to destroy the mirror-node components?',
              });

              if (!confirm) {
                process.exit(0);
              }
            }

            self.configManager.update(argv);
            const namespace = await resolveNamespaceFromDeployment(this.localConfig, this.configManager, task);
            const clusterRef = this.configManager.getFlag<string>(flags.clusterRef) as string;
            const clusterContext = clusterRef
              ? this.getLocalConfig().clusterRefs[clusterRef]
              : this.k8Factory.default().contexts().readCurrent();

            if (!(await self.k8Factory.getK8(clusterContext).namespaces().has(namespace))) {
              throw new SoloError(`namespace ${namespace} does not exist`);
            }

            const isChartInstalled = await this.chartManager.isChartInstalled(
              namespace,
              constants.MIRROR_NODE_RELEASE_NAME,
            );

            ctx.config = {
              clusterContext,
              namespace,
              isChartInstalled,
            };

            await self.accountManager.loadNodeClient(
              ctx.config.namespace,
              self.getClusterRefs(),
              self.configManager.getFlag<DeploymentName>(flags.deployment),
              self.configManager.getFlag<boolean>(flags.forcePortForward),
              ctx.config.clusterContext,
            );
            return ListrLease.newAcquireLeaseTask(lease, task);
          },
        },
        {
          title: 'Destroy mirror-node',
          task: async ctx => {
            await this.chartManager.uninstall(
              ctx.config.namespace,
              constants.MIRROR_NODE_RELEASE_NAME,
              ctx.config.clusterContext,
            );
          },
          skip: ctx => !ctx.config.isChartInstalled,
        },
        {
          title: 'Delete PVCs',
          task: async ctx => {
            // filtering postgres and redis PVCs using instance labels
            // since they have different name or component labels
            const pvcs = await self.k8Factory
              .getK8(ctx.config.clusterContext)
              .pvcs()
              .list(ctx.config.namespace, [`app.kubernetes.io/instance=${constants.MIRROR_NODE_RELEASE_NAME}`]);

            if (pvcs) {
              for (const pvc of pvcs) {
                await self.k8Factory
                  .getK8(ctx.config.clusterContext)
                  .pvcs()
                  .delete(PvcRef.of(ctx.config.namespace, PvcName.of(pvc)));
              }
            }
          },
          skip: ctx => !ctx.config.isChartInstalled,
        },
        this.removeMirrorNodeComponents(),
      ],
      {
        concurrent: false,
        rendererOptions: constants.LISTR_DEFAULT_RENDERER_OPTION,
      },
    );

    try {
      await tasks.run();
      self.logger.debug('mirror node destruction has completed');
    } catch (e) {
      throw new SoloError(`Error destroying mirror node: ${e.message}`, e);
    } finally {
      await lease.release();
      await self.accountManager.close();
    }

    return true;
  }

  /** Return Yargs command definition for 'mirror-mirror-node' command */
  getCommandDefinition(): {command: string; desc: string; builder: CommandBuilder} {
    const self = this;
    return {
      command: 'mirror-node',
      desc: 'Manage Hedera Mirror Node in solo network',
      builder: yargs => {
        return yargs
          .command({
            command: 'deploy',
            desc: 'Deploy mirror-node and its components',
            builder: y => flags.setCommandFlags(y, ...MirrorNodeCommand.DEPLOY_FLAGS_LIST),
            handler: argv => {
              self.logger.info("==== Running 'mirror-node deploy' ===");
              self.logger.info(argv);

              self
                .deploy(argv)
                .then(r => {
                  self.logger.info('==== Finished running `mirror-node deploy`====');
                  if (!r) process.exit(1);
                })
                .catch(err => {
                  self.logger.showUserError(err);
                  process.exit(1);
                });
            },
          })
          .command({
            command: 'destroy',
            desc: 'Destroy mirror-node components and database',
            builder: y =>
              flags.setCommandFlags(
                y,
                flags.chartDirectory,
                flags.clusterRef,
                flags.force,
                flags.quiet,
                flags.deployment,
              ),
            handler: argv => {
              self.logger.info("==== Running 'mirror-node destroy' ===");
              self.logger.info(argv);

              self
                .destroy(argv)
                .then(r => {
                  self.logger.info('==== Finished running `mirror-node destroy`====');
                  if (!r) process.exit(1);
                })
                .catch(err => {
                  self.logger.showUserError(err);
                  process.exit(1);
                });
            },
          })
          .demandCommand(1, 'Select a mirror-node command');
      },
    };
  }

  /** Removes the mirror node components from remote config. */
  public removeMirrorNodeComponents(): SoloListrTask<any> {
    return {
      title: 'Remove mirror node from remote config',
      skip: (): boolean => !this.remoteConfigManager.isLoaded(),
      task: async (): Promise<void> => {
        await this.remoteConfigManager.modify(async remoteConfig => {
          remoteConfig.components.remove('mirrorNode', ComponentType.MirrorNode);
        });
      },
    };
  }

  /** Adds the mirror node components to remote config. */
  public addMirrorNodeComponents(): SoloListrTask<any> {
    return {
      title: 'Add mirror node to remote config',
      skip: (): boolean => !this.remoteConfigManager.isLoaded(),
      task: async (ctx): Promise<void> => {
        await this.remoteConfigManager.modify(async remoteConfig => {
          const {
            config: {namespace},
          } = ctx;
          const cluster = this.remoteConfigManager.currentCluster;

          remoteConfig.components.add('mirrorNode', new MirrorNodeComponent('mirrorNode', cluster, namespace.name));
        });
      },
    };
  }

  close(): Promise<void> {
    // no-op
    return Promise.resolve();
  }
}<|MERGE_RESOLUTION|>--- conflicted
+++ resolved
@@ -9,17 +9,10 @@
 import {type ProfileManager} from '../core/profile_manager.js';
 import {BaseCommand, type Opts} from './base.js';
 import {Flags as flags} from './flags.js';
-<<<<<<< HEAD
-import {getEnvValue, prepareChartPath, prepareValuesFiles} from '../core/helpers.js';
-import {type CommandBuilder} from '../types/aliases.js';
-import {PodName} from '../core/kube/pod_name.js';
-import {type Opts} from '../types/command_types.js';
-=======
 import {resolveNamespaceFromDeployment} from '../core/resolvers.js';
 import * as helpers from '../core/helpers.js';
 import {type CommandBuilder, type NodeAlias} from '../types/aliases.js';
 import {PodName} from '../core/kube/resources/pod/pod_name.js';
->>>>>>> b1440a2f
 import {ListrLease} from '../core/lease/listr_lease.js';
 import {ComponentType} from '../core/config/remote/enumerations.js';
 import {MirrorNodeComponent} from '../core/config/remote/components/mirror_node_component.js';
@@ -244,20 +237,16 @@
               'namespace',
             ]) as MirrorNodeDeployConfigClass;
 
-<<<<<<< HEAD
-            ctx.config.chartPath = await prepareChartPath(
+            ctx.config.namespace = namespace;
+            ctx.config.chartPath = await helpers.prepareChartPath(
               self.helm,
-=======
-            ctx.config.namespace = namespace;
-            ctx.config.chartPath = await self.prepareChartPath(
->>>>>>> b1440a2f
               '', // don't use chartPath which is for local solo-charts only
               constants.MIRROR_NODE_RELEASE_NAME,
               constants.MIRROR_NODE_CHART,
             );
 
             // predefined values first
-            ctx.config.valuesArg += prepareValuesFiles(constants.MIRROR_NODE_VALUES_FILE);
+            ctx.config.valuesArg += helpers.prepareValuesFiles(constants.MIRROR_NODE_VALUES_FILE);
             // user defined values later to override predefined values
             ctx.config.valuesArg += await self.prepareValuesArg(ctx.config);
 
