--- conflicted
+++ resolved
@@ -19,12 +19,9 @@
 import * as path from 'node:path';
 import {type Optional, type SoloListrTask} from '../types/index.js';
 import * as Base64 from 'js-base64';
-<<<<<<< HEAD
 import chalk from 'chalk';
 import {type CommandFlag} from '../types/flag_types.js';
-=======
 import {type NamespaceName} from '../core/kube/namespace_name.js';
->>>>>>> dd23eb95
 
 interface MirrorNodeDeployConfigClass {
   chartDirectory: string;
