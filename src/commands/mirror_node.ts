--- conflicted
+++ resolved
@@ -9,12 +9,8 @@
 import {type ProfileManager} from '../core/profile_manager.js';
 import {BaseCommand} from './base.js';
 import {Flags as flags} from './flags.js';
-<<<<<<< HEAD
+import {resolveNamespaceFromDeployment} from '../core/resolvers.js';
 import * as helpers from '../core/helpers.js';
-=======
-import {getEnvValue} from '../core/helpers.js';
-import {resolveNamespaceFromDeployment} from '../core/resolvers.js';
->>>>>>> fd119908
 import {type CommandBuilder} from '../types/aliases.js';
 import {PodName} from '../core/kube/resources/pod/pod_name.js';
 import {type Opts} from '../types/command_types.js';
@@ -25,19 +21,12 @@
 import * as path from 'node:path';
 import {type Optional, type SoloListrTask} from '../types/index.js';
 import * as Base64 from 'js-base64';
-<<<<<<< HEAD
-import chalk from 'chalk';
-import {type CommandFlag} from '../types/flag_types.js';
-import {type NamespaceName} from '../core/kube/namespace_name.js';
-import {PodRef} from '../core/kube/pod_ref.js';
-import {ContainerName} from '../core/kube/container_name.js';
-import {ContainerRef} from '../core/kube/container_ref.js';
-=======
 import {type NamespaceName} from '../core/kube/resources/namespace/namespace_name.js';
 import {PodRef} from '../core/kube/resources/pod/pod_ref.js';
 import {ContainerName} from '../core/kube/resources/container/container_name.js';
 import {ContainerRef} from '../core/kube/resources/container/container_ref.js';
->>>>>>> fd119908
+import chalk from 'chalk';
+import {type CommandFlag} from '../types/flag_types.js';
 
 interface MirrorNodeDeployConfigClass {
   chartDirectory: string;
@@ -277,7 +266,6 @@
               }
             }
 
-<<<<<<< HEAD
             const isQuiet = ctx.config.quiet;
 
             // In case the useExternalDatabase is set, prompt for the rest of the required data
@@ -307,10 +295,7 @@
               }
             }
 
-            if (!(await self.k8.hasNamespace(ctx.config.namespace))) {
-=======
             if (!(await self.k8.namespaces().has(ctx.config.namespace))) {
->>>>>>> fd119908
               throw new SoloError(`namespace ${ctx.config.namespace} does not exist`);
             }
 
@@ -356,16 +341,6 @@
               [
                 {
                   title: 'Check Postgres DB',
-<<<<<<< HEAD
-                  task: async () =>
-                    await self.k8.waitForPodReady(
-                      ['app.kubernetes.io/component=postgresql', 'app.kubernetes.io/name=postgres'],
-                      1,
-                      constants.PODS_READY_MAX_ATTEMPTS,
-                      constants.PODS_READY_DELAY,
-                    ),
-                  skip: ctx => !!ctx.config.useExternalDatabase,
-=======
                   task: async ctx =>
                     await self.k8
                       .pods()
@@ -375,8 +350,7 @@
                         constants.PODS_READY_MAX_ATTEMPTS,
                         constants.PODS_READY_DELAY,
                       ),
-                  skip: ctx => !!ctx.config.customMirrorNodeDatabaseValuePath,
->>>>>>> fd119908
+                  skip: ctx => !!ctx.config.useExternalDatabase,
                 },
                 {
                   title: 'Check REST API',
