--- conflicted
+++ resolved
@@ -162,9 +162,6 @@
             self.configManager.update(argv);
 
             // disable the prompts that we don't want to prompt the user for
-<<<<<<< HEAD
-            flags.disablePrompts([flags.valuesFile, flags.mirrorNodeVersion, flags.pinger]);
-=======
             flags.disablePrompts([
               flags.valuesFile,
               flags.mirrorNodeVersion,
@@ -172,7 +169,6 @@
               flags.operatorId,
               flags.operatorKey,
             ]);
->>>>>>> b0e139f6
 
             await self.configManager.executePrompt(task, MirrorNodeCommand.DEPLOY_FLAGS_LIST);
 
