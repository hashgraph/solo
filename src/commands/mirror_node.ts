/**
 * Copyright (C) 2024 Hedera Hashgraph, LLC
 *
 * Licensed under the Apache License, Version 2.0 (the ""License"");
 * you may not use this file except in compliance with the License.
 * You may obtain a copy of the License at
 *
 *      http://www.apache.org/licenses/LICENSE-2.0
 *
 * Unless required by applicable law or agreed to in writing, software
 * distributed under the License is distributed on an ""AS IS"" BASIS,
 * WITHOUT WARRANTIES OR CONDITIONS OF ANY KIND, either express or implied.
 * See the License for the specific language governing permissions and
 * limitations under the License.
 *
 */
import {ListrEnquirerPromptAdapter} from '@listr2/prompt-adapter-enquirer';
import {Listr, type ListrTask} from 'listr2';
import {SoloError, IllegalArgumentError, MissingArgumentError} from '../core/errors.js';
import * as constants from '../core/constants.js';
import {type AccountManager} from '../core/account_manager.js';
import {type ProfileManager} from '../core/profile_manager.js';
import {BaseCommand} from './base.js';
import {Flags as flags} from './flags.js';
import {getEnvValue} from '../core/helpers.js';
import {RemoteConfigTasks} from '../core/config/remote/remote_config_tasks.js';
import {type CommandBuilder, type PodName} from '../types/aliases.js';
import {type Opts} from '../types/command_types.js';
import {ListrLease} from '../core/lease/listr_lease.js';
import {ComponentType} from '../core/config/remote/enumerations.js';
import {MirrorNodeComponent} from '../core/config/remote/components/mirror_node_component.js';

export class MirrorNodeCommand extends BaseCommand {
  private readonly accountManager: AccountManager;
  private readonly profileManager: ProfileManager;

  constructor(opts: Opts) {
    super(opts);
    if (!opts || !opts.accountManager)
      throw new IllegalArgumentError('An instance of core/AccountManager is required', opts.accountManager);
    if (!opts || !opts.profileManager)
      throw new MissingArgumentError('An instance of core/ProfileManager is required', opts.downloader);

    this.accountManager = opts.accountManager;
    this.profileManager = opts.profileManager;
  }

  static get DEPLOY_CONFIGS_NAME() {
    return 'deployConfigs';
  }

  static get DEPLOY_FLAGS_LIST() {
    return [
      flags.chartDirectory,
      flags.deployHederaExplorer,
      flags.enableHederaExplorerTls,
      flags.hederaExplorerTlsHostName,
      flags.hederaExplorerTlsLoadBalancerIp,
      flags.hederaExplorerVersion,
      flags.namespace,
      flags.profileFile,
      flags.profileName,
      flags.quiet,
      flags.tlsClusterIssuerType,
      flags.valuesFile,
      flags.mirrorNodeVersion,
      flags.pinger,
    ];
  }

  async prepareHederaExplorerValuesArg(config: any) {
    let valuesArg = '';

    const profileName = this.configManager.getFlag<string>(flags.profileName) as string;
    const profileValuesFile = await this.profileManager.prepareValuesHederaExplorerChart(profileName);
    if (profileValuesFile) {
      valuesArg += this.prepareValuesFiles(profileValuesFile);
    }

    if (config.enableHederaExplorerTls) {
      valuesArg += this.getTlsValueArguments(
        config.tlsClusterIssuerType,
        config.enableHederaExplorerTls,
        config.namespace,
        config.hederaExplorerTlsLoadBalancerIp,
        config.hederaExplorerTlsHostName,
      );
    }

    if (config.valuesFile) {
      valuesArg += this.prepareValuesFiles(config.valuesFile);
    }

    valuesArg += ` --set proxyPass./api="http://${constants.MIRROR_NODE_RELEASE_NAME}-rest" `;
    return valuesArg;
  }

  getTlsValueArguments(
    tlsClusterIssuerType: string,
    enableHederaExplorerTls: boolean,
    namespace: string,
    hederaExplorerTlsLoadBalancerIp: string,
    hederaExplorerTlsHostName: string,
  ) {
    let valuesArg = '';

    if (enableHederaExplorerTls) {
      if (!['acme-staging', 'acme-prod', 'self-signed'].includes(tlsClusterIssuerType)) {
        throw new Error(
          `Invalid TLS cluster issuer type: ${tlsClusterIssuerType}, must be one of: "acme-staging", "acme-prod", or "self-signed"`,
        );
      }

      valuesArg += ' --set ingress.enabled=true';
      valuesArg += ' --set haproxyIngressController.enabled=true';
      valuesArg += ` --set ingressClassName=${namespace}-hedera-explorer-ingress-class`;
      valuesArg += ` --set-json 'ingress.hosts[0]={"host":"${hederaExplorerTlsHostName}","paths":[{"path":"/","pathType":"Prefix"}]}'`;

      if (hederaExplorerTlsLoadBalancerIp !== '') {
        valuesArg += ` --set haproxy-ingress.controller.service.loadBalancerIP=${hederaExplorerTlsLoadBalancerIp}`;
      }

      if (tlsClusterIssuerType === 'self-signed') {
        valuesArg += ' --set selfSignedClusterIssuer.enabled=true';
      } else {
        valuesArg += ' --set acmeClusterIssuer.enabled=true';
        valuesArg += ` --set certClusterIssuerType=${tlsClusterIssuerType}`;
      }
    }

    return valuesArg;
  }

  async prepareValuesArg(config: any) {
    let valuesArg = '';

    const profileName = this.configManager.getFlag<string>(flags.profileName) as string;
    const profileValuesFile = await this.profileManager.prepareValuesForMirrorNodeChart(profileName);
    if (profileValuesFile) {
      valuesArg += this.prepareValuesFiles(profileValuesFile);
    }

    if (config.valuesFile) {
      valuesArg += this.prepareValuesFiles(config.valuesFile);
    }

    return valuesArg;
  }

  async deploy(argv: any) {
    const self = this;
    const lease = await self.leaseManager.create();

    interface MirrorNodeDeployConfigClass {
      chartDirectory: string;
      deployHederaExplorer: boolean;
      enableHederaExplorerTls: string;
      hederaExplorerTlsHostName: string;
      hederaExplorerTlsLoadBalancerIp: string;
      hederaExplorerVersion: string;
      namespace: string;
      profileFile: string;
      profileName: string;
      tlsClusterIssuerType: string;
      valuesFile: string;
      chartPath: string;
      valuesArg: string;
      mirrorNodeVersion: string;
      getUnusedConfigs: () => string[];
      pinger: boolean;
    }

    interface Context {
      config: MirrorNodeDeployConfigClass;
      addressBook: string;
    }

    const tasks = new Listr<Context>(
      [
        {
          title: 'Initialize',
          task: async (ctx, task) => {
            self.configManager.update(argv);

            // disable the prompts that we don't want to prompt the user for
            flags.disablePrompts([
              flags.chartDirectory,
              flags.deployHederaExplorer,
              flags.enableHederaExplorerTls,
              flags.hederaExplorerTlsHostName,
              flags.hederaExplorerTlsLoadBalancerIp,
              flags.hederaExplorerVersion,
              flags.tlsClusterIssuerType,
              flags.valuesFile,
              flags.mirrorNodeVersion,
              flags.pinger,
            ]);

            await flags.executePrompt(task, self.configManager, MirrorNodeCommand.DEPLOY_FLAGS_LIST);

            ctx.config = this.getConfig(MirrorNodeCommand.DEPLOY_CONFIGS_NAME, MirrorNodeCommand.DEPLOY_FLAGS_LIST, [
              'chartPath',
              'valuesArg',
            ]) as MirrorNodeDeployConfigClass;

            ctx.config.chartPath = await self.prepareChartPath(
              '', // don't use chartPath which is for local solo-charts only
              constants.MIRROR_NODE_RELEASE_NAME,
              constants.MIRROR_NODE_CHART,
            );

            ctx.config.valuesArg = await self.prepareValuesArg(ctx.config);

            ctx.config.valuesArg += this.prepareValuesFiles(constants.MIRROR_NODE_VALUES_FILE);

            if (ctx.config.pinger) {
              const startAccId = constants.HEDERA_NODE_ACCOUNT_ID_START;
              const networkPods = await this.k8.getPodsByLabel(['solo.hedera.com/type=network-node']);

              if (networkPods.length) {
                const pod = networkPods[0];
                ctx.config.valuesArg += ` --set monitor.config.hedera.mirror.monitor.nodes.0.accountId=${startAccId}`;
                ctx.config.valuesArg += ` --set monitor.config.hedera.mirror.monitor.nodes.0.host=${pod.status.podIP}`;

                ctx.config.valuesArg += ` --set monitor.config.hedera.mirror.monitor.operator.accountId=${constants.OPERATOR_ID}`;
                ctx.config.valuesArg += ` --set monitor.config.hedera.mirror.monitor.operator.privateKey=${constants.OPERATOR_KEY}`;
              }
            }

            if (!(await self.k8.hasNamespace(ctx.config.namespace))) {
              throw new SoloError(`namespace ${ctx.config.namespace} does not exist`);
            }

            await self.accountManager.loadNodeClient(ctx.config.namespace);

            return ListrLease.newAcquireLeaseTask(lease, task);
          },
        },
        RemoteConfigTasks.loadRemoteConfig.bind(this)(argv),
        {
          title: 'Enable mirror-node',
          task: (_, parentTask) => {
            return parentTask.newListr<Context>(
              [
                {
                  title: 'Prepare address book',
                  task: async ctx => {
                    ctx.addressBook = await self.accountManager.prepareAddressBookBase64();
                    ctx.config.valuesArg += ` --set "importer.addressBook=${ctx.addressBook}"`;
                  },
                },
                {
                  title: 'Deploy mirror-node',
                  task: async ctx => {
                    await self.chartManager.install(
                      ctx.config.namespace,
                      constants.MIRROR_NODE_RELEASE_NAME,
                      ctx.config.chartPath,
                      ctx.config.mirrorNodeVersion,
                      ctx.config.valuesArg,
                    );
                  },
                },
                {
                  title: 'Deploy hedera-explorer',
                  task: async ctx => {
                    let exploreValuesArg = await self.prepareHederaExplorerValuesArg(ctx.config);
                    exploreValuesArg += this.prepareValuesFiles(constants.EXPLORER_VALUES_FILE);

                    await self.chartManager.install(
                      ctx.config.namespace,
                      constants.HEDERA_EXPLORER_CHART,
                      constants.HEDERA_EXPLORER_CHART_UTL,
                      ctx.config.hederaExplorerVersion,
                      exploreValuesArg,
                    );
                  },
                  skip: ctx => !ctx.config.deployHederaExplorer,
                },
              ],
              {
                concurrent: false,
                rendererOptions: constants.LISTR_DEFAULT_RENDERER_OPTION,
              },
            );
          },
        },
        {
          title: 'Check pods are ready',
          task: (_, parentTask) => {
            return parentTask.newListr(
              [
                {
                  title: 'Check Postgres DB',
                  task: async () =>
                    await self.k8.waitForPodReady(
                      ['app.kubernetes.io/component=postgresql', 'app.kubernetes.io/name=postgres'],
                      1,
                      constants.PODS_READY_MAX_ATTEMPTS,
                      constants.PODS_READY_DELAY,
                    ),
                },
                {
                  title: 'Check REST API',
                  task: async () =>
                    await self.k8.waitForPodReady(
                      ['app.kubernetes.io/component=rest', 'app.kubernetes.io/name=rest'],
                      1,
                      constants.PODS_READY_MAX_ATTEMPTS,
                      constants.PODS_READY_DELAY,
                    ),
                },
                {
                  title: 'Check GRPC',
                  task: async () =>
                    await self.k8.waitForPodReady(
                      ['app.kubernetes.io/component=grpc', 'app.kubernetes.io/name=grpc'],
                      1,
                      constants.PODS_READY_MAX_ATTEMPTS,
                      constants.PODS_READY_DELAY,
                    ),
                },
                {
                  title: 'Check Monitor',
                  task: async () =>
                    await self.k8.waitForPodReady(
                      ['app.kubernetes.io/component=monitor', 'app.kubernetes.io/name=monitor'],
                      1,
                      constants.PODS_READY_MAX_ATTEMPTS,
                      constants.PODS_READY_DELAY,
                    ),
                },
                {
                  title: 'Check Importer',
                  task: async () =>
                    await self.k8.waitForPodReady(
                      ['app.kubernetes.io/component=importer', 'app.kubernetes.io/name=importer'],
                      1,
                      constants.PODS_READY_MAX_ATTEMPTS,
                      constants.PODS_READY_DELAY,
                    ),
                },
                {
                  title: 'Check Hedera Explorer',
                  skip: ctx => !ctx.config.deployHederaExplorer,
                  task: async () =>
                    await self.k8.waitForPodReady(
                      ['app.kubernetes.io/component=hedera-explorer', 'app.kubernetes.io/name=hedera-explorer'],
                      1,
                      constants.PODS_READY_MAX_ATTEMPTS,
                      constants.PODS_READY_DELAY,
                    ),
                },
              ],
              {
                concurrent: true,
                rendererOptions: constants.LISTR_DEFAULT_RENDERER_OPTION,
              },
            );
          },
        },
        {
          title: 'Seed DB data',
          task: (_, parentTask) => {
            return parentTask.newListr(
              [
                {
                  title: 'Insert data in public.file_data',
                  task: async () => {
                    const namespace = self.configManager.getFlag<string>(flags.namespace) as string;

                    const feesFileIdNum = 111;
                    const exchangeRatesFileIdNum = 112;
                    const timestamp = Date.now();

                    const fees = await this.accountManager.getFileContents(namespace, feesFileIdNum);
                    const exchangeRates = await this.accountManager.getFileContents(namespace, exchangeRatesFileIdNum);

                    const importFeesQuery = `INSERT INTO public.file_data(file_data, consensus_timestamp, entity_id, transaction_type) VALUES (decode('${fees}', 'hex'), ${timestamp + '000000'}, ${feesFileIdNum}, 17);`;
                    const importExchangeRatesQuery = `INSERT INTO public.file_data(file_data, consensus_timestamp, entity_id, transaction_type) VALUES (decode('${exchangeRates}', 'hex'), ${
                      timestamp + '000001'
                    }, ${exchangeRatesFileIdNum}, 17);`;
                    const sqlQuery = [importFeesQuery, importExchangeRatesQuery].join('\n');

                    const pods = await this.k8.getPodsByLabel(['app.kubernetes.io/name=postgres']);
                    if (pods.length === 0) {
                      throw new SoloError('postgres pod not found');
                    }
                    const postgresPodName = pods[0].metadata.name as PodName;
                    const postgresContainerName = 'postgresql';
                    const mirrorEnvVars = await self.k8.execContainer(
                      postgresPodName,
                      postgresContainerName,
                      '/bin/bash -c printenv',
                    );
                    const mirrorEnvVarsArray = mirrorEnvVars.split('\n');
                    const HEDERA_MIRROR_IMPORTER_DB_OWNER = getEnvValue(
                      mirrorEnvVarsArray,
                      'HEDERA_MIRROR_IMPORTER_DB_OWNER',
                    );
                    const HEDERA_MIRROR_IMPORTER_DB_OWNERPASSWORD = getEnvValue(
                      mirrorEnvVarsArray,
                      'HEDERA_MIRROR_IMPORTER_DB_OWNERPASSWORD',
                    );
                    const HEDERA_MIRROR_IMPORTER_DB_NAME = getEnvValue(
                      mirrorEnvVarsArray,
                      'HEDERA_MIRROR_IMPORTER_DB_NAME',
                    );

                    await self.k8.execContainer(postgresPodName, postgresContainerName, [
                      'psql',
                      `postgresql://${HEDERA_MIRROR_IMPORTER_DB_OWNER}:${HEDERA_MIRROR_IMPORTER_DB_OWNERPASSWORD}@localhost:5432/${HEDERA_MIRROR_IMPORTER_DB_NAME}`,
                      '-c',
                      sqlQuery,
                    ]);
                  },
                },
              ],
              {
                concurrent: false,
                rendererOptions: constants.LISTR_DEFAULT_RENDERER_OPTION,
              },
            );
          },
        },
<<<<<<< HEAD
        RemoteConfigTasks.addMirrorNodeComponents.bind(this)(),
=======
        this.addMirrorNodeAndMirrorNodeExplorer(),
>>>>>>> 9cd610dc
      ],
      {
        concurrent: false,
        rendererOptions: constants.LISTR_DEFAULT_RENDERER_OPTION,
      },
    );

    try {
      await tasks.run();
      self.logger.debug('mirror node depolyment has completed');
    } catch (e: Error | any) {
      throw new SoloError(`Error deploying node: ${e.message}`, e);
    } finally {
      await lease.release();
      await self.accountManager.close();
    }

    return true;
  }

  async destroy(argv: any) {
    const self = this;
    const lease = await self.leaseManager.create();

    interface Context {
      config: {
        namespace: string;
        isChartInstalled: boolean;
      };
    }

    const tasks = new Listr<Context>(
      [
        {
          title: 'Initialize',
          task: async (ctx, task) => {
            if (!argv.force) {
              const confirm = await task.prompt(ListrEnquirerPromptAdapter).run({
                type: 'toggle',
                default: false,
                message: 'Are you sure you would like to destroy the mirror-node components?',
              });

              if (!confirm) {
                process.exit(0);
              }
            }

            self.configManager.update(argv);
            await flags.executePrompt(task, self.configManager, [flags.namespace]);

            // @ts-ignore
            ctx.config = {
              namespace: self.configManager.getFlag<string>(flags.namespace),
            };

            if (!(await self.k8.hasNamespace(ctx.config.namespace))) {
              throw new SoloError(`namespace ${ctx.config.namespace} does not exist`);
            }

            ctx.config.isChartInstalled = await this.chartManager.isChartInstalled(
              ctx.config.namespace,
              constants.MIRROR_NODE_RELEASE_NAME,
            );

            await self.accountManager.loadNodeClient(ctx.config.namespace);

            return ListrLease.newAcquireLeaseTask(lease, task);
          },
        },
        RemoteConfigTasks.loadRemoteConfig.bind(this)(argv),
        {
          title: 'Destroy mirror-node',
          task: async ctx => {
            await this.chartManager.uninstall(ctx.config.namespace, constants.MIRROR_NODE_RELEASE_NAME);
            await this.chartManager.uninstall(ctx.config.namespace, constants.HEDERA_EXPLORER_CHART);
          },
          skip: ctx => !ctx.config.isChartInstalled,
        },
        {
          title: 'Delete PVCs',
          task: async ctx => {
            const pvcs = await self.k8.listPvcsByNamespace(ctx.config.namespace, [
              'app.kubernetes.io/component=postgresql',
              'app.kubernetes.io/instance=solo-deployment',
              'app.kubernetes.io/name=postgres',
            ]);

            if (pvcs) {
              for (const pvc of pvcs) {
                await self.k8.deletePvc(pvc, ctx.config.namespace);
              }
            }
          },
          skip: ctx => !ctx.config.isChartInstalled,
        },
<<<<<<< HEAD
        RemoteConfigTasks.removeMirrorNodeComponents.bind(this)(),
=======
        this.removeMirrorNodeAndMirrorNodeExplorer(),
>>>>>>> 9cd610dc
      ],
      {
        concurrent: false,
        rendererOptions: constants.LISTR_DEFAULT_RENDERER_OPTION,
      },
    );

    try {
      await tasks.run();
      self.logger.debug('mirror node destruction has completed');
    } catch (e: Error | any) {
      throw new SoloError(`Error destrong mirror node: ${e.message}`, e);
    } finally {
      await lease.release();
      await self.accountManager.close();
    }

    return true;
  }

  /** Return Yargs command definition for 'mirror-mirror-node' command */
  getCommandDefinition(): {command: string; desc: string; builder: CommandBuilder} {
    const self = this;
    return {
      command: 'mirror-node',
      desc: 'Manage Hedera Mirror Node in solo network',
      builder: (yargs: any) => {
        return yargs
          .command({
            command: 'deploy',
            desc: 'Deploy mirror-node and its components',
            builder: (y: any) => flags.setCommandFlags(y, ...MirrorNodeCommand.DEPLOY_FLAGS_LIST),
            handler: (argv: any) => {
              self.logger.debug("==== Running 'mirror-node deploy' ===");
              self.logger.debug(argv);

              self
                .deploy(argv)
                .then(r => {
                  self.logger.debug('==== Finished running `mirror-node deploy`====');
                  if (!r) process.exit(1);
                })
                .catch(err => {
                  self.logger.showUserError(err);
                  process.exit(1);
                });
            },
          })
          .command({
            command: 'destroy',
            desc: 'Destroy mirror-node components and database',
            builder: (y: any) => flags.setCommandFlags(y, flags.chartDirectory, flags.force, flags.namespace),
            handler: (argv: any) => {
              self.logger.debug("==== Running 'mirror-node destroy' ===");
              self.logger.debug(argv);

              self
                .destroy(argv)
                .then(r => {
                  self.logger.debug('==== Finished running `mirror-node destroy`====');
                  if (!r) process.exit(1);
                })
                .catch(err => {
                  self.logger.showUserError(err);
                  process.exit(1);
                });
            },
          })
          .demandCommand(1, 'Select a mirror-node command');
      },
    };
  }

  /** Removes the mirror node and mirror node explorer components from remote config. */
  public removeMirrorNodeAndMirrorNodeExplorer(): ListrTask<any, any, any> {
    return {
      title: 'Remove mirror node and mirror node explorer from remote config',
      skip: (): boolean => !this.remoteConfigManager.isLoaded(),
      task: async (): Promise<void> => {
        await this.remoteConfigManager.modify(async remoteConfig => {
          remoteConfig.components.remove('mirrorNode', ComponentType.MirrorNode);

          remoteConfig.components.remove('mirrorNodeExplorer', ComponentType.MirrorNode);
        });
      },
    };
  }

  /** Adds the mirror node and mirror node explorer components to remote config. */
  public addMirrorNodeAndMirrorNodeExplorer(): ListrTask<any, any, any> {
    return {
      title: 'Add mirror node and mirror node explorer to remote config',
      skip: (): boolean => !this.remoteConfigManager.isLoaded(),
      task: async (ctx): Promise<void> => {
        await this.remoteConfigManager.modify(async remoteConfig => {
          const {
            config: {namespace},
          } = ctx;
          const cluster = this.remoteConfigManager.currentCluster;

          remoteConfig.components.add('mirrorNode', new MirrorNodeComponent('mirrorNode', cluster, namespace));

          remoteConfig.components.add(
            'mirrorNodeExplorer',
            new MirrorNodeComponent('mirrorNodeExplorer', cluster, namespace),
          );
        });
      },
    };
  }

  close(): Promise<void> {
    // no-op
    return Promise.resolve();
  }
}<|MERGE_RESOLUTION|>--- conflicted
+++ resolved
@@ -423,11 +423,7 @@
             );
           },
         },
-<<<<<<< HEAD
-        RemoteConfigTasks.addMirrorNodeComponents.bind(this)(),
-=======
-        this.addMirrorNodeAndMirrorNodeExplorer(),
->>>>>>> 9cd610dc
+        this.addMirrorNodeComponents(),
       ],
       {
         concurrent: false,
@@ -524,11 +520,7 @@
           },
           skip: ctx => !ctx.config.isChartInstalled,
         },
-<<<<<<< HEAD
-        RemoteConfigTasks.removeMirrorNodeComponents.bind(this)(),
-=======
-        this.removeMirrorNodeAndMirrorNodeExplorer(),
->>>>>>> 9cd610dc
+        this.removeMirrorNodeComponents(),
       ],
       {
         concurrent: false,
@@ -603,7 +595,7 @@
   }
 
   /** Removes the mirror node and mirror node explorer components from remote config. */
-  public removeMirrorNodeAndMirrorNodeExplorer(): ListrTask<any, any, any> {
+  public removeMirrorNodeComponents(): ListrTask<any, any, any> {
     return {
       title: 'Remove mirror node and mirror node explorer from remote config',
       skip: (): boolean => !this.remoteConfigManager.isLoaded(),
@@ -618,7 +610,7 @@
   }
 
   /** Adds the mirror node and mirror node explorer components to remote config. */
-  public addMirrorNodeAndMirrorNodeExplorer(): ListrTask<any, any, any> {
+  public addMirrorNodeComponents(): ListrTask<any, any, any> {
     return {
       title: 'Add mirror node and mirror node explorer to remote config',
       skip: (): boolean => !this.remoteConfigManager.isLoaded(),
