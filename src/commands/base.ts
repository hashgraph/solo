--- conflicted
+++ resolved
@@ -18,14 +18,8 @@
 import paths from 'path'
 import { MissingArgumentError } from '../core/errors.ts'
 import { ShellRunner } from '../core/shell_runner.ts'
-<<<<<<< HEAD
-import type { ChartManager, ConfigManager, Helm, K8, DependencyManager, LeaseManager } from '../core/index.ts'
-import type { CommandFlag, Opts } from '../types/index.ts'
-=======
-import { type ChartManager, type ConfigManager, type Helm, type K8 } from '../core/index.ts'
-import { type DependencyManager } from '../core/dependency_managers/index.ts'
-import { type CommandFlag, type Opts } from '../types/index.ts'
->>>>>>> 1e33a3f5
+import type {  ChartManager,  ConfigManager,  Helm,  K8,  DependencyManager, LeaseManager } from '../core/index.ts'
+import type {  CommandFlag,  Opts } from '../types/index.ts'
 
 export class BaseCommand extends ShellRunner {
   protected readonly helm: Helm
