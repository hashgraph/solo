/**
 * SPDX-License-Identifier: Apache-2.0
 */

import {SoloError} from '../core/errors.js';
import {ShellRunner} from '../core/shell_runner.js';
import {type LeaseManager} from '../core/lease/lease_manager.js';
import {type LocalConfig} from '../core/config/local_config.js';
import {type RemoteConfigManager} from '../core/config/remote/remote_config_manager.js';
import {type Helm} from '../core/helm.js';
import {type K8Factory} from '../core/kube/k8_factory.js';
import {type ChartManager} from '../core/chart_manager.js';
import {type ConfigManager} from '../core/config_manager.js';
import {type DependencyManager} from '../core/dependency_managers/index.js';
import path from 'path';
import * as constants from '../core/constants.js';
import fs from 'fs';
import {Task} from '../core/task.js';
import {type ClusterRef, type ClusterRefs} from '../core/config/remote/types.js';
import {Flags} from './flags.js';
import {type SoloLogger} from '../core/logging.js';
import {type PackageDownloader} from '../core/package_downloader.js';
import {type PlatformInstaller} from '../core/platform_installer.js';
import {type KeyManager} from '../core/key_manager.js';
import {type AccountManager} from '../core/account_manager.js';
import {type ProfileManager} from '../core/profile_manager.js';
import {type CertificateManager} from '../core/certificate_manager.js';

export interface Opts {
  logger: SoloLogger;
  helm: Helm;
  k8Factory: K8Factory;
  downloader: PackageDownloader;
  platformInstaller: PlatformInstaller;
  chartManager: ChartManager;
  configManager: ConfigManager;
  depManager: DependencyManager;
  keyManager: KeyManager;
  accountManager: AccountManager;
  profileManager: ProfileManager;
  leaseManager: LeaseManager;
  certificateManager: CertificateManager;
  localConfig: LocalConfig;
  remoteConfigManager: RemoteConfigManager;
}

export abstract class BaseCommand extends ShellRunner {
  protected readonly helm: Helm;
  protected readonly k8Factory: K8Factory;
  protected readonly chartManager: ChartManager;
  public readonly configManager: ConfigManager;
  protected readonly depManager: DependencyManager;
  protected readonly leaseManager: LeaseManager;
  public readonly localConfig: LocalConfig;
  protected readonly remoteConfigManager: RemoteConfigManager;

  constructor(opts: Opts) {
    if (!opts || !opts.helm) throw new Error('An instance of core/Helm is required');
    if (!opts || !opts.k8Factory) throw new Error('An instance of core/K8Factory is required');
    if (!opts || !opts.chartManager) throw new Error('An instance of core/ChartManager is required');
    if (!opts || !opts.configManager) throw new Error('An instance of core/ConfigManager is required');
    if (!opts || !opts.depManager) throw new Error('An instance of core/DependencyManager is required');
    if (!opts || !opts.localConfig) throw new Error('An instance of core/LocalConfig is required');
    if (!opts || !opts.remoteConfigManager)
      throw new Error('An instance of core/config/RemoteConfigManager is required');
    super();

    this.helm = opts.helm;
    this.k8Factory = opts.k8Factory;
    this.chartManager = opts.chartManager;
    this.configManager = opts.configManager;
    this.depManager = opts.depManager;
    this.leaseManager = opts.leaseManager;
    this.localConfig = opts.localConfig;
    this.remoteConfigManager = opts.remoteConfigManager;
  }

  /**
   * Prepare the values files map for each cluster
   *
   * <p> Order of precedence:
   * <ol>
   *   <li> Chart's default values file (if chartDirectory is set) </li>
   *   <li> Profile values file </li>
   *   <li> User's values file </li>
   * </ol>
   * @param clusterRefs - the map of cluster references
   * @param valuesFileInput - the values file input string
   * @param chartDirectory - the chart directory
   * @param profileValuesFile - the profile values file
   */
  static prepareValuesFilesMap(
    clusterRefs: ClusterRefs,
    chartDirectory?: string,
    profileValuesFile?: string,
    valuesFileInput?: string,
  ): Record<ClusterRef, string> {
    // initialize the map with an empty array for each cluster-ref
    const valuesFiles: Record<ClusterRef, string> = {
      [Flags.KEY_COMMON]: '',
    };
    Object.keys(clusterRefs).forEach(clusterRef => {
      valuesFiles[clusterRef] = '';
    });

    // add the chart's default values file for each cluster-ref if chartDirectory is set
    // this should be the first in the list of values files as it will be overridden by user's input
    if (chartDirectory) {
      const chartValuesFile = path.join(chartDirectory, 'solo-deployment', 'values.yaml');
      for (const clusterRef in valuesFiles) {
        valuesFiles[clusterRef] += ` --values ${chartValuesFile}`;
      }
    }

    if (profileValuesFile) {
      const parsed = Flags.parseValuesFilesInput(profileValuesFile);
      Object.entries(parsed).forEach(([clusterRef, files]) => {
        let vf = '';
        files.forEach(file => {
          vf += ` --values ${file}`;
        });

        if (clusterRef === Flags.KEY_COMMON) {
          Object.entries(valuesFiles).forEach(([cf]) => {
            valuesFiles[cf] += vf;
          });
        } else {
          valuesFiles[clusterRef] += vf;
        }
      });
    }

    if (valuesFileInput) {
      const parsed = Flags.parseValuesFilesInput(valuesFileInput);
      Object.entries(parsed).forEach(([clusterRef, files]) => {
        let vf = '';
        files.forEach(file => {
          vf += ` --values ${file}`;
        });

        if (clusterRef === Flags.KEY_COMMON) {
          Object.entries(valuesFiles).forEach(([clusterRef]) => {
            valuesFiles[clusterRef] += vf;
          });
        } else {
          valuesFiles[clusterRef] += vf;
        }
      });
    }

    if (Object.keys(valuesFiles).length > 1) {
      // delete the common key if there is another cluster to use
      delete valuesFiles[Flags.KEY_COMMON];
    }

    return valuesFiles;
  }

  public getLeaseManager(): LeaseManager {
    return this.leaseManager;
  }

  public getK8Factory() {
    return this.k8Factory;
  }

  public getLocalConfig() {
    return this.localConfig;
  }

  public getRemoteConfigManager() {
    return this.remoteConfigManager;
  }

  abstract close(): Promise<void>;

  /**
   * Setup home directories
   * @param dirs a list of directories that need to be created in sequence
   */
  public setupHomeDirectory(dirs: string[] = []) {
    if (!dirs || dirs?.length === 0) {
      dirs = [
        constants.SOLO_HOME_DIR,
        constants.SOLO_LOGS_DIR,
        this.configManager.getFlag<string>(Flags.cacheDir) || constants.SOLO_CACHE_DIR,
        constants.SOLO_VALUES_DIR,
      ];
    }
    const self = this;

    try {
      dirs.forEach(dirPath => {
        if (!fs.existsSync(dirPath)) {
          fs.mkdirSync(dirPath, {recursive: true});
        }
        self.logger.debug(`OK: setup directory: ${dirPath}`);
      });
<<<<<<< HEAD
    } catch (e) {
      this.logger.error(e);
=======
    } catch (e: Error | any) {
      self.logger.error(e);
>>>>>>> 6e53bcf6
      throw new SoloError(`failed to create directory: ${e.message}`, e);
    }

    return dirs;
  }

  public setupHomeDirectoryTask(): Task {
    return new Task('Setup home directory', async () => {
      this.setupHomeDirectory();
    });
  }
<<<<<<< HEAD

  /**
   * Get the consensus nodes from the remoteConfigManager and use the localConfig to get the context
   * @returns an array of ConsensusNode objects
   * @deprecated use one inside remote config
   */
  public getConsensusNodes(): ConsensusNode[] {
    const consensusNodes: ConsensusNode[] = [];
    if (!this.getRemoteConfigManager().isLoaded()) {
      throw new SoloError('Remote configuration is not loaded, and was expected to be loaded');
    }
    const clusters: Record<ClusterRef, Cluster> = this.getRemoteConfigManager().clusters;

    try {
      if (!this.getRemoteConfigManager()?.components?.consensusNodes) return [];
    } catch {
      return [];
    }

    // using the remoteConfigManager to get the consensus nodes
    Object.values(this.getRemoteConfigManager().components.consensusNodes).forEach(node => {
      consensusNodes.push(
        new ConsensusNode(
          node.name as NodeAlias,
          node.nodeId,
          node.namespace,
          node.cluster,
          // use local config to get the context
          this.getLocalConfig().clusterRefs[node.cluster],
          clusters[node.cluster]?.dnsBaseDomain ?? 'cluster.local',
          clusters[node.cluster]?.dnsConsensusNodePattern ?? 'network-{nodeAlias}-svc.{namespace}.svc',
          Templates.renderConsensusNodeFullyQualifiedDomainName(
            node.name as NodeAlias,
            node.nodeId,
            node.namespace,
            node.cluster,
            clusters[node.cluster]?.dnsBaseDomain ?? 'cluster.local',
            clusters[node.cluster]?.dnsConsensusNodePattern ?? 'network-{nodeAlias}-svc.{namespace}.svc',
          ),
        ),
      );
    });

    // return the consensus nodes
    return consensusNodes;
  }

  /**
   * Gets a list of distinct contexts from the consensus nodes
   * @returns an array of context strings
   * @deprecated use one inside remote config
   */
  public getContexts(): string[] {
    const contexts: string[] = [];
    this.getConsensusNodes().forEach(node => {
      if (!contexts.includes(node.context)) {
        contexts.push(node.context);
      }
    });
    return contexts;
  }

  /**
   * Gets a list of distinct cluster references from the consensus nodes
   * @returns an object of cluster references
   * @deprecated use one inside remote config
   */
  public getClusterRefs(): ClusterRefs {
    const clustersRefs: ClusterRefs = {};
    this.getConsensusNodes().forEach(node => {
      if (!Object.keys(clustersRefs).includes(node.cluster)) {
        clustersRefs[node.cluster] = node.context;
      }
    });
    return clustersRefs;
  }
=======
>>>>>>> 6e53bcf6
}<|MERGE_RESOLUTION|>--- conflicted
+++ resolved
@@ -196,13 +196,8 @@
         }
         self.logger.debug(`OK: setup directory: ${dirPath}`);
       });
-<<<<<<< HEAD
     } catch (e) {
-      this.logger.error(e);
-=======
-    } catch (e: Error | any) {
       self.logger.error(e);
->>>>>>> 6e53bcf6
       throw new SoloError(`failed to create directory: ${e.message}`, e);
     }
 
@@ -214,83 +209,4 @@
       this.setupHomeDirectory();
     });
   }
-<<<<<<< HEAD
-
-  /**
-   * Get the consensus nodes from the remoteConfigManager and use the localConfig to get the context
-   * @returns an array of ConsensusNode objects
-   * @deprecated use one inside remote config
-   */
-  public getConsensusNodes(): ConsensusNode[] {
-    const consensusNodes: ConsensusNode[] = [];
-    if (!this.getRemoteConfigManager().isLoaded()) {
-      throw new SoloError('Remote configuration is not loaded, and was expected to be loaded');
-    }
-    const clusters: Record<ClusterRef, Cluster> = this.getRemoteConfigManager().clusters;
-
-    try {
-      if (!this.getRemoteConfigManager()?.components?.consensusNodes) return [];
-    } catch {
-      return [];
-    }
-
-    // using the remoteConfigManager to get the consensus nodes
-    Object.values(this.getRemoteConfigManager().components.consensusNodes).forEach(node => {
-      consensusNodes.push(
-        new ConsensusNode(
-          node.name as NodeAlias,
-          node.nodeId,
-          node.namespace,
-          node.cluster,
-          // use local config to get the context
-          this.getLocalConfig().clusterRefs[node.cluster],
-          clusters[node.cluster]?.dnsBaseDomain ?? 'cluster.local',
-          clusters[node.cluster]?.dnsConsensusNodePattern ?? 'network-{nodeAlias}-svc.{namespace}.svc',
-          Templates.renderConsensusNodeFullyQualifiedDomainName(
-            node.name as NodeAlias,
-            node.nodeId,
-            node.namespace,
-            node.cluster,
-            clusters[node.cluster]?.dnsBaseDomain ?? 'cluster.local',
-            clusters[node.cluster]?.dnsConsensusNodePattern ?? 'network-{nodeAlias}-svc.{namespace}.svc',
-          ),
-        ),
-      );
-    });
-
-    // return the consensus nodes
-    return consensusNodes;
-  }
-
-  /**
-   * Gets a list of distinct contexts from the consensus nodes
-   * @returns an array of context strings
-   * @deprecated use one inside remote config
-   */
-  public getContexts(): string[] {
-    const contexts: string[] = [];
-    this.getConsensusNodes().forEach(node => {
-      if (!contexts.includes(node.context)) {
-        contexts.push(node.context);
-      }
-    });
-    return contexts;
-  }
-
-  /**
-   * Gets a list of distinct cluster references from the consensus nodes
-   * @returns an object of cluster references
-   * @deprecated use one inside remote config
-   */
-  public getClusterRefs(): ClusterRefs {
-    const clustersRefs: ClusterRefs = {};
-    this.getConsensusNodes().forEach(node => {
-      if (!Object.keys(clustersRefs).includes(node.cluster)) {
-        clustersRefs[node.cluster] = node.context;
-      }
-    });
-    return clustersRefs;
-  }
-=======
->>>>>>> 6e53bcf6
 }