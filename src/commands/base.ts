--- conflicted
+++ resolved
@@ -383,11 +383,7 @@
       Object.values(this.getRemoteConfigManager().components.consensusNodes).forEach(node => {
         consensusNodes.push(
           new ConsensusNode(
-<<<<<<< HEAD
-            node.name,
-=======
             node.name as NodeAlias,
->>>>>>> ec7eca1f
             node.nodeId,
             node.namespace,
             node.cluster,
@@ -396,11 +392,7 @@
             clusters[node.cluster].dnsBaseDomain,
             clusters[node.cluster].dnsConsensusNodePattern,
             Templates.renderConsensusNodeFullyQualifiedDomainName(
-<<<<<<< HEAD
-              node.name,
-=======
               node.name as NodeAlias,
->>>>>>> ec7eca1f
               node.nodeId,
               node.namespace,
               node.cluster,
