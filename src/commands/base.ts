/**
 * Copyright (C) 2024 Hedera Hashgraph, LLC
 *
 * Licensed under the Apache License, Version 2.0 (the ""License"");
 * you may not use this file except in compliance with the License.
 * You may obtain a copy of the License at
 *
 *      http://www.apache.org/licenses/LICENSE-2.0
 *
 * Unless required by applicable law or agreed to in writing, software
 * distributed under the License is distributed on an ""AS IS"" BASIS,
 * WITHOUT WARRANTIES OR CONDITIONS OF ANY KIND, either express or implied.
 * See the License for the specific language governing permissions and
 * limitations under the License.
 *
 */

import paths from 'path'
<<<<<<< HEAD
import { MissingArgumentError } from '../core/errors.ts'
import { ShellRunner } from '../core/shell_runner.ts'
import type {
  ChartManager, ConfigManager, Helm, K8, DependencyManager, LeaseManager, RemoteConfigManager
} from '../core/index.ts'
import type { CommandFlag,  Opts } from '../types/index.ts'
import { type LocalConfig } from './../core/config/LocalConfig.ts'
=======
import { MissingArgumentError } from '../core/errors.js'
import { ShellRunner } from '../core/shell_runner.js'
import type {  ChartManager,  ConfigManager,  Helm,  K8,  DependencyManager, LeaseManager } from '../core/index.js'
import type {  CommandFlag,  Opts } from '../types/index.js'
>>>>>>> 7fa86ad1

export class BaseCommand extends ShellRunner {
  protected readonly helm: Helm
  protected readonly k8: K8
  protected readonly chartManager: ChartManager
  protected readonly configManager: ConfigManager
  protected readonly depManager: DependencyManager
  protected readonly leaseManager: LeaseManager
  protected readonly _configMaps = new Map<string, any>()
  protected readonly localConfig: LocalConfig
  protected readonly remoteConfigManager: RemoteConfigManager

  constructor (opts: Opts) {
    if (!opts || !opts.logger) throw new Error('An instance of core/SoloLogger is required')
    if (!opts || !opts.helm) throw new Error('An instance of core/Helm is required')
    if (!opts || !opts.k8) throw new Error('An instance of core/K8 is required')
    if (!opts || !opts.chartManager) throw new Error('An instance of core/ChartManager is required')
    if (!opts || !opts.configManager) throw new Error('An instance of core/ConfigManager is required')
    if (!opts || !opts.depManager) throw new Error('An instance of core/DependencyManager is required')
    if (!opts || !opts.localConfig) throw new Error('An instance of core/LocalConfig is required')
    if (!opts || !opts.remoteConfigManager) throw new Error('An instance of core/config/RemoteConfigManager is required')

    super(opts.logger)

    this.helm = opts.helm
    this.k8 = opts.k8
    this.chartManager = opts.chartManager
    this.configManager = opts.configManager
    this.depManager = opts.depManager
    this.leaseManager = opts.leaseManager
    this.localConfig = opts.localConfig
    this.remoteConfigManager = opts.remoteConfigManager
  }

  async prepareChartPath (chartDir: string, chartRepo: string, chartReleaseName: string) {
    if (!chartRepo) throw new MissingArgumentError('chart repo name is required')
    if (!chartReleaseName) throw new MissingArgumentError('chart release name is required')

    if (chartDir) {
      const chartPath = `${chartDir}/${chartReleaseName}`
      await this.helm.dependency('update', chartPath)
      return chartPath
    }

    return `${chartRepo}/${chartReleaseName}`
  }

  prepareValuesFiles (valuesFile: string) {
    let valuesArg = ''
    if (valuesFile) {
      const valuesFiles = valuesFile.split(',')
      valuesFiles.forEach(vf => {
        const vfp = paths.resolve(vf)
        valuesArg += ` --values ${vfp}`
      })
    }

    return valuesArg
  }


  /**
   * Dynamically builds a class with properties from the provided list of flags
   * and extra properties, will keep track of which properties are used.  Call
   * getUnusedConfigs() to get an array of unused properties.
   */
  getConfig (configName: string, flags: CommandFlag[], extraProperties: string[] = []): object {
    const configManager = this.configManager

    // build the dynamic class that will keep track of which properties are used
    const NewConfigClass = class {
      private usedConfigs: Map<string, number>
      constructor () {
        // the map to keep track of which properties are used
        this.usedConfigs = new Map()

        // add the flags as properties to this class
        flags?.forEach(flag => {
          // @ts-ignore
          this[`_${flag.constName}`] = configManager.getFlag(flag)
          Object.defineProperty(this, flag.constName, {
            get () {
              this.usedConfigs.set(flag.constName, this.usedConfigs.get(flag.constName) + 1 || 1)
              return this[`_${flag.constName}`]
            }
          })
        })

        // add the extra properties as properties to this class
        extraProperties?.forEach(name => {
          // @ts-ignore
          this[`_${name}`] = ''
          Object.defineProperty(this, name, {
            get () {
              this.usedConfigs.set(name, this.usedConfigs.get(name) + 1 || 1)
              return this[`_${name}`]
            },
            set (value) {
              this[`_${name}`] = value
            }
          })
        })
      }

      /** Get the list of unused configurations that were not accessed */
      getUnusedConfigs () {
        const unusedConfigs: string[] = []

        // add the flag constName to the unusedConfigs array if it was not accessed
        flags?.forEach(flag => {
          if (!this.usedConfigs.has(flag.constName)) {
            unusedConfigs.push(flag.constName)
          }
        })

        // add the extra properties to the unusedConfigs array if it was not accessed
        extraProperties?.forEach(item => {
          if (!this.usedConfigs.has(item)) {
            unusedConfigs.push(item)
          }
        })
        return unusedConfigs
      }
    }

    const newConfigInstance = new NewConfigClass()

    // add the new instance to the configMaps so that it can be used to get the
    // unused configurations using the configName from the BaseCommand
    this._configMaps.set(configName, newConfigInstance)

    return newConfigInstance
  }

  /**
   * Get the list of unused configurations that were not accessed
   * @returns an array of unused configurations
   */
  getUnusedConfigs (configName: string): string[] {
    return this._configMaps.get(configName).getUnusedConfigs()
  }
}<|MERGE_RESOLUTION|>--- conflicted
+++ resolved
@@ -16,20 +16,13 @@
  */
 
 import paths from 'path'
-<<<<<<< HEAD
-import { MissingArgumentError } from '../core/errors.ts'
-import { ShellRunner } from '../core/shell_runner.ts'
+import { MissingArgumentError } from '../core/errors.js'
+import { ShellRunner } from '../core/shell_runner.js'
 import type {
   ChartManager, ConfigManager, Helm, K8, DependencyManager, LeaseManager, RemoteConfigManager
-} from '../core/index.ts'
-import type { CommandFlag,  Opts } from '../types/index.ts'
-import { type LocalConfig } from './../core/config/LocalConfig.ts'
-=======
-import { MissingArgumentError } from '../core/errors.js'
-import { ShellRunner } from '../core/shell_runner.js'
-import type {  ChartManager,  ConfigManager,  Helm,  K8,  DependencyManager, LeaseManager } from '../core/index.js'
-import type {  CommandFlag,  Opts } from '../types/index.js'
->>>>>>> 7fa86ad1
+} from '../core/index.js'
+import type { CommandFlag,  Opts } from '../types/index.js'
+import { type LocalConfig } from './../core/config/LocalConfig.js'
 
 export class BaseCommand extends ShellRunner {
   protected readonly helm: Helm
