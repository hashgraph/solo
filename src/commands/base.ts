--- conflicted
+++ resolved
@@ -196,12 +196,7 @@
         }
         self.logger.debug(`OK: setup directory: ${dirPath}`);
       });
-<<<<<<< HEAD
-    } catch (e: Error | any) {
-=======
     } catch (e) {
-      self.logger.error(e);
->>>>>>> 86091200
       throw new SoloError(`failed to create directory: ${e.message}`, e);
     }
 
