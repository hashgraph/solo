--- conflicted
+++ resolved
@@ -3,7 +3,6 @@
  */
 
 import paths from 'path';
-import path from 'path';
 import {MissingArgumentError, SoloError} from '../core/errors.js';
 import {ShellRunner} from '../core/shell_runner.js';
 import {type LeaseManager} from '../core/lease/lease_manager.js';
@@ -17,11 +16,11 @@
 import {type CommandFlag} from '../types/flag_types.js';
 import {type Lease} from '../core/lease/lease.js';
 import {Listr} from 'listr2';
+import path from 'path';
 import * as constants from '../core/constants.js';
 import fs from 'fs';
 import {Task} from '../core/task.js';
 import {ConsensusNode} from '../core/model/consensus_node.js';
-<<<<<<< HEAD
 import {type ClusterRef, type ClusterRefs} from '../core/config/remote/types.js';
 import {Flags} from './flags.js';
 import {type Cluster} from '../core/config/remote/cluster.js';
@@ -33,9 +32,7 @@
 import {type AccountManager} from '../core/account_manager.js';
 import {type ProfileManager} from '../core/profile_manager.js';
 import {type CertificateManager} from '../core/certificate_manager.js';
-=======
 import {type NodeAlias} from '../types/aliases.js';
->>>>>>> 4618a431
 
 export interface CommandHandlers {
   parent: BaseCommand;
@@ -378,7 +375,6 @@
     }
 
     // using the remoteConfigManager to get the consensus nodes
-<<<<<<< HEAD
     if (this.getRemoteConfigManager()?.components?.consensusNodes) {
       Object.values(this.getRemoteConfigManager().components.consensusNodes).forEach(node => {
         consensusNodes.push(
@@ -392,7 +388,7 @@
             clusters[node.cluster].dnsBaseDomain,
             clusters[node.cluster].dnsConsensusNodePattern,
             Templates.renderConsensusNodeFullyQualifiedDomainName(
-              node.name,
+              node.name as NodeAlias,
               node.nodeId,
               node.namespace,
               node.cluster,
@@ -403,20 +399,6 @@
         );
       });
     }
-=======
-    Object.values(this.getRemoteConfigManager().components.consensusNodes).forEach(node => {
-      consensusNodes.push(
-        new ConsensusNode(
-          node.name as NodeAlias,
-          node.nodeId,
-          node.namespace,
-          node.cluster,
-          // use local config to get the context
-          this.getLocalConfig().clusterRefs[node.cluster],
-        ),
-      );
-    });
->>>>>>> 4618a431
 
     // return the consensus nodes
     return consensusNodes;
