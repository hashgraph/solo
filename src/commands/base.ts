/**
 * SPDX-License-Identifier: Apache-2.0
 */

import {MissingArgumentError, SoloError} from '../core/errors.js';
import {ShellRunner} from '../core/shell_runner.js';
import {type LeaseManager} from '../core/lease/lease_manager.js';
import {type LocalConfig} from '../core/config/local_config.js';
import {type RemoteConfigManager} from '../core/config/remote/remote_config_manager.js';
import {type Helm} from '../core/helm.js';
import {type K8Factory} from '../core/kube/k8_factory.js';
import {type ChartManager} from '../core/chart_manager.js';
import {type ConfigManager} from '../core/config_manager.js';
import {type DependencyManager} from '../core/dependency_managers/index.js';
import {type CommandFlag} from '../types/flag_types.js';
import {type Lease} from '../core/lease/lease.js';
import {Listr} from 'listr2';
import path from 'path';
import * as constants from '../core/constants.js';
import fs from 'fs';
import {Task} from '../core/task.js';
<<<<<<< HEAD
import {getConfig} from '../core/config_builder.js';
=======
import {ConsensusNode} from '../core/model/consensus_node.js';
import {type ClusterRef, type ClusterRefs} from '../core/config/remote/types.js';
import {Flags} from './flags.js';
import {type Cluster} from '../core/config/remote/cluster.js';
import {Templates} from '../core/templates.js';
import {type SoloLogger} from '../core/logging.js';
import {type PackageDownloader} from '../core/package_downloader.js';
import {type PlatformInstaller} from '../core/platform_installer.js';
import {type KeyManager} from '../core/key_manager.js';
import {type AccountManager} from '../core/account_manager.js';
import {type ProfileManager} from '../core/profile_manager.js';
import {type CertificateManager} from '../core/certificate_manager.js';
import {type NodeAlias} from '../types/aliases.js';

export interface CommandHandlers {
  parent: BaseCommand;
}
>>>>>>> b1440a2f

export interface Opts {
  logger: SoloLogger;
  helm: Helm;
  k8Factory: K8Factory;
  downloader: PackageDownloader;
  platformInstaller: PlatformInstaller;
  chartManager: ChartManager;
  configManager: ConfigManager;
  depManager: DependencyManager;
  keyManager: KeyManager;
  accountManager: AccountManager;
  profileManager: ProfileManager;
  leaseManager: LeaseManager;
  certificateManager: CertificateManager;
  localConfig: LocalConfig;
  remoteConfigManager: RemoteConfigManager;
  parent?: BaseCommand;
}

export abstract class BaseCommand extends ShellRunner {
  protected readonly helm: Helm;
  protected readonly k8Factory: K8Factory;
  protected readonly chartManager: ChartManager;
  protected readonly configManager: ConfigManager;
  protected readonly depManager: DependencyManager;
  protected readonly leaseManager: LeaseManager;
  protected readonly _configMaps = new Map<string, any>();
  public readonly localConfig: LocalConfig;
  protected readonly remoteConfigManager: RemoteConfigManager;

  constructor(opts: Opts) {
    if (!opts || !opts.helm) throw new Error('An instance of core/Helm is required');
    if (!opts || !opts.k8Factory) throw new Error('An instance of core/K8Factory is required');
    if (!opts || !opts.chartManager) throw new Error('An instance of core/ChartManager is required');
    if (!opts || !opts.configManager) throw new Error('An instance of core/ConfigManager is required');
    if (!opts || !opts.depManager) throw new Error('An instance of core/DependencyManager is required');
    if (!opts || !opts.localConfig) throw new Error('An instance of core/LocalConfig is required');
    if (!opts || !opts.remoteConfigManager)
      throw new Error('An instance of core/config/RemoteConfigManager is required');
    super();

    this.helm = opts.helm;
    this.k8Factory = opts.k8Factory;
    this.chartManager = opts.chartManager;
    this.configManager = opts.configManager;
    this.depManager = opts.depManager;
    this.leaseManager = opts.leaseManager;
    this.localConfig = opts.localConfig;
    this.remoteConfigManager = opts.remoteConfigManager;
  }

<<<<<<< HEAD
  getConfigManager(): ConfigManager {
=======
  public async prepareChartPath(chartDir: string, chartRepo: string, chartReleaseName: string) {
    if (!chartRepo) throw new MissingArgumentError('chart repo name is required');
    if (!chartReleaseName) throw new MissingArgumentError('chart release name is required');

    if (chartDir) {
      const chartPath = path.join(chartDir, chartReleaseName);
      await this.helm.dependency('update', chartPath);
      return chartPath;
    }

    return `${chartRepo}/${chartReleaseName}`;
  }

  // FIXME @Deprecated. Use prepareValuesFilesMap instead to support multi-cluster
  public prepareValuesFiles(valuesFile: string) {
    let valuesArg = '';
    if (valuesFile) {
      const valuesFiles = valuesFile.split(',');
      valuesFiles.forEach(vf => {
        const vfp = paths.resolve(vf);
        valuesArg += ` --values ${vfp}`;
      });
    }

    return valuesArg;
  }

  /**
   * Prepare the values files map for each cluster
   *
   * <p> Order of precedence:
   * <ol>
   *   <li> Chart's default values file (if chartDirectory is set) </li>
   *   <li> Profile values file </li>
   *   <li> User's values file </li>
   * </ol>
   * @param clusterRefs - the map of cluster references
   * @param valuesFileInput - the values file input string
   * @param chartDirectory - the chart directory
   * @param profileValuesFile - the profile values file
   */
  static prepareValuesFilesMap(
    clusterRefs: ClusterRefs,
    chartDirectory?: string,
    profileValuesFile?: string,
    valuesFileInput?: string,
  ): Record<ClusterRef, string> {
    // initialize the map with an empty array for each cluster-ref
    const valuesFiles: Record<ClusterRef, string> = {
      [Flags.KEY_COMMON]: '',
    };
    Object.keys(clusterRefs).forEach(clusterRef => {
      valuesFiles[clusterRef] = '';
    });

    // add the chart's default values file for each cluster-ref if chartDirectory is set
    // this should be the first in the list of values files as it will be overridden by user's input
    if (chartDirectory) {
      const chartValuesFile = path.join(chartDirectory, 'solo-deployment', 'values.yaml');
      for (const clusterRef in valuesFiles) {
        valuesFiles[clusterRef] += ` --values ${chartValuesFile}`;
      }
    }

    if (profileValuesFile) {
      const parsed = Flags.parseValuesFilesInput(profileValuesFile);
      Object.entries(parsed).forEach(([clusterRef, files]) => {
        let vf = '';
        files.forEach(file => {
          vf += ` --values ${file}`;
        });

        if (clusterRef === Flags.KEY_COMMON) {
          Object.entries(valuesFiles).forEach(([cf]) => {
            valuesFiles[cf] += vf;
          });
        } else {
          valuesFiles[clusterRef] += vf;
        }
      });
    }

    if (valuesFileInput) {
      const parsed = Flags.parseValuesFilesInput(valuesFileInput);
      Object.entries(parsed).forEach(([clusterRef, files]) => {
        let vf = '';
        files.forEach(file => {
          vf += ` --values ${file}`;
        });

        if (clusterRef === Flags.KEY_COMMON) {
          Object.entries(valuesFiles).forEach(([clusterRef]) => {
            valuesFiles[clusterRef] += vf;
          });
        } else {
          valuesFiles[clusterRef] += vf;
        }
      });
    }

    if (Object.keys(valuesFiles).length > 1) {
      // delete the common key if there is another cluster to use
      delete valuesFiles[Flags.KEY_COMMON];
    }

    return valuesFiles;
  }

  public getConfigManager(): ConfigManager {
>>>>>>> b1440a2f
    return this.configManager;
  }

  public getChartManager(): ChartManager {
    return this.chartManager;
  }

  /**
   * Dynamically builds a class with properties from the provided list of flags
   * and extra properties, will keep track of which properties are used.  Call
   * getUnusedConfigs() to get an array of unused properties.
   */
<<<<<<< HEAD
  getConfig(configName: string, flags: CommandFlag[], extraProperties: string[] = []): object {
    return getConfig(this.configManager, this._configMaps, configName, flags, extraProperties);
=======
  public getConfig(configName: string, flags: CommandFlag[], extraProperties: string[] = []): object {
    const configManager = this.configManager;

    // build the dynamic class that will keep track of which properties are used
    const NewConfigClass = class {
      private usedConfigs: Map<string, number>;

      constructor() {
        // the map to keep track of which properties are used
        this.usedConfigs = new Map();

        // add the flags as properties to this class
        flags?.forEach(flag => {
          // @ts-ignore
          this[`_${flag.constName}`] = configManager.getFlag(flag);
          Object.defineProperty(this, flag.constName, {
            get() {
              this.usedConfigs.set(flag.constName, this.usedConfigs.get(flag.constName) + 1 || 1);
              return this[`_${flag.constName}`];
            },
          });
        });

        // add the extra properties as properties to this class
        extraProperties?.forEach(name => {
          // @ts-ignore
          this[`_${name}`] = '';
          Object.defineProperty(this, name, {
            get() {
              this.usedConfigs.set(name, this.usedConfigs.get(name) + 1 || 1);
              return this[`_${name}`];
            },
            set(value) {
              this[`_${name}`] = value;
            },
          });
        });
      }

      /** Get the list of unused configurations that were not accessed */
      getUnusedConfigs() {
        const unusedConfigs: string[] = [];

        // add the flag constName to the unusedConfigs array if it was not accessed
        flags?.forEach(flag => {
          if (!this.usedConfigs.has(flag.constName)) {
            unusedConfigs.push(flag.constName);
          }
        });

        // add the extra properties to the unusedConfigs array if it was not accessed
        extraProperties?.forEach(item => {
          if (!this.usedConfigs.has(item)) {
            unusedConfigs.push(item);
          }
        });
        return unusedConfigs;
      }
    };

    const newConfigInstance = new NewConfigClass();

    // add the new instance to the configMaps so that it can be used to get the
    // unused configurations using the configName from the BaseCommand
    this._configMaps.set(configName, newConfigInstance);

    return newConfigInstance;
>>>>>>> b1440a2f
  }

  public getLeaseManager(): LeaseManager {
    return this.leaseManager;
  }

  /**
   * Get the list of unused configurations that were not accessed
   * @returns an array of unused configurations
   */
  public getUnusedConfigs(configName: string): string[] {
    return this._configMaps.get(configName).getUnusedConfigs();
  }

  public getK8Factory() {
    return this.k8Factory;
  }

  public getLocalConfig() {
    return this.localConfig;
  }

  public getRemoteConfigManager() {
    return this.remoteConfigManager;
  }

  abstract close(): Promise<void>;

<<<<<<< HEAD
=======
  public commandActionBuilder(actionTasks: any, options: any, errorString: string, lease: Lease | null) {
    return async function (argv: any, commandDef: CommandHandlers) {
      const tasks = new Listr([...actionTasks], options);

      try {
        await tasks.run();
      } catch (e: Error | any) {
        commandDef.parent.logger.error(`${errorString}: ${e.message}`, e);
        throw new SoloError(`${errorString}: ${e.message}`, e);
      } finally {
        const promises = [];

        promises.push(commandDef.parent.close());

        if (lease) promises.push(lease.release());
        await Promise.all(promises);
      }
    };
  }

>>>>>>> b1440a2f
  /**
   * Setup home directories
   * @param dirs a list of directories that need to be created in sequence
   */
  public setupHomeDirectory(
    dirs: string[] = [
      constants.SOLO_HOME_DIR,
      constants.SOLO_LOGS_DIR,
      constants.SOLO_CACHE_DIR,
      constants.SOLO_VALUES_DIR,
    ],
  ): string[] {
    const self = this;

    try {
      dirs.forEach(dirPath => {
        if (!fs.existsSync(dirPath)) {
          fs.mkdirSync(dirPath, {recursive: true});
        }
        self.logger.debug(`OK: setup directory: ${dirPath}`);
      });
    } catch (e: Error | any) {
      self.logger.error(e);
      throw new SoloError(`failed to create directory: ${e.message}`, e);
    }

    return dirs;
  }

<<<<<<< HEAD
  public setupHomeDirectoryTask(): Task {
=======
  public setupHomeDirectoryTask() {
>>>>>>> b1440a2f
    return new Task('Setup home directory', async () => {
      this.setupHomeDirectory();
    });
  }

  /**
   * Get the consensus nodes from the remoteConfigManager and use the localConfig to get the context
   * @returns an array of ConsensusNode objects
   */
  public getConsensusNodes(): ConsensusNode[] {
    const consensusNodes: ConsensusNode[] = [];
    const clusters: Record<ClusterRef, Cluster> = this.getRemoteConfigManager().clusters;

    try {
      if (!this.getRemoteConfigManager()?.components?.consensusNodes) return [];
    } catch {
      return [];
    }

    // using the remoteConfigManager to get the consensus nodes
    if (this.getRemoteConfigManager()?.components?.consensusNodes) {
      Object.values(this.getRemoteConfigManager().components.consensusNodes).forEach(node => {
        consensusNodes.push(
          new ConsensusNode(
            node.name as NodeAlias,
            node.nodeId,
            node.namespace,
            node.cluster,
            // use local config to get the context
            this.getLocalConfig().clusterRefs[node.cluster],
            clusters[node.cluster].dnsBaseDomain,
            clusters[node.cluster].dnsConsensusNodePattern,
            Templates.renderConsensusNodeFullyQualifiedDomainName(
              node.name as NodeAlias,
              node.nodeId,
              node.namespace,
              node.cluster,
              clusters[node.cluster].dnsBaseDomain,
              clusters[node.cluster].dnsConsensusNodePattern,
            ),
          ),
        );
      });
    }

    // return the consensus nodes
    return consensusNodes;
  }

  /**
   * Gets a list of distinct contexts from the consensus nodes
   * @returns an array of context strings
   */
  public getContexts(): string[] {
    const contexts: string[] = [];
    this.getConsensusNodes().forEach(node => {
      if (!contexts.includes(node.context)) {
        contexts.push(node.context);
      }
    });
    return contexts;
  }

  /**
   * Gets a list of distinct cluster references from the consensus nodes
   * @returns an object of cluster references
   */
  public getClusterRefs(): ClusterRefs {
    const clustersRefs: ClusterRefs = {};
    this.getConsensusNodes().forEach(node => {
      if (!Object.keys(clustersRefs).includes(node.cluster)) {
        clustersRefs[node.cluster] = node.context;
      }
    });
    return clustersRefs;
  }
}<|MERGE_RESOLUTION|>--- conflicted
+++ resolved
@@ -19,9 +19,6 @@
 import * as constants from '../core/constants.js';
 import fs from 'fs';
 import {Task} from '../core/task.js';
-<<<<<<< HEAD
-import {getConfig} from '../core/config_builder.js';
-=======
 import {ConsensusNode} from '../core/model/consensus_node.js';
 import {type ClusterRef, type ClusterRefs} from '../core/config/remote/types.js';
 import {Flags} from './flags.js';
@@ -35,11 +32,11 @@
 import {type ProfileManager} from '../core/profile_manager.js';
 import {type CertificateManager} from '../core/certificate_manager.js';
 import {type NodeAlias} from '../types/aliases.js';
+import {getConfig} from '../core/config_builder.js';
 
 export interface CommandHandlers {
   parent: BaseCommand;
 }
->>>>>>> b1440a2f
 
 export interface Opts {
   logger: SoloLogger;
@@ -92,203 +89,102 @@
     this.remoteConfigManager = opts.remoteConfigManager;
   }
 
-<<<<<<< HEAD
-  getConfigManager(): ConfigManager {
-=======
-  public async prepareChartPath(chartDir: string, chartRepo: string, chartReleaseName: string) {
-    if (!chartRepo) throw new MissingArgumentError('chart repo name is required');
-    if (!chartReleaseName) throw new MissingArgumentError('chart release name is required');
-
-    if (chartDir) {
-      const chartPath = path.join(chartDir, chartReleaseName);
-      await this.helm.dependency('update', chartPath);
-      return chartPath;
-    }
-
-    return `${chartRepo}/${chartReleaseName}`;
-  }
-
-  // FIXME @Deprecated. Use prepareValuesFilesMap instead to support multi-cluster
-  public prepareValuesFiles(valuesFile: string) {
-    let valuesArg = '';
-    if (valuesFile) {
-      const valuesFiles = valuesFile.split(',');
-      valuesFiles.forEach(vf => {
-        const vfp = paths.resolve(vf);
-        valuesArg += ` --values ${vfp}`;
-      });
-    }
-
-    return valuesArg;
-  }
-
-  /**
-   * Prepare the values files map for each cluster
-   *
-   * <p> Order of precedence:
-   * <ol>
-   *   <li> Chart's default values file (if chartDirectory is set) </li>
-   *   <li> Profile values file </li>
-   *   <li> User's values file </li>
-   * </ol>
-   * @param clusterRefs - the map of cluster references
-   * @param valuesFileInput - the values file input string
-   * @param chartDirectory - the chart directory
-   * @param profileValuesFile - the profile values file
-   */
-  static prepareValuesFilesMap(
-    clusterRefs: ClusterRefs,
-    chartDirectory?: string,
-    profileValuesFile?: string,
-    valuesFileInput?: string,
-  ): Record<ClusterRef, string> {
-    // initialize the map with an empty array for each cluster-ref
-    const valuesFiles: Record<ClusterRef, string> = {
-      [Flags.KEY_COMMON]: '',
-    };
-    Object.keys(clusterRefs).forEach(clusterRef => {
-      valuesFiles[clusterRef] = '';
-    });
-
-    // add the chart's default values file for each cluster-ref if chartDirectory is set
-    // this should be the first in the list of values files as it will be overridden by user's input
-    if (chartDirectory) {
-      const chartValuesFile = path.join(chartDirectory, 'solo-deployment', 'values.yaml');
-      for (const clusterRef in valuesFiles) {
-        valuesFiles[clusterRef] += ` --values ${chartValuesFile}`;
-      }
-    }
-
-    if (profileValuesFile) {
-      const parsed = Flags.parseValuesFilesInput(profileValuesFile);
-      Object.entries(parsed).forEach(([clusterRef, files]) => {
-        let vf = '';
-        files.forEach(file => {
-          vf += ` --values ${file}`;
-        });
-
-        if (clusterRef === Flags.KEY_COMMON) {
-          Object.entries(valuesFiles).forEach(([cf]) => {
-            valuesFiles[cf] += vf;
-          });
-        } else {
-          valuesFiles[clusterRef] += vf;
-        }
-      });
-    }
-
-    if (valuesFileInput) {
-      const parsed = Flags.parseValuesFilesInput(valuesFileInput);
-      Object.entries(parsed).forEach(([clusterRef, files]) => {
-        let vf = '';
-        files.forEach(file => {
-          vf += ` --values ${file}`;
-        });
-
-        if (clusterRef === Flags.KEY_COMMON) {
-          Object.entries(valuesFiles).forEach(([clusterRef]) => {
-            valuesFiles[clusterRef] += vf;
-          });
-        } else {
-          valuesFiles[clusterRef] += vf;
-        }
-      });
-    }
-
-    if (Object.keys(valuesFiles).length > 1) {
-      // delete the common key if there is another cluster to use
-      delete valuesFiles[Flags.KEY_COMMON];
-    }
-
-    return valuesFiles;
-  }
-
   public getConfigManager(): ConfigManager {
->>>>>>> b1440a2f
     return this.configManager;
   }
 
   public getChartManager(): ChartManager {
     return this.chartManager;
   }
+
+    /**
+     * Prepare the values files map for each cluster
+     *
+     * <p> Order of precedence:
+     * <ol>
+     *   <li> Chart's default values file (if chartDirectory is set) </li>
+     *   <li> Profile values file </li>
+     *   <li> User's values file </li>
+     * </ol>
+     * @param clusterRefs - the map of cluster references
+     * @param valuesFileInput - the values file input string
+     * @param chartDirectory - the chart directory
+     * @param profileValuesFile - the profile values file
+     */
+    static prepareValuesFilesMap(
+        clusterRefs: ClusterRefs,
+        chartDirectory?: string,
+        profileValuesFile?: string,
+        valuesFileInput?: string,
+    ): Record<ClusterRef, string> {
+        // initialize the map with an empty array for each cluster-ref
+        const valuesFiles: Record<ClusterRef, string> = {
+            [Flags.KEY_COMMON]: '',
+        };
+        Object.keys(clusterRefs).forEach(clusterRef => {
+            valuesFiles[clusterRef] = '';
+        });
+
+        // add the chart's default values file for each cluster-ref if chartDirectory is set
+        // this should be the first in the list of values files as it will be overridden by user's input
+        if (chartDirectory) {
+            const chartValuesFile = path.join(chartDirectory, 'solo-deployment', 'values.yaml');
+            for (const clusterRef in valuesFiles) {
+                valuesFiles[clusterRef] += ` --values ${chartValuesFile}`;
+            }
+        }
+
+        if (profileValuesFile) {
+            const parsed = Flags.parseValuesFilesInput(profileValuesFile);
+            Object.entries(parsed).forEach(([clusterRef, files]) => {
+                let vf = '';
+                files.forEach(file => {
+                    vf += ` --values ${file}`;
+                });
+
+                if (clusterRef === Flags.KEY_COMMON) {
+                    Object.entries(valuesFiles).forEach(([cf]) => {
+                        valuesFiles[cf] += vf;
+                    });
+                } else {
+                    valuesFiles[clusterRef] += vf;
+                }
+            });
+        }
+
+        if (valuesFileInput) {
+            const parsed = Flags.parseValuesFilesInput(valuesFileInput);
+            Object.entries(parsed).forEach(([clusterRef, files]) => {
+                let vf = '';
+                files.forEach(file => {
+                    vf += ` --values ${file}`;
+                });
+
+                if (clusterRef === Flags.KEY_COMMON) {
+                    Object.entries(valuesFiles).forEach(([clusterRef]) => {
+                        valuesFiles[clusterRef] += vf;
+                    });
+                } else {
+                    valuesFiles[clusterRef] += vf;
+                }
+            });
+        }
+
+        if (Object.keys(valuesFiles).length > 1) {
+            // delete the common key if there is another cluster to use
+            delete valuesFiles[Flags.KEY_COMMON];
+        }
+
+        return valuesFiles;
+    }
 
   /**
    * Dynamically builds a class with properties from the provided list of flags
    * and extra properties, will keep track of which properties are used.  Call
    * getUnusedConfigs() to get an array of unused properties.
    */
-<<<<<<< HEAD
-  getConfig(configName: string, flags: CommandFlag[], extraProperties: string[] = []): object {
+  public getConfig(configName: string, flags: CommandFlag[], extraProperties: string[] = []): object {
     return getConfig(this.configManager, this._configMaps, configName, flags, extraProperties);
-=======
-  public getConfig(configName: string, flags: CommandFlag[], extraProperties: string[] = []): object {
-    const configManager = this.configManager;
-
-    // build the dynamic class that will keep track of which properties are used
-    const NewConfigClass = class {
-      private usedConfigs: Map<string, number>;
-
-      constructor() {
-        // the map to keep track of which properties are used
-        this.usedConfigs = new Map();
-
-        // add the flags as properties to this class
-        flags?.forEach(flag => {
-          // @ts-ignore
-          this[`_${flag.constName}`] = configManager.getFlag(flag);
-          Object.defineProperty(this, flag.constName, {
-            get() {
-              this.usedConfigs.set(flag.constName, this.usedConfigs.get(flag.constName) + 1 || 1);
-              return this[`_${flag.constName}`];
-            },
-          });
-        });
-
-        // add the extra properties as properties to this class
-        extraProperties?.forEach(name => {
-          // @ts-ignore
-          this[`_${name}`] = '';
-          Object.defineProperty(this, name, {
-            get() {
-              this.usedConfigs.set(name, this.usedConfigs.get(name) + 1 || 1);
-              return this[`_${name}`];
-            },
-            set(value) {
-              this[`_${name}`] = value;
-            },
-          });
-        });
-      }
-
-      /** Get the list of unused configurations that were not accessed */
-      getUnusedConfigs() {
-        const unusedConfigs: string[] = [];
-
-        // add the flag constName to the unusedConfigs array if it was not accessed
-        flags?.forEach(flag => {
-          if (!this.usedConfigs.has(flag.constName)) {
-            unusedConfigs.push(flag.constName);
-          }
-        });
-
-        // add the extra properties to the unusedConfigs array if it was not accessed
-        extraProperties?.forEach(item => {
-          if (!this.usedConfigs.has(item)) {
-            unusedConfigs.push(item);
-          }
-        });
-        return unusedConfigs;
-      }
-    };
-
-    const newConfigInstance = new NewConfigClass();
-
-    // add the new instance to the configMaps so that it can be used to get the
-    // unused configurations using the configName from the BaseCommand
-    this._configMaps.set(configName, newConfigInstance);
-
-    return newConfigInstance;
->>>>>>> b1440a2f
   }
 
   public getLeaseManager(): LeaseManager {
@@ -317,8 +213,6 @@
 
   abstract close(): Promise<void>;
 
-<<<<<<< HEAD
-=======
   public commandActionBuilder(actionTasks: any, options: any, errorString: string, lease: Lease | null) {
     return async function (argv: any, commandDef: CommandHandlers) {
       const tasks = new Listr([...actionTasks], options);
@@ -339,7 +233,6 @@
     };
   }
 
->>>>>>> b1440a2f
   /**
    * Setup home directories
    * @param dirs a list of directories that need to be created in sequence
@@ -369,11 +262,7 @@
     return dirs;
   }
 
-<<<<<<< HEAD
   public setupHomeDirectoryTask(): Task {
-=======
-  public setupHomeDirectoryTask() {
->>>>>>> b1440a2f
     return new Task('Setup home directory', async () => {
       this.setupHomeDirectory();
     });
