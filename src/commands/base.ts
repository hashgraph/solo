/**
 * SPDX-License-Identifier: Apache-2.0
 */

import {SoloError} from '../core/errors.js';
import {ShellRunner} from '../core/shell_runner.js';
import {type LeaseManager} from '../core/lease/lease_manager.js';
import {type LocalConfig} from '../core/config/local_config.js';
import {type RemoteConfigManager} from '../core/config/remote/remote_config_manager.js';
import {type Helm} from '../core/helm.js';
import {type K8Factory} from '../core/kube/k8_factory.js';
import {type ChartManager} from '../core/chart_manager.js';
import {type ConfigManager} from '../core/config_manager.js';
import {type DependencyManager} from '../core/dependency_managers/index.js';
import path from 'path';
import * as constants from '../core/constants.js';
import fs from 'fs';
import {Task} from '../core/task.js';
import {type ClusterRef, type ClusterRefs} from '../core/config/remote/types.js';
import {Flags} from './flags.js';
import {type SoloLogger} from '../core/logging.js';
import {type PackageDownloader} from '../core/package_downloader.js';
import {type PlatformInstaller} from '../core/platform_installer.js';
import {type KeyManager} from '../core/key_manager.js';
import {type AccountManager} from '../core/account_manager.js';
import {type ProfileManager} from '../core/profile_manager.js';
import {type CertificateManager} from '../core/certificate_manager.js';

export interface Opts {
  logger: SoloLogger;
  helm: Helm;
  k8Factory: K8Factory;
  downloader: PackageDownloader;
  platformInstaller: PlatformInstaller;
  chartManager: ChartManager;
  configManager: ConfigManager;
  depManager: DependencyManager;
  keyManager: KeyManager;
  accountManager: AccountManager;
  profileManager: ProfileManager;
  leaseManager: LeaseManager;
  certificateManager: CertificateManager;
  localConfig: LocalConfig;
  remoteConfigManager: RemoteConfigManager;
}

export abstract class BaseCommand extends ShellRunner {
  protected readonly helm: Helm;
  protected readonly k8Factory: K8Factory;
  protected readonly chartManager: ChartManager;
  public readonly configManager: ConfigManager;
  protected readonly depManager: DependencyManager;
  protected readonly leaseManager: LeaseManager;
  public readonly localConfig: LocalConfig;
  protected readonly remoteConfigManager: RemoteConfigManager;

  constructor(opts: Opts) {
    if (!opts || !opts.helm) throw new Error('An instance of core/Helm is required');
    if (!opts || !opts.k8Factory) throw new Error('An instance of core/K8Factory is required');
    if (!opts || !opts.chartManager) throw new Error('An instance of core/ChartManager is required');
    if (!opts || !opts.configManager) throw new Error('An instance of core/ConfigManager is required');
    if (!opts || !opts.depManager) throw new Error('An instance of core/DependencyManager is required');
    if (!opts || !opts.localConfig) throw new Error('An instance of core/LocalConfig is required');
    if (!opts || !opts.remoteConfigManager)
      throw new Error('An instance of core/config/RemoteConfigManager is required');
    super();

    this.helm = opts.helm;
    this.k8Factory = opts.k8Factory;
    this.chartManager = opts.chartManager;
    this.configManager = opts.configManager;
    this.depManager = opts.depManager;
    this.leaseManager = opts.leaseManager;
    this.localConfig = opts.localConfig;
    this.remoteConfigManager = opts.remoteConfigManager;
  }

  /**
   * Prepare the values files map for each cluster
   *
   * <p> Order of precedence:
   * <ol>
   *   <li> Chart's default values file (if chartDirectory is set) </li>
   *   <li> Profile values file </li>
   *   <li> User's values file </li>
   * </ol>
   * @param clusterRefs - the map of cluster references
   * @param valuesFileInput - the values file input string
   * @param chartDirectory - the chart directory
   * @param profileValuesFile - the profile values file
   */
  static prepareValuesFilesMap(
    clusterRefs: ClusterRefs,
    chartDirectory?: string,
    profileValuesFile?: string,
    valuesFileInput?: string,
  ): Record<ClusterRef, string> {
    // initialize the map with an empty array for each cluster-ref
    const valuesFiles: Record<ClusterRef, string> = {
      [Flags.KEY_COMMON]: '',
    };
    Object.keys(clusterRefs).forEach(clusterRef => {
      valuesFiles[clusterRef] = '';
    });

    // add the chart's default values file for each cluster-ref if chartDirectory is set
    // this should be the first in the list of values files as it will be overridden by user's input
    if (chartDirectory) {
      const chartValuesFile = path.join(chartDirectory, 'solo-deployment', 'values.yaml');
      for (const clusterRef in valuesFiles) {
        valuesFiles[clusterRef] += ` --values ${chartValuesFile}`;
      }
    }

    if (profileValuesFile) {
      const parsed = Flags.parseValuesFilesInput(profileValuesFile);
      Object.entries(parsed).forEach(([clusterRef, files]) => {
        let vf = '';
        files.forEach(file => {
          vf += ` --values ${file}`;
        });

        if (clusterRef === Flags.KEY_COMMON) {
          Object.entries(valuesFiles).forEach(([cf]) => {
            valuesFiles[cf] += vf;
          });
        } else {
          valuesFiles[clusterRef] += vf;
        }
      });
    }

    if (valuesFileInput) {
      const parsed = Flags.parseValuesFilesInput(valuesFileInput);
      Object.entries(parsed).forEach(([clusterRef, files]) => {
        let vf = '';
        files.forEach(file => {
          vf += ` --values ${file}`;
        });

        if (clusterRef === Flags.KEY_COMMON) {
          Object.entries(valuesFiles).forEach(([clusterRef]) => {
            valuesFiles[clusterRef] += vf;
          });
        } else {
          valuesFiles[clusterRef] += vf;
        }
      });
    }

    if (Object.keys(valuesFiles).length > 1) {
      // delete the common key if there is another cluster to use
      delete valuesFiles[Flags.KEY_COMMON];
    }

    return valuesFiles;
  }

  public getLeaseManager(): LeaseManager {
    return this.leaseManager;
  }

  public getK8Factory() {
    return this.k8Factory;
  }

  public getLocalConfig() {
    return this.localConfig;
  }

  public getRemoteConfigManager() {
    return this.remoteConfigManager;
  }

  abstract close(): Promise<void>;

  /**
   * Setup home directories
   * @param dirs a list of directories that need to be created in sequence
   */
<<<<<<< HEAD
  public setupHomeDirectory(
    dirs: string[] = [
      constants.SOLO_HOME_DIR,
      constants.SOLO_LOGS_DIR,
      constants.SOLO_CACHE_DIR,
      constants.SOLO_VALUES_DIR,
    ],
  ): string[] {
=======
  public setupHomeDirectory(dirs: string[] = []) {
    if (!dirs || dirs?.length === 0) {
      dirs = [
        constants.SOLO_HOME_DIR,
        constants.SOLO_LOGS_DIR,
        this.configManager.getFlag<string>(Flags.cacheDir) || constants.SOLO_CACHE_DIR,
        constants.SOLO_VALUES_DIR,
      ];
    }
>>>>>>> 0ae1b1fc
    const self = this;

    try {
      dirs.forEach(dirPath => {
        if (!fs.existsSync(dirPath)) {
          fs.mkdirSync(dirPath, {recursive: true});
        }
        self.logger.debug(`OK: setup directory: ${dirPath}`);
      });
    } catch (e: Error | any) {
      self.logger.error(e);
      throw new SoloError(`failed to create directory: ${e.message}`, e);
    }

    return dirs;
  }

  public setupHomeDirectoryTask(): Task {
    return new Task('Setup home directory', async () => {
      this.setupHomeDirectory();
    });
  }
<<<<<<< HEAD
=======

  /**
   * Get the consensus nodes from the remoteConfigManager and use the localConfig to get the context
   * @returns an array of ConsensusNode objects
   */
  public getConsensusNodes(): ConsensusNode[] {
    const consensusNodes: ConsensusNode[] = [];
    if (!this.getRemoteConfigManager().isLoaded()) {
      throw new SoloError('Remote configuration is not loaded, and was expected to be loaded');
    }
    const clusters: Record<ClusterRef, Cluster> = this.getRemoteConfigManager().clusters;

    try {
      if (!this.getRemoteConfigManager()?.components?.consensusNodes) return [];
    } catch {
      return [];
    }

    // using the remoteConfigManager to get the consensus nodes
    Object.values(this.getRemoteConfigManager().components.consensusNodes).forEach(node => {
      consensusNodes.push(
        new ConsensusNode(
          node.name as NodeAlias,
          node.nodeId,
          node.namespace,
          node.cluster,
          // use local config to get the context
          this.getLocalConfig().clusterRefs[node.cluster],
          clusters[node.cluster]?.dnsBaseDomain ?? 'cluster.local',
          clusters[node.cluster]?.dnsConsensusNodePattern ?? 'network-${nodeAlias}-svc.${namespace}.svc',
          Templates.renderConsensusNodeFullyQualifiedDomainName(
            node.name as NodeAlias,
            node.nodeId,
            node.namespace,
            node.cluster,
            clusters[node.cluster]?.dnsBaseDomain ?? 'cluster.local',
            clusters[node.cluster]?.dnsConsensusNodePattern ?? 'network-${nodeAlias}-svc.${namespace}.svc',
          ),
        ),
      );
    });

    // return the consensus nodes
    return consensusNodes;
  }

  /**
   * Gets a list of distinct contexts from the consensus nodes
   * @returns an array of context strings
   * @deprecated use one inside remote config
   */
  public getContexts(): string[] {
    const contexts: string[] = [];
    this.getConsensusNodes().forEach(node => {
      if (!contexts.includes(node.context)) {
        contexts.push(node.context);
      }
    });
    return contexts;
  }

  /**
   * Gets a list of distinct cluster references from the consensus nodes
   * @returns an object of cluster references
   * @deprecated use one inside remote config
   */
  public getClusterRefs(): ClusterRefs {
    const clustersRefs: ClusterRefs = {};
    this.getConsensusNodes().forEach(node => {
      if (!Object.keys(clustersRefs).includes(node.cluster)) {
        clustersRefs[node.cluster] = node.context;
      }
    });
    return clustersRefs;
  }
>>>>>>> 0ae1b1fc
}<|MERGE_RESOLUTION|>--- conflicted
+++ resolved
@@ -178,16 +178,6 @@
    * Setup home directories
    * @param dirs a list of directories that need to be created in sequence
    */
-<<<<<<< HEAD
-  public setupHomeDirectory(
-    dirs: string[] = [
-      constants.SOLO_HOME_DIR,
-      constants.SOLO_LOGS_DIR,
-      constants.SOLO_CACHE_DIR,
-      constants.SOLO_VALUES_DIR,
-    ],
-  ): string[] {
-=======
   public setupHomeDirectory(dirs: string[] = []) {
     if (!dirs || dirs?.length === 0) {
       dirs = [
@@ -197,7 +187,6 @@
         constants.SOLO_VALUES_DIR,
       ];
     }
->>>>>>> 0ae1b1fc
     const self = this;
 
     try {
@@ -220,82 +209,4 @@
       this.setupHomeDirectory();
     });
   }
-<<<<<<< HEAD
-=======
-
-  /**
-   * Get the consensus nodes from the remoteConfigManager and use the localConfig to get the context
-   * @returns an array of ConsensusNode objects
-   */
-  public getConsensusNodes(): ConsensusNode[] {
-    const consensusNodes: ConsensusNode[] = [];
-    if (!this.getRemoteConfigManager().isLoaded()) {
-      throw new SoloError('Remote configuration is not loaded, and was expected to be loaded');
-    }
-    const clusters: Record<ClusterRef, Cluster> = this.getRemoteConfigManager().clusters;
-
-    try {
-      if (!this.getRemoteConfigManager()?.components?.consensusNodes) return [];
-    } catch {
-      return [];
-    }
-
-    // using the remoteConfigManager to get the consensus nodes
-    Object.values(this.getRemoteConfigManager().components.consensusNodes).forEach(node => {
-      consensusNodes.push(
-        new ConsensusNode(
-          node.name as NodeAlias,
-          node.nodeId,
-          node.namespace,
-          node.cluster,
-          // use local config to get the context
-          this.getLocalConfig().clusterRefs[node.cluster],
-          clusters[node.cluster]?.dnsBaseDomain ?? 'cluster.local',
-          clusters[node.cluster]?.dnsConsensusNodePattern ?? 'network-${nodeAlias}-svc.${namespace}.svc',
-          Templates.renderConsensusNodeFullyQualifiedDomainName(
-            node.name as NodeAlias,
-            node.nodeId,
-            node.namespace,
-            node.cluster,
-            clusters[node.cluster]?.dnsBaseDomain ?? 'cluster.local',
-            clusters[node.cluster]?.dnsConsensusNodePattern ?? 'network-${nodeAlias}-svc.${namespace}.svc',
-          ),
-        ),
-      );
-    });
-
-    // return the consensus nodes
-    return consensusNodes;
-  }
-
-  /**
-   * Gets a list of distinct contexts from the consensus nodes
-   * @returns an array of context strings
-   * @deprecated use one inside remote config
-   */
-  public getContexts(): string[] {
-    const contexts: string[] = [];
-    this.getConsensusNodes().forEach(node => {
-      if (!contexts.includes(node.context)) {
-        contexts.push(node.context);
-      }
-    });
-    return contexts;
-  }
-
-  /**
-   * Gets a list of distinct cluster references from the consensus nodes
-   * @returns an object of cluster references
-   * @deprecated use one inside remote config
-   */
-  public getClusterRefs(): ClusterRefs {
-    const clustersRefs: ClusterRefs = {};
-    this.getConsensusNodes().forEach(node => {
-      if (!Object.keys(clustersRefs).includes(node.cluster)) {
-        clustersRefs[node.cluster] = node.context;
-      }
-    });
-    return clustersRefs;
-  }
->>>>>>> 0ae1b1fc
 }