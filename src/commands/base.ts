--- conflicted
+++ resolved
@@ -18,23 +18,11 @@
 import paths from 'path'
 import { MissingArgumentError } from '../core/errors.ts'
 import { ShellRunner } from '../core/shell_runner.ts'
-<<<<<<< HEAD
 import type {
-  ChartManager,
-  ConfigManager,
-  Helm,
-  K8,
-  DependencyManager,
-  LeaseManager,
-  RemoteConfigManager
+  ChartManager, ConfigManager, Helm, K8, DependencyManager, LeaseManager, RemoteConfigManager
 } from '../core/index.ts'
 import type { CommandFlag,  Opts } from '../types/index.ts'
-import type { LocalConfig } from '../core/index.js'
-=======
-import type {  ChartManager,  ConfigManager,  Helm,  K8,  DependencyManager, LeaseManager } from '../core/index.ts'
-import type {  CommandFlag,  Opts } from '../types/index.ts'
 import { type LocalConfig } from './../core/config/LocalConfig.ts'
->>>>>>> b227e2f1
 
 export class BaseCommand extends ShellRunner {
   protected readonly helm: Helm
@@ -45,10 +33,7 @@
   protected readonly leaseManager: LeaseManager
   protected readonly _configMaps = new Map<string, any>()
   protected readonly localConfig: LocalConfig
-<<<<<<< HEAD
   protected readonly remoteConfigManager: RemoteConfigManager
-=======
->>>>>>> b227e2f1
 
   constructor (opts: Opts) {
     if (!opts || !opts.logger) throw new Error('An instance of core/SoloLogger is required')
@@ -58,10 +43,7 @@
     if (!opts || !opts.configManager) throw new Error('An instance of core/ConfigManager is required')
     if (!opts || !opts.depManager) throw new Error('An instance of core/DependencyManager is required')
     if (!opts || !opts.localConfig) throw new Error('An instance of core/LocalConfig is required')
-<<<<<<< HEAD
     if (!opts || !opts.remoteConfigManager) throw new Error('An instance of core/config/RemoteConfigManager is required')
-=======
->>>>>>> b227e2f1
 
     super(opts.logger)
 
@@ -72,10 +54,7 @@
     this.depManager = opts.depManager
     this.leaseManager = opts.leaseManager
     this.localConfig = opts.localConfig
-<<<<<<< HEAD
     this.remoteConfigManager = opts.remoteConfigManager
-=======
->>>>>>> b227e2f1
   }
 
   async prepareChartPath (chartDir: string, chartRepo: string, chartReleaseName: string) {
