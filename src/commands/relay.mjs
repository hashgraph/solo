--- conflicted
+++ resolved
@@ -73,7 +73,7 @@
     return [
       flags.chartDirectory,
       flags.namespace,
-      flags.nodeIDs
+      flags.nodeAliasesUnparsed
     ]
   }
 
@@ -151,13 +151,9 @@
 
     const networkIds = {}
 
-<<<<<<< HEAD
     const accountMap = getNodeAccountMap(nodeAliases)
 
     /** @type {Map<NodeAlias, NetworkNodeServices>} */
-=======
-    /** @type {Map<string, NetworkNodeServices>} */
->>>>>>> efa17832
     const networkNodeServicesMap = await this.accountManager.getNodeServiceMap(namespace)
     nodeAliases.forEach(nodeAlias => {
       const haProxyClusterIp = networkNodeServicesMap.get(nodeAlias).haProxyClusterIp
@@ -319,15 +315,7 @@
           self.configManager.setFlag(flags.nodeAliasesUnparsed, '')
 
           self.configManager.update(argv)
-<<<<<<< HEAD
-          await prompts.execute(task, self.configManager, [
-            flags.chartDirectory,
-            flags.namespace,
-            flags.nodeAliasesUnparsed
-          ])
-=======
           await prompts.execute(task, self.configManager, RelayCommand.DESTROY_FLAGS_LIST)
->>>>>>> efa17832
 
           // prompt if inputs are empty and set it in the context
           ctx.config = {
