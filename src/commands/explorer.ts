// SPDX-License-Identifier: Apache-2.0

import {ListrInquirerPromptAdapter} from '@listr2/prompt-adapter-inquirer';
import {confirm as confirmPrompt} from '@inquirer/prompts';
import {Listr} from 'listr2';
import {SoloError} from '../core/errors/solo-error.js';
import {UserBreak} from '../core/errors/user-break.js';
import * as constants from '../core/constants.js';
import {type ProfileManager} from '../core/profile-manager.js';
<<<<<<< HEAD
import {BaseCommand} from './base.js';
=======
import {BaseCommand, type Options} from './base.js';
>>>>>>> 484f219c
import {Flags as flags} from './flags.js';
import {ListrRemoteConfig} from '../core/config/remote/listr-config-tasks.js';
import {type AnyYargs, type ArgvStruct} from '../types/aliases.js';
import {ListrLock} from '../core/lock/listr-lock.js';
import {ComponentType} from '../core/config/remote/enumerations.js';
import {MirrorNodeExplorerComponent} from '../core/config/remote/components/mirror-node-explorer-component.js';
import {prepareValuesFiles, showVersionBanner} from '../core/helpers.js';
import {type Optional, type SoloListrTask} from '../types/index.js';
import {resolveNamespaceFromDeployment} from '../core/resolvers.js';
import {NamespaceName} from '../integration/kube/resources/namespace/namespace-name.js';
import {type ClusterChecks} from '../core/cluster-checks.js';
import {container, inject, injectable} from 'tsyringe-neo';
import {InjectTokens} from '../core/dependency-injection/inject-tokens.js';
import {HEDERA_EXPLORER_CHART_URL, INGRESS_CONTROLLER_NAME} from '../core/constants.js';
import {INGRESS_CONTROLLER_VERSION} from '../../version.js';
import {patchInject} from '../core/dependency-injection/container-helper.js';
import * as helpers from '../core/helpers.js';

interface ExplorerDeployConfigClass {
  chartDirectory: string;
  clusterRef: string;
  clusterContext: string;
  enableIngress: boolean;
  enableHederaExplorerTls: boolean;
  hederaExplorerTlsHostName: string;
  hederaExplorerStaticIp: string | '';
  hederaExplorerVersion: string;
  mirrorNamespace: NamespaceName;
  namespace: NamespaceName;
  profileFile: string;
  profileName: string;
  tlsClusterIssuerType: string;
  valuesFile: string;
  valuesArg: string;
  clusterSetupNamespace: NamespaceName;
  getUnusedConfigs: () => string[];
  soloChartVersion: string;
  domainName: Optional<string>;
}

interface ExplorerDeployContext {
  config: ExplorerDeployConfigClass;
  addressBook: string;
}

interface ExplorerDestroyContext {
  config: {
    clusterContext: string;
    namespace: NamespaceName;
    isChartInstalled: boolean;
  };
}

@injectable()
export class ExplorerCommand extends BaseCommand {
  constructor(@inject(InjectTokens.ProfileManager) private readonly profileManager: ProfileManager) {
    super();

<<<<<<< HEAD
    this.profileManager = patchInject(profileManager, InjectTokens.ProfileManager, this.constructor.name);
=======
  public constructor(options: Options) {
    super(options);
    if (!options || !options.profileManager) {
      throw new MissingArgumentError('An instance of core/ProfileManager is required', options.downloader);
    }

    this.profileManager = options.profileManager;
>>>>>>> 484f219c
  }

  public static readonly COMMAND_NAME = 'explorer';

  private static readonly DEPLOY_CONFIGS_NAME = 'deployConfigs';

  private static readonly DEPLOY_FLAGS_LIST = {
    required: [],
    optional: [
      flags.cacheDir,
      flags.chartDirectory,
      flags.clusterRef,
      flags.enableIngress,
      flags.enableHederaExplorerTls,
      flags.hederaExplorerTlsHostName,
      flags.hederaExplorerStaticIp,
      flags.hederaExplorerVersion,
      flags.mirrorNamespace,
      flags.namespace,
      flags.deployment,
      flags.profileFile,
      flags.profileName,
      flags.quiet,
      flags.soloChartVersion,
      flags.tlsClusterIssuerType,
      flags.valuesFile,
      flags.clusterSetupNamespace,
      flags.domainName,
    ],
  };

  private static readonly DESTROY_FLAGS_LIST = {
    required: [],
    optional: [flags.chartDirectory, flags.clusterRef, flags.force, flags.quiet, flags.deployment],
  };

  /**
   * @param config - the configuration object
   */
  private async prepareHederaExplorerValuesArg(config: ExplorerDeployConfigClass): Promise<string> {
    let valuesArgument = '';

    const profileName = this.configManager.getFlag<string>(flags.profileName) as string;
    const profileValuesFile = await this.profileManager.prepareValuesHederaExplorerChart(profileName);
    if (profileValuesFile) {
      valuesArgument += prepareValuesFiles(profileValuesFile);
    }

    if (config.valuesFile) {
      valuesArgument += prepareValuesFiles(config.valuesFile);
    }

    if (config.enableIngress) {
      valuesArgument += ' --set ingress.enabled=true';
      valuesArgument += ` --set ingressClassName=${constants.EXPLORER_INGRESS_CLASS_NAME}`;
    }
    valuesArgument += ` --set fullnameOverride=${constants.HEDERA_EXPLORER_RELEASE_NAME}`;

    if (config.mirrorNamespace) {
      // use fully qualified service name for mirror node since the explorer is in a different namespace
      valuesArgument += ` --set proxyPass./api="http://${constants.MIRROR_NODE_RELEASE_NAME}-rest.${config.mirrorNamespace}.svc.cluster.local" `;
    } else {
      valuesArgument += ` --set proxyPass./api="http://${constants.MIRROR_NODE_RELEASE_NAME}-rest" `;
    }

    if (config.domainName) {
      valuesArgument += helpers.populateHelmArguments({
        'ingress.enabled': true,
        'ingress.hosts[0].host': config.domainName,
      });
    }

    return valuesArgument;
  }

  /**
   * @param config - the configuration object
   */
  private async prepareCertManagerChartValuesArg(config: ExplorerDeployConfigClass): Promise<string> {
    const {tlsClusterIssuerType, namespace} = config;

    let valuesArgument = '';

    if (!['acme-staging', 'acme-prod', 'self-signed'].includes(tlsClusterIssuerType)) {
      throw new Error(
        `Invalid TLS cluster issuer type: ${tlsClusterIssuerType}, must be one of: "acme-staging", "acme-prod", or "self-signed"`,
      );
    }

    const clusterChecks: ClusterChecks = container.resolve(InjectTokens.ClusterChecks);

    if (!(await clusterChecks.isCertManagerInstalled())) {
      valuesArgument += ' --set cert-manager.installCRDs=true';
    }

    if (tlsClusterIssuerType === 'self-signed') {
      valuesArgument += ' --set selfSignedClusterIssuer.enabled=true';
    } else {
      valuesArgument += ` --set global.explorerNamespace=${namespace}`;
      valuesArgument += ' --set acmeClusterIssuer.enabled=true';
      valuesArgument += ` --set certClusterIssuerType=${tlsClusterIssuerType}`;
    }
    if (config.valuesFile) {
      valuesArgument += prepareValuesFiles(config.valuesFile);
    }
    return valuesArgument;
  }

  private async prepareValuesArg(config: ExplorerDeployConfigClass) {
    let valuesArgument = '';
    if (config.valuesFile) {
      valuesArgument += prepareValuesFiles(config.valuesFile);
    }
    return valuesArgument;
  }

  private async deploy(argv: ArgvStruct): Promise<boolean> {
    const self = this;
    const lease = await self.leaseManager.create();

    const tasks = new Listr<ExplorerDeployContext>(
      [
        {
          title: 'Initialize',
          task: async (context_, task) => {
            self.configManager.update(argv);

            // disable the prompts that we don't want to prompt the user for
            flags.disablePrompts([
              flags.enableHederaExplorerTls,
              flags.hederaExplorerTlsHostName,
              flags.hederaExplorerStaticIp,
              flags.hederaExplorerVersion,
              flags.mirrorNamespace,
              flags.tlsClusterIssuerType,
              flags.valuesFile,
              flags.profileFile,
            ]);

            const allFlags = [
              ...ExplorerCommand.DEPLOY_FLAGS_LIST.optional,
              ...ExplorerCommand.DEPLOY_FLAGS_LIST.required,
            ];
            await self.configManager.executePrompt(task, allFlags);

            context_.config = this.configManager.getConfig(ExplorerCommand.DEPLOY_CONFIGS_NAME, allFlags, [
              'valuesArg',
            ]) as ExplorerDeployConfigClass;

            context_.config.valuesArg += await self.prepareValuesArg(context_.config);
            context_.config.clusterContext = context_.config.clusterRef
              ? this.localConfig.clusterRefs[context_.config.clusterRef]
              : this.k8Factory.default().contexts().readCurrent();

            if (
              !(await self.k8Factory.getK8(context_.config.clusterContext).namespaces().has(context_.config.namespace))
            ) {
              throw new SoloError(`namespace ${context_.config.namespace} does not exist`);
            }

            return ListrLock.newAcquireLockTask(lease, task);
          },
        },
        ListrRemoteConfig.loadRemoteConfig(this.remoteConfigManager, argv),
        {
          title: 'Install cert manager',
          task: async context_ => {
            const config = context_.config;
            const {soloChartVersion} = config;

            const soloCertManagerValuesArgument = await self.prepareCertManagerChartValuesArg(config);
            // check if CRDs of cert-manager are already installed
            let needInstall = false;
            for (const crd of constants.CERT_MANAGER_CRDS) {
              const crdExists = await self.k8Factory.getK8(context_.config.clusterContext).crds().ifExists(crd);
              if (!crdExists) {
                needInstall = true;
                break;
              }
            }

            if (needInstall) {
              // if cert-manager isn't already installed we want to install it separate from the certificate issuers
              // as they will fail to be created due to the order of the installation being dependent on the cert-manager
              // being installed first
              await self.chartManager.install(
                NamespaceName.of(constants.CERT_MANAGER_NAME_SPACE),
                constants.SOLO_CERT_MANAGER_CHART,
                constants.SOLO_CERT_MANAGER_CHART,
                context_.config.chartDirectory ? context_.config.chartDirectory : constants.SOLO_TESTING_CHART_URL,
                soloChartVersion,
                '  --set cert-manager.installCRDs=true',
                context_.config.clusterContext,
              );
              showVersionBanner(self.logger, constants.SOLO_CERT_MANAGER_CHART, soloChartVersion);
            }

            // wait cert-manager to be ready to proceed, otherwise may get error of "failed calling webhook"
            await self.k8Factory
              .getK8(context_.config.clusterContext)
              .pods()
              .waitForReadyStatus(
                constants.DEFAULT_CERT_MANAGER_NAMESPACE,
                [
                  'app.kubernetes.io/component=webhook',
                  `app.kubernetes.io/instance=${constants.SOLO_CERT_MANAGER_CHART}`,
                ],
                constants.PODS_READY_MAX_ATTEMPTS,
                constants.PODS_READY_DELAY,
              );

            // sleep for a few seconds to allow cert-manager to be ready
            await new Promise(resolve => setTimeout(resolve, 10_000));

            await self.chartManager.upgrade(
              NamespaceName.of(constants.CERT_MANAGER_NAME_SPACE),
              constants.SOLO_CERT_MANAGER_CHART,
              constants.SOLO_CERT_MANAGER_CHART,
              context_.config.chartDirectory ? context_.config.chartDirectory : constants.SOLO_TESTING_CHART_URL,
              soloChartVersion,
              soloCertManagerValuesArgument,
              context_.config.clusterContext,
            );
            showVersionBanner(self.logger, constants.SOLO_CERT_MANAGER_CHART, soloChartVersion, 'Upgraded');
          },
          skip: context_ => !context_.config.enableHederaExplorerTls,
        },

        {
          title: 'Install explorer',
          task: async context_ => {
            const config = context_.config;

            let exploreValuesArgument = prepareValuesFiles(constants.EXPLORER_VALUES_FILE);
            exploreValuesArgument += await self.prepareHederaExplorerValuesArg(config);

            await self.chartManager.install(
              config.namespace,
              constants.HEDERA_EXPLORER_RELEASE_NAME,
              '',
              HEDERA_EXPLORER_CHART_URL,
              config.hederaExplorerVersion,
              exploreValuesArgument,
              context_.config.clusterContext,
            );
            showVersionBanner(self.logger, constants.HEDERA_EXPLORER_RELEASE_NAME, config.hederaExplorerVersion);
          },
        },
        {
          title: 'Install explorer ingress controller',
          task: async context_ => {
            const config = context_.config;

            let explorerIngressControllerValuesArgument = '';

            if (config.hederaExplorerStaticIp !== '') {
              explorerIngressControllerValuesArgument += ` --set controller.service.loadBalancerIP=${config.hederaExplorerStaticIp}`;
            }
            explorerIngressControllerValuesArgument += ` --set fullnameOverride=${constants.EXPLORER_INGRESS_CONTROLLER}`;

            await self.chartManager.install(
              config.namespace,
              constants.INGRESS_CONTROLLER_RELEASE_NAME,
              constants.INGRESS_CONTROLLER_RELEASE_NAME,
              constants.INGRESS_CONTROLLER_RELEASE_NAME,
              INGRESS_CONTROLLER_VERSION,
              explorerIngressControllerValuesArgument,
              context_.config.clusterContext,
            );
            showVersionBanner(self.logger, constants.INGRESS_CONTROLLER_RELEASE_NAME, INGRESS_CONTROLLER_VERSION);

            // patch explorer ingress to use h1 protocol, haproxy ingress controller default backend protocol is h2
            // to support grpc over http/2
            await this.k8Factory
              .getK8(context_.config.clusterContext)
              .ingresses()
              .update(config.namespace, constants.HEDERA_EXPLORER_RELEASE_NAME, {
                metadata: {
                  annotations: {
                    'haproxy-ingress.github.io/backend-protocol': 'h1',
                  },
                },
              });
            await this.k8Factory
              .getK8(context_.config.clusterContext)
              .ingressClasses()
              .create(constants.EXPLORER_INGRESS_CLASS_NAME, INGRESS_CONTROLLER_NAME);
          },
          skip: context_ => !context_.config.enableIngress,
        },
        {
          title: 'Check explorer pod is ready',
          task: async context_ => {
            await self.k8Factory
              .getK8(context_.config.clusterContext)
              .pods()
              .waitForReadyStatus(
                context_.config.namespace,
                [constants.SOLO_HEDERA_EXPLORER_LABEL],
                constants.PODS_READY_MAX_ATTEMPTS,
                constants.PODS_READY_DELAY,
              );
          },
        },
        {
          title: 'Check haproxy ingress controller pod is ready',
          task: async context_ => {
            await self.k8Factory
              .getK8(context_.config.clusterContext)
              .pods()
              .waitForReadyStatus(
                context_.config.namespace,
                [
                  `app.kubernetes.io/name=${constants.INGRESS_CONTROLLER_RELEASE_NAME}`,
                  `app.kubernetes.io/instance=${constants.INGRESS_CONTROLLER_RELEASE_NAME}`,
                ],
                constants.PODS_READY_MAX_ATTEMPTS,
                constants.PODS_READY_DELAY,
              );
          },
          skip: context_ => !context_.config.enableIngress,
        },
        this.addMirrorNodeExplorerComponents(),
      ],
      {
        concurrent: false,
        rendererOptions: constants.LISTR_DEFAULT_RENDERER_OPTION,
      },
    );

    try {
      await tasks.run();
      self.logger.debug('explorer deployment has completed');
    } catch (error) {
      throw new SoloError(`Error deploying explorer: ${error.message}`, error);
    } finally {
      await lease.release();
    }

    return true;
  }

  private async destroy(argv: ArgvStruct): Promise<boolean> {
    const self = this;
    const lease = await self.leaseManager.create();

    const tasks = new Listr<ExplorerDestroyContext>(
      [
        {
          title: 'Initialize',
          task: async (context_, task) => {
            if (!argv.force) {
              const confirmResult = await task.prompt(ListrInquirerPromptAdapter).run(confirmPrompt, {
                default: false,
                message: 'Are you sure you would like to destroy the explorer?',
              });

              if (!confirmResult) {
                throw new UserBreak('Aborted application by user prompt');
              }
            }

            self.configManager.update(argv);
            const namespace = await resolveNamespaceFromDeployment(this.localConfig, this.configManager, task);

            const clusterReference = this.configManager.getFlag<string>(flags.clusterRef) as string;
            const clusterContext = clusterReference
              ? this.localConfig.clusterRefs[clusterReference]
              : this.k8Factory.default().contexts().readCurrent();

            context_.config = {
              namespace,
              clusterContext,
              isChartInstalled: await this.chartManager.isChartInstalled(
                namespace,
                constants.HEDERA_EXPLORER_RELEASE_NAME,
                clusterContext,
              ),
            };

            if (!(await self.k8Factory.getK8(context_.config.clusterContext).namespaces().has(namespace))) {
              throw new SoloError(`namespace ${namespace.name} does not exist`);
            }

            return ListrLock.newAcquireLockTask(lease, task);
          },
        },
        ListrRemoteConfig.loadRemoteConfig(this.remoteConfigManager, argv),
        {
          title: 'Destroy explorer',
          task: async context_ => {
            await this.chartManager.uninstall(
              context_.config.namespace,
              constants.HEDERA_EXPLORER_RELEASE_NAME,
              context_.config.clusterContext,
            );
          },
          skip: context_ => !context_.config.isChartInstalled,
        },
        {
          title: 'Uninstall explorer ingress controller',
          task: async context_ => {
            await this.chartManager.uninstall(context_.config.namespace, constants.INGRESS_CONTROLLER_RELEASE_NAME);
            // delete ingress class if found one
            const existingIngressClasses = await this.k8Factory
              .getK8(context_.config.clusterContext)
              .ingressClasses()
              .list();
            existingIngressClasses.map(ingressClass => {
              if (ingressClass.name === constants.EXPLORER_INGRESS_CLASS_NAME) {
                this.k8Factory
                  .getK8(context_.config.clusterContext)
                  .ingressClasses()
                  .delete(constants.EXPLORER_INGRESS_CLASS_NAME);
              }
            });
          },
        },
        this.removeMirrorNodeExplorerComponents(),
      ],
      {
        concurrent: false,
        rendererOptions: constants.LISTR_DEFAULT_RENDERER_OPTION,
      },
    );

    try {
      await tasks.run();
      self.logger.debug('explorer destruction has completed');
    } catch (error) {
      throw new SoloError(`Error destroy explorer: ${error.message}`, error);
    } finally {
      await lease.release();
    }

    return true;
  }

  public getCommandDefinition() {
    const self = this;
    return {
      command: ExplorerCommand.COMMAND_NAME,
      desc: 'Manage Explorer in solo network',
      builder: (yargs: AnyYargs) => {
        return yargs
          .command({
            command: 'deploy',
            desc: 'Deploy explorer',
            builder: (y: AnyYargs) => {
              flags.setRequiredCommandFlags(y, ...ExplorerCommand.DEPLOY_FLAGS_LIST.required);
              flags.setOptionalCommandFlags(y, ...ExplorerCommand.DEPLOY_FLAGS_LIST.optional);
            },
            handler: async (argv: ArgvStruct) => {
              self.logger.info("==== Running explorer deploy' ===");
              self.logger.info(argv);

              await self
                .deploy(argv)
                .then(r => {
                  self.logger.info('==== Finished running explorer deploy`====');
                  if (!r) {
                    throw new Error('Explorer deployment failed, expected return value to be true');
                  }
                })
                .catch(error => {
                  throw new SoloError(`Explorer deployment failed: ${error.message}`, error);
                });
            },
          })
          .command({
            command: 'destroy',
            desc: 'Destroy explorer',
            builder: (y: AnyYargs) => {
              flags.setRequiredCommandFlags(y, ...ExplorerCommand.DESTROY_FLAGS_LIST.required);
              flags.setOptionalCommandFlags(y, ...ExplorerCommand.DESTROY_FLAGS_LIST.optional);
            },
            handler: async (argv: ArgvStruct) => {
              self.logger.info('==== Running explorer destroy ===');
              self.logger.info(argv);

              await self
                .destroy(argv)
                .then(r => {
                  self.logger.info('==== Finished running explorer destroy ====');
                  if (!r) {
                    throw new SoloError('Explorer destruction failed, expected return value to be true');
                  }
                })
                .catch(error => {
                  throw new SoloError(`Explorer destruction failed: ${error.message}`, error);
                });
            },
          })
          .demandCommand(1, 'Select a explorer command');
      },
    };
  }

  /** Removes the explorer components from remote config. */
  private removeMirrorNodeExplorerComponents(): SoloListrTask<ExplorerDestroyContext> {
    return {
      title: 'Remove explorer from remote config',
      skip: (): boolean => !this.remoteConfigManager.isLoaded(),
      task: async (): Promise<void> => {
        await this.remoteConfigManager.modify(async remoteConfig => {
          remoteConfig.components.remove('mirrorNodeExplorer', ComponentType.MirrorNodeExplorer);
        });
      },
    };
  }

  /** Adds the explorer components to remote config. */
  private addMirrorNodeExplorerComponents(): SoloListrTask<ExplorerDeployContext> {
    return {
      title: 'Add explorer to remote config',
      skip: (): boolean => !this.remoteConfigManager.isLoaded(),
      task: async (context_): Promise<void> => {
        await this.remoteConfigManager.modify(async remoteConfig => {
          const {
            config: {namespace},
          } = context_;
          const cluster = this.remoteConfigManager.currentCluster;
          remoteConfig.components.add(new MirrorNodeExplorerComponent('mirrorNodeExplorer', cluster, namespace.name));
        });
      },
    };
  }

  public async close(): Promise<void> {} // no-op
}<|MERGE_RESOLUTION|>--- conflicted
+++ resolved
@@ -7,11 +7,7 @@
 import {UserBreak} from '../core/errors/user-break.js';
 import * as constants from '../core/constants.js';
 import {type ProfileManager} from '../core/profile-manager.js';
-<<<<<<< HEAD
 import {BaseCommand} from './base.js';
-=======
-import {BaseCommand, type Options} from './base.js';
->>>>>>> 484f219c
 import {Flags as flags} from './flags.js';
 import {ListrRemoteConfig} from '../core/config/remote/listr-config-tasks.js';
 import {type AnyYargs, type ArgvStruct} from '../types/aliases.js';
@@ -70,17 +66,7 @@
   constructor(@inject(InjectTokens.ProfileManager) private readonly profileManager: ProfileManager) {
     super();
 
-<<<<<<< HEAD
     this.profileManager = patchInject(profileManager, InjectTokens.ProfileManager, this.constructor.name);
-=======
-  public constructor(options: Options) {
-    super(options);
-    if (!options || !options.profileManager) {
-      throw new MissingArgumentError('An instance of core/ProfileManager is required', options.downloader);
-    }
-
-    this.profileManager = options.profileManager;
->>>>>>> 484f219c
   }
 
   public static readonly COMMAND_NAME = 'explorer';
