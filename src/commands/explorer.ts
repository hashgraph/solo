/**
 * SPDX-License-Identifier: Apache-2.0
 */
import {ListrInquirerPromptAdapter} from '@listr2/prompt-adapter-inquirer';
import {confirm as confirmPrompt} from '@inquirer/prompts';
import {Listr} from 'listr2';
import {SoloError, MissingArgumentError} from '../core/errors.js';
import * as constants from '../core/constants.js';
import {type ProfileManager} from '../core/profile_manager.js';
import {BaseCommand, type Opts} from './base.js';
import {Flags as flags} from './flags.js';
import {ListrRemoteConfig} from '../core/config/remote/listr_config_tasks.js';
import {type CommandBuilder} from '../types/aliases.js';
import {ListrLease} from '../core/lease/listr_lease.js';
import {ComponentType} from '../core/config/remote/enumerations.js';
import {MirrorNodeExplorerComponent} from '../core/config/remote/components/mirror_node_explorer_component.js';
import {prepareChartPath, prepareValuesFiles} from '../core/helpers.js';
import {type SoloListrTask} from '../types/index.js';
import {resolveNamespaceFromDeployment} from '../core/resolvers.js';
import {NamespaceName} from '../core/kube/resources/namespace/namespace_name.js';
import {type ClusterChecks} from '../core/cluster_checks.js';
import {container} from 'tsyringe-neo';
import {InjectTokens} from '../core/dependency_injection/inject_tokens.js';
import {INGRESS_CONTROLLER_NAME} from '../core/constants.js';
import {INGRESS_CONTROLLER_VERSION} from '../../version.js';

export interface ExplorerDeployConfigClass {
  chartDirectory: string;
  clusterRef: string;
  clusterContext: string;
  enableIngress: boolean;
  enableHederaExplorerTls: boolean;
  hederaExplorerTlsHostName: string;
  hederaExplorerStaticIp: string | '';
  hederaExplorerVersion: string;
  mirrorNamespace: NamespaceName;
  namespace: NamespaceName;
  profileFile: string;
  profileName: string;
  tlsClusterIssuerType: string;
  valuesFile: string;
  valuesArg: string;
<<<<<<< HEAD
  clusterSetupNamespace: NamespaceName;
=======
>>>>>>> 9967f56e
  getUnusedConfigs: () => string[];
  soloChartVersion: string;
}

interface Context {
  config: ExplorerDeployConfigClass;
  addressBook: string;
}

export class ExplorerCommand extends BaseCommand {
  private readonly profileManager: ProfileManager;

  constructor(opts: Opts) {
    super(opts);
    if (!opts || !opts.profileManager)
      throw new MissingArgumentError('An instance of core/ProfileManager is required', opts.downloader);

    this.profileManager = opts.profileManager;
  }

  static get DEPLOY_CONFIGS_NAME() {
    return 'deployConfigs';
  }

  static get DEPLOY_FLAGS_LIST() {
    return [
      flags.chartDirectory,
      flags.clusterRef,
      flags.enableIngress,
      flags.enableHederaExplorerTls,
      flags.hederaExplorerTlsHostName,
      flags.hederaExplorerStaticIp,
      flags.hederaExplorerVersion,
      flags.mirrorNamespace,
      flags.namespace,
      flags.deployment,
      flags.profileFile,
      flags.profileName,
      flags.quiet,
      flags.soloChartVersion,
      flags.tlsClusterIssuerType,
      flags.valuesFile,
    ];
  }

  /**
   * @param config - the configuration object
   */
  async prepareHederaExplorerValuesArg(config: ExplorerDeployConfigClass) {
    let valuesArg = '';

    const profileName = this.configManager.getFlag<string>(flags.profileName) as string;
    const profileValuesFile = await this.profileManager.prepareValuesHederaExplorerChart(profileName);
    if (profileValuesFile) {
      valuesArg += prepareValuesFiles(profileValuesFile);
    }

    if (config.valuesFile) {
      valuesArg += prepareValuesFiles(config.valuesFile);
    }

    if (config.enableIngress) {
      valuesArg += ' --set ingress.enabled=true';
      valuesArg += ` --set ingressClassName=${constants.EXPLORER_INGRESS_CLASS_NAME}`;
    }
    valuesArg += ` --set fullnameOverride=${constants.HEDERA_EXPLORER_RELEASE_NAME}`;

    if (config.mirrorNamespace) {
      // use fully qualified service name for mirror node since the explorer is in a different namespace
      valuesArg += ` --set proxyPass./api="http://${constants.MIRROR_NODE_RELEASE_NAME}-rest.${config.mirrorNamespace}.svc.cluster.local" `;
    } else {
      valuesArg += ` --set proxyPass./api="http://${constants.MIRROR_NODE_RELEASE_NAME}-rest" `;
    }
    return valuesArg;
  }

  /**
   * @param config - the configuration object
   */
  private async prepareCertManagerChartValuesArg(config: ExplorerDeployConfigClass) {
    const {tlsClusterIssuerType, namespace} = config;

    let valuesArg = '';

    if (!['acme-staging', 'acme-prod', 'self-signed'].includes(tlsClusterIssuerType)) {
      throw new Error(
        `Invalid TLS cluster issuer type: ${tlsClusterIssuerType}, must be one of: "acme-staging", "acme-prod", or "self-signed"`,
      );
    }

    const clusterChecks: ClusterChecks = container.resolve(InjectTokens.ClusterChecks);

    if (!(await clusterChecks.isCertManagerInstalled())) {
      valuesArg += ' --set cert-manager.installCRDs=true';
    }

    if (tlsClusterIssuerType === 'self-signed') {
      valuesArg += ' --set selfSignedClusterIssuer.enabled=true';
    } else {
      valuesArg += ` --set global.explorerNamespace=${namespace}`;
      valuesArg += ' --set acmeClusterIssuer.enabled=true';
      valuesArg += ` --set certClusterIssuerType=${tlsClusterIssuerType}`;
    }
    if (config.valuesFile) {
      valuesArg += prepareValuesFiles(config.valuesFile);
    }
    return valuesArg;
  }

  async prepareValuesArg(config: ExplorerDeployConfigClass) {
    let valuesArg = '';
    if (config.valuesFile) {
      valuesArg += prepareValuesFiles(config.valuesFile);
    }
    return valuesArg;
  }

  async deploy(argv: any) {
    const self = this;
    const lease = await self.leaseManager.create();

    const tasks = new Listr<Context>(
      [
        {
          title: 'Initialize',
          task: async (ctx, task) => {
            self.configManager.update(argv);

            // disable the prompts that we don't want to prompt the user for
            flags.disablePrompts([
              flags.enableHederaExplorerTls,
              flags.hederaExplorerTlsHostName,
              flags.hederaExplorerStaticIp,
              flags.hederaExplorerVersion,
              flags.mirrorNamespace,
              flags.tlsClusterIssuerType,
              flags.valuesFile,
            ]);

            await self.configManager.executePrompt(task, ExplorerCommand.DEPLOY_FLAGS_LIST);

            ctx.config = this.configManager.getConfig(
              ExplorerCommand.DEPLOY_CONFIGS_NAME,
              ExplorerCommand.DEPLOY_FLAGS_LIST,
              ['valuesArg'],
            ) as ExplorerDeployConfigClass;

            ctx.config.valuesArg += await self.prepareValuesArg(ctx.config);
            ctx.config.clusterContext = ctx.config.clusterRef
              ? this.getLocalConfig().clusterRefs[ctx.config.clusterRef]
              : this.k8Factory.default().contexts().readCurrent();

            if (!(await self.k8Factory.getK8(ctx.config.clusterContext).namespaces().has(ctx.config.namespace))) {
              throw new SoloError(`namespace ${ctx.config.namespace} does not exist`);
            }

            return ListrLease.newAcquireLeaseTask(lease, task);
          },
        },
        ListrRemoteConfig.loadRemoteConfig(this.remoteConfigManager, argv),
        {
          title: 'Install cert manager',
          task: async ctx => {
            const config = ctx.config;
            const {chartDirectory, soloChartVersion} = config;

            const chartPath = await prepareChartPath(
              self.helm,
              chartDirectory,
              constants.SOLO_TESTING_CHART_URL,
              constants.SOLO_CERT_MANAGER_CHART,
            );

            const soloCertManagerValuesArg = await self.prepareCertManagerChartValuesArg(config);

            // if cert-manager isn't already installed we want to install it separate from the certificate issuers
            // as they will fail to be created due to the order of the installation being dependent on the cert-manager
            // being installed first
            await self.chartManager.install(
              NamespaceName.of(constants.CERT_MANAGER_NAME_SPACE),
              constants.SOLO_CERT_MANAGER_CHART,
              chartPath,
              soloChartVersion,
              '  --set cert-manager.installCRDs=true',
              ctx.config.clusterContext,
            );

            // wait cert-manager to be ready to proceed, otherwise may get error of "failed calling webhook"
            await self.k8Factory
              .getK8(ctx.config.clusterContext)
              .pods()
              .waitForReadyStatus(
                constants.DEFAULT_CERT_MANAGER_NAMESPACE,
                [
                  'app.kubernetes.io/component=webhook',
                  `app.kubernetes.io/instance=${constants.SOLO_CERT_MANAGER_CHART}`,
                ],
                constants.PODS_READY_MAX_ATTEMPTS,
                constants.PODS_READY_DELAY,
              );

            // sleep for a few seconds to allow cert-manager to be ready
            await new Promise(resolve => setTimeout(resolve, 10000));

            // sleep for a few seconds to allow cert-manager to be ready
            await new Promise(resolve => setTimeout(resolve, 10000));

            await self.chartManager.upgrade(
              NamespaceName.of(constants.CERT_MANAGER_NAME_SPACE),
              constants.SOLO_CERT_MANAGER_CHART,
              chartPath,
              soloChartVersion,
              soloCertManagerValuesArg,
              ctx.config.clusterContext,
            );
          },
          skip: ctx => !ctx.config.enableHederaExplorerTls,
        },

        {
          title: 'Install explorer',
          task: async ctx => {
            const config = ctx.config;

            let exploreValuesArg = prepareValuesFiles(constants.EXPLORER_VALUES_FILE);
            exploreValuesArg += await self.prepareHederaExplorerValuesArg(config);

            await self.chartManager.install(
              config.namespace,
              constants.HEDERA_EXPLORER_RELEASE_NAME,
              constants.HEDERA_EXPLORER_CHART_URL,
              config.hederaExplorerVersion,
              exploreValuesArg,
              ctx.config.clusterContext,
            );
          },
        },
        {
          title: 'Install explorer ingress controller',
          task: async ctx => {
            const config = ctx.config;

            let explorerIngressControllerValuesArg = '';

            if (config.hederaExplorerStaticIp !== '') {
              explorerIngressControllerValuesArg += ` --set controller.service.loadBalancerIP=${config.hederaExplorerStaticIp}`;
            }
            explorerIngressControllerValuesArg += ` --set fullnameOverride=${constants.EXPLORER_INGRESS_CONTROLLER}`;

<<<<<<< HEAD
            const ingressControllerChartPath = await prepareChartPath(
              self.helm,
=======
            const ingressControllerChartPath = await self.prepareChartPath(
>>>>>>> 9967f56e
              '', // don't use chartPath which is for local solo-charts only
              constants.INGRESS_CONTROLLER_RELEASE_NAME,
              constants.INGRESS_CONTROLLER_RELEASE_NAME,
            );

            await self.chartManager.install(
              config.namespace,
              constants.INGRESS_CONTROLLER_RELEASE_NAME,
              ingressControllerChartPath,
              INGRESS_CONTROLLER_VERSION,
              explorerIngressControllerValuesArg,
              ctx.config.clusterContext,
            );

            // patch explorer ingress to use h1 protocol, haproxy ingress controller default backend protocol is h2
            // to support grpc over http/2
            await this.k8Factory
              .getK8(ctx.config.clusterContext)
              .ingresses()
              .update(config.namespace, constants.HEDERA_EXPLORER_RELEASE_NAME, {
                metadata: {
                  annotations: {
                    'haproxy-ingress.github.io/backend-protocol': 'h1',
                  },
                },
              });
            await this.k8Factory
              .getK8(ctx.config.clusterContext)
              .ingressClasses()
              .create(constants.EXPLORER_INGRESS_CLASS_NAME, INGRESS_CONTROLLER_NAME);
          },
          skip: ctx => !ctx.config.enableIngress,
        },
        {
          title: 'Check explorer pod is ready',
          task: async ctx => {
            await self.k8Factory
              .getK8(ctx.config.clusterContext)
              .pods()
              .waitForReadyStatus(
                ctx.config.namespace,
                [constants.SOLO_HEDERA_EXPLORER_LABEL],
                constants.PODS_READY_MAX_ATTEMPTS,
                constants.PODS_READY_DELAY,
              );
          },
        },
        {
          title: 'Check haproxy ingress controller pod is ready',
          task: async ctx => {
            await self.k8Factory
              .getK8(ctx.config.clusterContext)
              .pods()
              .waitForReadyStatus(
                ctx.config.namespace,
                [
                  `app.kubernetes.io/name=${constants.INGRESS_CONTROLLER_RELEASE_NAME}`,
                  `app.kubernetes.io/instance=${constants.INGRESS_CONTROLLER_RELEASE_NAME}`,
                ],
                constants.PODS_READY_MAX_ATTEMPTS,
                constants.PODS_READY_DELAY,
              );
          },
          skip: ctx => !ctx.config.enableIngress,
        },
        this.addMirrorNodeExplorerComponents(),
      ],
      {
        concurrent: false,
        rendererOptions: constants.LISTR_DEFAULT_RENDERER_OPTION,
      },
    );

    try {
      await tasks.run();
      self.logger.debug('explorer deployment has completed');
    } catch (e) {
      const message = `Error deploying explorer: ${e.message}`;
      self.logger.error(message, e);
      throw new SoloError(message, e);
    } finally {
      await lease.release();
    }

    return true;
  }

  async destroy(argv: any) {
    const self = this;
    const lease = await self.leaseManager.create();

    interface Context {
      config: {
        clusterContext: string;
        namespace: NamespaceName;
        isChartInstalled: boolean;
      };
    }

    const tasks = new Listr<Context>(
      [
        {
          title: 'Initialize',
          task: async (ctx, task) => {
            if (!argv.force) {
              const confirmResult = await task.prompt(ListrInquirerPromptAdapter).run(confirmPrompt, {
                default: false,
                message: 'Are you sure you would like to destroy the explorer?',
              });

              if (!confirmResult) {
                this.logger.logAndExitSuccess('Aborted application by user prompt');
              }
            }

            self.configManager.update(argv);
            const namespace = await resolveNamespaceFromDeployment(this.localConfig, this.configManager, task);

            const clusterRef = this.configManager.getFlag<string>(flags.clusterRef) as string;
            const clusterContext = clusterRef
              ? this.getLocalConfig().clusterRefs[clusterRef]
              : this.k8Factory.default().contexts().readCurrent();

            ctx.config = {
              namespace,
              clusterContext,
              isChartInstalled: await this.chartManager.isChartInstalled(
                namespace,
                constants.HEDERA_EXPLORER_RELEASE_NAME,
                clusterContext,
              ),
            };

            if (!(await self.k8Factory.getK8(ctx.config.clusterContext).namespaces().has(namespace))) {
              throw new SoloError(`namespace ${namespace.name} does not exist`);
            }

            return ListrLease.newAcquireLeaseTask(lease, task);
          },
        },
        ListrRemoteConfig.loadRemoteConfig(this.remoteConfigManager, argv),
        {
          title: 'Destroy explorer',
          task: async ctx => {
            await this.chartManager.uninstall(
              ctx.config.namespace,
              constants.HEDERA_EXPLORER_RELEASE_NAME,
              ctx.config.clusterContext,
            );
          },
          skip: ctx => !ctx.config.isChartInstalled,
        },
        {
          title: 'Uninstall explorer ingress controller',
          task: async ctx => {
            await this.chartManager.uninstall(ctx.config.namespace, constants.INGRESS_CONTROLLER_RELEASE_NAME);
            // delete ingress class if found one
            const existingIngressClasses = await this.k8Factory
              .getK8(ctx.config.clusterContext)
              .ingressClasses()
              .list();
            existingIngressClasses.map(ingressClass => {
              if (ingressClass.name === constants.EXPLORER_INGRESS_CLASS_NAME) {
                this.k8Factory
                  .getK8(ctx.config.clusterContext)
                  .ingressClasses()
                  .delete(constants.EXPLORER_INGRESS_CLASS_NAME);
              }
            });
          },
        },
        this.removeMirrorNodeExplorerComponents(),
      ],
      {
        concurrent: false,
        rendererOptions: constants.LISTR_DEFAULT_RENDERER_OPTION,
      },
    );

    try {
      await tasks.run();
      self.logger.debug('explorer destruction has completed');
    } catch (e) {
      throw new SoloError(`Error destroy explorer: ${e.message}`, e);
    } finally {
      await lease.release();
    }

    return true;
  }

  /** Return Yargs command definition for 'explorer' command */
  getCommandDefinition(): {command: string; desc: string; builder: CommandBuilder} {
    const self = this;
    return {
      command: 'explorer',
      desc: 'Manage Explorer in solo network',
      builder: yargs => {
        return yargs
          .command({
            command: 'deploy',
            desc: 'Deploy explorer',
            builder: y => flags.setCommandFlags(y, ...ExplorerCommand.DEPLOY_FLAGS_LIST),
            handler: async argv => {
              self.logger.info("==== Running explorer deploy' ===");
              self.logger.info(argv);

              await self
                .deploy(argv)
                .then(r => {
                  self.logger.info('==== Finished running explorer deploy`====');
                  if (!r) throw new Error('Explorer deployment failed, expected return value to be true');
                })
                .catch(err => {
                  self.logger.showUserError(err);
                  throw new SoloError(`Explorer deployment failed: ${err.message}`, err);
                });
            },
          })
          .command({
            command: 'destroy',
            desc: 'Destroy explorer',
            builder: y =>
              flags.setCommandFlags(
                y,
                flags.chartDirectory,
                flags.clusterRef,
                flags.force,
                flags.quiet,
                flags.deployment,
              ),
            handler: async argv => {
              self.logger.info('==== Running explorer destroy ===');
              self.logger.info(argv);

              await self
                .destroy(argv)
                .then(r => {
                  self.logger.info('==== Finished running explorer destroy ====');
                  if (!r) throw new SoloError('Explorer destruction failed, expected return value to be true');
                })
                .catch(err => {
                  self.logger.showUserError(err);
                  throw new SoloError(`Explorer destruction failed: ${err.message}`, err);
                });
            },
          })
          .demandCommand(1, 'Select a explorer command');
      },
    };
  }

  /** Removes the explorer components from remote config. */
  private removeMirrorNodeExplorerComponents(): SoloListrTask<object> {
    return {
      title: 'Remove explorer from remote config',
      skip: (): boolean => !this.remoteConfigManager.isLoaded(),
      task: async (): Promise<void> => {
        await this.remoteConfigManager.modify(async remoteConfig => {
          remoteConfig.components.remove('mirrorNodeExplorer', ComponentType.MirrorNodeExplorer);
        });
      },
    };
  }

  /** Adds the explorer components to remote config. */
  private addMirrorNodeExplorerComponents(): SoloListrTask<{config: {namespace: NamespaceName}}> {
    return {
      title: 'Add explorer to remote config',
      skip: (): boolean => !this.remoteConfigManager.isLoaded(),
      task: async (ctx): Promise<void> => {
        await this.remoteConfigManager.modify(async remoteConfig => {
          const {
            config: {namespace},
          } = ctx;
          const cluster = this.remoteConfigManager.currentCluster;
          remoteConfig.components.add(
            'mirrorNodeExplorer',
            new MirrorNodeExplorerComponent('mirrorNodeExplorer', cluster, namespace.name),
          );
        });
      },
    };
  }

  close(): Promise<void> {
    // no-op
    return Promise.resolve();
  }
}<|MERGE_RESOLUTION|>--- conflicted
+++ resolved
@@ -40,10 +40,7 @@
   tlsClusterIssuerType: string;
   valuesFile: string;
   valuesArg: string;
-<<<<<<< HEAD
   clusterSetupNamespace: NamespaceName;
-=======
->>>>>>> 9967f56e
   getUnusedConfigs: () => string[];
   soloChartVersion: string;
 }
@@ -251,6 +248,9 @@
             // sleep for a few seconds to allow cert-manager to be ready
             await new Promise(resolve => setTimeout(resolve, 10000));
 
+            // sleep for a few seconds to allow cert-manager to be ready
+            await new Promise(resolve => setTimeout(resolve, 10000));
+
             await self.chartManager.upgrade(
               NamespaceName.of(constants.CERT_MANAGER_NAME_SPACE),
               constants.SOLO_CERT_MANAGER_CHART,
@@ -293,12 +293,8 @@
             }
             explorerIngressControllerValuesArg += ` --set fullnameOverride=${constants.EXPLORER_INGRESS_CONTROLLER}`;
 
-<<<<<<< HEAD
             const ingressControllerChartPath = await prepareChartPath(
               self.helm,
-=======
-            const ingressControllerChartPath = await self.prepareChartPath(
->>>>>>> 9967f56e
               '', // don't use chartPath which is for local solo-charts only
               constants.INGRESS_CONTROLLER_RELEASE_NAME,
               constants.INGRESS_CONTROLLER_RELEASE_NAME,
