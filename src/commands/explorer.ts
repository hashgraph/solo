/**
 * Copyright (C) 2024 Hedera Hashgraph, LLC
 *
 * Licensed under the Apache License, Version 2.0 (the ""License"");
 * you may not use this file except in compliance with the License.
 * You may obtain a copy of the License at
 *
 *      http://www.apache.org/licenses/LICENSE-2.0
 *
 * Unless required by applicable law or agreed to in writing, software
 * distributed under the License is distributed on an ""AS IS"" BASIS,
 * WITHOUT WARRANTIES OR CONDITIONS OF ANY KIND, either express or implied.
 * See the License for the specific language governing permissions and
 * limitations under the License.
 *
 */
import {ListrEnquirerPromptAdapter} from '@listr2/prompt-adapter-enquirer';
import {Listr} from 'listr2';
import {SoloError, MissingArgumentError} from '../core/errors.js';
import * as constants from '../core/constants.js';
import {type ProfileManager} from '../core/profile_manager.js';
import {BaseCommand} from './base.js';
import {Flags as flags} from './flags.js';
<<<<<<< HEAD
=======
import {ListrRemoteConfig} from '../core/config/remote/listr_config_tasks.js';
>>>>>>> 9d1a8cb0
import {type CommandBuilder} from '../types/aliases.js';
import {type Opts} from '../types/command_types.js';
import {ListrLease} from '../core/lease/listr_lease.js';
import {ComponentType} from '../core/config/remote/enumerations.js';
import type {Namespace} from '../core/config/remote/types.js';
import {MirrorNodeExplorerComponent} from '../core/config/remote/components/mirror_node_explorer_component.js';
import {type SoloListrTask} from '../types/index.js';

interface ExplorerDeployConfigClass {
  chartDirectory: string;
  enableIngress: boolean;
  enableHederaExplorerTls: boolean;
  hederaExplorerTlsHostName: string;
  hederaExplorerLoadBalancerIp: string | '';
  hederaExplorerVersion: string;
  mirrorStaticIP: string;
  namespace: string;
  profileFile: string;
  profileName: string;
  tlsClusterIssuerType: string;
  valuesFile: string;
  valuesArg: string;
  getUnusedConfigs: () => string[];
  clusterSetupNamespace: string;
  soloChartVersion: string;
}

interface Context {
  config: ExplorerDeployConfigClass;
  addressBook: string;
}

export class ExplorerCommand extends BaseCommand {
  private readonly profileManager: ProfileManager;

  constructor(opts: Opts) {
    super(opts);
    if (!opts || !opts.profileManager)
      throw new MissingArgumentError('An instance of core/ProfileManager is required', opts.downloader);

    this.profileManager = opts.profileManager;
  }

  static get DEPLOY_CONFIGS_NAME() {
    return 'deployConfigs';
  }

  static get DEPLOY_FLAGS_LIST() {
    return [
      flags.chartDirectory,
      flags.enableIngress,
      flags.enableHederaExplorerTls,
      flags.hederaExplorerTlsHostName,
      flags.hederaExplorerLoadBalancerIp,
      flags.hederaExplorerVersion,
      flags.mirrorStaticIP,
      flags.namespace,
      flags.profileFile,
      flags.profileName,
      flags.quiet,
      flags.clusterSetupNamespace,
      flags.soloChartVersion,
      flags.tlsClusterIssuerType,
      flags.valuesFile,
    ];
  }

  /**
   * @param config - the configuration object
   */
  async prepareHederaExplorerValuesArg(config: ExplorerDeployConfigClass) {
    let valuesArg = '';

    const profileName = this.configManager.getFlag<string>(flags.profileName) as string;
    const profileValuesFile = await this.profileManager.prepareValuesHederaExplorerChart(profileName);
    if (profileValuesFile) {
      valuesArg += this.prepareValuesFiles(profileValuesFile);
    }

    if (config.valuesFile) {
      valuesArg += this.prepareValuesFiles(config.valuesFile);
    }

    valuesArg += ` --set proxyPass./api="http://${constants.MIRROR_NODE_RELEASE_NAME}-rest" `;
    return valuesArg;
  }

  /**
   * @param config - the configuration object
   */
  private async prepareSoloChartSetupValuesArg(config: ExplorerDeployConfigClass) {
    const {tlsClusterIssuerType, namespace, mirrorStaticIP, hederaExplorerLoadBalancerIp, hederaExplorerTlsHostName} =
      config;

    let valuesArg = '';

    if (!['acme-staging', 'acme-prod', 'self-signed'].includes(tlsClusterIssuerType)) {
      throw new Error(
        `Invalid TLS cluster issuer type: ${tlsClusterIssuerType}, must be one of: "acme-staging", "acme-prod", or "self-signed"`,
      );
    }

    // Install ingress controller only if haproxy ingress not already present
    if (
      !(await this.k8.isIngressControllerInstalled([
        'app.kubernetes.io/name=haproxy-ingress',
        `app.kubernetes.io/instance=${constants.SOLO_CLUSTER_SETUP_CHART}`,
      ])) &&
      config.enableIngress
    ) {
      valuesArg += ' --set ingress.enabled=true';
      valuesArg += ' --set haproxyIngressController.enabled=true';
      valuesArg += ` --set ingressClassName=${namespace}-hedera-explorer-ingress-class`;
      valuesArg += ` --set-json 'ingress.hosts[0]={"host":"${hederaExplorerTlsHostName}","paths":[{"path":"/","pathType":"Prefix"}]}'`;
    }

    if (!(await this.k8.isCertManagerInstalled())) {
      valuesArg += ' --set cloud.certManager.enabled=true';
      valuesArg += ' --set cert-manager.installCRDs=true';
    }

    if (hederaExplorerLoadBalancerIp !== '') {
      valuesArg += ` --set haproxy-ingress.controller.service.loadBalancerIP=${hederaExplorerLoadBalancerIp}`;
    } else if (mirrorStaticIP !== '') {
      valuesArg += ` --set haproxy-ingress.controller.service.loadBalancerIP=${mirrorStaticIP}`;
    }

    if (tlsClusterIssuerType === 'self-signed') {
      valuesArg += ' --set selfSignedClusterIssuer.enabled=true';
    } else {
      valuesArg += ' --set acmeClusterIssuer.enabled=true';
      valuesArg += ` --set certClusterIssuerType=${tlsClusterIssuerType}`;
    }

    return valuesArg;
  }

  async prepareValuesArg(config: ExplorerDeployConfigClass) {
    let valuesArg = '';
    if (config.valuesFile) {
      valuesArg += this.prepareValuesFiles(config.valuesFile);
    }
    return valuesArg;
  }

  async deploy(argv: any) {
    const self = this;
    const lease = await self.leaseManager.create();

    const tasks = new Listr<Context>(
      [
        {
          title: 'Initialize',
          task: async (ctx, task) => {
            self.configManager.update(argv);

            // disable the prompts that we don't want to prompt the user for
            flags.disablePrompts([
              flags.enableHederaExplorerTls,
              flags.hederaExplorerTlsHostName,
              flags.hederaExplorerLoadBalancerIp,
              flags.hederaExplorerVersion,
              flags.tlsClusterIssuerType,
              flags.valuesFile,
            ]);

            await self.configManager.executePrompt(task, ExplorerCommand.DEPLOY_FLAGS_LIST);

            ctx.config = this.getConfig(ExplorerCommand.DEPLOY_CONFIGS_NAME, ExplorerCommand.DEPLOY_FLAGS_LIST, [
              'valuesArg',
            ]) as ExplorerDeployConfigClass;

            ctx.config.valuesArg += await self.prepareValuesArg(ctx.config);

            if (!(await self.k8.hasNamespace(ctx.config.namespace))) {
              throw new SoloError(`namespace ${ctx.config.namespace} does not exist`);
            }

            return ListrLease.newAcquireLeaseTask(lease, task);
          },
        },
<<<<<<< HEAD
=======
        ListrRemoteConfig.loadRemoteConfig(this, argv),
>>>>>>> 9d1a8cb0
        {
          title: 'Upgrade solo-setup chart',
          task: async ctx => {
            const config = ctx.config;
            const {chartDirectory, clusterSetupNamespace, soloChartVersion} = config;

            const chartPath = await this.prepareChartPath(
              chartDirectory,
              constants.SOLO_TESTING_CHART_URL,
              constants.SOLO_CLUSTER_SETUP_CHART,
            );

            const soloChartSetupValuesArg = await self.prepareSoloChartSetupValuesArg(config);

            // if cert-manager isn't already installed we want to install it separate from the certificate issuers
            // as they will fail to be created due to the order of the installation being dependent on the cert-manager
            // being installed first
            if (soloChartSetupValuesArg.includes('cloud.certManager.enabled=true')) {
              await self.chartManager.upgrade(
                clusterSetupNamespace,
                constants.SOLO_CLUSTER_SETUP_CHART,
                chartPath,
                soloChartVersion,
                '  --set cloud.certManager.enabled=true --set cert-manager.installCRDs=true',
              );
            }

            // wait cert-manager to be ready to proceed, otherwise may get error of "failed calling webhook"
            await self.k8.waitForPodReady(
              [
                'app.kubernetes.io/component=webhook',
                `app.kubernetes.io/instance=${constants.SOLO_CLUSTER_SETUP_CHART}`,
              ],
              1,
              constants.PODS_READY_MAX_ATTEMPTS,
              constants.PODS_READY_DELAY,
              constants.DEFAULT_CERT_MANAGER_NAMESPACE,
            );

            await self.chartManager.upgrade(
              clusterSetupNamespace,
              constants.SOLO_CLUSTER_SETUP_CHART,
              chartPath,
              soloChartVersion,
              soloChartSetupValuesArg,
            );
          },
          skip: ctx => !ctx.config.enableHederaExplorerTls,
        },

        {
          title: 'Install explorer',
          task: async ctx => {
            const config = ctx.config;

            let exploreValuesArg = self.prepareValuesFiles(constants.EXPLORER_VALUES_FILE);
            exploreValuesArg += await self.prepareHederaExplorerValuesArg(config);

            await self.chartManager.install(
              config.namespace,
              constants.HEDERA_EXPLORER_RELEASE_NAME,
              constants.HEDERA_EXPLORER_CHART_URL,
              config.hederaExplorerVersion,
              exploreValuesArg,
            );
          },
        },
        {
          title: 'Check explorer pod is ready',
          task: async () => {
            await self.k8.waitForPodReady(
              [constants.SOLO_HEDERA_EXPLORER_LABEL],
              1,
              constants.PODS_READY_MAX_ATTEMPTS,
              constants.PODS_READY_DELAY,
            );
          },
        },
        {
          title: 'Check haproxy ingress pod is ready',
          task: async () => {
            await self.k8.waitForPodReady(
              [
                'app.kubernetes.io/name=haproxy-ingress',
                `app.kubernetes.io/instance=${constants.SOLO_CLUSTER_SETUP_CHART}`,
              ],
              1,
              constants.PODS_READY_MAX_ATTEMPTS,
              constants.PODS_READY_DELAY,
              constants.SOLO_SETUP_NAMESPACE,
            );
          },
          skip: ctx => !ctx.config.enableIngress,
        },
        this.addMirrorNodeExplorerComponents(),
      ],
      {
        concurrent: false,
        rendererOptions: constants.LISTR_DEFAULT_RENDERER_OPTION,
      },
    );

    try {
      await tasks.run();
      self.logger.debug('explorer deployment has completed');
    } catch (e) {
      const message = `Error deploying explorer: ${e.message}`;
      self.logger.error(message, e);
      throw new SoloError(message, e);
    } finally {
      await lease.release();
    }

    return true;
  }

  async destroy(argv: any) {
    const self = this;
    const lease = await self.leaseManager.create();

    interface Context {
      config: {
        namespace: string;
        isChartInstalled: boolean;
      };
    }

    const tasks = new Listr<Context>(
      [
        {
          title: 'Initialize',
          task: async (ctx, task) => {
            if (!argv.force) {
              const confirm = await task.prompt(ListrEnquirerPromptAdapter).run({
                type: 'toggle',
                default: false,
                message: 'Are you sure you would like to destroy the explorer?',
              });

              if (!confirm) {
                process.exit(0);
              }
            }

            self.configManager.update(argv);
            await self.configManager.executePrompt(task, [flags.namespace]);

            // @ts-ignore
            ctx.config = {
              namespace: self.configManager.getFlag<string>(flags.namespace),
            };

            if (!(await self.k8.hasNamespace(ctx.config.namespace))) {
              throw new SoloError(`namespace ${ctx.config.namespace} does not exist`);
            }

            ctx.config.isChartInstalled = await this.chartManager.isChartInstalled(
              ctx.config.namespace,
              constants.HEDERA_EXPLORER_CHART_URL,
            );
            return ListrLease.newAcquireLeaseTask(lease, task);
          },
        },
<<<<<<< HEAD
=======
        ListrRemoteConfig.loadRemoteConfig(this, argv),
>>>>>>> 9d1a8cb0
        {
          title: 'Destroy explorer',
          task: async ctx => {
            await this.chartManager.uninstall(ctx.config.namespace, constants.HEDERA_EXPLORER_RELEASE_NAME);
          },
          skip: ctx => !ctx.config.isChartInstalled,
        },
        this.removeMirrorNodeExplorerComponents(),
      ],
      {
        concurrent: false,
        rendererOptions: constants.LISTR_DEFAULT_RENDERER_OPTION,
      },
    );

    try {
      await tasks.run();
      self.logger.debug('explorer destruction has completed');
    } catch (e) {
      throw new SoloError(`Error destroy explorer: ${e.message}`, e);
    } finally {
      await lease.release();
    }

    return true;
  }

  /** Return Yargs command definition for 'explorer' command */
  getCommandDefinition(): {command: string; desc: string; builder: CommandBuilder} {
    const self = this;
    return {
      command: 'explorer',
      desc: 'Manage Explorer in solo network',
      builder: yargs => {
        return yargs
          .command({
            command: 'deploy',
            desc: 'Deploy explorer',
            builder: y => flags.setCommandFlags(y, ...ExplorerCommand.DEPLOY_FLAGS_LIST),
            handler: argv => {
              self.logger.info("==== Running explorer deploy' ===");
              self.logger.info(argv);

              self
                .deploy(argv)
                .then(r => {
                  self.logger.info('==== Finished running explorer deploy`====');
                  if (!r) process.exit(1);
                })
                .catch(err => {
                  self.logger.showUserError(err);
                  process.exit(1);
                });
            },
          })
          .command({
            command: 'destroy',
            desc: 'Destroy explorer',
            builder: y => flags.setCommandFlags(y, flags.chartDirectory, flags.force, flags.quiet, flags.namespace),
            handler: argv => {
              self.logger.info('==== Running explorer destroy ===');
              self.logger.info(argv);

              self
                .destroy(argv)
                .then(r => {
                  self.logger.info('==== Finished running explorer destroy ====');
                  if (!r) process.exit(1);
                })
                .catch(err => {
                  self.logger.showUserError(err);
                  process.exit(1);
                });
            },
          })
          .demandCommand(1, 'Select a explorer command');
      },
    };
  }

  /** Removes the explorer components from remote config. */
  private removeMirrorNodeExplorerComponents(): SoloListrTask<object> {
    return {
      title: 'Remove explorer from remote config',
      skip: (): boolean => !this.remoteConfigManager.isLoaded(),
      task: async (): Promise<void> => {
        await this.remoteConfigManager.modify(async remoteConfig => {
          remoteConfig.components.remove('mirrorNodeExplorer', ComponentType.MirrorNodeExplorer);
        });
      },
    };
  }

  /** Adds the explorer components to remote config. */
  private addMirrorNodeExplorerComponents(): SoloListrTask<{config: {namespace: Namespace}}> {
    return {
      title: 'Add explorer to remote config',
      skip: (): boolean => !this.remoteConfigManager.isLoaded(),
      task: async (ctx): Promise<void> => {
        await this.remoteConfigManager.modify(async remoteConfig => {
          const {
            config: {namespace},
          } = ctx;
          const cluster = this.remoteConfigManager.currentCluster;
          remoteConfig.components.add(
            'mirrorNodeExplorer',
            new MirrorNodeExplorerComponent('mirrorNodeExplorer', cluster, namespace),
          );
        });
      },
    };
  }

  close(): Promise<void> {
    // no-op
    return Promise.resolve();
  }
}<|MERGE_RESOLUTION|>--- conflicted
+++ resolved
@@ -21,10 +21,7 @@
 import {type ProfileManager} from '../core/profile_manager.js';
 import {BaseCommand} from './base.js';
 import {Flags as flags} from './flags.js';
-<<<<<<< HEAD
-=======
 import {ListrRemoteConfig} from '../core/config/remote/listr_config_tasks.js';
->>>>>>> 9d1a8cb0
 import {type CommandBuilder} from '../types/aliases.js';
 import {type Opts} from '../types/command_types.js';
 import {ListrLease} from '../core/lease/listr_lease.js';
@@ -206,10 +203,7 @@
             return ListrLease.newAcquireLeaseTask(lease, task);
           },
         },
-<<<<<<< HEAD
-=======
         ListrRemoteConfig.loadRemoteConfig(this, argv),
->>>>>>> 9d1a8cb0
         {
           title: 'Upgrade solo-setup chart',
           task: async ctx => {
@@ -373,10 +367,7 @@
             return ListrLease.newAcquireLeaseTask(lease, task);
           },
         },
-<<<<<<< HEAD
-=======
         ListrRemoteConfig.loadRemoteConfig(this, argv),
->>>>>>> 9d1a8cb0
         {
           title: 'Destroy explorer',
           task: async ctx => {
