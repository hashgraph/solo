--- conflicted
+++ resolved
@@ -24,12 +24,8 @@
   hederaExplorerTlsHostName: string;
   hederaExplorerStaticIp: string | '';
   hederaExplorerVersion: string;
-<<<<<<< HEAD
   mirrorStaticIP: string;
-  namespace: string;
-=======
   namespace: NamespaceName;
->>>>>>> 77ce9e25
   profileFile: string;
   profileName: string;
   tlsClusterIssuerType: string;
