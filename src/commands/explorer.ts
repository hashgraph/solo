--- conflicted
+++ resolved
@@ -40,11 +40,7 @@
   tlsClusterIssuerType: string;
   valuesFile: string;
   valuesArg: string;
-<<<<<<< HEAD
-  clusterSetupNamespace: NamespaceName;
-=======
   getUnusedConfigs: () => string[];
->>>>>>> 9967f56e
   soloChartVersion: string;
 }
 
