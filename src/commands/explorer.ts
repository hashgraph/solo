/**
 * SPDX-License-Identifier: Apache-2.0
 */
import {ListrEnquirerPromptAdapter} from '@listr2/prompt-adapter-enquirer';
import {Listr} from 'listr2';
import {SoloError, MissingArgumentError} from '../core/errors.js';
import * as constants from '../core/constants.js';
import {type ProfileManager} from '../core/profile_manager.js';
import {BaseCommand} from './base.js';
import {Flags as flags} from './flags.js';
import {ListrRemoteConfig} from '../core/config/remote/listr_config_tasks.js';
import {type CommandBuilder} from '../types/aliases.js';
import {type Opts} from '../types/command_types.js';
import {ListrLease} from '../core/lease/listr_lease.js';
import {ComponentType} from '../core/config/remote/enumerations.js';
import {MirrorNodeExplorerComponent} from '../core/config/remote/components/mirror_node_explorer_component.js';
import {type SoloListrTask} from '../types/index.js';
<<<<<<< HEAD
import {resolveNamespaceFromDeployment} from '../core/resolvers.js';
=======
import {type NamespaceName} from '../core/kube/namespace_name.js';
>>>>>>> dd23eb95

interface ExplorerDeployConfigClass {
  chartDirectory: string;
  enableHederaExplorerTls: boolean;
  hederaExplorerTlsHostName: string;
  hederaExplorerTlsLoadBalancerIp: string | '';
  hederaExplorerVersion: string;
  namespace: NamespaceName;
  profileFile: string;
  profileName: string;
  tlsClusterIssuerType: string;
  valuesFile: string;
  valuesArg: string;
  getUnusedConfigs: () => string[];
  clusterSetupNamespace: NamespaceName;
  soloChartVersion: string;
}

interface Context {
  config: ExplorerDeployConfigClass;
  addressBook: string;
}

export class ExplorerCommand extends BaseCommand {
  private readonly profileManager: ProfileManager;

  constructor(opts: Opts) {
    super(opts);
    if (!opts || !opts.profileManager)
      throw new MissingArgumentError('An instance of core/ProfileManager is required', opts.downloader);

    this.profileManager = opts.profileManager;
  }

  static get DEPLOY_CONFIGS_NAME() {
    return 'deployConfigs';
  }

  static get DEPLOY_FLAGS_LIST() {
    return [
      flags.chartDirectory,
      flags.enableHederaExplorerTls,
      flags.hederaExplorerTlsHostName,
      flags.hederaExplorerTlsLoadBalancerIp,
      flags.hederaExplorerVersion,
      flags.deployment,
      flags.profileFile,
      flags.profileName,
      flags.quiet,
      flags.clusterSetupNamespace,
      flags.soloChartVersion,
      flags.tlsClusterIssuerType,
      flags.valuesFile,
    ];
  }

  async prepareHederaExplorerValuesArg(config: {valuesFile: string}) {
    let valuesArg = '';

    const profileName = this.configManager.getFlag<string>(flags.profileName) as string;
    const profileValuesFile = await this.profileManager.prepareValuesHederaExplorerChart(profileName);
    if (profileValuesFile) {
      valuesArg += this.prepareValuesFiles(profileValuesFile);
    }

    if (config.valuesFile) {
      valuesArg += this.prepareValuesFiles(config.valuesFile);
    }

    valuesArg += ` --set proxyPass./api="http://${constants.MIRROR_NODE_RELEASE_NAME}-rest" `;
    return valuesArg;
  }

  /**
   * @param config
   * @param config.tlsClusterIssuerType - must be one of - acme-staging, acme-prod, or self-signed
   * @param config.namespace - used for classname ingress class name prefix
   * @param config.hederaExplorerTlsLoadBalancerIp - can be an empty string
   * @param config.hederaExplorerTlsHostName
   */
  private async prepareSoloChartSetupValuesArg(config: ExplorerDeployConfigClass) {
    const {tlsClusterIssuerType, namespace, hederaExplorerTlsLoadBalancerIp, hederaExplorerTlsHostName} = config;

    let valuesArg = '';

    if (!['acme-staging', 'acme-prod', 'self-signed'].includes(tlsClusterIssuerType)) {
      throw new Error(
        `Invalid TLS cluster issuer type: ${tlsClusterIssuerType}, must be one of: "acme-staging", "acme-prod", or "self-signed"`,
      );
    }

    // Install ingress controller only if it's not already present
    if (!(await this.k8.isIngressControllerInstalled())) {
      valuesArg += ' --set ingress.enabled=true';
      valuesArg += ' --set haproxyIngressController.enabled=true';
      valuesArg += ` --set ingressClassName=${namespace}-hedera-explorer-ingress-class`;
      valuesArg += ` --set-json 'ingress.hosts[0]={"host":"${hederaExplorerTlsHostName}","paths":[{"path":"/","pathType":"Prefix"}]}'`;
    }

    if (!(await this.k8.isCertManagerInstalled())) {
      valuesArg += ' --set cloud.certManager.enabled=true';
      valuesArg += ' --set cert-manager.installCRDs=true';
    }

    if (hederaExplorerTlsLoadBalancerIp !== '') {
      valuesArg += ` --set haproxy-ingress.controller.service.loadBalancerIP=${hederaExplorerTlsLoadBalancerIp}`;
    }

    if (tlsClusterIssuerType === 'self-signed') {
      valuesArg += ' --set selfSignedClusterIssuer.enabled=true';
    } else {
      valuesArg += ' --set acmeClusterIssuer.enabled=true';
      valuesArg += ` --set certClusterIssuerType=${tlsClusterIssuerType}`;
    }

    return valuesArg;
  }

  async prepareValuesArg(config: ExplorerDeployConfigClass) {
    let valuesArg = '';
    if (config.valuesFile) {
      valuesArg += this.prepareValuesFiles(config.valuesFile);
    }
    return valuesArg;
  }

  async deploy(argv: any) {
    const self = this;
    const lease = await self.leaseManager.create();

    const tasks = new Listr<Context>(
      [
        {
          title: 'Initialize',
          task: async (ctx, task) => {
            self.configManager.update(argv);

            // disable the prompts that we don't want to prompt the user for
            flags.disablePrompts([
              flags.enableHederaExplorerTls,
              flags.hederaExplorerTlsHostName,
              flags.hederaExplorerTlsLoadBalancerIp,
              flags.hederaExplorerVersion,
              flags.tlsClusterIssuerType,
              flags.valuesFile,
            ]);

            await self.configManager.executePrompt(task, ExplorerCommand.DEPLOY_FLAGS_LIST);
            const namespace = await resolveNamespaceFromDeployment(this.localConfig, this.configManager, task);

            ctx.config = this.getConfig(ExplorerCommand.DEPLOY_CONFIGS_NAME, ExplorerCommand.DEPLOY_FLAGS_LIST, [
              'valuesArg',
              'namespace',
            ]) as ExplorerDeployConfigClass;

            ctx.config.valuesArg += await self.prepareValuesArg(ctx.config);
            ctx.config.namespace = namespace;

            if (!(await self.k8.hasNamespace(ctx.config.namespace))) {
              throw new SoloError(`namespace ${ctx.config.namespace} does not exist`);
            }

            return ListrLease.newAcquireLeaseTask(lease, task);
          },
        },
        ListrRemoteConfig.loadRemoteConfig(this, argv),
        {
          title: 'Upgrade solo-setup chart',
          task: async ctx => {
            const config = ctx.config;
            const {chartDirectory, clusterSetupNamespace, soloChartVersion} = config;

            const chartPath = await this.prepareChartPath(
              chartDirectory,
              constants.SOLO_TESTING_CHART_URL,
              constants.SOLO_CLUSTER_SETUP_CHART,
            );

            const soloChartSetupValuesArg = await self.prepareSoloChartSetupValuesArg(config);

            // if cert-manager isn't already installed we want to install it separate from the certificate issuers
            // as they will fail to be created due to the order of the installation being dependent on the cert-manager
            // being installed first
            if (soloChartSetupValuesArg.includes('cloud.certManager.enabled=true')) {
              await self.chartManager.upgrade(
                clusterSetupNamespace,
                constants.SOLO_CLUSTER_SETUP_CHART,
                chartPath,
                soloChartVersion,
                '  --set cloud.certManager.enabled=true --set cert-manager.installCRDs=true',
              );
            }

            // wait cert-manager to be ready to proceed, otherwise may get error of "failed calling webhook"
            await self.k8.waitForPodReady(
              [
                'app.kubernetes.io/component=webhook',
                `app.kubernetes.io/instance=${constants.SOLO_CLUSTER_SETUP_CHART}`,
              ],
              1,
              constants.PODS_READY_MAX_ATTEMPTS,
              constants.PODS_READY_DELAY,
              constants.DEFAULT_CERT_MANAGER_NAMESPACE,
            );

            await self.chartManager.upgrade(
              clusterSetupNamespace,
              constants.SOLO_CLUSTER_SETUP_CHART,
              chartPath,
              soloChartVersion,
              soloChartSetupValuesArg,
            );
          },
          skip: ctx => !ctx.config.enableHederaExplorerTls,
        },

        {
          title: 'Install explorer',
          task: async ctx => {
            const config = ctx.config;

            let exploreValuesArg = self.prepareValuesFiles(constants.EXPLORER_VALUES_FILE);
            exploreValuesArg += await self.prepareHederaExplorerValuesArg(config);

            await self.chartManager.install(
              config.namespace,
              constants.HEDERA_EXPLORER_RELEASE_NAME,
              constants.HEDERA_EXPLORER_CHART_URL,
              config.hederaExplorerVersion,
              exploreValuesArg,
            );
          },
        },
        {
          title: 'Check explorer pod is ready',
          task: async () => {
            await self.k8.waitForPodReady(
              [constants.SOLO_HEDERA_EXPLORER_LABEL],
              1,
              constants.PODS_READY_MAX_ATTEMPTS,
              constants.PODS_READY_DELAY,
            );
          },
        },
        {
          title: 'Check haproxy ingress pod is ready',
          task: async () => {
            await self.k8.waitForPodReady(
              [
                'app.kubernetes.io/name=haproxy-ingress',
                `app.kubernetes.io/instance=${constants.SOLO_CLUSTER_SETUP_CHART}`,
              ],
              1,
              constants.PODS_READY_MAX_ATTEMPTS,
              constants.PODS_READY_DELAY,
              constants.SOLO_SETUP_NAMESPACE,
            );
          },
          skip: ctx => !ctx.config.enableHederaExplorerTls,
        },
        this.addMirrorNodeExplorerComponents(),
      ],
      {
        concurrent: false,
        rendererOptions: constants.LISTR_DEFAULT_RENDERER_OPTION,
      },
    );

    try {
      await tasks.run();
      self.logger.debug('explorer deployment has completed');
    } catch (e) {
      const message = `Error deploying explorer: ${e.message}`;
      self.logger.error(message, e);
      throw new SoloError(message, e);
    } finally {
      await lease.release();
    }

    return true;
  }

  async destroy(argv: any) {
    const self = this;
    const lease = await self.leaseManager.create();

    interface Context {
      config: {
        namespace: NamespaceName;
        isChartInstalled: boolean;
      };
    }

    const tasks = new Listr<Context>(
      [
        {
          title: 'Initialize',
          task: async (ctx, task) => {
            if (!argv.force) {
              const confirm = await task.prompt(ListrEnquirerPromptAdapter).run({
                type: 'toggle',
                default: false,
                message: 'Are you sure you would like to destroy the explorer?',
              });

              if (!confirm) {
                process.exit(0);
              }
            }

            self.configManager.update(argv);
            const namespace = await resolveNamespaceFromDeployment(this.localConfig, this.configManager, task);

            if (!(await self.k8.hasNamespace(namespace))) {
              throw new SoloError(`namespace ${namespace} does not exist`);
            }

            ctx.config = {
<<<<<<< HEAD
              namespace,
              isChartInstalled: await this.chartManager.isChartInstalled(
                namespace,
                constants.HEDERA_EXPLORER_CHART_URL,
              ),
=======
              namespace: self.configManager.getFlag<NamespaceName>(flags.namespace),
>>>>>>> dd23eb95
            };

            return ListrLease.newAcquireLeaseTask(lease, task);
          },
        },
        ListrRemoteConfig.loadRemoteConfig(this, argv),
        {
          title: 'Destroy explorer',
          task: async ctx => {
            await this.chartManager.uninstall(ctx.config.namespace, constants.HEDERA_EXPLORER_RELEASE_NAME);
          },
          skip: ctx => !ctx.config.isChartInstalled,
        },
        this.removeMirrorNodeExplorerComponents(),
      ],
      {
        concurrent: false,
        rendererOptions: constants.LISTR_DEFAULT_RENDERER_OPTION,
      },
    );

    try {
      await tasks.run();
      self.logger.debug('explorer destruction has completed');
    } catch (e) {
      throw new SoloError(`Error destroy explorer: ${e.message}`, e);
    } finally {
      await lease.release();
    }

    return true;
  }

  /** Return Yargs command definition for 'explorer' command */
  getCommandDefinition(): {command: string; desc: string; builder: CommandBuilder} {
    const self = this;
    return {
      command: 'explorer',
      desc: 'Manage Explorer in solo network',
      builder: yargs => {
        return yargs
          .command({
            command: 'deploy',
            desc: 'Deploy explorer',
            builder: y => flags.setCommandFlags(y, ...ExplorerCommand.DEPLOY_FLAGS_LIST),
            handler: argv => {
              self.logger.info("==== Running explorer deploy' ===");
              self.logger.info(argv);

              self
                .deploy(argv)
                .then(r => {
                  self.logger.info('==== Finished running explorer deploy`====');
                  if (!r) process.exit(1);
                })
                .catch(err => {
                  self.logger.showUserError(err);
                  process.exit(1);
                });
            },
          })
          .command({
            command: 'destroy',
            desc: 'Destroy explorer',
            builder: y => flags.setCommandFlags(y, flags.chartDirectory, flags.force, flags.quiet, flags.deployment),
            handler: argv => {
              self.logger.info('==== Running explorer destroy ===');
              self.logger.info(argv);

              self
                .destroy(argv)
                .then(r => {
                  self.logger.info('==== Finished running explorer destroy ====');
                  if (!r) process.exit(1);
                })
                .catch(err => {
                  self.logger.showUserError(err);
                  process.exit(1);
                });
            },
          })
          .demandCommand(1, 'Select a explorer command');
      },
    };
  }

  /** Removes the explorer components from remote config. */
  private removeMirrorNodeExplorerComponents(): SoloListrTask<object> {
    return {
      title: 'Remove explorer from remote config',
      skip: (): boolean => !this.remoteConfigManager.isLoaded(),
      task: async (): Promise<void> => {
        await this.remoteConfigManager.modify(async remoteConfig => {
          remoteConfig.components.remove('mirrorNodeExplorer', ComponentType.MirrorNodeExplorer);
        });
      },
    };
  }

  /** Adds the explorer components to remote config. */
  private addMirrorNodeExplorerComponents(): SoloListrTask<{config: {namespace: NamespaceName}}> {
    return {
      title: 'Add explorer to remote config',
      skip: (): boolean => !this.remoteConfigManager.isLoaded(),
      task: async (ctx): Promise<void> => {
        await this.remoteConfigManager.modify(async remoteConfig => {
          const {
            config: {namespace},
          } = ctx;
          const cluster = this.remoteConfigManager.currentCluster;
          remoteConfig.components.add(
            'mirrorNodeExplorer',
            new MirrorNodeExplorerComponent('mirrorNodeExplorer', cluster, namespace.name),
          );
        });
      },
    };
  }

  close(): Promise<void> {
    // no-op
    return Promise.resolve();
  }
}<|MERGE_RESOLUTION|>--- conflicted
+++ resolved
@@ -15,11 +15,8 @@
 import {ComponentType} from '../core/config/remote/enumerations.js';
 import {MirrorNodeExplorerComponent} from '../core/config/remote/components/mirror_node_explorer_component.js';
 import {type SoloListrTask} from '../types/index.js';
-<<<<<<< HEAD
 import {resolveNamespaceFromDeployment} from '../core/resolvers.js';
-=======
 import {type NamespaceName} from '../core/kube/namespace_name.js';
->>>>>>> dd23eb95
 
 interface ExplorerDeployConfigClass {
   chartDirectory: string;
@@ -338,15 +335,11 @@
             }
 
             ctx.config = {
-<<<<<<< HEAD
               namespace,
               isChartInstalled: await this.chartManager.isChartInstalled(
                 namespace,
                 constants.HEDERA_EXPLORER_CHART_URL,
               ),
-=======
-              namespace: self.configManager.getFlag<NamespaceName>(flags.namespace),
->>>>>>> dd23eb95
             };
 
             return ListrLease.newAcquireLeaseTask(lease, task);
