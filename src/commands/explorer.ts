/**
 * SPDX-License-Identifier: Apache-2.0
 */
import {ListrEnquirerPromptAdapter} from '@listr2/prompt-adapter-enquirer';
import {Listr} from 'listr2';
import {SoloError, MissingArgumentError} from '../core/errors.js';
import * as constants from '../core/constants.js';
import {type ProfileManager} from '../core/profile_manager.js';
import {BaseCommand} from './base.js';
import {Flags as flags} from './flags.js';
import {ListrRemoteConfig} from '../core/config/remote/listr_config_tasks.js';
import {type CommandBuilder} from '../types/aliases.js';
import {type Opts} from '../types/command_types.js';
import {ListrLease} from '../core/lease/listr_lease.js';
import {ComponentType} from '../core/config/remote/enumerations.js';
import {MirrorNodeExplorerComponent} from '../core/config/remote/components/mirror_node_explorer_component.js';
import {type SoloListrTask} from '../types/index.js';
import {resolveNamespaceFromDeployment} from '../core/resolvers.js';
import {type NamespaceName} from '../core/kube/namespace_name.js';
import {ClusterChecks} from '../core/cluster_checks.js';
import {container} from 'tsyringe-neo';

interface ExplorerDeployConfigClass {
  chartDirectory: string;
  enableIngress: boolean;
  enableHederaExplorerTls: boolean;
  hederaExplorerTlsHostName: string;
  hederaExplorerStaticIp: string | '';
  hederaExplorerVersion: string;
  mirrorStaticIp: string;
  namespace: NamespaceName;
  profileFile: string;
  profileName: string;
  tlsClusterIssuerType: string;
  valuesFile: string;
  valuesArg: string;
  getUnusedConfigs: () => string[];
  clusterSetupNamespace: NamespaceName;
  soloChartVersion: string;
}

interface Context {
  config: ExplorerDeployConfigClass;
  addressBook: string;
}

export class ExplorerCommand extends BaseCommand {
  private readonly profileManager: ProfileManager;

  constructor(opts: Opts) {
    super(opts);
    if (!opts || !opts.profileManager)
      throw new MissingArgumentError('An instance of core/ProfileManager is required', opts.downloader);

    this.profileManager = opts.profileManager;
  }

  static get DEPLOY_CONFIGS_NAME() {
    return 'deployConfigs';
  }

  static get DEPLOY_FLAGS_LIST() {
    return [
      flags.chartDirectory,
      flags.enableIngress,
      flags.enableHederaExplorerTls,
      flags.hederaExplorerTlsHostName,
      flags.hederaExplorerStaticIp,
      flags.hederaExplorerVersion,
<<<<<<< HEAD
      flags.mirrorStaticIp,
      flags.namespace,
=======
      flags.deployment,
>>>>>>> 76435a48
      flags.profileFile,
      flags.profileName,
      flags.quiet,
      flags.clusterSetupNamespace,
      flags.soloChartVersion,
      flags.tlsClusterIssuerType,
      flags.valuesFile,
    ];
  }

  /**
   * @param config - the configuration object
   */
  async prepareHederaExplorerValuesArg(config: ExplorerDeployConfigClass) {
    let valuesArg = '';

    const profileName = this.configManager.getFlag<string>(flags.profileName) as string;
    const profileValuesFile = await this.profileManager.prepareValuesHederaExplorerChart(profileName);
    if (profileValuesFile) {
      valuesArg += this.prepareValuesFiles(profileValuesFile);
    }

    if (config.valuesFile) {
      valuesArg += this.prepareValuesFiles(config.valuesFile);
    }

    if (config.enableIngress) {
      valuesArg += ' --set ingress.enabled=true';
      valuesArg += ` --set ingressClassName=${config.namespace}-hedera-explorer-ingress-class`;
    }
    valuesArg += ` --set fullnameOverride=${constants.HEDERA_EXPLORER_RELEASE_NAME}`;
    valuesArg += ` --set proxyPass./api="http://${constants.MIRROR_NODE_RELEASE_NAME}-rest" `;
    return valuesArg;
  }

  /**
   * @param config - the configuration object
   */
  private async prepareSoloChartSetupValuesArg(config: ExplorerDeployConfigClass) {
    const {tlsClusterIssuerType, namespace, mirrorStaticIp, hederaExplorerStaticIp} = config;

    let valuesArg = '';

    if (!['acme-staging', 'acme-prod', 'self-signed'].includes(tlsClusterIssuerType)) {
      throw new Error(
        `Invalid TLS cluster issuer type: ${tlsClusterIssuerType}, must be one of: "acme-staging", "acme-prod", or "self-signed"`,
      );
    }

<<<<<<< HEAD
    // Install ingress controller only if haproxy ingress not already present
    if (
      !(await this.k8.isIngressControllerInstalled([
        'app.kubernetes.io/name=haproxy-ingress',
        `app.kubernetes.io/instance=${constants.SOLO_CLUSTER_SETUP_CHART}`,
      ])) &&
      config.enableIngress
    ) {
=======
    const clusterChecks: ClusterChecks = container.resolve(ClusterChecks);

    // Install ingress controller only if it's not already present
    if (!(await clusterChecks.isIngressControllerInstalled())) {
>>>>>>> 76435a48
      valuesArg += ' --set ingress.enabled=true';
      valuesArg += ' --set haproxyIngressController.enabled=true';
      valuesArg += ` --set ingressClassName=${namespace}-hedera-explorer-ingress-class`;
    }

    if (!(await clusterChecks.isCertManagerInstalled())) {
      valuesArg += ' --set cloud.certManager.enabled=true';
      valuesArg += ' --set cert-manager.installCRDs=true';
    }

    if (hederaExplorerStaticIp !== '') {
      valuesArg += ` --set haproxy-ingress.controller.service.loadBalancerIP=${hederaExplorerStaticIp}`;
    } else if (mirrorStaticIp !== '') {
      valuesArg += ` --set haproxy-ingress.controller.service.loadBalancerIP=${mirrorStaticIp}`;
    }

    if (tlsClusterIssuerType === 'self-signed') {
      valuesArg += ' --set selfSignedClusterIssuer.enabled=true';
    } else {
      valuesArg += ` --set global.explorerNamespace=${namespace}`;
      valuesArg += ' --set acmeClusterIssuer.enabled=true';
      valuesArg += ` --set certClusterIssuerType=${tlsClusterIssuerType}`;
    }
    if (config.valuesFile) {
      valuesArg += this.prepareValuesFiles(config.valuesFile);
    }
    return valuesArg;
  }

  async prepareValuesArg(config: ExplorerDeployConfigClass) {
    let valuesArg = '';
    if (config.valuesFile) {
      valuesArg += this.prepareValuesFiles(config.valuesFile);
    }
    return valuesArg;
  }

  async deploy(argv: any) {
    const self = this;
    const lease = await self.leaseManager.create();

    const tasks = new Listr<Context>(
      [
        {
          title: 'Initialize',
          task: async (ctx, task) => {
            self.configManager.update(argv);

            // disable the prompts that we don't want to prompt the user for
            flags.disablePrompts([
              flags.enableHederaExplorerTls,
              flags.hederaExplorerTlsHostName,
              flags.hederaExplorerStaticIp,
              flags.hederaExplorerVersion,
              flags.tlsClusterIssuerType,
              flags.valuesFile,
            ]);

            await self.configManager.executePrompt(task, ExplorerCommand.DEPLOY_FLAGS_LIST);
            const namespace = await resolveNamespaceFromDeployment(this.localConfig, this.configManager, task);

            ctx.config = this.getConfig(ExplorerCommand.DEPLOY_CONFIGS_NAME, ExplorerCommand.DEPLOY_FLAGS_LIST, [
              'valuesArg',
              'namespace',
            ]) as ExplorerDeployConfigClass;

            ctx.config.valuesArg += await self.prepareValuesArg(ctx.config);
            ctx.config.namespace = namespace;

            if (!(await self.k8.hasNamespace(ctx.config.namespace))) {
              throw new SoloError(`namespace ${ctx.config.namespace} does not exist`);
            }

            return ListrLease.newAcquireLeaseTask(lease, task);
          },
        },
        ListrRemoteConfig.loadRemoteConfig(this, argv),
        {
          title: 'Upgrade solo-setup chart',
          task: async ctx => {
            const config = ctx.config;
            const {chartDirectory, clusterSetupNamespace, soloChartVersion} = config;

            const chartPath = await this.prepareChartPath(
              chartDirectory,
              constants.SOLO_TESTING_CHART_URL,
              constants.SOLO_CLUSTER_SETUP_CHART,
            );

            const soloChartSetupValuesArg = await self.prepareSoloChartSetupValuesArg(config);

            // if cert-manager isn't already installed we want to install it separate from the certificate issuers
            // as they will fail to be created due to the order of the installation being dependent on the cert-manager
            // being installed first
            if (soloChartSetupValuesArg.includes('cloud.certManager.enabled=true')) {
              await self.chartManager.upgrade(
                clusterSetupNamespace,
                constants.SOLO_CLUSTER_SETUP_CHART,
                chartPath,
                soloChartVersion,
                '  --set cloud.certManager.enabled=true --set cert-manager.installCRDs=true',
              );
            }

            // wait cert-manager to be ready to proceed, otherwise may get error of "failed calling webhook"
            await self.k8.waitForPodReady(
              [
                'app.kubernetes.io/component=webhook',
                `app.kubernetes.io/instance=${constants.SOLO_CLUSTER_SETUP_CHART}`,
              ],
              1,
              constants.PODS_READY_MAX_ATTEMPTS,
              constants.PODS_READY_DELAY,
              constants.DEFAULT_CERT_MANAGER_NAMESPACE,
            );

            await self.chartManager.upgrade(
              clusterSetupNamespace,
              constants.SOLO_CLUSTER_SETUP_CHART,
              chartPath,
              soloChartVersion,
              soloChartSetupValuesArg,
            );

            // patch ingressClassName of mirror ingress so it can be recognized by haproxy ingress controller
            await this.k8.patchIngress(config.namespace, constants.MIRROR_NODE_RELEASE_NAME, {
              spec: {
                ingressClassName: `${config.namespace}-hedera-explorer-ingress-class`,
              },
            });

            // to support GRPC over HTTP/2
            await this.k8.patchConfigMap(
              clusterSetupNamespace,
              constants.SOLO_CLUSTER_SETUP_CHART + '-haproxy-ingress',
              {
                'backend-protocol': 'h2',
              },
            );
          },
          skip: ctx => !ctx.config.enableHederaExplorerTls && !ctx.config.enableIngress,
        },

        {
          title: 'Install explorer',
          task: async ctx => {
            const config = ctx.config;

            let exploreValuesArg = self.prepareValuesFiles(constants.EXPLORER_VALUES_FILE);
            exploreValuesArg += await self.prepareHederaExplorerValuesArg(config);

            await self.chartManager.install(
              config.namespace,
              constants.HEDERA_EXPLORER_RELEASE_NAME,
              constants.HEDERA_EXPLORER_CHART_URL,
              config.hederaExplorerVersion,
              exploreValuesArg,
            );

            // patch explorer ingress to use h1 protocol, haproxy ingress controller default backend protocol is h2
            // to support grpc over http/2
            await this.k8.patchIngress(config.namespace, constants.HEDERA_EXPLORER_RELEASE_NAME, {
              metadata: {
                annotations: {
                  'haproxy-ingress.github.io/backend-protocol': 'h1',
                },
              },
            });
          },
        },
        {
          title: 'Check explorer pod is ready',
          task: async () => {
            await self.k8.waitForPodReady(
              [constants.SOLO_HEDERA_EXPLORER_LABEL],
              1,
              constants.PODS_READY_MAX_ATTEMPTS,
              constants.PODS_READY_DELAY,
            );
          },
        },
        {
          title: 'Check haproxy ingress controller pod is ready',
          task: async () => {
            await self.k8.waitForPodReady(
              [
                'app.kubernetes.io/name=haproxy-ingress',
                `app.kubernetes.io/instance=${constants.SOLO_CLUSTER_SETUP_CHART}`,
              ],
              1,
              constants.PODS_READY_MAX_ATTEMPTS,
              constants.PODS_READY_DELAY,
              constants.SOLO_SETUP_NAMESPACE,
            );
          },
          skip: ctx => !ctx.config.enableIngress,
        },
        this.addMirrorNodeExplorerComponents(),
      ],
      {
        concurrent: false,
        rendererOptions: constants.LISTR_DEFAULT_RENDERER_OPTION,
      },
    );

    try {
      await tasks.run();
      self.logger.debug('explorer deployment has completed');
    } catch (e) {
      const message = `Error deploying explorer: ${e.message}`;
      self.logger.error(message, e);
      throw new SoloError(message, e);
    } finally {
      await lease.release();
    }

    return true;
  }

  async destroy(argv: any) {
    const self = this;
    const lease = await self.leaseManager.create();

    interface Context {
      config: {
        namespace: NamespaceName;
        isChartInstalled: boolean;
      };
    }

    const tasks = new Listr<Context>(
      [
        {
          title: 'Initialize',
          task: async (ctx, task) => {
            if (!argv.force) {
              const confirm = await task.prompt(ListrEnquirerPromptAdapter).run({
                type: 'toggle',
                default: false,
                message: 'Are you sure you would like to destroy the explorer?',
              });

              if (!confirm) {
                process.exit(0);
              }
            }

            self.configManager.update(argv);
            const namespace = await resolveNamespaceFromDeployment(this.localConfig, this.configManager, task);

            if (!(await self.k8.hasNamespace(namespace))) {
              throw new SoloError(`namespace ${namespace} does not exist`);
            }

            ctx.config = {
              namespace,
              isChartInstalled: await this.chartManager.isChartInstalled(
                namespace,
                constants.HEDERA_EXPLORER_CHART_URL,
              ),
            };

<<<<<<< HEAD
            if (!(await self.k8.hasNamespace(ctx.config.namespace))) {
              throw new SoloError(`namespace ${ctx.config.namespace} does not exist`);
            }

            ctx.config.isChartInstalled = await this.chartManager.isChartInstalled(
              ctx.config.namespace,
              constants.HEDERA_EXPLORER_RELEASE_NAME,
            );
=======
>>>>>>> 76435a48
            return ListrLease.newAcquireLeaseTask(lease, task);
          },
        },
        ListrRemoteConfig.loadRemoteConfig(this, argv),
        {
          title: 'Destroy explorer',
          task: async ctx => {
            await this.chartManager.uninstall(ctx.config.namespace, constants.HEDERA_EXPLORER_RELEASE_NAME);
          },
          skip: ctx => !ctx.config.isChartInstalled,
        },
        this.removeMirrorNodeExplorerComponents(),
      ],
      {
        concurrent: false,
        rendererOptions: constants.LISTR_DEFAULT_RENDERER_OPTION,
      },
    );

    try {
      await tasks.run();
      self.logger.debug('explorer destruction has completed');
    } catch (e) {
      throw new SoloError(`Error destroy explorer: ${e.message}`, e);
    } finally {
      await lease.release();
    }

    return true;
  }

  /** Return Yargs command definition for 'explorer' command */
  getCommandDefinition(): {command: string; desc: string; builder: CommandBuilder} {
    const self = this;
    return {
      command: 'explorer',
      desc: 'Manage Explorer in solo network',
      builder: yargs => {
        return yargs
          .command({
            command: 'deploy',
            desc: 'Deploy explorer',
            builder: y => flags.setCommandFlags(y, ...ExplorerCommand.DEPLOY_FLAGS_LIST),
            handler: argv => {
              self.logger.info("==== Running explorer deploy' ===");
              self.logger.info(argv);

              self
                .deploy(argv)
                .then(r => {
                  self.logger.info('==== Finished running explorer deploy`====');
                  if (!r) process.exit(1);
                })
                .catch(err => {
                  self.logger.showUserError(err);
                  process.exit(1);
                });
            },
          })
          .command({
            command: 'destroy',
            desc: 'Destroy explorer',
            builder: y => flags.setCommandFlags(y, flags.chartDirectory, flags.force, flags.quiet, flags.deployment),
            handler: argv => {
              self.logger.info('==== Running explorer destroy ===');
              self.logger.info(argv);

              self
                .destroy(argv)
                .then(r => {
                  self.logger.info('==== Finished running explorer destroy ====');
                  if (!r) process.exit(1);
                })
                .catch(err => {
                  self.logger.showUserError(err);
                  process.exit(1);
                });
            },
          })
          .demandCommand(1, 'Select a explorer command');
      },
    };
  }

  /** Removes the explorer components from remote config. */
  private removeMirrorNodeExplorerComponents(): SoloListrTask<object> {
    return {
      title: 'Remove explorer from remote config',
      skip: (): boolean => !this.remoteConfigManager.isLoaded(),
      task: async (): Promise<void> => {
        await this.remoteConfigManager.modify(async remoteConfig => {
          remoteConfig.components.remove('mirrorNodeExplorer', ComponentType.MirrorNodeExplorer);
        });
      },
    };
  }

  /** Adds the explorer components to remote config. */
  private addMirrorNodeExplorerComponents(): SoloListrTask<{config: {namespace: NamespaceName}}> {
    return {
      title: 'Add explorer to remote config',
      skip: (): boolean => !this.remoteConfigManager.isLoaded(),
      task: async (ctx): Promise<void> => {
        await this.remoteConfigManager.modify(async remoteConfig => {
          const {
            config: {namespace},
          } = ctx;
          const cluster = this.remoteConfigManager.currentCluster;
          remoteConfig.components.add(
            'mirrorNodeExplorer',
            new MirrorNodeExplorerComponent('mirrorNodeExplorer', cluster, namespace.name),
          );
        });
      },
    };
  }

  close(): Promise<void> {
    // no-op
    return Promise.resolve();
  }
}<|MERGE_RESOLUTION|>--- conflicted
+++ resolved
@@ -67,12 +67,9 @@
       flags.hederaExplorerTlsHostName,
       flags.hederaExplorerStaticIp,
       flags.hederaExplorerVersion,
-<<<<<<< HEAD
       flags.mirrorStaticIp,
       flags.namespace,
-=======
       flags.deployment,
->>>>>>> 76435a48
       flags.profileFile,
       flags.profileName,
       flags.quiet,
@@ -122,21 +119,16 @@
       );
     }
 
-<<<<<<< HEAD
+    const clusterChecks: ClusterChecks = container.resolve(ClusterChecks);
+
     // Install ingress controller only if haproxy ingress not already present
     if (
-      !(await this.k8.isIngressControllerInstalled([
+      !(await clusterChecks.isIngressControllerInstalled([
         'app.kubernetes.io/name=haproxy-ingress',
         `app.kubernetes.io/instance=${constants.SOLO_CLUSTER_SETUP_CHART}`,
       ])) &&
       config.enableIngress
     ) {
-=======
-    const clusterChecks: ClusterChecks = container.resolve(ClusterChecks);
-
-    // Install ingress controller only if it's not already present
-    if (!(await clusterChecks.isIngressControllerInstalled())) {
->>>>>>> 76435a48
       valuesArg += ' --set ingress.enabled=true';
       valuesArg += ' --set haproxyIngressController.enabled=true';
       valuesArg += ` --set ingressClassName=${namespace}-hedera-explorer-ingress-class`;
@@ -395,21 +387,10 @@
               namespace,
               isChartInstalled: await this.chartManager.isChartInstalled(
                 namespace,
-                constants.HEDERA_EXPLORER_CHART_URL,
+                constants.HEDERA_EXPLORER_RELEASE_NAME,
               ),
             };
 
-<<<<<<< HEAD
-            if (!(await self.k8.hasNamespace(ctx.config.namespace))) {
-              throw new SoloError(`namespace ${ctx.config.namespace} does not exist`);
-            }
-
-            ctx.config.isChartInstalled = await this.chartManager.isChartInstalled(
-              ctx.config.namespace,
-              constants.HEDERA_EXPLORER_RELEASE_NAME,
-            );
-=======
->>>>>>> 76435a48
             return ListrLease.newAcquireLeaseTask(lease, task);
           },
         },
