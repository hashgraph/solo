--- conflicted
+++ resolved
@@ -21,7 +21,6 @@
 import {CommandTasks} from "../../types/index.js";
 import {autoInjectable} from "tsyringe-neo";
 
-<<<<<<< HEAD
 @autoInjectable()
 export class ContextCommandTasks extends BaseCommand implements CommandTasks {
   public tasks: any
@@ -33,13 +32,6 @@
         this.updateLocalConfig,
         this.initialize
     ]
-=======
-export class ContextCommandTasks {
-  private readonly parent: BaseCommand;
-
-  constructor(parent) {
-    this.parent = parent;
->>>>>>> 29778f03
   }
 
   updateLocalConfig(argv) {
@@ -55,15 +47,9 @@
       const kubeContexts = await this.getK8().getContexts();
 
       if (isQuiet) {
-<<<<<<< HEAD
         const currentCluster = await this.getK8().getKubeConfig().getCurrentCluster();
-        if (!clusterAliases.length) clusterAliases = [currentCluster.name];
+        if (!clusters.length) clusters = [currentCluster.name];
         if (!contextName) contextName = await this.getK8().getKubeConfig().getCurrentContext();
-=======
-        const currentCluster = await this.parent.getK8().getKubeConfig().getCurrentCluster();
-        if (!clusters.length) clusters = [currentCluster.name];
-        if (!contextName) contextName = await this.parent.getK8().getKubeConfig().getCurrentContext();
->>>>>>> 29778f03
 
         if (!currentDeploymentName) {
           const selectedContext = kubeContexts.find(e => e.name === contextName);
@@ -92,25 +78,14 @@
       this.getLocalConfig().setCurrentDeployment(currentDeploymentName);
 
       // Set clusters for active deployment
-<<<<<<< HEAD
       const deployments = this.getLocalConfig().deployments;
-      deployments[currentDeploymentName].clusterAliases = clusterAliases;
+      deployments[currentDeploymentName].clusters = clusters;
       this.getLocalConfig().setDeployments(deployments);
-=======
-      const deployments = this.parent.getLocalConfig().deployments;
-      deployments[currentDeploymentName].clusters = clusters;
-      this.parent.getLocalConfig().setDeployments(deployments);
->>>>>>> 29778f03
 
       this.getK8().getKubeConfig().setCurrentContext(contextName);
 
-<<<<<<< HEAD
       this.logger.info(
-        `Save LocalConfig file: [currentDeploymentName: ${currentDeploymentName}, contextName: ${contextName}, clusterAliases: ${clusterAliases.join(' ')}]`,
-=======
-      this.parent.logger.info(
         `Save LocalConfig file: [currentDeploymentName: ${currentDeploymentName}, contextName: ${contextName}, clusters: ${clusters.join(' ')}]`,
->>>>>>> 29778f03
       );
       await this.getLocalConfig().write();
     });
