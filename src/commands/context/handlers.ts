--- conflicted
+++ resolved
@@ -37,11 +37,7 @@
     const action = helpers.commandActionBuilder(
       [
         this.tasks.initialize(argv),
-<<<<<<< HEAD
-        this.getLocalConfig().promptLocalConfigTask(this.getK8(), argv),
-=======
-        this.parent.getLocalConfig().promptLocalConfigTask(),
->>>>>>> 29778f03
+        this.getLocalConfig().promptLocalConfigTask(),
         this.tasks.updateLocalConfig(argv),
       ],
       {
