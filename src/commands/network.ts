--- conflicted
+++ resolved
@@ -118,7 +118,7 @@
   private readonly certificateManager: CertificateManager;
   private profileValuesFile?: Record<ClusterRef, string>;
 
-  constructor(opts: Opts) {
+  public constructor(opts: Opts) {
     super(opts);
 
     if (!opts || !opts.k8Factory) throw new Error('An instance of core/K8Factory is required');
@@ -137,27 +137,16 @@
     this.profileManager = opts.profileManager;
   }
 
-  static get DEPLOY_CONFIGS_NAME() {
-    return 'deployConfigs';
-  }
-
-  static get DESTROY_FLAGS_LIST() {
-    return {
-      required: [],
-      optional: [
-        flags.deletePvcs,
-        flags.deleteSecrets,
-        flags.enableTimeout,
-        flags.force,
-        flags.deployment,
-        flags.quiet,
-      ],
-    };
-  }
-
-  static get DEPLOY_FLAGS_LIST() {
-<<<<<<< HEAD
-    return [
+  private static readonly DEPLOY_CONFIGS_NAME = 'deployConfigs';
+
+  private static readonly DESTROY_FLAGS_LIST = {
+    required: [],
+    optional: [flags.deletePvcs, flags.deleteSecrets, flags.enableTimeout, flags.force, flags.deployment, flags.quiet],
+  };
+
+  private static readonly DEPLOY_FLAGS_LIST = {
+    required: [],
+    optional: [
       flags.apiPermissionProperties,
       flags.app,
       flags.applicationEnv,
@@ -201,57 +190,8 @@
       flags.backupBucket,
       flags.googleCredential,
       flags.domainNames,
-    ];
-=======
-    return {
-      required: [],
-      optional: [
-        flags.apiPermissionProperties,
-        flags.app,
-        flags.applicationEnv,
-        flags.applicationProperties,
-        flags.bootstrapProperties,
-        flags.genesisThrottlesFile,
-        flags.cacheDir,
-        flags.chainId,
-        flags.chartDirectory,
-        flags.enablePrometheusSvcMonitor,
-        flags.soloChartVersion,
-        flags.debugNodeAlias,
-        flags.loadBalancerEnabled,
-        flags.log4j2Xml,
-        flags.deployment,
-        flags.persistentVolumeClaims,
-        flags.profileFile,
-        flags.profileName,
-        flags.quiet,
-        flags.releaseTag,
-        flags.settingTxt,
-        flags.networkDeploymentValuesFile,
-        flags.nodeAliasesUnparsed,
-        flags.grpcTlsCertificatePath,
-        flags.grpcWebTlsCertificatePath,
-        flags.grpcTlsKeyPath,
-        flags.grpcWebTlsKeyPath,
-        flags.haproxyIps,
-        flags.envoyIps,
-        flags.storageType,
-        flags.gcsWriteAccessKey,
-        flags.gcsWriteSecrets,
-        flags.gcsEndpoint,
-        flags.gcsBucket,
-        flags.gcsBucketPrefix,
-        flags.awsWriteAccessKey,
-        flags.awsWriteSecrets,
-        flags.awsEndpoint,
-        flags.awsBucket,
-        flags.awsBucketPrefix,
-        flags.backupBucket,
-        flags.googleCredential,
-      ],
-    };
->>>>>>> 51ffe399
-  }
+    ],
+  };
 
   public static readonly COMMAND_NAME = 'network';
 
