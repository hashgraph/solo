--- conflicted
+++ resolved
@@ -14,7 +14,6 @@
  * limitations under the License.
  *
  */
-<<<<<<< HEAD
 import { ListrEnquirerPromptAdapter } from '@listr2/prompt-adapter-enquirer'
 import chalk from 'chalk'
 import { Listr } from 'listr2'
@@ -32,24 +31,6 @@
 import type { NodeAlias, NodeAliases } from '../types/aliases.js'
 import type { Opts } from '../types/index.js'
 import { ListrLease } from '../core/lease/listr_lease.js'
-=======
-import {ListrEnquirerPromptAdapter} from '@listr2/prompt-adapter-enquirer';
-import chalk from 'chalk';
-import {Listr} from 'listr2';
-import {SoloError, IllegalArgumentError, MissingArgumentError} from '../core/errors.js';
-import {BaseCommand} from './base.js';
-import * as flags from './flags.js';
-import {constants, Templates} from '../core/index.js';
-import * as prompts from './prompts.js';
-import * as helpers from '../core/helpers.js';
-import path from 'path';
-import {addDebugOptions, validatePath} from '../core/helpers.js';
-import fs from 'fs';
-import type {CertificateManager, KeyManager, PlatformInstaller, ProfileManager} from '../core/index.js';
-import type {NodeAlias, NodeAliases} from '../types/aliases.js';
-import type {Opts} from '../types/index.js';
-import {ListrLease} from '../core/lease/listr_lease.js';
->>>>>>> 0f37ecc0
 
 export interface NetworkDeployConfigClass {
   applicationEnv: string;
@@ -297,7 +278,6 @@
       config: NetworkDeployConfigClass;
     }
 
-<<<<<<< HEAD
     const tasks = new Listr<Context>([
       {
         title: 'Initialize',
@@ -337,62 +317,6 @@
               task: (ctx) => {
                 const config = ctx.config
 
-                this.keyManager.copyGossipKeysToStaging(config.keysDir, config.stagingKeysDir, config.nodeAliases)
-              }
-            },
-            {
-              title: 'Copy gRPC TLS keys to staging',
-              task: (ctx) => {
-                const config = ctx.config
-                for (const nodeAlias of config.nodeAliases) {
-                  const tlsKeyFiles = self.keyManager.prepareTLSKeyFilePaths(nodeAlias, config.keysDir)
-                  self.keyManager.copyNodeKeysToStaging(tlsKeyFiles, config.stagingKeysDir)
-                }
-              }
-=======
-    const tasks = new Listr<Context>(
-      [
-        {
-          title: 'Initialize',
-          task: async (ctx, task) => {
-            ctx.config = await self.prepareConfig(task, argv);
-            return ListrLease.newAcquireLeaseTask(lease, task);
-          },
-        },
-        {
-          title: 'Copy gRPC TLS Certificates',
-          task: (ctx, parentTask) =>
-            self.certificateManager.buildCopyTlsCertificatesTasks(
-              parentTask,
-              ctx.config.grpcTlsCertificatePath,
-              ctx.config.grpcWebTlsCertificatePath,
-              ctx.config.grpcTlsKeyPath,
-              ctx.config.grpcWebTlsKeyPath,
-            ),
-          skip: ctx => !ctx.config.grpcTlsCertificatePath && !ctx.config.grpcWebTlsCertificatePath,
-        },
-        {
-          title: 'Check if cluster setup chart is installed',
-          task: async (ctx, task) => {
-            const isChartInstalled = await this.chartManager.isChartInstalled('', constants.SOLO_CLUSTER_SETUP_CHART);
-            if (!isChartInstalled) {
-              throw new SoloError(
-                `Chart ${constants.SOLO_CLUSTER_SETUP_CHART} is not installed. Run 'solo cluster setup'`,
-              );
->>>>>>> 0f37ecc0
-            }
-          },
-        },
-        {
-          title: 'Prepare staging directory',
-          task: (_, parentTask) => {
-            return parentTask.newListr(
-              [
-                {
-                  title: 'Copy Gossip keys to staging',
-                  task: ctx => {
-                    const config = ctx.config;
-
                     this.keyManager.copyGossipKeysToStaging(config.keysDir, config.stagingKeysDir, config.nodeAliases);
                   },
                 },
@@ -535,36 +459,6 @@
                 ),
             });
 
-            // set up the sub-tasks
-            return task.newListr(subTasks, {
-              concurrent: false, // no need to run concurrently since if one node is up, the rest should be up by then
-              rendererOptions: {
-                collapseSubtasks: false,
-              },
-            });
-          },
-        },
-      ],
-      {
-        concurrent: false,
-        rendererOptions: constants.LISTR_DEFAULT_RENDERER_OPTION,
-      },
-<<<<<<< HEAD
-      {
-        title: 'Check auxiliary pods are ready',
-        task:
-           (_, task) => {
-             const subTasks = []
-
-             // minio
-             subTasks.push({
-               title: 'Check MinIO',
-               task: async () =>
-                 await self.k8.waitForPodReady([
-                   'v1.min.io/tenant=minio'
-                 ], 1, constants.PODS_RUNNING_MAX_ATTEMPTS, constants.PODS_RUNNING_DELAY)
-             })
-
              // set up the sub-tasks
              return task.newListr(subTasks, {
                concurrent: false, // no need to run concurrently since if one node is up, the rest should be up by then
@@ -579,9 +473,6 @@
       concurrent: false,
       rendererOptions: constants.LISTR_DEFAULT_RENDERER_OPTION
     })
-=======
-    );
->>>>>>> 0f37ecc0
 
     try {
       await tasks.run();
