--- conflicted
+++ resolved
@@ -6,11 +6,7 @@
 import {Listr} from 'listr2';
 import {SoloError} from '../core/errors/solo-error.js';
 import {UserBreak} from '../core/errors/user-break.js';
-<<<<<<< HEAD
 import {BaseCommand} from './base.js';
-=======
-import {BaseCommand, type Options} from './base.js';
->>>>>>> 484f219c
 import {Flags as flags} from './flags.js';
 import * as constants from '../core/constants.js';
 import {Templates} from '../core/templates.js';
@@ -120,7 +116,6 @@
 
 @injectable()
 export class NetworkCommand extends BaseCommand {
-<<<<<<< HEAD
   private profileValuesFile?: Record<ClusterRef, string>;
 
   public constructor(
@@ -135,37 +130,6 @@
     this.keyManager = patchInject(keyManager, InjectTokens.KeyManager, this.constructor.name);
     this.platformInstaller = patchInject(platformInstaller, InjectTokens.PlatformInstaller, this.constructor.name);
     this.profileManager = patchInject(profileManager, InjectTokens.ProfileManager, this.constructor.name);
-=======
-  private readonly keyManager: KeyManager;
-  private readonly platformInstaller: PlatformInstaller;
-  private readonly profileManager: ProfileManager;
-  private readonly certificateManager: CertificateManager;
-  private profileValuesFile?: Record<ClusterReference, string>;
-
-  public constructor(options: Options) {
-    super(options);
-
-    if (!options || !options.k8Factory) {
-      throw new Error('An instance of core/K8Factory is required');
-    }
-    if (!options || !options.keyManager) {
-      throw new IllegalArgumentError('An instance of core/KeyManager is required', options.keyManager);
-    }
-    if (!options || !options.platformInstaller) {
-      throw new IllegalArgumentError('An instance of core/PlatformInstaller is required', options.platformInstaller);
-    }
-    if (!options || !options.profileManager) {
-      throw new MissingArgumentError('An instance of core/ProfileManager is required', options.downloader);
-    }
-    if (!options || !options.certificateManager) {
-      throw new MissingArgumentError('An instance of core/CertificateManager is required', options.certificateManager);
-    }
-
-    this.certificateManager = options.certificateManager;
-    this.keyManager = options.keyManager;
-    this.platformInstaller = options.platformInstaller;
-    this.profileManager = options.profileManager;
->>>>>>> 484f219c
   }
 
   private static readonly DEPLOY_CONFIGS_NAME = 'deployConfigs';
