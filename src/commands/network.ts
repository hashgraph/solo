// SPDX-License-Identifier: Apache-2.0

import {ListrInquirerPromptAdapter} from '@listr2/prompt-adapter-inquirer';
import {confirm as confirmPrompt} from '@inquirer/prompts';
import chalk from 'chalk';
import {Listr} from 'listr2';
import {IllegalArgumentError} from '../core/errors/illegal-argument-error.js';
import {MissingArgumentError} from '../core/errors/missing-argument-error.js';
import {SoloError} from '../core/errors/solo-error.js';
import {UserBreak} from '../core/errors/user-break.js';
import {BaseCommand, type Opts} from './base.js';
import {Flags as flags} from './flags.js';
import * as constants from '../core/constants.js';
import {Templates} from '../core/templates.js';
import {
  addDebugOptions,
  resolveValidJsonFilePath,
  validatePath,
  sleep,
  parseNodeAliases,
  prepareChartPath,
  showVersionBanner,
} from '../core/helpers.js';
import {resolveNamespaceFromDeployment} from '../core/resolvers.js';
import path from 'path';
import fs from 'fs';
import {type KeyManager} from '../core/key-manager.js';
import {type PlatformInstaller} from '../core/platform-installer.js';
import {type ProfileManager} from '../core/profile-manager.js';
import {type CertificateManager} from '../core/certificate-manager.js';
import {type AnyYargs, type CommandBuilder, type IP, type NodeAlias, type NodeAliases} from '../types/aliases.js';
import {ListrLock} from '../core/lock/listr-lock.js';
import {ConsensusNodeComponent} from '../core/config/remote/components/consensus-node-component.js';
import {ConsensusNodeStates} from '../core/config/remote/enumerations.js';
import {EnvoyProxyComponent} from '../core/config/remote/components/envoy-proxy-component.js';
import {HaProxyComponent} from '../core/config/remote/components/ha-proxy-component.js';
import {v4 as uuidv4} from 'uuid';
import {type SoloListrTask, type SoloListrTaskWrapper} from '../types/index.js';
import {NamespaceName} from '../core/kube/resources/namespace/namespace-name.js';
import {PvcRef} from '../core/kube/resources/pvc/pvc-ref.js';
import {PvcName} from '../core/kube/resources/pvc/pvc-name.js';
import {type ConsensusNode} from '../core/model/consensus-node.js';
import {type ClusterRef, type ClusterRefs} from '../core/config/remote/types.js';
import {Base64} from 'js-base64';
import {SecretType} from '../core/kube/resources/secret/secret-type.js';
import {Duration} from '../core/time/duration.js';
import {type PodRef} from '../core/kube/resources/pod/pod-ref.js';
import {SOLO_DEPLOYMENT_CHART} from '../core/constants.js';
import {type Pod} from '../core/kube/resources/pod/pod.js';

export interface NetworkDeployConfigClass {
  applicationEnv: string;
  cacheDir: string;
  chartDirectory: string;
  enablePrometheusSvcMonitor: boolean;
  loadBalancerEnabled: boolean;
  soloChartVersion: string;
  namespace: NamespaceName;
  deployment: string;
  nodeAliasesUnparsed: string;
  persistentVolumeClaims: string;
  profileFile: string;
  profileName: string;
  releaseTag: string;
  chartPath: string;
  keysDir: string;
  nodeAliases: NodeAliases;
  stagingDir: string;
  stagingKeysDir: string;
  valuesFile: string;
  valuesArgMap: Record<ClusterRef, string>;
  grpcTlsCertificatePath: string;
  grpcWebTlsCertificatePath: string;
  grpcTlsKeyPath: string;
  grpcWebTlsKeyPath: string;
  genesisThrottlesFile: string;
  resolvedThrottlesFile: string;
  haproxyIps: string;
  envoyIps: string;
  haproxyIpsParsed?: Record<NodeAlias, IP>;
  envoyIpsParsed?: Record<NodeAlias, IP>;
  storageType: constants.StorageType;
  gcsWriteAccessKey: string;
  gcsWriteSecrets: string;
  gcsEndpoint: string;
  gcsBucket: string;
  gcsBucketPrefix: string;
  awsWriteAccessKey: string;
  awsWriteSecrets: string;
  awsEndpoint: string;
  awsBucket: string;
  awsBucketPrefix: string;
  backupBucket: string;
  googleCredential: string;
  consensusNodes: ConsensusNode[];
  contexts: string[];
  clusterRefs: ClusterRefs;
}

export interface NetworkDestroyContext {
  config: {
    deletePvcs: boolean;
    deleteSecrets: boolean;
    namespace: NamespaceName;
    enableTimeout: boolean;
    force: boolean;
    contexts: string[];
    deployment: string;
  };
  checkTimeout: boolean;
}

export class NetworkCommand extends BaseCommand {
  private readonly keyManager: KeyManager;
  private readonly platformInstaller: PlatformInstaller;
  private readonly profileManager: ProfileManager;
  private readonly certificateManager: CertificateManager;
  private profileValuesFile?: string;

  constructor(opts: Opts) {
    super(opts);

    if (!opts || !opts.k8Factory) throw new Error('An instance of core/K8Factory is required');
    if (!opts || !opts.keyManager)
      throw new IllegalArgumentError('An instance of core/KeyManager is required', opts.keyManager);
    if (!opts || !opts.platformInstaller)
      throw new IllegalArgumentError('An instance of core/PlatformInstaller is required', opts.platformInstaller);
    if (!opts || !opts.profileManager)
      throw new MissingArgumentError('An instance of core/ProfileManager is required', opts.downloader);
    if (!opts || !opts.certificateManager)
      throw new MissingArgumentError('An instance of core/CertificateManager is required', opts.certificateManager);

    this.certificateManager = opts.certificateManager;
    this.keyManager = opts.keyManager;
    this.platformInstaller = opts.platformInstaller;
    this.profileManager = opts.profileManager;
  }

  static get DEPLOY_CONFIGS_NAME() {
    return 'deployConfigs';
  }

  static get DESTROY_FLAGS_LIST() {
    return {
      required: [],
      optional: [
        flags.deletePvcs,
        flags.deleteSecrets,
        flags.enableTimeout,
        flags.force,
        flags.deployment,
        flags.quiet,
      ],
    };
  }

  static get DEPLOY_FLAGS_LIST() {
    return {
      required: [],
      optional: [
        flags.apiPermissionProperties,
        flags.app,
        flags.applicationEnv,
        flags.applicationProperties,
        flags.bootstrapProperties,
        flags.genesisThrottlesFile,
        flags.cacheDir,
        flags.chainId,
        flags.chartDirectory,
        flags.enablePrometheusSvcMonitor,
        flags.soloChartVersion,
        flags.debugNodeAlias,
        flags.loadBalancerEnabled,
        flags.log4j2Xml,
        flags.deployment,
        flags.persistentVolumeClaims,
        flags.profileFile,
        flags.profileName,
        flags.quiet,
        flags.releaseTag,
        flags.settingTxt,
        flags.networkDeploymentValuesFile,
        flags.nodeAliasesUnparsed,
        flags.grpcTlsCertificatePath,
        flags.grpcWebTlsCertificatePath,
        flags.grpcTlsKeyPath,
        flags.grpcWebTlsKeyPath,
        flags.haproxyIps,
        flags.envoyIps,
        flags.storageType,
        flags.gcsWriteAccessKey,
        flags.gcsWriteSecrets,
        flags.gcsEndpoint,
        flags.gcsBucket,
        flags.gcsBucketPrefix,
        flags.awsWriteAccessKey,
        flags.awsWriteSecrets,
        flags.awsEndpoint,
        flags.awsBucket,
        flags.awsBucketPrefix,
        flags.backupBucket,
        flags.googleCredential,
      ],
    };
  }

  public static readonly COMMAND_NAME = 'network';

  private waitForNetworkPods() {
    const self = this;
    return {
      title: 'Check node pods are running',
      task: (ctx, task) => {
        const subTasks: any[] = [];
        const config = ctx.config;

        // nodes
        for (const consensusNode of config.consensusNodes) {
          subTasks.push({
            title: `Check Node: ${chalk.yellow(consensusNode.name)}, Cluster: ${chalk.yellow(consensusNode.cluster)}`,
            task: async () =>
              await self.k8Factory
                .getK8(consensusNode.context)
                .pods()
                .waitForRunningPhase(
                  config.namespace,
                  [`solo.hedera.com/node-name=${consensusNode.name}`, 'solo.hedera.com/type=network-node'],
                  constants.PODS_RUNNING_MAX_ATTEMPTS,
                  constants.PODS_RUNNING_DELAY,
                ),
          });
        }

        // set up the sub-tasks
        return task.newListr(subTasks, {
          concurrent: false, // no need to run concurrently since if one node is up, the rest should be up by then
          rendererOptions: {
            collapseSubtasks: false,
          },
        });
      },
    };
  }

  async prepareMinioSecrets(config: NetworkDeployConfigClass, minioAccessKey: string, minioSecretKey: string) {
    // Generating new minio credentials
    const minioData = {};
    const namespace = config.namespace;
    const envString = `MINIO_ROOT_USER=${minioAccessKey}\nMINIO_ROOT_PASSWORD=${minioSecretKey}`;
    minioData['config.env'] = Base64.encode(envString);

    // create minio secret in each cluster
    for (const context of config.contexts) {
      this.logger.debug(`creating minio secret using context: ${context}`);

      const isMinioSecretCreated = await this.k8Factory
        .getK8(context)
        .secrets()
        .createOrReplace(namespace, constants.MINIO_SECRET_NAME, SecretType.OPAQUE, minioData, undefined);

      if (!isMinioSecretCreated) {
        throw new SoloError(`failed to create new minio secret using context: ${context}`);
      }

      this.logger.debug(`created minio secret using context: ${context}`);
    }
  }

  async prepareStreamUploaderSecrets(config: NetworkDeployConfigClass) {
    const namespace = config.namespace;

    // Generating cloud storage secrets
    const {gcsWriteAccessKey, gcsWriteSecrets, gcsEndpoint, awsWriteAccessKey, awsWriteSecrets, awsEndpoint} = config;
    const cloudData = {};
    if (
      config.storageType === constants.StorageType.AWS_ONLY ||
      config.storageType === constants.StorageType.AWS_AND_GCS
    ) {
      cloudData['S3_ACCESS_KEY'] = Base64.encode(awsWriteAccessKey);
      cloudData['S3_SECRET_KEY'] = Base64.encode(awsWriteSecrets);
      cloudData['S3_ENDPOINT'] = Base64.encode(awsEndpoint);
    }
    if (
      config.storageType === constants.StorageType.GCS_ONLY ||
      config.storageType === constants.StorageType.AWS_AND_GCS
    ) {
      cloudData['GCS_ACCESS_KEY'] = Base64.encode(gcsWriteAccessKey);
      cloudData['GCS_SECRET_KEY'] = Base64.encode(gcsWriteSecrets);
      cloudData['GCS_ENDPOINT'] = Base64.encode(gcsEndpoint);
    }

    // create secret in each cluster
    for (const context of config.contexts) {
      this.logger.debug(
        `creating secret for storage credential of type '${config.storageType}' using context: ${context}`,
      );

      const isCloudSecretCreated = await this.k8Factory
        .getK8(context)
        .secrets()
        .createOrReplace(namespace, constants.UPLOADER_SECRET_NAME, SecretType.OPAQUE, cloudData, undefined);

      if (!isCloudSecretCreated) {
        throw new SoloError(
          `failed to create secret for storage credentials of type '${config.storageType}' using context: ${context}`,
        );
      }

      this.logger.debug(
        `created secret for storage credential of type '${config.storageType}' using context: ${context}`,
      );
    }
  }

  async prepareBackupUploaderSecrets(config: NetworkDeployConfigClass) {
    if (config.googleCredential) {
      const backupData = {};
      const namespace = config.namespace;
      const googleCredential = fs.readFileSync(config.googleCredential, 'utf8');
      backupData['saJson'] = Base64.encode(googleCredential);

      // create secret in each cluster
      for (const context of config.contexts) {
        this.logger.debug(`creating secret for backup uploader using context: ${context}`);

        const k8client = this.k8Factory.getK8(context);
        const isBackupSecretCreated = await k8client
          .secrets()
          .createOrReplace(namespace, constants.BACKUP_SECRET_NAME, SecretType.OPAQUE, backupData, undefined);

        if (!isBackupSecretCreated) {
          throw new SoloError(`failed to create secret for backup uploader using context: ${context}`);
        }

        this.logger.debug(`created secret for backup uploader using context: ${context}`);
      }
    }
  }

  async prepareStorageSecrets(config: NetworkDeployConfigClass) {
    try {
      if (config.storageType !== constants.StorageType.MINIO_ONLY) {
        const minioAccessKey = uuidv4();
        const minioSecretKey = uuidv4();
        await this.prepareMinioSecrets(config, minioAccessKey, minioSecretKey);
        await this.prepareStreamUploaderSecrets(config);
      }

      await this.prepareBackupUploaderSecrets(config);
    } catch (e: Error | any) {
      throw new SoloError('Failed to create Kubernetes storage secret', e);
    }
  }

  /**
   * Prepare values args string for each cluster-ref
   * @param config
   */
  async prepareValuesArgMap(config: {
    chartDirectory?: string;
    app?: string;
    nodeAliases: string[];
    debugNodeAlias?: NodeAlias;
    enablePrometheusSvcMonitor?: boolean;
    releaseTag?: string;
    persistentVolumeClaims?: string;
    valuesFile?: string;
    haproxyIpsParsed?: Record<NodeAlias, IP>;
    envoyIpsParsed?: Record<NodeAlias, IP>;
    storageType: constants.StorageType;
    resolvedThrottlesFile: string;
    gcsWriteAccessKey: string;
    gcsWriteSecrets: string;
    gcsEndpoint: string;
    gcsBucket: string;
    gcsBucketPrefix: string;
    awsWriteAccessKey: string;
    awsWriteSecrets: string;
    awsEndpoint: string;
    awsBucket: string;
    awsBucketPrefix: string;
    backupBucket: string;
    googleCredential: string;
    loadBalancerEnabled: boolean;
    clusterRefs: ClusterRefs;
    consensusNodes: ConsensusNode[];
  }): Promise<Record<ClusterRef, string>> {
    const valuesArgs: Record<ClusterRef, string> = this.prepareValuesArg(config);

    // prepare values files for each cluster
    const valuesArgMap: Record<ClusterRef, string> = {};
    const profileName = this.configManager.getFlag<string>(flags.profileName) as string;
    this.profileValuesFile = await this.profileManager.prepareValuesForSoloChart(profileName, config.consensusNodes);
    const valuesFiles: Record<ClusterRef, string> = BaseCommand.prepareValuesFilesMap(
      config.clusterRefs,
      config.chartDirectory,
      this.profileValuesFile,
      config.valuesFile,
    );

    for (const clusterRef of Object.keys(valuesFiles)) {
      valuesArgMap[clusterRef] = valuesArgs[clusterRef] + valuesFiles[clusterRef];
      this.logger.debug(`Prepared helm chart values for cluster-ref: ${clusterRef}`, {valuesArg: valuesArgMap});
    }

    return valuesArgMap;
  }

  /**
   * Prepare the values argument for the helm chart for a given config
   * @param config
   */
  prepareValuesArg(config: {
    chartDirectory?: string;
    app?: string;
    consensusNodes: ConsensusNode[];
    debugNodeAlias?: NodeAlias;
    enablePrometheusSvcMonitor?: boolean;
    releaseTag?: string;
    persistentVolumeClaims?: string;
    valuesFile?: string;
    haproxyIpsParsed?: Record<NodeAlias, IP>;
    envoyIpsParsed?: Record<NodeAlias, IP>;
    storageType: constants.StorageType;
    resolvedThrottlesFile: string;
    gcsWriteAccessKey: string;
    gcsWriteSecrets: string;
    gcsEndpoint: string;
    gcsBucket: string;
    gcsBucketPrefix: string;
    awsWriteAccessKey: string;
    awsWriteSecrets: string;
    awsEndpoint: string;
    awsBucket: string;
    awsBucketPrefix: string;
    backupBucket: string;
    googleCredential: string;
    loadBalancerEnabled: boolean;
  }): Record<ClusterRef, string> {
    const valuesArgs: Record<ClusterRef, string> = {};
    const clusterRefs: ClusterRef[] = [];
    let extraEnvIndex = 0;

    // initialize the valueArgs
    for (const consensusNode of config.consensusNodes) {
      // add the cluster to the list of clusters
      if (!clusterRefs[consensusNode.cluster]) clusterRefs.push(consensusNode.cluster);

      // set the extraEnv settings on the nodes for running with a local build or tool
      if (config.app !== constants.HEDERA_APP_NAME) {
        extraEnvIndex = 1; // used to add the debug options when using a tool or local build of hedera
        let valuesArg: string = valuesArgs[consensusNode.cluster] ?? '';
        valuesArg += ` --set "hedera.nodes[${consensusNode.nodeId}].root.extraEnv[0].name=JAVA_MAIN_CLASS"`;
        valuesArg += ` --set "hedera.nodes[${consensusNode.nodeId}].root.extraEnv[0].value=com.swirlds.platform.Browser"`;
        valuesArgs[consensusNode.cluster] = valuesArg;
      } else {
        // make sure each cluster has an empty string for the valuesArg
        valuesArgs[consensusNode.cluster] = '';
      }
    }

    // add debug options to the debug node
    config.consensusNodes.filter(consensusNode => {
      if (consensusNode.name === config.debugNodeAlias) {
        valuesArgs[consensusNode.cluster] = addDebugOptions(
          valuesArgs[consensusNode.cluster],
          config.debugNodeAlias,
          extraEnvIndex,
        );
      }
    });

    if (
      config.storageType === constants.StorageType.AWS_AND_GCS ||
      config.storageType === constants.StorageType.GCS_ONLY
    ) {
      clusterRefs.forEach(clusterRef => (valuesArgs[clusterRef] += ' --set cloud.gcs.enabled=true'));
    }

    if (
      config.storageType === constants.StorageType.AWS_AND_GCS ||
      config.storageType === constants.StorageType.AWS_ONLY
    ) {
      clusterRefs.forEach(clusterRef => (valuesArgs[clusterRef] += ' --set cloud.s3.enabled=true'));
    }

    if (
      config.storageType === constants.StorageType.GCS_ONLY ||
      config.storageType === constants.StorageType.AWS_ONLY ||
      config.storageType === constants.StorageType.AWS_AND_GCS
    ) {
      clusterRefs.forEach(clusterRef => (valuesArgs[clusterRef] += ' --set cloud.minio.enabled=false'));
    }

    if (config.storageType !== constants.StorageType.MINIO_ONLY) {
      clusterRefs.forEach(clusterRef => (valuesArgs[clusterRef] += ' --set cloud.generateNewSecrets=false'));
    }

    if (config.gcsBucket) {
      clusterRefs.forEach(
        clusterRef =>
          (valuesArgs[clusterRef] +=
            ` --set cloud.buckets.streamBucket=${config.gcsBucket}` +
            ` --set minio-server.tenant.buckets[0].name=${config.gcsBucket}`),
      );
    }

    if (config.gcsBucketPrefix) {
      clusterRefs.forEach(
        clusterRef => (valuesArgs[clusterRef] += ` --set cloud.buckets.streamBucketPrefix=${config.gcsBucketPrefix}`),
      );
    }

    if (config.awsBucket) {
      clusterRefs.forEach(
        clusterRef =>
          (valuesArgs[clusterRef] +=
            ` --set cloud.buckets.streamBucket=${config.awsBucket}` +
            ` --set minio-server.tenant.buckets[0].name=${config.awsBucket}`),
      );
    }

    if (config.awsBucketPrefix) {
      clusterRefs.forEach(
        clusterRef => (valuesArgs[clusterRef] += ` --set cloud.buckets.streamBucketPrefix=${config.awsBucketPrefix}`),
      );
    }

    if (config.backupBucket) {
      clusterRefs.forEach(
        clusterRef =>
          (valuesArgs[clusterRef] +=
            ' --set defaults.sidecars.backupUploader.enabled=true' +
            ` --set defaults.sidecars.backupUploader.config.backupBucket=${config.backupBucket}`),
      );
    }

    clusterRefs.forEach(
      clusterRef =>
        (valuesArgs[clusterRef] +=
          ` --set "telemetry.prometheus.svcMonitor.enabled=${config.enablePrometheusSvcMonitor}"` +
          ` --set "defaults.volumeClaims.enabled=${config.persistentVolumeClaims}"`),
    );

    // Iterate over each node and set static IPs for HAProxy
    this.addArgForEachRecord(
      config.haproxyIpsParsed,
      config.consensusNodes,
      valuesArgs,
      ' --set "hedera.nodes[${nodeId}].haproxyStaticIP=${recordValue}"',
    );

    // Iterate over each node and set static IPs for Envoy Proxy
    this.addArgForEachRecord(
      config.envoyIpsParsed,
      config.consensusNodes,
      valuesArgs,
      ' --set "hedera.nodes[${nodeId}].envoyProxyStaticIP=${recordValue}"',
    );

    if (config.resolvedThrottlesFile) {
      clusterRefs.forEach(
        clusterRef =>
          (valuesArgs[clusterRef] +=
            ` --set-file "hedera.configMaps.genesisThrottlesJson=${config.resolvedThrottlesFile}"`),
      );
    }

    if (config.loadBalancerEnabled) {
      clusterRefs.forEach(
        clusterRef =>
          (valuesArgs[clusterRef] +=
            ' --set "defaults.haproxy.service.type=LoadBalancer"' +
            ' --set "defaults.envoyProxy.service.type=LoadBalancer"' +
            ' --set "defaults.consensus.service.type=LoadBalancer"'),
      );
    }

    return valuesArgs;
  }

  /**
   * Adds the template string to the argument for each record
   * @param records - the records to iterate over
   * @param consensusNodes - the consensus nodes to iterate over
   * @param valuesArgs - the values arguments to add to
   * @param templateString - the template string to add
   */
  private addArgForEachRecord(
    records: Record<NodeAlias, string>,
    consensusNodes: ConsensusNode[],
    valuesArgs: Record<ClusterRef, string>,
    templateString: string,
  ) {
    if (records) {
      consensusNodes.forEach(consensusNode => {
        if (records[consensusNode.name]) {
          const newTemplateString = templateString.replace('{nodeId}', consensusNode.nodeId.toString());
          valuesArgs[consensusNode.cluster] += newTemplateString.replace('{recordValue}', records[consensusNode.name]);
        }
      });
    }
  }

  async prepareNamespaces(config: NetworkDeployConfigClass) {
    const namespace = config.namespace;

    // check and create namespace in each cluster
    for (const context of config.contexts) {
      const k8client = this.k8Factory.getK8(context);
      if (!(await k8client.namespaces().has(namespace))) {
        this.logger.debug(`creating namespace '${namespace}' using context: ${context}`);
        await k8client.namespaces().create(namespace);
        this.logger.debug(`created namespace '${namespace}' using context: ${context}`);
      } else {
        this.logger.debug(`namespace '${namespace}' found using context: ${context}`);
      }
    }
  }

  async prepareConfig(task: any, argv: any, promptForNodeAliases: boolean = false) {
    this.configManager.update(argv);
    this.logger.debug('Updated config with argv', {config: this.configManager.config});

    const flagsWithDisabledPrompts = [
      flags.apiPermissionProperties,
      flags.app,
      flags.applicationEnv,
      flags.applicationProperties,
      flags.bootstrapProperties,
      flags.genesisThrottlesFile,
      flags.cacheDir,
      flags.chainId,
      flags.chartDirectory,
      flags.debugNodeAlias,
      flags.loadBalancerEnabled,
      flags.log4j2Xml,
      flags.persistentVolumeClaims,
      flags.profileName,
      flags.profileFile,
      flags.settingTxt,
      flags.grpcTlsCertificatePath,
      flags.grpcWebTlsCertificatePath,
      flags.grpcTlsKeyPath,
      flags.grpcWebTlsKeyPath,
      flags.haproxyIps,
      flags.envoyIps,
      flags.storageType,
      flags.gcsWriteAccessKey,
      flags.gcsWriteSecrets,
      flags.gcsEndpoint,
      flags.gcsBucket,
      flags.gcsBucketPrefix,
      flags.nodeAliasesUnparsed,
    ];

    // disable the prompts that we don't want to prompt the user for
    flags.disablePrompts(flagsWithDisabledPrompts);

    const allFlags = [...NetworkCommand.DEPLOY_FLAGS_LIST.optional, ...NetworkCommand.DEPLOY_FLAGS_LIST.required];
    await this.configManager.executePrompt(task, allFlags);
    let namespace = await resolveNamespaceFromDeployment(this.localConfig, this.configManager, task);
    if (!namespace) {
      namespace = NamespaceName.of(this.configManager.getFlag<string>(flags.deployment));
    }
    this.configManager.setFlag(flags.namespace, namespace);

    // create a config object for subsequent steps
    const config: NetworkDeployConfigClass = this.configManager.getConfig(
      NetworkCommand.DEPLOY_CONFIGS_NAME,
      allFlags,
      [
        'chartPath',
        'keysDir',
        'nodeAliases',
        'stagingDir',
        'stagingKeysDir',
        'valuesArgMap',
        'resolvedThrottlesFile',
        'namespace',
        'consensusNodes',
        'contexts',
        'clusterRefs',
      ],
    ) as NetworkDeployConfigClass;

    if (promptForNodeAliases) {
      config.nodeAliases = this.remoteConfigManager.getConsensusNodes().map(node => node.name);
      this.configManager.setFlag(flags.nodeAliasesUnparsed, config.nodeAliases.join(','));
      argv[flags.nodeAliasesUnparsed.name] = config.nodeAliases;
    } else {
      config.nodeAliases = parseNodeAliases(config.nodeAliasesUnparsed);
    }

    if (config.haproxyIps) {
      config.haproxyIpsParsed = Templates.parseNodeAliasToIpMapping(config.haproxyIps);
    }

    if (config.envoyIps) {
      config.envoyIpsParsed = Templates.parseNodeAliasToIpMapping(config.envoyIps);
    }

    // compute values
    config.chartPath = await prepareChartPath(
      this.helm,
      config.chartDirectory,
      constants.SOLO_TESTING_CHART_URL,
      constants.SOLO_DEPLOYMENT_CHART,
    );

    // compute other config parameters
    config.keysDir = path.join(validatePath(config.cacheDir), 'keys');
    config.stagingDir = Templates.renderStagingDir(config.cacheDir, config.releaseTag);
    config.stagingKeysDir = path.join(validatePath(config.stagingDir), 'keys');

    config.resolvedThrottlesFile = resolveValidJsonFilePath(
      config.genesisThrottlesFile,
      flags.genesisThrottlesFile.definition.defaultValue as string,
    );

    config.consensusNodes = this.remoteConfigManager.getConsensusNodes();
    config.contexts = this.remoteConfigManager.getContexts();
    config.clusterRefs = this.remoteConfigManager.getClusterRefs();

    if (config.nodeAliases.length === 0) {
      config.nodeAliases = config.consensusNodes.map(node => node.name) as NodeAliases;
      if (config.nodeAliases.length === 0) {
        throw new SoloError('no node aliases provided via flags or RemoteConfig');
      }
      this.configManager.setFlag(flags.nodeAliasesUnparsed, config.nodeAliases.join(','));
    }

    config.valuesArgMap = await this.prepareValuesArgMap(config);

    // need to prepare the namespaces before we can proceed
    config.namespace = namespace;
    await this.prepareNamespaces(config);

    // prepare staging keys directory
    if (!fs.existsSync(config.stagingKeysDir)) {
      fs.mkdirSync(config.stagingKeysDir, {recursive: true});
    }

    // create cached keys dir if it does not exist yet
    if (!fs.existsSync(config.keysDir)) {
      fs.mkdirSync(config.keysDir);
    }

    this.logger.debug('Preparing storage secrets');
    await this.prepareStorageSecrets(config);

    this.logger.debug('Prepared config', {
      config,
      cachedConfig: this.configManager.config,
    });
    return config;
  }

  async destroyTask(ctx: NetworkDestroyContext, task: SoloListrTaskWrapper<NetworkDestroyContext>) {
    const self = this;
    task.title = `Uninstalling chart ${constants.SOLO_DEPLOYMENT_CHART}`;

    // Uninstall all 'solo deployment' charts for each cluster using the contexts
    await Promise.all(
      ctx.config.contexts.map(context => {
        return self.chartManager.uninstall(
          ctx.config.namespace,
          constants.SOLO_DEPLOYMENT_CHART,
          this.k8Factory.getK8(context).contexts().readCurrent(),
        );
      }),
    );

    // Delete Remote config inside each cluster
    task.title = `Deleting the RemoteConfig configmap in namespace ${ctx.config.namespace}`;
    await Promise.all(
      ctx.config.contexts.map(async context => {
        // Delete all if found
        this.k8Factory.getK8(context).configMaps().delete(ctx.config.namespace, constants.SOLO_REMOTE_CONFIGMAP_NAME);
      }),
    );

    // Delete PVCs inside each cluster
    if (ctx.config.deletePvcs) {
      task.title = `Deleting PVCs in namespace ${ctx.config.namespace}`;

      await Promise.all(
        ctx.config.contexts.map(async context => {
          // Fetch all PVCs inside the namespace using the context
          const pvcs = await this.k8Factory.getK8(context).pvcs().list(ctx.config.namespace, []);

          // Delete all if found
          return Promise.all(
            pvcs.map(pvc =>
              this.k8Factory
                .getK8(context)
                .pvcs()
                .delete(PvcRef.of(ctx.config.namespace, PvcName.of(pvc))),
            ),
          );
        }),
      );
    }

    // Delete Secrets inside each cluster
    if (ctx.config.deleteSecrets) {
      task.title = `Deleting secrets in namespace ${ctx.config.namespace}`;

      await Promise.all(
        ctx.config.contexts.map(async context => {
          // Fetch all Secrets inside the namespace using the context
          const secrets = await this.k8Factory.getK8(context).secrets().list(ctx.config.namespace);

          // Delete all if found
          return Promise.all(
            secrets.map(secret => this.k8Factory.getK8(context).secrets().delete(ctx.config.namespace, secret.name)),
          );
        }),
      );
    }
  }

  /** Run helm install and deploy network components */
  async deploy(argv: any) {
    const self = this;
    const lease = await self.leaseManager.create();

    interface Context {
      config: NetworkDeployConfigClass;
    }

    const tasks = new Listr<Context>(
      [
        {
          title: 'Initialize',
          task: async (ctx, task) => {
            ctx.config = await self.prepareConfig(task, argv, true);
            return ListrLock.newAcquireLockTask(lease, task);
          },
        },
        {
          title: 'Copy gRPC TLS Certificates',
          task: (ctx, parentTask) =>
            self.certificateManager.buildCopyTlsCertificatesTasks(
              parentTask,
              ctx.config.grpcTlsCertificatePath,
              ctx.config.grpcWebTlsCertificatePath,
              ctx.config.grpcTlsKeyPath,
              ctx.config.grpcWebTlsKeyPath,
            ),
          skip: ctx => !ctx.config.grpcTlsCertificatePath && !ctx.config.grpcWebTlsCertificatePath,
        },
        {
          title: 'Check if cluster setup chart is installed',
          task: async ctx => {
            for (const context of ctx.config.contexts) {
              const isChartInstalled = await this.chartManager.isChartInstalled(
                null,
                constants.SOLO_CLUSTER_SETUP_CHART,
                context,
              );
              if (!isChartInstalled) {
                throw new SoloError(
                  `Chart ${constants.SOLO_CLUSTER_SETUP_CHART} is not installed for cluster: ${context}. Run 'solo cluster-ref setup'`,
                );
              }
            }
          },
        },
        {
          title: 'Prepare staging directory',
          task: (_, parentTask) => {
            return parentTask.newListr(
              [
                {
                  title: 'Copy Gossip keys to staging',
                  task: ctx => {
                    const config = ctx.config;
                    this.keyManager.copyGossipKeysToStaging(config.keysDir, config.stagingKeysDir, config.nodeAliases);
                  },
                },
                {
                  title: 'Copy gRPC TLS keys to staging',
                  task: ctx => {
                    const config = ctx.config;
                    for (const nodeAlias of config.nodeAliases) {
                      const tlsKeyFiles = self.keyManager.prepareTLSKeyFilePaths(nodeAlias, config.keysDir);
                      self.keyManager.copyNodeKeysToStaging(tlsKeyFiles, config.stagingKeysDir);
                    }
                  },
                },
              ],
              {
                concurrent: false,
                rendererOptions: constants.LISTR_DEFAULT_RENDERER_OPTION,
              },
            );
          },
        },
        {
          title: 'Copy node keys to secrets',
          task: (ctx, parentTask) => {
            const config = ctx.config;

            // set up the subtasks
            return parentTask.newListr(
              self.platformInstaller.copyNodeKeys(config.stagingDir, config.consensusNodes, config.contexts),
              {
                concurrent: true,
                rendererOptions: constants.LISTR_DEFAULT_RENDERER_OPTION,
              },
            );
          },
        },
        {
          title: `Install chart '${constants.SOLO_DEPLOYMENT_CHART}'`,
          task: async ctx => {
            const config = ctx.config;
            for (const clusterRef of Object.keys(config.clusterRefs)) {
              if (
                await self.chartManager.isChartInstalled(
                  config.namespace,
                  constants.SOLO_DEPLOYMENT_CHART,
                  config.clusterRefs[clusterRef],
                )
              ) {
                await self.chartManager.uninstall(
                  config.namespace,
                  constants.SOLO_DEPLOYMENT_CHART,
                  config.clusterRefs[clusterRef],
                );
              }

              await this.chartManager.install(
                config.namespace,
                constants.SOLO_DEPLOYMENT_CHART,
                ctx.config.chartPath,
                config.soloChartVersion,
                config.valuesArgMap[clusterRef],
                config.clusterRefs[clusterRef],
              );
              showVersionBanner(self.logger, SOLO_DEPLOYMENT_CHART, config.soloChartVersion);
            }
          },
        },
        {
          title: 'Check for load balancer',
          skip: ctx => ctx.config.loadBalancerEnabled === false,
          task: (ctx, task) => {
            const subTasks: SoloListrTask<Context>[] = [];
            const config = ctx.config;

            //Add check for network node service to be created and load balancer to be assigned (if load balancer is enabled)
            for (const consensusNode of config.consensusNodes) {
              subTasks.push({
                title: `Load balancer is assigned for: ${chalk.yellow(consensusNode.name)}, cluster: ${chalk.yellow(consensusNode.cluster)}`,
                task: async () => {
                  let attempts = 0;
                  let svc = null;

                  while (attempts < constants.LOAD_BALANCER_CHECK_MAX_ATTEMPTS) {
                    svc = await self.k8Factory
                      .getK8(consensusNode.context)
                      .services()
                      .list(config.namespace, [
                        `solo.hedera.com/node-id=${consensusNode.nodeId},solo.hedera.com/type=network-node-svc`,
                      ]);

                    if (svc && svc.length > 0 && svc[0].status?.loadBalancer?.ingress?.length > 0) {
                      let shouldContinue = false;
                      for (let i = 0; i < svc[0].status.loadBalancer.ingress.length; i++) {
                        const ingress = svc[0].status.loadBalancer.ingress[i];
                        if (!ingress.hostname && !ingress.ip) {
                          shouldContinue = true; // try again if there is neither a hostname nor an ip
                          break;
                        }
                      }
                      if (shouldContinue) {
                        continue;
                      }
                      return;
                    }

                    attempts++;
                    await sleep(Duration.ofSeconds(constants.LOAD_BALANCER_CHECK_DELAY_SECS));
                  }
                  throw new SoloError('Load balancer not found');
                },
              });
            }

            // set up the sub-tasks
            return task.newListr(subTasks, {
              concurrent: true,
              rendererOptions: {
                collapseSubtasks: false,
              },
            });
          },
        },
        {
          title: 'Redeploy chart with external IP address config',
          skip: ctx => ctx.config.loadBalancerEnabled === false,
          task: async (ctx, task) => {
            // Update the valuesArgMap with the external IP addresses
            // This regenerates the config.txt and genesis-network.json files with the external IP addresses
            ctx.config.valuesArgMap = await this.prepareValuesArgMap(ctx.config);

            // Perform a helm upgrade for each cluster
            const subTasks: SoloListrTask<Context>[] = [];
            const config = ctx.config;
            for (const clusterRef of Object.keys(config.clusterRefs)) {
              subTasks.push({
                title: `Upgrade chart for cluster: ${chalk.yellow(clusterRef)}`,
                task: async () => {
                  await this.chartManager.upgrade(
                    config.namespace,
                    constants.SOLO_DEPLOYMENT_CHART,
                    ctx.config.chartPath,
                    config.soloChartVersion,
                    config.valuesArgMap[clusterRef],
                    config.clusterRefs[clusterRef],
                  );
                  showVersionBanner(self.logger, constants.SOLO_DEPLOYMENT_CHART, config.soloChartVersion, 'Upgraded');

                  const context = config.clusterRefs[clusterRef];
                  const pods: Pod[] = await this.k8Factory
                    .getK8(context)
                    .pods()
                    .list(ctx.config.namespace, ['solo.hedera.com/type=network-node']);

                  for (const pod of pods) {
                    const podRef: PodRef = pod.podRef;
                    await this.k8Factory.getK8(context).pods().readByRef(podRef).killPod();
                  }
                },
              });
            }

            // set up the sub-tasks
            return task.newListr(subTasks, {
              concurrent: true,
              rendererOptions: {
                collapseSubtasks: false,
              },
            });
          },
        },
        self.waitForNetworkPods(),
        {
          title: 'Check proxy pods are running',
          task: (ctx, task) => {
            const subTasks: SoloListrTask<Context>[] = [];
            const config = ctx.config;

            // HAProxy
            for (const consensusNode of config.consensusNodes) {
              subTasks.push({
                title: `Check HAProxy for: ${chalk.yellow(consensusNode.name)}, cluster: ${chalk.yellow(consensusNode.cluster)}`,
                task: async () =>
                  await self.k8Factory
                    .getK8(consensusNode.context)
                    .pods()
                    .waitForRunningPhase(
                      config.namespace,
                      ['solo.hedera.com/type=haproxy'],
                      constants.PODS_RUNNING_MAX_ATTEMPTS,
                      constants.PODS_RUNNING_DELAY,
                    ),
              });
            }

            // Envoy Proxy
            for (const consensusNode of config.consensusNodes) {
              subTasks.push({
                title: `Check Envoy Proxy for: ${chalk.yellow(consensusNode.name)}, cluster: ${chalk.yellow(consensusNode.cluster)}`,
                task: async () =>
                  await self.k8Factory
                    .getK8(consensusNode.context)
                    .pods()
                    .waitForRunningPhase(
                      ctx.config.namespace,
                      ['solo.hedera.com/type=envoy-proxy'],
                      constants.PODS_RUNNING_MAX_ATTEMPTS,
                      constants.PODS_RUNNING_DELAY,
                    ),
              });
            }

            // set up the sub-tasks
            return task.newListr(subTasks, {
              concurrent: true,
              rendererOptions: {
                collapseSubtasks: false,
              },
            });
          },
        },
        {
          title: 'Check auxiliary pods are ready',
          task: (_, task) => {
            const subTasks: SoloListrTask<Context>[] = [];

            // minio
            subTasks.push({
              title: 'Check MinIO',
              task: async ctx => {
                for (const context of ctx.config.contexts) {
                  await self.k8Factory
                    .getK8(context)
                    .pods()
                    .waitForReadyStatus(
                      ctx.config.namespace,
                      ['v1.min.io/tenant=minio'],
                      constants.PODS_RUNNING_MAX_ATTEMPTS,
                      constants.PODS_RUNNING_DELAY,
                    );
                }
              },
              // skip if only cloud storage is/are used
              skip: ctx =>
                ctx.config.storageType === constants.StorageType.GCS_ONLY ||
                ctx.config.storageType === constants.StorageType.AWS_ONLY ||
                ctx.config.storageType === constants.StorageType.AWS_AND_GCS,
            });

            // set up the subtasks
            return task.newListr(subTasks, {
              concurrent: false, // no need to run concurrently since if one node is up, the rest should be up by then
              rendererOptions: {
                collapseSubtasks: false,
              },
            });
          },
        },
        this.addNodesAndProxies(),
      ],
      {
        concurrent: false,
        rendererOptions: constants.LISTR_DEFAULT_RENDERER_OPTION,
      },
    );

    try {
      await tasks.run();
    } catch (e) {
      throw new SoloError(`Error installing chart ${constants.SOLO_DEPLOYMENT_CHART}`, e);
    } finally {
      await lease.release();
    }

    return true;
  }

  async destroy(argv: any) {
    const self = this;
    const lease = await self.leaseManager.create();

    let networkDestroySuccess = true;
    const tasks = new Listr<NetworkDestroyContext>(
      [
        {
          title: 'Initialize',
          task: async (ctx, task) => {
            if (!argv.force) {
              const confirmResult = await task.prompt(ListrInquirerPromptAdapter).run(confirmPrompt, {
                default: false,
                message: 'Are you sure you would like to destroy the network components?',
              });

              if (!confirmResult) {
                throw new UserBreak('Aborted application by user prompt');
              }
            }

            self.configManager.update(argv);
            await self.configManager.executePrompt(task, [flags.deletePvcs, flags.deleteSecrets]);

            ctx.config = {
              deletePvcs: self.configManager.getFlag<boolean>(flags.deletePvcs) as boolean,
              deleteSecrets: self.configManager.getFlag<boolean>(flags.deleteSecrets) as boolean,
              deployment: self.configManager.getFlag<string>(flags.deployment) as string,
              namespace: await resolveNamespaceFromDeployment(this.localConfig, this.configManager, task),
              enableTimeout: self.configManager.getFlag<boolean>(flags.enableTimeout) as boolean,
              force: self.configManager.getFlag<boolean>(flags.force) as boolean,
              contexts: self.remoteConfigManager.getContexts(),
            };

            return ListrLock.newAcquireLockTask(lease, task);
          },
        },
        {
          title: 'Remove deployment from local configuration',
          task: async (ctx, task) => {
            const deployments = self.localConfig.deployments;
            delete deployments[ctx.config.deployment];
            self.localConfig.setDeployments(deployments);
            await self.localConfig.write();
          },
        },
        {
          title: 'Running sub-tasks to destroy network',
          task: async (ctx, task) => {
            if (ctx.config.enableTimeout) {
              const timeoutId = setTimeout(async () => {
                const message = `\n\nUnable to finish network destroy in ${constants.NETWORK_DESTROY_WAIT_TIMEOUT} seconds\n\n`;
                self.logger.error(message);
                self.logger.showUser(chalk.red(message));
                networkDestroySuccess = false;

                if (ctx.config.deletePvcs && ctx.config.deleteSecrets) {
                  await Promise.all(
                    ctx.config.contexts.map(context =>
                      self.k8Factory.getK8(context).namespaces().delete(ctx.config.namespace),
                    ),
                  );
                } else {
                  // If the namespace is not being deleted,
                  // remove all components data from the remote configuration
                  await self.remoteConfigManager.deleteComponents();
                }
              }, constants.NETWORK_DESTROY_WAIT_TIMEOUT * 1_000);

              await self.destroyTask(ctx, task);

              clearTimeout(timeoutId);
            } else {
              await self.destroyTask(ctx, task);
            }
          },
        },
      ],
      {
        concurrent: false,
        rendererOptions: constants.LISTR_DEFAULT_RENDERER_OPTION,
      },
    );

    try {
      await tasks.run();
    } catch (e) {
      throw new SoloError('Error destroying network', e);
    } finally {
      // If the namespace is deleted, the lease can't be released
      await lease.release().catch();
    }

    return networkDestroySuccess;
  }

  getCommandDefinition(): {
    command: string;
    desc: string;
    builder: CommandBuilder;
  } {
    const self = this;
    return {
      command: NetworkCommand.COMMAND_NAME,
      desc: 'Manage solo network deployment',
      builder: (yargs: any) => {
        return yargs
          .command({
            command: 'deploy',
            desc: "Deploy solo network.  Requires the chart `solo-cluster-setup` to have been installed in the cluster.  If it hasn't the following command can be ran: `solo cluster-ref setup`",
            builder: (y: AnyYargs) => {
              flags.setRequiredCommandFlags(y, ...NetworkCommand.DEPLOY_FLAGS_LIST.required);
              flags.setOptionalCommandFlags(y, ...NetworkCommand.DEPLOY_FLAGS_LIST.optional);
            },
            handler: async (argv: any) => {
              self.logger.info("==== Running 'network deploy' ===");
              self.logger.info(argv);

              await self
                .deploy(argv)
                .then(r => {
                  self.logger.info('==== Finished running `network deploy`====');

                  if (!r) throw new SoloError('Error deploying network, expected return value to be true');
                })
                .catch(err => {
                  throw new SoloError(`Error deploying network: ${err.message}`, err);
                });
            },
          })
          .command({
            command: 'destroy',
<<<<<<< HEAD
            desc: 'Destroy solo network',
            builder: (y: AnyYargs) => {
              flags.setRequiredCommandFlags(y, ...NetworkCommand.DESTROY_FLAGS_LIST.required);
              flags.setOptionalCommandFlags(y, ...NetworkCommand.DESTROY_FLAGS_LIST.optional);
            },
=======
            desc: 'Destroy solo network. If both --delete-pvcs and --delete-secrets are set to true, the namespace will be deleted.',
            builder: (y: any) =>
              flags.setCommandFlags(
                y,
                flags.deletePvcs,
                flags.deleteSecrets,
                flags.enableTimeout,
                flags.force,
                flags.deployment,
                flags.quiet,
              ),
>>>>>>> c020b3cb
            handler: async (argv: any) => {
              self.logger.info("==== Running 'network destroy' ===");
              self.logger.info(argv);

              await self
                .destroy(argv)
                .then(r => {
                  self.logger.info('==== Finished running `network destroy`====');

                  if (!r) throw new SoloError('Error destroying network, expected return value to be true');
                })
                .catch(err => {
                  throw new SoloError(`Error destroying network: ${err.message}`, err);
                });
            },
          })
          .demandCommand(1, 'Select a chart command');
      },
    };
  }

  /** Adds the consensus node, envoy and haproxy components to remote config.  */
  public addNodesAndProxies(): SoloListrTask<any> {
    return {
      title: 'Add node and proxies to remote config',
      skip: (): boolean => !this.remoteConfigManager.isLoaded(),
      task: async (ctx): Promise<void> => {
        const {
          config: {namespace},
        } = ctx;

        await this.remoteConfigManager.modify(async remoteConfig => {
          for (const consensusNode of ctx.config.consensusNodes) {
            remoteConfig.components.edit(
              new ConsensusNodeComponent(
                consensusNode.name,
                consensusNode.cluster,
                namespace.name,
                ConsensusNodeStates.REQUESTED,
                consensusNode.nodeId,
              ),
            );

            remoteConfig.components.add(
              new EnvoyProxyComponent(`envoy-proxy-${consensusNode.name}`, consensusNode.cluster, namespace.name),
            );

            remoteConfig.components.add(
              new HaProxyComponent(`haproxy-${consensusNode.name}`, consensusNode.cluster, namespace.name),
            );
          }
        });
      },
    };
  }

  close(): Promise<void> {
    // no-op
    return Promise.resolve();
  }
}<|MERGE_RESOLUTION|>--- conflicted
+++ resolved
@@ -1284,25 +1284,11 @@
           })
           .command({
             command: 'destroy',
-<<<<<<< HEAD
-            desc: 'Destroy solo network',
+            desc: 'Destroy solo network. If both --delete-pvcs and --delete-secrets are set to true, the namespace will be deleted.',
             builder: (y: AnyYargs) => {
               flags.setRequiredCommandFlags(y, ...NetworkCommand.DESTROY_FLAGS_LIST.required);
               flags.setOptionalCommandFlags(y, ...NetworkCommand.DESTROY_FLAGS_LIST.optional);
             },
-=======
-            desc: 'Destroy solo network. If both --delete-pvcs and --delete-secrets are set to true, the namespace will be deleted.',
-            builder: (y: any) =>
-              flags.setCommandFlags(
-                y,
-                flags.deletePvcs,
-                flags.deleteSecrets,
-                flags.enableTimeout,
-                flags.force,
-                flags.deployment,
-                flags.quiet,
-              ),
->>>>>>> c020b3cb
             handler: async (argv: any) => {
               self.logger.info("==== Running 'network destroy' ===");
               self.logger.info(argv);
