--- conflicted
+++ resolved
@@ -944,11 +944,7 @@
                     }
 
                     attempts++;
-<<<<<<< HEAD
-                    await sleep(Duration.ofSeconds(2));
-=======
-                    await helpers.sleep(Duration.ofSeconds(constants.LOAD_BALANCER_CHECK_DELAY_SECS));
->>>>>>> 21c91c6a
+                    await sleep(Duration.ofSeconds(constants.LOAD_BALANCER_CHECK_DELAY_SECS));
                   }
                   throw new SoloError('Load balancer not found');
                 },
