--- conflicted
+++ resolved
@@ -252,12 +252,9 @@
     storageSecrets: string;
     storageEndpoint: string;
     storageBucket: string;
-<<<<<<< HEAD
     backupBucket: string;
     googleCredential: string;
-=======
     loadBalancerEnabled: boolean;
->>>>>>> ed6527b1
   }) {
     let valuesArg = config.chartDirectory
       ? `-f ${path.join(config.chartDirectory, 'solo-deployment', 'values.yaml')}`
