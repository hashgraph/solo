/**
 * SPDX-License-Identifier: Apache-2.0
 */
import {ListrEnquirerPromptAdapter} from '@listr2/prompt-adapter-enquirer';
import chalk from 'chalk';
import {Listr} from 'listr2';
import {IllegalArgumentError, MissingArgumentError, SoloError} from '../core/errors.js';
import {BaseCommand, type Opts} from './base.js';
import {Flags as flags} from './flags.js';
import * as constants from '../core/constants.js';
import {Templates} from '../core/templates.js';
<<<<<<< HEAD
import {
  addDebugOptions,
  prepareValuesFiles,
  resolveValidJsonFilePath,
  validatePath,
  parseNodeAliases,
  prepareChartPath,
} from '../core/helpers.js';
=======
import * as helpers from '../core/helpers.js';
import {addDebugOptions, resolveValidJsonFilePath, validatePath} from '../core/helpers.js';
import {resolveNamespaceFromDeployment} from '../core/resolvers.js';
>>>>>>> b1440a2f
import path from 'path';
import fs from 'fs';
import {type KeyManager} from '../core/key_manager.js';
import {type PlatformInstaller} from '../core/platform_installer.js';
import {type ProfileManager} from '../core/profile_manager.js';
import {type CertificateManager} from '../core/certificate_manager.js';
import {type CommandBuilder, type IP, type NodeAlias, type NodeAliases} from '../types/aliases.js';
import {ListrLease} from '../core/lease/listr_lease.js';
import {ConsensusNodeComponent} from '../core/config/remote/components/consensus_node_component.js';
import {ConsensusNodeStates} from '../core/config/remote/enumerations.js';
import {EnvoyProxyComponent} from '../core/config/remote/components/envoy_proxy_component.js';
import {HaProxyComponent} from '../core/config/remote/components/ha_proxy_component.js';
import {v4 as uuidv4} from 'uuid';
import {type SoloListrTask} from '../types/index.js';
import {NamespaceName} from '../core/kube/resources/namespace/namespace_name.js';
import {PvcRef} from '../core/kube/resources/pvc/pvc_ref.js';
import {PvcName} from '../core/kube/resources/pvc/pvc_name.js';
import {type ConsensusNode} from '../core/model/consensus_node.js';
import {type ClusterRef, type ClusterRefs} from '../core/config/remote/types.js';
import {Base64} from 'js-base64';
import {SecretType} from '../core/kube/resources/secret/secret_type.js';
import {Duration} from '../core/time/duration.js';

export interface NetworkDeployConfigClass {
  applicationEnv: string;
  cacheDir: string;
  chartDirectory: string;
  enablePrometheusSvcMonitor: boolean;
  loadBalancerEnabled: boolean;
  soloChartVersion: string;
  namespace: NamespaceName;
  deployment: string;
  nodeAliasesUnparsed: string;
  persistentVolumeClaims: string;
  profileFile: string;
  profileName: string;
  releaseTag: string;
  chartPath: string;
  keysDir: string;
  nodeAliases: NodeAliases;
  stagingDir: string;
  stagingKeysDir: string;
  valuesFile: string;
  valuesArgMap: Record<ClusterRef, string>;
  grpcTlsCertificatePath: string;
  grpcWebTlsCertificatePath: string;
  grpcTlsKeyPath: string;
  grpcWebTlsKeyPath: string;
  genesisThrottlesFile: string;
  resolvedThrottlesFile: string;
  getUnusedConfigs: () => string[];
  haproxyIps: string;
  envoyIps: string;
  haproxyIpsParsed?: Record<NodeAlias, IP>;
  envoyIpsParsed?: Record<NodeAlias, IP>;
  storageType: constants.StorageType;
  gcsAccessKey: string;
  gcsSecrets: string;
  gcsEndpoint: string;
  gcsBucket: string;
  gcsBucketPrefix: string;
  awsAccessKey: string;
  awsSecrets: string;
  awsEndpoint: string;
  awsBucket: string;
  awsBucketPrefix: string;
  backupBucket: string;
  googleCredential: string;
  consensusNodes: ConsensusNode[];
  contexts: string[];
  clusterRefs: ClusterRefs;
}

export class NetworkCommand extends BaseCommand {
  private readonly keyManager: KeyManager;
  private readonly platformInstaller: PlatformInstaller;
  private readonly profileManager: ProfileManager;
  private readonly certificateManager: CertificateManager;
  private profileValuesFile?: string;

  constructor(opts: Opts) {
    super(opts);

    if (!opts || !opts.k8Factory) throw new Error('An instance of core/K8Factory is required');
    if (!opts || !opts.keyManager)
      throw new IllegalArgumentError('An instance of core/KeyManager is required', opts.keyManager);
    if (!opts || !opts.platformInstaller)
      throw new IllegalArgumentError('An instance of core/PlatformInstaller is required', opts.platformInstaller);
    if (!opts || !opts.profileManager)
      throw new MissingArgumentError('An instance of core/ProfileManager is required', opts.downloader);
    if (!opts || !opts.certificateManager)
      throw new MissingArgumentError('An instance of core/CertificateManager is required', opts.certificateManager);

    this.certificateManager = opts.certificateManager;
    this.keyManager = opts.keyManager;
    this.platformInstaller = opts.platformInstaller;
    this.profileManager = opts.profileManager;
  }

  static get DEPLOY_CONFIGS_NAME() {
    return 'deployConfigs';
  }

  static get DEPLOY_FLAGS_LIST() {
    return [
      flags.apiPermissionProperties,
      flags.app,
      flags.applicationEnv,
      flags.applicationProperties,
      flags.bootstrapProperties,
      flags.genesisThrottlesFile,
      flags.cacheDir,
      flags.chainId,
      flags.chartDirectory,
      flags.enablePrometheusSvcMonitor,
      flags.soloChartVersion,
      flags.debugNodeAlias,
      flags.loadBalancerEnabled,
      flags.log4j2Xml,
      flags.deployment,
      flags.nodeAliasesUnparsed,
      flags.persistentVolumeClaims,
      flags.profileFile,
      flags.profileName,
      flags.quiet,
      flags.releaseTag,
      flags.settingTxt,
      flags.networkDeploymentValuesFile,
      flags.grpcTlsCertificatePath,
      flags.grpcWebTlsCertificatePath,
      flags.grpcTlsKeyPath,
      flags.grpcWebTlsKeyPath,
      flags.haproxyIps,
      flags.envoyIps,
      flags.storageType,
      flags.gcsAccessKey,
      flags.gcsSecrets,
      flags.gcsEndpoint,
      flags.gcsBucket,
      flags.gcsBucketPrefix,
      flags.awsAccessKey,
      flags.awsSecrets,
      flags.awsEndpoint,
      flags.awsBucket,
      flags.awsBucketPrefix,
      flags.backupBucket,
      flags.googleCredential,
    ];
  }

  async prepareMinioSecrets(config: NetworkDeployConfigClass, minioAccessKey: string, minioSecretKey: string) {
    // Generating new minio credentials
    const minioData = {};
    const namespace = config.namespace;
    const envString = `MINIO_ROOT_USER=${minioAccessKey}\nMINIO_ROOT_PASSWORD=${minioSecretKey}`;
    minioData['config.env'] = Base64.encode(envString);

    // create minio secret in each cluster
    for (const context of config.contexts) {
      this.logger.debug(`creating minio secret using context: ${context}`);

      const isMinioSecretCreated = await this.k8Factory
        .getK8(context)
        .secrets()
        .createOrReplace(namespace, constants.MINIO_SECRET_NAME, SecretType.OPAQUE, minioData, undefined);

      if (!isMinioSecretCreated) {
        throw new SoloError(`failed to create new minio secret using context: ${context}`);
      }

      this.logger.debug(`created minio secret using context: ${context}`);
    }
  }

  async prepareStreamUploaderSecrets(config: NetworkDeployConfigClass) {
    const namespace = config.namespace;

    // Generating cloud storage secrets
    const {gcsAccessKey, gcsSecrets, gcsEndpoint, awsAccessKey, awsSecrets, awsEndpoint} = config;
    const cloudData = {};
    if (
      config.storageType === constants.StorageType.AWS_ONLY ||
      config.storageType === constants.StorageType.AWS_AND_GCS
    ) {
      cloudData['S3_ACCESS_KEY'] = Base64.encode(awsAccessKey);
      cloudData['S3_SECRET_KEY'] = Base64.encode(awsSecrets);
      cloudData['S3_ENDPOINT'] = Base64.encode(awsEndpoint);
    }
    if (
      config.storageType === constants.StorageType.GCS_ONLY ||
      config.storageType === constants.StorageType.AWS_AND_GCS
    ) {
      cloudData['GCS_ACCESS_KEY'] = Base64.encode(gcsAccessKey);
      cloudData['GCS_SECRET_KEY'] = Base64.encode(gcsSecrets);
      cloudData['GCS_ENDPOINT'] = Base64.encode(gcsEndpoint);
    }

    // create secret in each cluster
    for (const context of config.contexts) {
      this.logger.debug(
        `creating secret for storage credential of type '${config.storageType}' using context: ${context}`,
      );

      const isCloudSecretCreated = await this.k8Factory
        .getK8(context)
        .secrets()
        .createOrReplace(namespace, constants.UPLOADER_SECRET_NAME, SecretType.OPAQUE, cloudData, undefined);

      if (!isCloudSecretCreated) {
        throw new SoloError(
          `failed to create secret for storage credentials of type '${config.storageType}' using context: ${context}`,
        );
      }

      this.logger.debug(
        `created secret for storage credential of type '${config.storageType}' using context: ${context}`,
      );
    }
  }

  async prepareBackupUploaderSecrets(config: NetworkDeployConfigClass) {
    if (config.googleCredential) {
      const backupData = {};
      const namespace = config.namespace;
      const googleCredential = fs.readFileSync(config.googleCredential, 'utf8');
      backupData['saJson'] = Base64.encode(googleCredential);

      // create secret in each cluster
      for (const context of config.contexts) {
        this.logger.debug(`creating secret for backup uploader using context: ${context}`);

        const k8client = this.k8Factory.getK8(context);
        const isBackupSecretCreated = await k8client
          .secrets()
          .createOrReplace(namespace, constants.BACKUP_SECRET_NAME, SecretType.OPAQUE, backupData, undefined);

        if (!isBackupSecretCreated) {
          throw new SoloError(`failed to create secret for backup uploader using context: ${context}`);
        }

        this.logger.debug(`created secret for backup uploader using context: ${context}`);
      }
    }
  }

  async prepareStorageSecrets(config: NetworkDeployConfigClass) {
    try {
      if (config.storageType !== constants.StorageType.MINIO_ONLY) {
        const minioAccessKey = uuidv4();
        const minioSecretKey = uuidv4();
        await this.prepareMinioSecrets(config, minioAccessKey, minioSecretKey);
        await this.prepareStreamUploaderSecrets(config);
      }

      await this.prepareBackupUploaderSecrets(config);
    } catch (e: Error | any) {
      const errorMessage = 'failed to create Kubernetes storage secret ';
      this.logger.error(errorMessage, e);
      throw new SoloError(errorMessage, e);
    }
  }

  /**
   * Prepare values args string for each cluster-ref
   * @param config
   */
  async prepareValuesArgMap(config: {
    chartDirectory?: string;
    app?: string;
    nodeAliases: string[];
    debugNodeAlias?: NodeAlias;
    enablePrometheusSvcMonitor?: boolean;
    releaseTag?: string;
    persistentVolumeClaims?: string;
    valuesFile?: string;
    haproxyIpsParsed?: Record<NodeAlias, IP>;
    envoyIpsParsed?: Record<NodeAlias, IP>;
    storageType: constants.StorageType;
    resolvedThrottlesFile: string;
    gcsAccessKey: string;
    gcsSecrets: string;
    gcsEndpoint: string;
    gcsBucket: string;
    gcsBucketPrefix: string;
    awsAccessKey: string;
    awsSecrets: string;
    awsEndpoint: string;
    awsBucket: string;
    awsBucketPrefix: string;
    backupBucket: string;
    googleCredential: string;
    loadBalancerEnabled: boolean;
    clusterRefs: ClusterRefs;
    consensusNodes: ConsensusNode[];
  }): Promise<Record<ClusterRef, string>> {
    const valuesArgs: Record<ClusterRef, string> = this.prepareValuesArg(config);

    // prepare values files for each cluster
    const valuesArgMap: Record<ClusterRef, string> = {};
    const profileName = this.configManager.getFlag<string>(flags.profileName) as string;
    this.profileValuesFile = await this.profileManager.prepareValuesForSoloChart(profileName, config.consensusNodes);
    const valuesFiles: Record<ClusterRef, string> = BaseCommand.prepareValuesFilesMap(
      config.clusterRefs,
      config.chartDirectory,
      this.profileValuesFile,
      config.valuesFile,
    );

    for (const clusterRef of Object.keys(valuesFiles)) {
      valuesArgMap[clusterRef] = valuesArgs[clusterRef] + valuesFiles[clusterRef];
      this.logger.debug(`Prepared helm chart values for cluster-ref: ${clusterRef}`, {valuesArg: valuesArgMap});
    }

    return valuesArgMap;
  }

  /**
   * Prepare the values argument for the helm chart for a given config
   * @param config
   */
  prepareValuesArg(config: {
    chartDirectory?: string;
    app?: string;
    consensusNodes: ConsensusNode[];
    debugNodeAlias?: NodeAlias;
    enablePrometheusSvcMonitor?: boolean;
    releaseTag?: string;
    persistentVolumeClaims?: string;
    valuesFile?: string;
    haproxyIpsParsed?: Record<NodeAlias, IP>;
    envoyIpsParsed?: Record<NodeAlias, IP>;
    storageType: constants.StorageType;
    resolvedThrottlesFile: string;
    gcsAccessKey: string;
    gcsSecrets: string;
    gcsEndpoint: string;
    gcsBucket: string;
    gcsBucketPrefix: string;
    awsAccessKey: string;
    awsSecrets: string;
    awsEndpoint: string;
    awsBucket: string;
    awsBucketPrefix: string;
    backupBucket: string;
    googleCredential: string;
    loadBalancerEnabled: boolean;
  }): Record<ClusterRef, string> {
    const valuesArgs: Record<ClusterRef, string> = {};
    const clusterRefs: ClusterRef[] = [];
    let extraEnvIndex = 0;

    // initialize the valueArgs
    for (const consensusNode of config.consensusNodes) {
      // add the cluster to the list of clusters
      if (!clusterRefs[consensusNode.cluster]) clusterRefs.push(consensusNode.cluster);

      // set the extraEnv settings on the nodes for running with a local build or tool
      if (config.app !== constants.HEDERA_APP_NAME) {
        extraEnvIndex = 1; // used to add the debug options when using a tool or local build of hedera
        let valuesArg: string = valuesArgs[consensusNode.cluster] ?? '';
        valuesArg += ` --set "hedera.nodes[${consensusNode.nodeId}].root.extraEnv[0].name=JAVA_MAIN_CLASS"`;
        valuesArg += ` --set "hedera.nodes[${consensusNode.nodeId}].root.extraEnv[0].value=com.swirlds.platform.Browser"`;
        valuesArgs[consensusNode.cluster] = valuesArg;
      } else {
        // make sure each cluster has an empty string for the valuesArg
        valuesArgs[consensusNode.cluster] = '';
      }
    }

    // add debug options to the debug node
    config.consensusNodes.filter(consensusNode => {
      if (consensusNode.name === config.debugNodeAlias) {
        valuesArgs[consensusNode.cluster] = addDebugOptions(
          valuesArgs[consensusNode.cluster],
          config.debugNodeAlias,
          extraEnvIndex,
        );
      }
    });

    if (
      config.storageType === constants.StorageType.AWS_AND_GCS ||
      config.storageType === constants.StorageType.GCS_ONLY
    ) {
      clusterRefs.forEach(clusterRef => (valuesArgs[clusterRef] += ' --set cloud.gcs.enabled=true'));
    }

    if (
      config.storageType === constants.StorageType.AWS_AND_GCS ||
      config.storageType === constants.StorageType.AWS_ONLY
    ) {
      clusterRefs.forEach(clusterRef => (valuesArgs[clusterRef] += ' --set cloud.s3.enabled=true'));
    }

    if (
      config.storageType === constants.StorageType.GCS_ONLY ||
      config.storageType === constants.StorageType.AWS_ONLY ||
      config.storageType === constants.StorageType.AWS_AND_GCS
    ) {
      clusterRefs.forEach(clusterRef => (valuesArgs[clusterRef] += ' --set cloud.minio.enabled=false'));
    }

    if (config.storageType !== constants.StorageType.MINIO_ONLY) {
      clusterRefs.forEach(clusterRef => (valuesArgs[clusterRef] += ' --set cloud.generateNewSecrets=false'));
    }

    if (config.gcsBucket) {
      clusterRefs.forEach(
        clusterRef =>
          (valuesArgs[clusterRef] +=
            ` --set cloud.buckets.streamBucket=${config.gcsBucket}` +
            ` --set minio-server.tenant.buckets[0].name=${config.gcsBucket}`),
      );
    }

    if (config.gcsBucketPrefix) {
      clusterRefs.forEach(
        clusterRef => (valuesArgs[clusterRef] += ` --set cloud.buckets.streamBucketPrefix=${config.gcsBucketPrefix}`),
      );
    }

    if (config.awsBucket) {
      clusterRefs.forEach(
        clusterRef =>
          (valuesArgs[clusterRef] +=
            ` --set cloud.buckets.streamBucket=${config.awsBucket}` +
            ` --set minio-server.tenant.buckets[0].name=${config.awsBucket}`),
      );
    }

<<<<<<< HEAD
    const profileName = this.configManager.getFlag<string>(flags.profileName) as string;
    this.profileValuesFile = await this.profileManager.prepareValuesForSoloChart(profileName);
    if (this.profileValuesFile) {
      valuesArg += prepareValuesFiles(this.profileValuesFile);
=======
    if (config.awsBucketPrefix) {
      clusterRefs.forEach(
        clusterRef => (valuesArgs[clusterRef] += ` --set cloud.buckets.streamBucketPrefix=${config.awsBucketPrefix}`),
      );
>>>>>>> b1440a2f
    }

    if (config.backupBucket) {
      clusterRefs.forEach(
        clusterRef =>
          (valuesArgs[clusterRef] +=
            ' --set defaults.sidecars.backupUploader.enabled=true' +
            ` --set defaults.sidecars.backupUploader.config.backupBucket=${config.backupBucket}`),
      );
    }

    clusterRefs.forEach(
      clusterRef =>
        (valuesArgs[clusterRef] +=
          ` --set "telemetry.prometheus.svcMonitor.enabled=${config.enablePrometheusSvcMonitor}"` +
          ` --set "defaults.volumeClaims.enabled=${config.persistentVolumeClaims}"`),
    );

    // Iterate over each node and set static IPs for HAProxy
    this.addArgForEachRecord(
      config.haproxyIpsParsed,
      config.consensusNodes,
      valuesArgs,
      ' --set "hedera.nodes[${nodeId}].haproxyStaticIP=${recordValue}"',
    );

    // Iterate over each node and set static IPs for Envoy Proxy
    this.addArgForEachRecord(
      config.envoyIpsParsed,
      config.consensusNodes,
      valuesArgs,
      ' --set "hedera.nodes[${nodeId}].envoyProxyStaticIP=${recordValue}"',
    );

    if (config.resolvedThrottlesFile) {
      clusterRefs.forEach(
        clusterRef =>
          (valuesArgs[clusterRef] +=
            ` --set-file "hedera.configMaps.genesisThrottlesJson=${config.resolvedThrottlesFile}"`),
      );
    }

    if (config.loadBalancerEnabled) {
      clusterRefs.forEach(
        clusterRef =>
          (valuesArgs[clusterRef] +=
            ' --set "defaults.haproxy.service.type=LoadBalancer"' +
            ' --set "defaults.envoyProxy.service.type=LoadBalancer"' +
            ' --set "defaults.consensus.service.type=LoadBalancer"'),
      );
    }

<<<<<<< HEAD
    if (config.valuesFile) {
      valuesArg += prepareValuesFiles(config.valuesFile);
=======
    return valuesArgs;
  }

  /**
   * Adds the template string to the argument for each record
   * @param records - the records to iterate over
   * @param consensusNodes - the consensus nodes to iterate over
   * @param valuesArgs - the values arguments to add to
   * @param templateString - the template string to add
   * @private
   */
  private addArgForEachRecord(
    records: Record<NodeAlias, string>,
    consensusNodes: ConsensusNode[],
    valuesArgs: Record<ClusterRef, string>,
    templateString: string,
  ) {
    if (records) {
      consensusNodes.forEach(consensusNode => {
        if (records[consensusNode.name]) {
          const newTemplateString = templateString.replace('${nodeId}', consensusNode.nodeId.toString());
          valuesArgs[consensusNode.cluster] += newTemplateString.replace('${recordValue}', records[consensusNode.name]);
        }
      });
>>>>>>> b1440a2f
    }
  }

  async prepareNamespaces(config: NetworkDeployConfigClass) {
    const namespace = config.namespace;

    // check and create namespace in each cluster
    for (const context of config.contexts) {
      const k8client = this.k8Factory.getK8(context);
      if (!(await k8client.namespaces().has(namespace))) {
        this.logger.debug(`creating namespace '${namespace}' using context: ${context}`);
        await k8client.namespaces().create(namespace);
        this.logger.debug(`created namespace '${namespace}' using context: ${context}`);
      } else {
        this.logger.debug(`namespace '${namespace}' found using context: ${context}`);
      }
    }
  }

  async prepareConfig(task: any, argv: any, promptForNodeAliases: boolean = false) {
    this.configManager.update(argv);
    this.logger.debug('Updated config with argv', {config: this.configManager.config});

    const flagsWithDisabledPrompts = [
      flags.apiPermissionProperties,
      flags.app,
      flags.applicationEnv,
      flags.applicationProperties,
      flags.bootstrapProperties,
      flags.genesisThrottlesFile,
      flags.cacheDir,
      flags.chainId,
      flags.chartDirectory,
      flags.debugNodeAlias,
      flags.loadBalancerEnabled,
      flags.log4j2Xml,
      flags.persistentVolumeClaims,
      flags.profileName,
      flags.profileFile,
      flags.settingTxt,
      flags.grpcTlsCertificatePath,
      flags.grpcWebTlsCertificatePath,
      flags.grpcTlsKeyPath,
      flags.grpcWebTlsKeyPath,
      flags.haproxyIps,
      flags.envoyIps,
      flags.storageType,
      flags.gcsAccessKey,
      flags.gcsSecrets,
      flags.gcsEndpoint,
      flags.gcsBucket,
      flags.gcsBucketPrefix,
    ];

    if (promptForNodeAliases) flagsWithDisabledPrompts.push(flags.nodeAliasesUnparsed);

    // disable the prompts that we don't want to prompt the user for
    flags.disablePrompts(flagsWithDisabledPrompts);

    await this.configManager.executePrompt(task, NetworkCommand.DEPLOY_FLAGS_LIST);
    let namespace = await resolveNamespaceFromDeployment(this.localConfig, this.configManager, task);
    if (!namespace) {
      namespace = NamespaceName.of(this.configManager.getFlag<string>(flags.deployment));
    }
    this.configManager.setFlag(flags.namespace, namespace);

    // create a config object for subsequent steps
    const config: NetworkDeployConfigClass = this.getConfig(
      NetworkCommand.DEPLOY_CONFIGS_NAME,
      NetworkCommand.DEPLOY_FLAGS_LIST,
      [
        'chartPath',
        'keysDir',
        'nodeAliases',
        'stagingDir',
        'stagingKeysDir',
        'valuesArgMap',
        'resolvedThrottlesFile',
        'namespace',
        'consensusNodes',
        'contexts',
        'clusterRefs',
      ],
    ) as NetworkDeployConfigClass;

    config.nodeAliases = parseNodeAliases(config.nodeAliasesUnparsed);

    if (config.haproxyIps) {
      config.haproxyIpsParsed = Templates.parseNodeAliasToIpMapping(config.haproxyIps);
    }

    if (config.envoyIps) {
      config.envoyIpsParsed = Templates.parseNodeAliasToIpMapping(config.envoyIps);
    }

    // compute values
    config.chartPath = await prepareChartPath(
      this.helm,
      config.chartDirectory,
      constants.SOLO_TESTING_CHART_URL,
      constants.SOLO_DEPLOYMENT_CHART,
    );

    // compute other config parameters
    config.keysDir = path.join(validatePath(config.cacheDir), 'keys');
    config.stagingDir = Templates.renderStagingDir(config.cacheDir, config.releaseTag);
    config.stagingKeysDir = path.join(validatePath(config.stagingDir), 'keys');

    config.resolvedThrottlesFile = resolveValidJsonFilePath(
      config.genesisThrottlesFile,
      flags.genesisThrottlesFile.definition.defaultValue as string,
    );

    config.consensusNodes = this.getConsensusNodes();
    config.contexts = this.getContexts();
    config.clusterRefs = this.getClusterRefs();
    if (config.nodeAliases.length === 0) {
      config.nodeAliases = config.consensusNodes.map(node => node.name) as NodeAliases;
      if (config.nodeAliases.length === 0) {
        throw new SoloError('no node aliases provided via flags or RemoteConfig');
      }
      this.configManager.setFlag(flags.nodeAliasesUnparsed, config.nodeAliases.join(','));
    }

    config.valuesArgMap = await this.prepareValuesArgMap(config);

    // need to prepare the namespaces before we can proceed
    config.namespace = namespace;
    await this.prepareNamespaces(config);

    // prepare staging keys directory
    if (!fs.existsSync(config.stagingKeysDir)) {
      fs.mkdirSync(config.stagingKeysDir, {recursive: true});
    }

    // create cached keys dir if it does not exist yet
    if (!fs.existsSync(config.keysDir)) {
      fs.mkdirSync(config.keysDir);
    }

    this.logger.debug('Preparing storage secrets');
    await this.prepareStorageSecrets(config);

    this.logger.debug('Prepared config', {
      config,
      cachedConfig: this.configManager.config,
    });
    return config;
  }

  async destroyTask(ctx: any, task: any) {
    const self = this;
    task.title = `Uninstalling chart ${constants.SOLO_DEPLOYMENT_CHART}`;
    await self.chartManager.uninstall(
      ctx.config.namespace,
      constants.SOLO_DEPLOYMENT_CHART,
      this.k8Factory.default().contexts().readCurrent(),
    );

    if (ctx.config.deletePvcs) {
      const pvcs = await self.k8Factory.default().pvcs().list(ctx.config.namespace, []);
      task.title = `Deleting PVCs in namespace ${ctx.config.namespace}`;
      if (pvcs) {
        for (const pvc of pvcs) {
          await self.k8Factory
            .default()
            .pvcs()
            .delete(PvcRef.of(ctx.config.namespace, PvcName.of(pvc)));
        }
      }
    }

    if (ctx.config.deleteSecrets) {
      task.title = `Deleting secrets in namespace ${ctx.config.namespace}`;
      const secrets = await self.k8Factory.default().secrets().list(ctx.config.namespace);

      if (secrets) {
        for (const secret of secrets) {
          await self.k8Factory.default().secrets().delete(ctx.config.namespace, secret.name);
        }
      }
    }
  }

  /** Run helm install and deploy network components */
  async deploy(argv: any) {
    const self = this;
    const lease = await self.leaseManager.create();

    interface Context {
      config: NetworkDeployConfigClass;
    }

    const tasks = new Listr<Context>(
      [
        {
          title: 'Initialize',
          task: async (ctx, task) => {
            ctx.config = await self.prepareConfig(task, argv, true);
            return ListrLease.newAcquireLeaseTask(lease, task);
          },
        },
        {
          title: 'Copy gRPC TLS Certificates',
          task: (ctx, parentTask) =>
            self.certificateManager.buildCopyTlsCertificatesTasks(
              parentTask,
              ctx.config.grpcTlsCertificatePath,
              ctx.config.grpcWebTlsCertificatePath,
              ctx.config.grpcTlsKeyPath,
              ctx.config.grpcWebTlsKeyPath,
            ),
          skip: ctx => !ctx.config.grpcTlsCertificatePath && !ctx.config.grpcWebTlsCertificatePath,
        },
        {
          title: 'Check if cluster setup chart is installed',
          task: async ctx => {
            for (const context of ctx.config.contexts) {
              const isChartInstalled = await this.chartManager.isChartInstalled(
                null,
                constants.SOLO_CLUSTER_SETUP_CHART,
                context,
              );
              if (!isChartInstalled) {
                throw new SoloError(
                  `Chart ${constants.SOLO_CLUSTER_SETUP_CHART} is not installed for cluster: ${context}. Run 'solo cluster setup'`,
                );
              }
            }
          },
        },
        {
          title: 'Prepare staging directory',
          task: (_, parentTask) => {
            return parentTask.newListr(
              [
                {
                  title: 'Copy Gossip keys to staging',
                  task: ctx => {
                    const config = ctx.config;
                    this.keyManager.copyGossipKeysToStaging(config.keysDir, config.stagingKeysDir, config.nodeAliases);
                  },
                },
                {
                  title: 'Copy gRPC TLS keys to staging',
                  task: ctx => {
                    const config = ctx.config;
                    for (const nodeAlias of config.nodeAliases) {
                      const tlsKeyFiles = self.keyManager.prepareTLSKeyFilePaths(nodeAlias, config.keysDir);
                      self.keyManager.copyNodeKeysToStaging(tlsKeyFiles, config.stagingKeysDir);
                    }
                  },
                },
              ],
              {
                concurrent: false,
                rendererOptions: constants.LISTR_DEFAULT_RENDERER_OPTION,
              },
            );
          },
        },
        {
          title: 'Copy node keys to secrets',
          task: (ctx, parentTask) => {
            const config = ctx.config;

            // set up the subtasks
            return parentTask.newListr(
              self.platformInstaller.copyNodeKeys(config.stagingDir, config.consensusNodes, config.contexts),
              {
                concurrent: true,
                rendererOptions: constants.LISTR_DEFAULT_RENDERER_OPTION,
              },
            );
          },
        },
        {
          title: `Install chart '${constants.SOLO_DEPLOYMENT_CHART}'`,
          task: async ctx => {
            const config = ctx.config;
            for (const clusterRef of Object.keys(config.clusterRefs)) {
              if (
                await self.chartManager.isChartInstalled(
                  config.namespace,
                  constants.SOLO_DEPLOYMENT_CHART,
                  config.clusterRefs[clusterRef],
                )
              ) {
                await self.chartManager.uninstall(
                  config.namespace,
                  constants.SOLO_DEPLOYMENT_CHART,
                  this.k8Factory.getK8(config.clusterRefs[clusterRef]).contexts().readCurrent(),
                );
              }

              await this.chartManager.install(
                config.namespace,
                constants.SOLO_DEPLOYMENT_CHART,
                ctx.config.chartPath,
                config.soloChartVersion,
                config.valuesArgMap[clusterRef],
                config.clusterRefs[clusterRef],
              );
            }
          },
        },
        {
          title: 'Check for load balancer',
          skip: ctx => ctx.config.loadBalancerEnabled === false,
          task: (ctx, task) => {
            const subTasks: any[] = [];
            const config = ctx.config;

            //Add check for network node service to be created and load balancer to be assigned (if load balancer is enabled)
            for (const consensusNode of config.consensusNodes) {
              subTasks.push({
                title: `Load balancer is assigned for: ${chalk.yellow(consensusNode.name)}, cluster: ${chalk.yellow(consensusNode.cluster)}`,
                task: async () => {
                  let attempts = 0;
                  let svc = null;

                  while (attempts < 30) {
                    svc = await self.k8Factory
                      .getK8(consensusNode.context)
                      .services()
                      .list(config.namespace, [
                        `solo.hedera.com/node-id=${consensusNode.nodeId},solo.hedera.com/type=network-node-svc`,
                      ]);

                    if (svc && svc.length > 0 && svc[0].status?.loadBalancer?.ingress?.length > 0) {
                      let shouldContinue = false;
                      for (let i = 0; i < svc[0].status.loadBalancer.ingress.length; i++) {
                        const ingress = svc[0].status.loadBalancer.ingress[i];
                        if (!ingress.hostname && !ingress.ip) {
                          shouldContinue = true; // try again if there is neither a hostname nor an ip
                          break;
                        }
                      }
                      if (shouldContinue) {
                        continue;
                      }
                      return;
                    }

                    attempts++;
                    await helpers.sleep(Duration.ofSeconds(2));
                  }
                  throw new SoloError('Load balancer not found');
                },
              });
            }

            // set up the sub-tasks
            return task.newListr(subTasks, {
              concurrent: true,
              rendererOptions: {
                collapseSubtasks: false,
              },
            });
          },
        },
        {
          title: 'Redeploy chart with external IP address config',
          skip: ctx => ctx.config.loadBalancerEnabled === false,
          task: async (ctx, task) => {
            // Update the valuesArgMap with the external IP addresses
            // This regenerates the config.txt and genesis-network.json files with the external IP addresses
            ctx.config.valuesArgMap = await this.prepareValuesArgMap(ctx.config);

            // Perform a helm upgrade for each cluster
            const subTasks: any[] = [];
            const config = ctx.config;
            for (const clusterRef of Object.keys(config.clusterRefs)) {
              subTasks.push({
                title: `Upgrade chart for cluster: ${chalk.yellow(clusterRef)}`,
                task: async () => {
                  await this.chartManager.upgrade(
                    config.namespace,
                    constants.SOLO_DEPLOYMENT_CHART,
                    ctx.config.chartPath,
                    config.soloChartVersion,
                    config.valuesArgMap[clusterRef],
                    config.clusterRefs[clusterRef],
                  );
                },
              });
            }

            // set up the sub-tasks
            return task.newListr(subTasks, {
              concurrent: true,
              rendererOptions: {
                collapseSubtasks: false,
              },
            });
          },
        },
        {
          title: 'Check node pods are running',
          task: (ctx, task) => {
            const subTasks: any[] = [];
            const config = ctx.config;

            // nodes
            for (const consensusNode of config.consensusNodes) {
              subTasks.push({
                title: `Check Node: ${chalk.yellow(consensusNode.name)}, Cluster: ${chalk.yellow(consensusNode.cluster)}`,
                task: async () =>
                  await self.k8Factory
                    .getK8(consensusNode.context)
                    .pods()
                    .waitForRunningPhase(
                      config.namespace,
                      [`solo.hedera.com/node-name=${consensusNode.name}`, 'solo.hedera.com/type=network-node'],
                      constants.PODS_RUNNING_MAX_ATTEMPTS,
                      constants.PODS_RUNNING_DELAY,
                    ),
              });
            }

            // set up the sub-tasks
            return task.newListr(subTasks, {
              concurrent: false, // no need to run concurrently since if one node is up, the rest should be up by then
              rendererOptions: {
                collapseSubtasks: false,
              },
            });
          },
        },
        {
          title: 'Check proxy pods are running',
          task: (ctx, task) => {
            const subTasks: any[] = [];
            const config = ctx.config;

            // HAProxy
            for (const consensusNode of config.consensusNodes) {
              subTasks.push({
                title: `Check HAProxy for: ${chalk.yellow(consensusNode.name)}, cluster: ${chalk.yellow(consensusNode.cluster)}`,
                task: async () =>
                  await self.k8Factory
                    .getK8(consensusNode.context)
                    .pods()
                    .waitForRunningPhase(
                      config.namespace,
                      ['solo.hedera.com/type=haproxy'],
                      constants.PODS_RUNNING_MAX_ATTEMPTS,
                      constants.PODS_RUNNING_DELAY,
                    ),
              });
            }

            // Envoy Proxy
            for (const consensusNode of config.consensusNodes) {
              subTasks.push({
                title: `Check Envoy Proxy for: ${chalk.yellow(consensusNode.name)}, cluster: ${chalk.yellow(consensusNode.cluster)}`,
                task: async () =>
                  await self.k8Factory
                    .getK8(consensusNode.context)
                    .pods()
                    .waitForRunningPhase(
                      ctx.config.namespace,
                      ['solo.hedera.com/type=envoy-proxy'],
                      constants.PODS_RUNNING_MAX_ATTEMPTS,
                      constants.PODS_RUNNING_DELAY,
                    ),
              });
            }

            // set up the sub-tasks
            return task.newListr(subTasks, {
              concurrent: true,
              rendererOptions: {
                collapseSubtasks: false,
              },
            });
          },
        },
        {
          title: 'Check auxiliary pods are ready',
          task: (_, task) => {
            const subTasks = [];

            // minio
            subTasks.push({
              title: 'Check MinIO',
              task: async ctx => {
                for (const context of ctx.config.contexts) {
                  await self.k8Factory
                    .getK8(context)
                    .pods()
                    .waitForReadyStatus(
                      ctx.config.namespace,
                      ['v1.min.io/tenant=minio'],
                      constants.PODS_RUNNING_MAX_ATTEMPTS,
                      constants.PODS_RUNNING_DELAY,
                    );
                }
              },
              // skip if only cloud storage is/are used
              skip: ctx =>
                ctx.config.storageType === constants.StorageType.GCS_ONLY ||
                ctx.config.storageType === constants.StorageType.AWS_ONLY ||
                ctx.config.storageType === constants.StorageType.AWS_AND_GCS,
            });

            // set up the subtasks
            return task.newListr(subTasks, {
              concurrent: false, // no need to run concurrently since if one node is up, the rest should be up by then
              rendererOptions: {
                collapseSubtasks: false,
              },
            });
          },
        },
        this.addNodesAndProxies(),
      ],
      {
        concurrent: false,
        rendererOptions: constants.LISTR_DEFAULT_RENDERER_OPTION,
      },
    );

    try {
      await tasks.run();
    } catch (e: Error | any) {
      throw new SoloError(`Error installing chart ${constants.SOLO_DEPLOYMENT_CHART}`, e);
    } finally {
      await lease.release();
    }

    return true;
  }

  async destroy(argv: any) {
    const self = this;
    const lease = await self.leaseManager.create();

    interface Context {
      config: {
        deletePvcs: boolean;
        deleteSecrets: boolean;
        namespace: NamespaceName;
        enableTimeout: boolean;
        force: boolean;
      };
      checkTimeout: boolean;
    }

    let networkDestroySuccess = true;
    const tasks = new Listr<Context>(
      [
        {
          title: 'Initialize',
          task: async (ctx, task) => {
            if (!argv.force) {
              const confirm = await task.prompt(ListrEnquirerPromptAdapter).run({
                type: 'toggle',
                default: false,
                message: 'Are you sure you would like to destroy the network components?',
              });

              if (!confirm) {
                process.exit(0);
              }
            }

            self.configManager.update(argv);
            await self.configManager.executePrompt(task, [flags.deletePvcs, flags.deleteSecrets]);
            const namespace = await resolveNamespaceFromDeployment(this.localConfig, this.configManager, task);

            ctx.config = {
              deletePvcs: self.configManager.getFlag<boolean>(flags.deletePvcs) as boolean,
              deleteSecrets: self.configManager.getFlag<boolean>(flags.deleteSecrets) as boolean,
              namespace,
              enableTimeout: self.configManager.getFlag<boolean>(flags.enableTimeout) as boolean,
              force: self.configManager.getFlag<boolean>(flags.force) as boolean,
            };

            return ListrLease.newAcquireLeaseTask(lease, task);
          },
        },
        {
          title: 'Running sub-tasks to destroy network',
          task: async (ctx, task) => {
            if (ctx.config.enableTimeout) {
              const timeoutId = setTimeout(() => {
                const message = `\n\nUnable to finish network destroy in ${constants.NETWORK_DESTROY_WAIT_TIMEOUT} seconds\n\n`;
                self.logger.error(message);
                self.logger.showUser(chalk.red(message));
                networkDestroySuccess = false;

                if (ctx.config.deletePvcs && ctx.config.deleteSecrets && ctx.config.force) {
                  self.k8Factory.default().namespaces().delete(ctx.config.namespace);
                } else {
                  // If the namespace is not being deleted,
                  // remove all components data from the remote configuration
                  self.remoteConfigManager.deleteComponents();
                }
              }, constants.NETWORK_DESTROY_WAIT_TIMEOUT * 1_000);

              await self.destroyTask(ctx, task);

              clearTimeout(timeoutId);
            } else {
              await self.destroyTask(ctx, task);
            }
          },
        },
      ],
      {
        concurrent: false,
        rendererOptions: constants.LISTR_DEFAULT_RENDERER_OPTION,
      },
    );

    try {
      await tasks.run();
    } catch (e: Error | unknown) {
      throw new SoloError('Error destroying network', e);
    } finally {
      await lease.release();
    }

    return networkDestroySuccess;
  }

  /** Run helm upgrade to refresh network components with new settings */
  async refresh(argv: any) {
    const self = this;
    const lease = await self.leaseManager.create();

    interface Context {
      config: NetworkDeployConfigClass;
    }

    const tasks = new Listr<Context>(
      [
        {
          title: 'Initialize',
          task: async (ctx, task) => {
            ctx.config = await self.prepareConfig(task, argv);
            return ListrLease.newAcquireLeaseTask(lease, task);
          },
        },
        {
          title: `Upgrade chart '${constants.SOLO_DEPLOYMENT_CHART}'`,
          task: async ctx => {
            const config = ctx.config;
            for (const clusterRef of Object.keys(config.valuesArgMap)) {
              await this.chartManager.upgrade(
                config.namespace,
                constants.SOLO_DEPLOYMENT_CHART,
                ctx.config.chartPath,
                config.soloChartVersion,
                config.valuesArgMap[clusterRef],
                this.k8Factory.default().contexts().readCurrent(),
              );
            }
          },
        },
        {
          title: 'Waiting for network pods to be running',
          task: async ctx => {
            const config = ctx.config;
            await this.k8Factory
              .default()
              .pods()
              .waitForRunningPhase(
                config.namespace,
                ['solo.hedera.com/type=network-node', 'solo.hedera.com/type=network-node'],
                constants.PODS_RUNNING_MAX_ATTEMPTS,
                constants.PODS_RUNNING_DELAY,
              );
          },
        },
      ],
      {
        concurrent: false,
        rendererOptions: constants.LISTR_DEFAULT_RENDERER_OPTION,
      },
    );

    try {
      await tasks.run();
    } catch (e: Error | any) {
      throw new SoloError(`Error upgrading chart ${constants.SOLO_DEPLOYMENT_CHART}`, e);
    } finally {
      await lease.release();
    }

    return true;
  }

  getCommandDefinition(): {
    command: string;
    desc: string;
    builder: CommandBuilder;
  } {
    const self = this;
    return {
      command: 'network',
      desc: 'Manage solo network deployment',
      builder: (yargs: any) => {
        return yargs
          .command({
            command: 'deploy',
            desc: "Deploy solo network.  Requires the chart `solo-cluster-setup` to have been installed in the cluster.  If it hasn't the following command can be ran: `solo cluster setup`",
            builder: (y: any) => flags.setCommandFlags(y, ...NetworkCommand.DEPLOY_FLAGS_LIST),
            handler: (argv: any) => {
              self.logger.info("==== Running 'network deploy' ===");
              self.logger.info(argv);

              self
                .deploy(argv)
                .then(r => {
                  self.logger.info('==== Finished running `network deploy`====');

                  if (!r) process.exit(1);
                })
                .catch(err => {
                  self.logger.showUserError(err);
                  process.exit(1);
                });
            },
          })
          .command({
            command: 'destroy',
            desc: 'Destroy solo network',
            builder: (y: any) =>
              flags.setCommandFlags(
                y,
                flags.deletePvcs,
                flags.deleteSecrets,
                flags.enableTimeout,
                flags.force,
                flags.deployment,
                flags.quiet,
              ),
            handler: (argv: any) => {
              self.logger.info("==== Running 'network destroy' ===");
              self.logger.info(argv);

              self
                .destroy(argv)
                .then(r => {
                  self.logger.info('==== Finished running `network destroy`====');

                  if (!r) process.exit(1);
                })
                .catch(err => {
                  self.logger.showUserError(err);
                  process.exit(1);
                });
            },
          })
          .command({
            command: 'refresh',
            desc: 'Refresh solo network deployment',
            builder: (y: any) => flags.setCommandFlags(y, ...NetworkCommand.DEPLOY_FLAGS_LIST),
            handler: (argv: any) => {
              self.logger.info("==== Running 'chart upgrade' ===");
              self.logger.info(argv);

              self
                .refresh(argv)
                .then(r => {
                  self.logger.info('==== Finished running `chart upgrade`====');

                  if (!r) process.exit(1);
                })
                .catch(err => {
                  self.logger.showUserError(err);
                  process.exit(1);
                });
            },
          })
          .demandCommand(1, 'Select a chart command');
      },
    };
  }

  /** Adds the consensus node, envoy and haproxy components to remote config.  */
  public addNodesAndProxies(): SoloListrTask<any> {
    return {
      title: 'Add node and proxies to remote config',
      skip: (): boolean => !this.remoteConfigManager.isLoaded(),
      task: async (ctx): Promise<void> => {
        const {
          config: {namespace},
        } = ctx;

        await this.remoteConfigManager.modify(async remoteConfig => {
          for (const consensusNode of ctx.config.consensusNodes) {
            remoteConfig.components.edit(
              consensusNode.name,
              new ConsensusNodeComponent(
                consensusNode.name,
                consensusNode.cluster,
                namespace.name,
                ConsensusNodeStates.REQUESTED,
                consensusNode.nodeId,
              ),
            );

            remoteConfig.components.add(
              `envoy-proxy-${consensusNode.name}`,
              new EnvoyProxyComponent(`envoy-proxy-${consensusNode.name}`, consensusNode.cluster, namespace.name),
            );

            remoteConfig.components.add(
              `haproxy-${consensusNode.name}`,
              new HaProxyComponent(`haproxy-${consensusNode.name}`, consensusNode.cluster, namespace.name),
            );
          }
        });
      },
    };
  }

  close(): Promise<void> {
    // no-op
    return Promise.resolve();
  }
}<|MERGE_RESOLUTION|>--- conflicted
+++ resolved
@@ -9,20 +9,9 @@
 import {Flags as flags} from './flags.js';
 import * as constants from '../core/constants.js';
 import {Templates} from '../core/templates.js';
-<<<<<<< HEAD
-import {
-  addDebugOptions,
-  prepareValuesFiles,
-  resolveValidJsonFilePath,
-  validatePath,
-  parseNodeAliases,
-  prepareChartPath,
-} from '../core/helpers.js';
-=======
 import * as helpers from '../core/helpers.js';
 import {addDebugOptions, resolveValidJsonFilePath, validatePath} from '../core/helpers.js';
 import {resolveNamespaceFromDeployment} from '../core/resolvers.js';
->>>>>>> b1440a2f
 import path from 'path';
 import fs from 'fs';
 import {type KeyManager} from '../core/key_manager.js';
@@ -453,17 +442,10 @@
       );
     }
 
-<<<<<<< HEAD
-    const profileName = this.configManager.getFlag<string>(flags.profileName) as string;
-    this.profileValuesFile = await this.profileManager.prepareValuesForSoloChart(profileName);
-    if (this.profileValuesFile) {
-      valuesArg += prepareValuesFiles(this.profileValuesFile);
-=======
     if (config.awsBucketPrefix) {
       clusterRefs.forEach(
         clusterRef => (valuesArgs[clusterRef] += ` --set cloud.buckets.streamBucketPrefix=${config.awsBucketPrefix}`),
       );
->>>>>>> b1440a2f
     }
 
     if (config.backupBucket) {
@@ -516,10 +498,6 @@
       );
     }
 
-<<<<<<< HEAD
-    if (config.valuesFile) {
-      valuesArg += prepareValuesFiles(config.valuesFile);
-=======
     return valuesArgs;
   }
 
@@ -544,7 +522,6 @@
           valuesArgs[consensusNode.cluster] += newTemplateString.replace('${recordValue}', records[consensusNode.name]);
         }
       });
->>>>>>> b1440a2f
     }
   }
 
