--- conflicted
+++ resolved
@@ -225,15 +225,12 @@
     haproxyIpsParsed?: Record<NodeAlias, IP>;
     envoyIpsParsed?: Record<NodeAlias, IP>;
     genesisNetworkData: GenesisNetworkDataConstructor;
-<<<<<<< HEAD
     storageType: constants.StorageType;
+    resolvedThrottlesFile: string;
     storageAccessKey: string;
     storageSecrets: string;
     storageEndpoint: string;
     storageBucket: string;
-=======
-    resolvedThrottlesFile: string;
->>>>>>> 6e73f579
   }) {
     let valuesArg = config.chartDirectory
       ? `-f ${path.join(config.chartDirectory, 'solo-deployment', 'values.yaml')}`
