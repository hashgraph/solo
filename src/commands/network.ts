--- conflicted
+++ resolved
@@ -695,21 +695,10 @@
       config.envoyIpsParsed = Templates.parseNodeAliasToIpMapping(config.envoyIps);
     }
 
-<<<<<<< HEAD
-=======
     if (config.domainNames) {
       config.domainNamesMapping = Templates.parseNodeAliasToDomainNameMapping(config.domainNames);
     }
 
-    // compute values
-    config.chartPath = await prepareChartPath(
-      this.helm,
-      config.chartDirectory,
-      constants.SOLO_TESTING_CHART_URL,
-      constants.SOLO_DEPLOYMENT_CHART,
-    );
-
->>>>>>> dcf525c0
     // compute other config parameters
     config.keysDir = PathEx.join(config.cacheDir, 'keys');
     config.stagingDir = Templates.renderStagingDir(config.cacheDir, config.releaseTag);
