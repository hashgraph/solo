--- conflicted
+++ resolved
@@ -16,37 +16,21 @@
  */
 import { ListrEnquirerPromptAdapter } from '@listr2/prompt-adapter-enquirer'
 import chalk from 'chalk'
-<<<<<<< HEAD
 import { Listr, ListrTask } from 'listr2'
-import { SoloError, IllegalArgumentError, MissingArgumentError } from '../core/errors.ts'
-import { BaseCommand } from './base.ts'
-import * as flags from './flags.ts'
-import { constants, Templates } from '../core/index.ts'
-import * as prompts from './prompts.ts'
-import * as helpers from '../core/helpers.ts'
-=======
-import { Listr } from 'listr2'
 import { SoloError, IllegalArgumentError, MissingArgumentError } from '../core/errors.js'
 import { BaseCommand } from './base.js'
 import * as flags from './flags.js'
 import { constants, Templates } from '../core/index.js'
 import * as prompts from './prompts.js'
 import * as helpers from '../core/helpers.js'
->>>>>>> 7fa86ad1
 import path from 'path'
 import { addDebugOptions, validatePath } from '../core/helpers.js'
 import fs from 'fs'
-<<<<<<< HEAD
 import { RemoteConfigTasks } from '../core/config/remote/remote_config_tasks.ts'
 import type { CertificateManager, KeyManager, PlatformInstaller, ProfileManager } from '../core/index.ts'
 import type { NodeAlias, NodeAliases } from '../types/aliases.ts'
 import type { Opts } from '../types/index.ts'
-=======
-import type { CertificateManager, KeyManager, PlatformInstaller, ProfileManager } from '../core/index.js'
-import type { NodeAlias, NodeAliases } from '../types/aliases.js'
-import type { Opts } from '../types/index.js'
 import { ListrLease } from '../core/lease/listr_lease.js'
->>>>>>> 7fa86ad1
 
 export interface NetworkDeployConfigClass {
   applicationEnv: string
