// SPDX-License-Identifier: Apache-2.0

import {ListrInquirerPromptAdapter} from '@listr2/prompt-adapter-inquirer';
import {confirm as confirmPrompt} from '@inquirer/prompts';
import chalk from 'chalk';
import {Listr} from 'listr2';
import {SoloError} from '../core/errors/solo-error.js';
import {UserBreak} from '../core/errors/user-break.js';
import {BaseCommand} from './base.js';
import {Flags as flags} from './flags.js';
import * as constants from '../core/constants.js';
import {Templates} from '../core/templates.js';
import {
  addDebugOptions,
  resolveValidJsonFilePath,
  sleep,
  parseNodeAliases,
  prepareChartPath,
  showVersionBanner,
} from '../core/helpers.js';
import {resolveNamespaceFromDeployment} from '../core/resolvers.js';
import fs from 'fs';
import {type KeyManager} from '../core/key-manager.js';
import {type PlatformInstaller} from '../core/platform-installer.js';
import {type ProfileManager} from '../core/profile-manager.js';
import {type CertificateManager} from '../core/certificate-manager.js';
import {type AnyYargs, type IP, type NodeAlias, type NodeAliases} from '../types/aliases.js';
import {ListrLock} from '../core/lock/listr-lock.js';
import {ConsensusNodeComponent} from '../core/config/remote/components/consensus-node-component.js';
import {ConsensusNodeStates} from '../core/config/remote/enumerations.js';
import {EnvoyProxyComponent} from '../core/config/remote/components/envoy-proxy-component.js';
import {HaProxyComponent} from '../core/config/remote/components/ha-proxy-component.js';
import {v4 as uuidv4} from 'uuid';
import {type SoloListrTask, type SoloListrTaskWrapper} from '../types/index.js';
import {NamespaceName} from '../integration/kube/resources/namespace/namespace-name.js';
import {PvcRef} from '../integration/kube/resources/pvc/pvc-ref.js';
import {PvcName} from '../integration/kube/resources/pvc/pvc-name.js';
import {type ConsensusNode} from '../core/model/consensus-node.js';
import {type ClusterRef, type ClusterRefs} from '../core/config/remote/types.js';
import {Base64} from 'js-base64';
import {SecretType} from '../integration/kube/resources/secret/secret-type.js';
import {Duration} from '../core/time/duration.js';
import {type PodRef} from '../integration/kube/resources/pod/pod-ref.js';
import {SOLO_DEPLOYMENT_CHART} from '../core/constants.js';
import {type Pod} from '../integration/kube/resources/pod/pod.js';
import {PathEx} from '../business/utils/path-ex.js';
import {inject, injectable} from 'tsyringe-neo';
import {InjectTokens} from '../core/dependency-injection/inject-tokens.js';
import {patchInject} from '../core/dependency-injection/container-helper.js';

export interface NetworkDeployConfigClass {
  applicationEnv: string;
  cacheDir: string;
  chartDirectory: string;
  enablePrometheusSvcMonitor: boolean;
  loadBalancerEnabled: boolean;
  soloChartVersion: string;
  namespace: NamespaceName;
  deployment: string;
  nodeAliasesUnparsed: string;
  persistentVolumeClaims: string;
  profileFile: string;
  profileName: string;
  releaseTag: string;
  chartPath: string;
  keysDir: string;
  nodeAliases: NodeAliases;
  stagingDir: string;
  stagingKeysDir: string;
  valuesFile: string;
  valuesArgMap: Record<ClusterRef, string>;
  grpcTlsCertificatePath: string;
  grpcWebTlsCertificatePath: string;
  grpcTlsKeyPath: string;
  grpcWebTlsKeyPath: string;
  genesisThrottlesFile: string;
  resolvedThrottlesFile: string;
  haproxyIps: string;
  envoyIps: string;
  haproxyIpsParsed?: Record<NodeAlias, IP>;
  envoyIpsParsed?: Record<NodeAlias, IP>;
  storageType: constants.StorageType;
  gcsWriteAccessKey: string;
  gcsWriteSecrets: string;
  gcsEndpoint: string;
  gcsBucket: string;
  gcsBucketPrefix: string;
  awsWriteAccessKey: string;
  awsWriteSecrets: string;
  awsEndpoint: string;
  awsBucket: string;
  awsBucketPrefix: string;
  backupBucket: string;
  googleCredential: string;
  consensusNodes: ConsensusNode[];
  contexts: string[];
  clusterRefs: ClusterRefs;
  domainNames?: string;
  domainNamesMapping?: Record<NodeAlias, string>;
}

export interface NetworkDestroyContext {
  config: {
    deletePvcs: boolean;
    deleteSecrets: boolean;
    namespace: NamespaceName;
    enableTimeout: boolean;
    force: boolean;
    contexts: string[];
    deployment: string;
  };
  checkTimeout: boolean;
}

@injectable()
export class NetworkCommand extends BaseCommand {
  private profileValuesFile?: Record<ClusterRef, string>;

<<<<<<< HEAD
  constructor(
    @inject(InjectTokens.CertificateManager) private readonly certificateManager: CertificateManager,
    @inject(InjectTokens.KeyManager) private readonly keyManager: KeyManager,
    @inject(InjectTokens.PlatformInstaller) private readonly platformInstaller: PlatformInstaller,
    @inject(InjectTokens.ProfileManager) private readonly profileManager: ProfileManager,
  ) {
    super();

    this.certificateManager = patchInject(certificateManager, InjectTokens.CertificateManager, this.constructor.name);
    this.keyManager = patchInject(keyManager, InjectTokens.KeyManager, this.constructor.name);
    this.platformInstaller = patchInject(platformInstaller, InjectTokens.PlatformInstaller, this.constructor.name);
    this.profileManager = patchInject(profileManager, InjectTokens.ProfileManager, this.constructor.name);
=======
  public constructor(opts: Opts) {
    super(opts);

    if (!opts || !opts.k8Factory) throw new Error('An instance of core/K8Factory is required');
    if (!opts || !opts.keyManager)
      throw new IllegalArgumentError('An instance of core/KeyManager is required', opts.keyManager);
    if (!opts || !opts.platformInstaller)
      throw new IllegalArgumentError('An instance of core/PlatformInstaller is required', opts.platformInstaller);
    if (!opts || !opts.profileManager)
      throw new MissingArgumentError('An instance of core/ProfileManager is required', opts.downloader);
    if (!opts || !opts.certificateManager)
      throw new MissingArgumentError('An instance of core/CertificateManager is required', opts.certificateManager);

    this.certificateManager = opts.certificateManager;
    this.keyManager = opts.keyManager;
    this.platformInstaller = opts.platformInstaller;
    this.profileManager = opts.profileManager;
>>>>>>> c954109b
  }

  private static readonly DEPLOY_CONFIGS_NAME = 'deployConfigs';

  private static readonly DESTROY_FLAGS_LIST = {
    required: [],
    optional: [flags.deletePvcs, flags.deleteSecrets, flags.enableTimeout, flags.force, flags.deployment, flags.quiet],
  };

  private static readonly DEPLOY_FLAGS_LIST = {
    required: [],
    optional: [
      flags.apiPermissionProperties,
      flags.app,
      flags.applicationEnv,
      flags.applicationProperties,
      flags.bootstrapProperties,
      flags.genesisThrottlesFile,
      flags.cacheDir,
      flags.chainId,
      flags.chartDirectory,
      flags.enablePrometheusSvcMonitor,
      flags.soloChartVersion,
      flags.debugNodeAlias,
      flags.loadBalancerEnabled,
      flags.log4j2Xml,
      flags.deployment,
      flags.persistentVolumeClaims,
      flags.profileFile,
      flags.profileName,
      flags.quiet,
      flags.releaseTag,
      flags.settingTxt,
      flags.networkDeploymentValuesFile,
      flags.nodeAliasesUnparsed,
      flags.grpcTlsCertificatePath,
      flags.grpcWebTlsCertificatePath,
      flags.grpcTlsKeyPath,
      flags.grpcWebTlsKeyPath,
      flags.haproxyIps,
      flags.envoyIps,
      flags.storageType,
      flags.gcsWriteAccessKey,
      flags.gcsWriteSecrets,
      flags.gcsEndpoint,
      flags.gcsBucket,
      flags.gcsBucketPrefix,
      flags.awsWriteAccessKey,
      flags.awsWriteSecrets,
      flags.awsEndpoint,
      flags.awsBucket,
      flags.awsBucketPrefix,
      flags.backupBucket,
      flags.googleCredential,
      flags.domainNames,
    ],
  };

  public static readonly COMMAND_NAME = 'network';

  private waitForNetworkPods() {
    const self = this;
    return {
      title: 'Check node pods are running',
      task: (ctx, task) => {
        const subTasks: any[] = [];
        const config = ctx.config;

        // nodes
        for (const consensusNode of config.consensusNodes) {
          subTasks.push({
            title: `Check Node: ${chalk.yellow(consensusNode.name)}, Cluster: ${chalk.yellow(consensusNode.cluster)}`,
            task: async () =>
              await self.k8Factory
                .getK8(consensusNode.context)
                .pods()
                .waitForRunningPhase(
                  config.namespace,
                  [`solo.hedera.com/node-name=${consensusNode.name}`, 'solo.hedera.com/type=network-node'],
                  constants.PODS_RUNNING_MAX_ATTEMPTS,
                  constants.PODS_RUNNING_DELAY,
                ),
          });
        }

        // set up the sub-tasks
        return task.newListr(subTasks, {
          concurrent: false, // no need to run concurrently since if one node is up, the rest should be up by then
          rendererOptions: {
            collapseSubtasks: false,
          },
        });
      },
    };
  }

  async prepareMinioSecrets(config: NetworkDeployConfigClass, minioAccessKey: string, minioSecretKey: string) {
    // Generating new minio credentials
    const minioData = {};
    const namespace = config.namespace;
    const envString = `MINIO_ROOT_USER=${minioAccessKey}\nMINIO_ROOT_PASSWORD=${minioSecretKey}`;
    minioData['config.env'] = Base64.encode(envString);

    // create minio secret in each cluster
    for (const context of config.contexts) {
      this.logger.debug(`creating minio secret using context: ${context}`);

      const isMinioSecretCreated = await this.k8Factory
        .getK8(context)
        .secrets()
        .createOrReplace(namespace, constants.MINIO_SECRET_NAME, SecretType.OPAQUE, minioData, undefined);

      if (!isMinioSecretCreated) {
        throw new SoloError(`failed to create new minio secret using context: ${context}`);
      }

      this.logger.debug(`created minio secret using context: ${context}`);
    }
  }

  async prepareStreamUploaderSecrets(config: NetworkDeployConfigClass) {
    const namespace = config.namespace;

    // Generating cloud storage secrets
    const {gcsWriteAccessKey, gcsWriteSecrets, gcsEndpoint, awsWriteAccessKey, awsWriteSecrets, awsEndpoint} = config;
    const cloudData = {};
    if (
      config.storageType === constants.StorageType.AWS_ONLY ||
      config.storageType === constants.StorageType.AWS_AND_GCS
    ) {
      cloudData['S3_ACCESS_KEY'] = Base64.encode(awsWriteAccessKey);
      cloudData['S3_SECRET_KEY'] = Base64.encode(awsWriteSecrets);
      cloudData['S3_ENDPOINT'] = Base64.encode(awsEndpoint);
    }
    if (
      config.storageType === constants.StorageType.GCS_ONLY ||
      config.storageType === constants.StorageType.AWS_AND_GCS
    ) {
      cloudData['GCS_ACCESS_KEY'] = Base64.encode(gcsWriteAccessKey);
      cloudData['GCS_SECRET_KEY'] = Base64.encode(gcsWriteSecrets);
      cloudData['GCS_ENDPOINT'] = Base64.encode(gcsEndpoint);
    }

    // create secret in each cluster
    for (const context of config.contexts) {
      this.logger.debug(
        `creating secret for storage credential of type '${config.storageType}' using context: ${context}`,
      );

      const isCloudSecretCreated = await this.k8Factory
        .getK8(context)
        .secrets()
        .createOrReplace(namespace, constants.UPLOADER_SECRET_NAME, SecretType.OPAQUE, cloudData, undefined);

      if (!isCloudSecretCreated) {
        throw new SoloError(
          `failed to create secret for storage credentials of type '${config.storageType}' using context: ${context}`,
        );
      }

      this.logger.debug(
        `created secret for storage credential of type '${config.storageType}' using context: ${context}`,
      );
    }
  }

  async prepareBackupUploaderSecrets(config: NetworkDeployConfigClass) {
    if (config.googleCredential) {
      const backupData = {};
      const namespace = config.namespace;
      const googleCredential = fs.readFileSync(config.googleCredential, 'utf8');
      backupData['saJson'] = Base64.encode(googleCredential);

      // create secret in each cluster
      for (const context of config.contexts) {
        this.logger.debug(`creating secret for backup uploader using context: ${context}`);

        const k8client = this.k8Factory.getK8(context);
        const isBackupSecretCreated = await k8client
          .secrets()
          .createOrReplace(namespace, constants.BACKUP_SECRET_NAME, SecretType.OPAQUE, backupData, undefined);

        if (!isBackupSecretCreated) {
          throw new SoloError(`failed to create secret for backup uploader using context: ${context}`);
        }

        this.logger.debug(`created secret for backup uploader using context: ${context}`);
      }
    }
  }

  async prepareStorageSecrets(config: NetworkDeployConfigClass) {
    try {
      if (config.storageType !== constants.StorageType.MINIO_ONLY) {
        const minioAccessKey = uuidv4();
        const minioSecretKey = uuidv4();
        await this.prepareMinioSecrets(config, minioAccessKey, minioSecretKey);
        await this.prepareStreamUploaderSecrets(config);
      }

      await this.prepareBackupUploaderSecrets(config);
    } catch (e: Error | any) {
      throw new SoloError('Failed to create Kubernetes storage secret', e);
    }
  }

  /**
   * Prepare values args string for each cluster-ref
   * @param config
   */
  async prepareValuesArgMap(config: {
    chartDirectory?: string;
    app?: string;
    nodeAliases: string[];
    debugNodeAlias?: NodeAlias;
    enablePrometheusSvcMonitor?: boolean;
    releaseTag?: string;
    persistentVolumeClaims?: string;
    valuesFile?: string;
    haproxyIpsParsed?: Record<NodeAlias, IP>;
    envoyIpsParsed?: Record<NodeAlias, IP>;
    storageType: constants.StorageType;
    resolvedThrottlesFile: string;
    gcsWriteAccessKey: string;
    gcsWriteSecrets: string;
    gcsEndpoint: string;
    gcsBucket: string;
    gcsBucketPrefix: string;
    awsWriteAccessKey: string;
    awsWriteSecrets: string;
    awsEndpoint: string;
    awsBucket: string;
    awsBucketPrefix: string;
    backupBucket: string;
    googleCredential: string;
    loadBalancerEnabled: boolean;
    clusterRefs: ClusterRefs;
    consensusNodes: ConsensusNode[];
    domainNamesMapping?: Record<NodeAlias, string>;
  }): Promise<Record<ClusterRef, string>> {
    const valuesArgs: Record<ClusterRef, string> = this.prepareValuesArg(config);

    // prepare values files for each cluster
    const valuesArgMap: Record<ClusterRef, string> = {};
    const profileName = this.configManager.getFlag(flags.profileName);

    this.profileValuesFile = await this.profileManager.prepareValuesForSoloChart(
      profileName,
      config.consensusNodes,
      config.domainNamesMapping,
    );

    const valuesFiles: Record<ClusterRef, string> = BaseCommand.prepareValuesFilesMapMulticluster(
      config.clusterRefs,
      config.chartDirectory,
      this.profileValuesFile,
      config.valuesFile,
    );

    for (const clusterRef of Object.keys(valuesFiles)) {
      valuesArgMap[clusterRef] = valuesArgs[clusterRef] + valuesFiles[clusterRef];
      this.logger.debug(`Prepared helm chart values for cluster-ref: ${clusterRef}`, {valuesArg: valuesArgMap});
    }

    return valuesArgMap;
  }

  /**
   * Prepare the values argument for the helm chart for a given config
   * @param config
   */
  prepareValuesArg(config: {
    chartDirectory?: string;
    app?: string;
    consensusNodes: ConsensusNode[];
    debugNodeAlias?: NodeAlias;
    enablePrometheusSvcMonitor?: boolean;
    releaseTag?: string;
    persistentVolumeClaims?: string;
    valuesFile?: string;
    haproxyIpsParsed?: Record<NodeAlias, IP>;
    envoyIpsParsed?: Record<NodeAlias, IP>;
    storageType: constants.StorageType;
    resolvedThrottlesFile: string;
    gcsWriteAccessKey: string;
    gcsWriteSecrets: string;
    gcsEndpoint: string;
    gcsBucket: string;
    gcsBucketPrefix: string;
    awsWriteAccessKey: string;
    awsWriteSecrets: string;
    awsEndpoint: string;
    awsBucket: string;
    awsBucketPrefix: string;
    backupBucket: string;
    googleCredential: string;
    loadBalancerEnabled: boolean;
    domainNamesMapping?: Record<NodeAlias, string>;
  }): Record<ClusterRef, string> {
    const valuesArgs: Record<ClusterRef, string> = {};
    const clusterRefs: ClusterRef[] = [];
    let extraEnvIndex = 0;

    // initialize the valueArgs
    for (const consensusNode of config.consensusNodes) {
      // add the cluster to the list of clusters
      if (!clusterRefs[consensusNode.cluster]) clusterRefs.push(consensusNode.cluster);

      // set the extraEnv settings on the nodes for running with a local build or tool
      if (config.app !== constants.HEDERA_APP_NAME) {
        extraEnvIndex = 1; // used to add the debug options when using a tool or local build of hedera
        let valuesArg: string = valuesArgs[consensusNode.cluster] ?? '';
        valuesArg += ` --set "hedera.nodes[${consensusNode.nodeId}].root.extraEnv[0].name=JAVA_MAIN_CLASS"`;
        valuesArg += ` --set "hedera.nodes[${consensusNode.nodeId}].root.extraEnv[0].value=com.swirlds.platform.Browser"`;
        valuesArgs[consensusNode.cluster] = valuesArg;
      } else {
        // make sure each cluster has an empty string for the valuesArg
        valuesArgs[consensusNode.cluster] = '';
      }
    }

    // add debug options to the debug node
    config.consensusNodes.filter(consensusNode => {
      if (consensusNode.name === config.debugNodeAlias) {
        valuesArgs[consensusNode.cluster] = addDebugOptions(
          valuesArgs[consensusNode.cluster],
          config.debugNodeAlias,
          extraEnvIndex,
        );
      }
    });

    if (
      config.storageType === constants.StorageType.AWS_AND_GCS ||
      config.storageType === constants.StorageType.GCS_ONLY
    ) {
      clusterRefs.forEach(clusterRef => (valuesArgs[clusterRef] += ' --set cloud.gcs.enabled=true'));
    }

    if (
      config.storageType === constants.StorageType.AWS_AND_GCS ||
      config.storageType === constants.StorageType.AWS_ONLY
    ) {
      clusterRefs.forEach(clusterRef => (valuesArgs[clusterRef] += ' --set cloud.s3.enabled=true'));
    }

    if (
      config.storageType === constants.StorageType.GCS_ONLY ||
      config.storageType === constants.StorageType.AWS_ONLY ||
      config.storageType === constants.StorageType.AWS_AND_GCS
    ) {
      clusterRefs.forEach(clusterRef => (valuesArgs[clusterRef] += ' --set cloud.minio.enabled=false'));
    }

    if (config.storageType !== constants.StorageType.MINIO_ONLY) {
      clusterRefs.forEach(clusterRef => (valuesArgs[clusterRef] += ' --set cloud.generateNewSecrets=false'));
    }

    if (config.gcsBucket) {
      clusterRefs.forEach(
        clusterRef =>
          (valuesArgs[clusterRef] +=
            ` --set cloud.buckets.streamBucket=${config.gcsBucket}` +
            ` --set minio-server.tenant.buckets[0].name=${config.gcsBucket}`),
      );
    }

    if (config.gcsBucketPrefix) {
      clusterRefs.forEach(
        clusterRef => (valuesArgs[clusterRef] += ` --set cloud.buckets.streamBucketPrefix=${config.gcsBucketPrefix}`),
      );
    }

    if (config.awsBucket) {
      clusterRefs.forEach(
        clusterRef =>
          (valuesArgs[clusterRef] +=
            ` --set cloud.buckets.streamBucket=${config.awsBucket}` +
            ` --set minio-server.tenant.buckets[0].name=${config.awsBucket}`),
      );
    }

    if (config.awsBucketPrefix) {
      clusterRefs.forEach(
        clusterRef => (valuesArgs[clusterRef] += ` --set cloud.buckets.streamBucketPrefix=${config.awsBucketPrefix}`),
      );
    }

    if (config.backupBucket) {
      clusterRefs.forEach(
        clusterRef =>
          (valuesArgs[clusterRef] +=
            ' --set defaults.sidecars.backupUploader.enabled=true' +
            ` --set defaults.sidecars.backupUploader.config.backupBucket=${config.backupBucket}`),
      );
    }

    clusterRefs.forEach(
      clusterRef =>
        (valuesArgs[clusterRef] +=
          ` --set "telemetry.prometheus.svcMonitor.enabled=${config.enablePrometheusSvcMonitor}"` +
          ` --set "defaults.volumeClaims.enabled=${config.persistentVolumeClaims}"`),
    );

    // Iterate over each node and set static IPs for HAProxy
    this.addArgForEachRecord(
      config.haproxyIpsParsed,
      config.consensusNodes,
      valuesArgs,
      ' --set "hedera.nodes[${nodeId}].haproxyStaticIP=${recordValue}"',
    );

    // Iterate over each node and set static IPs for Envoy Proxy
    this.addArgForEachRecord(
      config.envoyIpsParsed,
      config.consensusNodes,
      valuesArgs,
      ' --set "hedera.nodes[${nodeId}].envoyProxyStaticIP=${recordValue}"',
    );

    if (config.resolvedThrottlesFile) {
      clusterRefs.forEach(
        clusterRef =>
          (valuesArgs[clusterRef] +=
            ` --set-file "hedera.configMaps.genesisThrottlesJson=${config.resolvedThrottlesFile}"`),
      );
    }

    if (config.loadBalancerEnabled) {
      clusterRefs.forEach(
        clusterRef =>
          (valuesArgs[clusterRef] +=
            ' --set "defaults.haproxy.service.type=LoadBalancer"' +
            ' --set "defaults.envoyProxy.service.type=LoadBalancer"' +
            ' --set "defaults.consensus.service.type=LoadBalancer"'),
      );
    }

    return valuesArgs;
  }

  /**
   * Adds the template string to the argument for each record
   * @param records - the records to iterate over
   * @param consensusNodes - the consensus nodes to iterate over
   * @param valuesArgs - the values arguments to add to
   * @param templateString - the template string to add
   */
  private addArgForEachRecord(
    records: Record<NodeAlias, string>,
    consensusNodes: ConsensusNode[],
    valuesArgs: Record<ClusterRef, string>,
    templateString: string,
  ): void {
    if (records) {
      consensusNodes.forEach(consensusNode => {
        if (records[consensusNode.name]) {
          const newTemplateString = templateString.replace('{nodeId}', consensusNode.nodeId.toString());
          valuesArgs[consensusNode.cluster] += newTemplateString.replace('{recordValue}', records[consensusNode.name]);
        }
      });
    }
  }

  async prepareNamespaces(config: NetworkDeployConfigClass) {
    const namespace = config.namespace;

    // check and create namespace in each cluster
    for (const context of config.contexts) {
      const k8client = this.k8Factory.getK8(context);
      if (!(await k8client.namespaces().has(namespace))) {
        this.logger.debug(`creating namespace '${namespace}' using context: ${context}`);
        await k8client.namespaces().create(namespace);
        this.logger.debug(`created namespace '${namespace}' using context: ${context}`);
      } else {
        this.logger.debug(`namespace '${namespace}' found using context: ${context}`);
      }
    }
  }

  async prepareConfig(task: any, argv: any, promptForNodeAliases: boolean = false) {
    this.configManager.update(argv);
    this.logger.debug('Updated config with argv', {config: this.configManager.config});

    const flagsWithDisabledPrompts = [
      flags.apiPermissionProperties,
      flags.app,
      flags.applicationEnv,
      flags.applicationProperties,
      flags.bootstrapProperties,
      flags.genesisThrottlesFile,
      flags.cacheDir,
      flags.chainId,
      flags.chartDirectory,
      flags.debugNodeAlias,
      flags.loadBalancerEnabled,
      flags.log4j2Xml,
      flags.persistentVolumeClaims,
      flags.profileName,
      flags.profileFile,
      flags.settingTxt,
      flags.grpcTlsCertificatePath,
      flags.grpcWebTlsCertificatePath,
      flags.grpcTlsKeyPath,
      flags.grpcWebTlsKeyPath,
      flags.haproxyIps,
      flags.envoyIps,
      flags.storageType,
      flags.gcsWriteAccessKey,
      flags.gcsWriteSecrets,
      flags.gcsEndpoint,
      flags.gcsBucket,
      flags.gcsBucketPrefix,
      flags.nodeAliasesUnparsed,
      flags.domainNames,
    ];

    // disable the prompts that we don't want to prompt the user for
    flags.disablePrompts(flagsWithDisabledPrompts);

    const allFlags = [...NetworkCommand.DEPLOY_FLAGS_LIST.optional, ...NetworkCommand.DEPLOY_FLAGS_LIST.required];
    await this.configManager.executePrompt(task, allFlags);
    let namespace = await resolveNamespaceFromDeployment(this.localConfig, this.configManager, task);
    if (!namespace) {
      namespace = NamespaceName.of(this.configManager.getFlag<string>(flags.deployment));
    }
    this.configManager.setFlag(flags.namespace, namespace);

    // create a config object for subsequent steps
    const config: NetworkDeployConfigClass = this.configManager.getConfig(
      NetworkCommand.DEPLOY_CONFIGS_NAME,
      allFlags,
      [
        'chartPath',
        'keysDir',
        'nodeAliases',
        'stagingDir',
        'stagingKeysDir',
        'valuesArgMap',
        'resolvedThrottlesFile',
        'namespace',
        'consensusNodes',
        'contexts',
        'clusterRefs',
      ],
    ) as NetworkDeployConfigClass;

    if (config.haproxyIps) {
      config.haproxyIpsParsed = Templates.parseNodeAliasToIpMapping(config.haproxyIps);
    }

    if (config.envoyIps) {
      config.envoyIpsParsed = Templates.parseNodeAliasToIpMapping(config.envoyIps);
    }

    if (config.domainNames) {
      config.domainNamesMapping = Templates.parseNodeAliasToDomainNameMapping(config.domainNames);
    }

    // compute values
    config.chartPath = await prepareChartPath(
      this.helm,
      config.chartDirectory,
      constants.SOLO_TESTING_CHART_URL,
      constants.SOLO_DEPLOYMENT_CHART,
    );

    // compute other config parameters
    config.keysDir = PathEx.join(config.cacheDir, 'keys');
    config.stagingDir = Templates.renderStagingDir(config.cacheDir, config.releaseTag);
    config.stagingKeysDir = PathEx.join(config.stagingDir, 'keys');

    config.resolvedThrottlesFile = resolveValidJsonFilePath(
      config.genesisThrottlesFile,
      flags.genesisThrottlesFile.definition.defaultValue as string,
    );

    config.consensusNodes = this.remoteConfigManager.getConsensusNodes();
    config.contexts = this.remoteConfigManager.getContexts();
    config.clusterRefs = this.remoteConfigManager.getClusterRefs();
    config.nodeAliases = parseNodeAliases(config.nodeAliasesUnparsed, config.consensusNodes, this.configManager);
    argv[flags.nodeAliasesUnparsed.name] = config.nodeAliases.join(',');

    config.valuesArgMap = await this.prepareValuesArgMap(config);

    // need to prepare the namespaces before we can proceed
    config.namespace = namespace;
    await this.prepareNamespaces(config);

    // prepare staging keys directory
    if (!fs.existsSync(config.stagingKeysDir)) {
      fs.mkdirSync(config.stagingKeysDir, {recursive: true});
    }

    // create cached keys dir if it does not exist yet
    if (!fs.existsSync(config.keysDir)) {
      fs.mkdirSync(config.keysDir);
    }

    this.logger.debug('Preparing storage secrets');
    await this.prepareStorageSecrets(config);

    this.logger.debug('Prepared config', {
      config,
      cachedConfig: this.configManager.config,
    });
    return config;
  }

  async destroyTask(ctx: NetworkDestroyContext, task: SoloListrTaskWrapper<NetworkDestroyContext>) {
    const self = this;
    task.title = `Uninstalling chart ${constants.SOLO_DEPLOYMENT_CHART}`;

    // Uninstall all 'solo deployment' charts for each cluster using the contexts
    await Promise.all(
      ctx.config.contexts.map(context => {
        return self.chartManager.uninstall(
          ctx.config.namespace,
          constants.SOLO_DEPLOYMENT_CHART,
          this.k8Factory.getK8(context).contexts().readCurrent(),
        );
      }),
    );

    // Delete Remote config inside each cluster
    task.title = `Deleting the RemoteConfig configmap in namespace ${ctx.config.namespace}`;
    await Promise.all(
      ctx.config.contexts.map(async context => {
        // Delete all if found
        this.k8Factory.getK8(context).configMaps().delete(ctx.config.namespace, constants.SOLO_REMOTE_CONFIGMAP_NAME);
      }),
    );

    // Delete PVCs inside each cluster
    if (ctx.config.deletePvcs) {
      task.title = `Deleting PVCs in namespace ${ctx.config.namespace}`;

      await Promise.all(
        ctx.config.contexts.map(async context => {
          // Fetch all PVCs inside the namespace using the context
          const pvcs = await this.k8Factory.getK8(context).pvcs().list(ctx.config.namespace, []);

          // Delete all if found
          return Promise.all(
            pvcs.map(pvc =>
              this.k8Factory
                .getK8(context)
                .pvcs()
                .delete(PvcRef.of(ctx.config.namespace, PvcName.of(pvc))),
            ),
          );
        }),
      );
    }

    // Delete Secrets inside each cluster
    if (ctx.config.deleteSecrets) {
      task.title = `Deleting secrets in namespace ${ctx.config.namespace}`;

      await Promise.all(
        ctx.config.contexts.map(async context => {
          // Fetch all Secrets inside the namespace using the context
          const secrets = await this.k8Factory.getK8(context).secrets().list(ctx.config.namespace);

          // Delete all if found
          return Promise.all(
            secrets.map(secret => this.k8Factory.getK8(context).secrets().delete(ctx.config.namespace, secret.name)),
          );
        }),
      );
    }
  }

  /** Run helm install and deploy network components */
  async deploy(argv: any) {
    const self = this;
    const lease = await self.leaseManager.create();

    interface Context {
      config: NetworkDeployConfigClass;
    }

    const tasks = new Listr<Context>(
      [
        {
          title: 'Initialize',
          task: async (ctx, task) => {
            ctx.config = await self.prepareConfig(task, argv, true);
            return ListrLock.newAcquireLockTask(lease, task);
          },
        },
        {
          title: 'Copy gRPC TLS Certificates',
          task: (ctx, parentTask) =>
            self.certificateManager.buildCopyTlsCertificatesTasks(
              parentTask,
              ctx.config.grpcTlsCertificatePath,
              ctx.config.grpcWebTlsCertificatePath,
              ctx.config.grpcTlsKeyPath,
              ctx.config.grpcWebTlsKeyPath,
            ),
          skip: ctx => !ctx.config.grpcTlsCertificatePath && !ctx.config.grpcWebTlsCertificatePath,
        },
        {
          title: 'Check if cluster setup chart is installed',
          task: async ctx => {
            for (const context of ctx.config.contexts) {
              const isChartInstalled = await this.chartManager.isChartInstalled(
                null,
                constants.SOLO_CLUSTER_SETUP_CHART,
                context,
              );
              if (!isChartInstalled) {
                throw new SoloError(
                  `Chart ${constants.SOLO_CLUSTER_SETUP_CHART} is not installed for cluster: ${context}. Run 'solo cluster-ref setup'`,
                );
              }
            }
          },
        },
        {
          title: 'Prepare staging directory',
          task: (_, parentTask) => {
            return parentTask.newListr(
              [
                {
                  title: 'Copy Gossip keys to staging',
                  task: ctx => {
                    const config = ctx.config;
                    this.keyManager.copyGossipKeysToStaging(config.keysDir, config.stagingKeysDir, config.nodeAliases);
                  },
                },
                {
                  title: 'Copy gRPC TLS keys to staging',
                  task: ctx => {
                    const config = ctx.config;
                    for (const nodeAlias of config.nodeAliases) {
                      const tlsKeyFiles = self.keyManager.prepareTLSKeyFilePaths(nodeAlias, config.keysDir);
                      self.keyManager.copyNodeKeysToStaging(tlsKeyFiles, config.stagingKeysDir);
                    }
                  },
                },
              ],
              {
                concurrent: false,
                rendererOptions: constants.LISTR_DEFAULT_RENDERER_OPTION,
              },
            );
          },
        },
        {
          title: 'Copy node keys to secrets',
          task: (ctx, parentTask) => {
            const config = ctx.config;

            // set up the subtasks
            return parentTask.newListr(
              self.platformInstaller.copyNodeKeys(config.stagingDir, config.consensusNodes, config.contexts),
              {
                concurrent: true,
                rendererOptions: constants.LISTR_DEFAULT_RENDERER_OPTION,
              },
            );
          },
        },
        {
          title: `Install chart '${constants.SOLO_DEPLOYMENT_CHART}'`,
          task: async ctx => {
            const config = ctx.config;
            for (const clusterRef of Object.keys(config.clusterRefs)) {
              if (
                await self.chartManager.isChartInstalled(
                  config.namespace,
                  constants.SOLO_DEPLOYMENT_CHART,
                  config.clusterRefs[clusterRef],
                )
              ) {
                await self.chartManager.uninstall(
                  config.namespace,
                  constants.SOLO_DEPLOYMENT_CHART,
                  config.clusterRefs[clusterRef],
                );
              }

              await this.chartManager.install(
                config.namespace,
                constants.SOLO_DEPLOYMENT_CHART,
                ctx.config.chartPath,
                config.soloChartVersion,
                config.valuesArgMap[clusterRef],
                config.clusterRefs[clusterRef],
              );
              showVersionBanner(self.logger, SOLO_DEPLOYMENT_CHART, config.soloChartVersion);
            }
          },
        },
        {
          title: 'Check for load balancer',
          skip: ctx => ctx.config.loadBalancerEnabled === false,
          task: (ctx, task) => {
            const subTasks: SoloListrTask<Context>[] = [];
            const config = ctx.config;

            //Add check for network node service to be created and load balancer to be assigned (if load balancer is enabled)
            for (const consensusNode of config.consensusNodes) {
              subTasks.push({
                title: `Load balancer is assigned for: ${chalk.yellow(consensusNode.name)}, cluster: ${chalk.yellow(consensusNode.cluster)}`,
                task: async () => {
                  let attempts = 0;
                  let svc = null;

                  while (attempts < constants.LOAD_BALANCER_CHECK_MAX_ATTEMPTS) {
                    svc = await self.k8Factory
                      .getK8(consensusNode.context)
                      .services()
                      .list(config.namespace, [
                        `solo.hedera.com/node-id=${consensusNode.nodeId},solo.hedera.com/type=network-node-svc`,
                      ]);

                    if (svc && svc.length > 0 && svc[0].status?.loadBalancer?.ingress?.length > 0) {
                      let shouldContinue = false;
                      for (let i = 0; i < svc[0].status.loadBalancer.ingress.length; i++) {
                        const ingress = svc[0].status.loadBalancer.ingress[i];
                        if (!ingress.hostname && !ingress.ip) {
                          shouldContinue = true; // try again if there is neither a hostname nor an ip
                          break;
                        }
                      }
                      if (shouldContinue) {
                        continue;
                      }
                      return;
                    }

                    attempts++;
                    await sleep(Duration.ofSeconds(constants.LOAD_BALANCER_CHECK_DELAY_SECS));
                  }
                  throw new SoloError('Load balancer not found');
                },
              });
            }

            // set up the sub-tasks
            return task.newListr(subTasks, {
              concurrent: true,
              rendererOptions: {
                collapseSubtasks: false,
              },
            });
          },
        },
        {
          title: 'Redeploy chart with external IP address config',
          skip: ctx => ctx.config.loadBalancerEnabled === false,
          task: async (ctx, task) => {
            // Update the valuesArgMap with the external IP addresses
            // This regenerates the config.txt and genesis-network.json files with the external IP addresses
            ctx.config.valuesArgMap = await this.prepareValuesArgMap(ctx.config);

            // Perform a helm upgrade for each cluster
            const subTasks: SoloListrTask<Context>[] = [];
            const config = ctx.config;
            for (const clusterRef of Object.keys(config.clusterRefs)) {
              subTasks.push({
                title: `Upgrade chart for cluster: ${chalk.yellow(clusterRef)}`,
                task: async () => {
                  await this.chartManager.upgrade(
                    config.namespace,
                    constants.SOLO_DEPLOYMENT_CHART,
                    ctx.config.chartPath,
                    config.soloChartVersion,
                    config.valuesArgMap[clusterRef],
                    config.clusterRefs[clusterRef],
                  );
                  showVersionBanner(self.logger, constants.SOLO_DEPLOYMENT_CHART, config.soloChartVersion, 'Upgraded');

                  const context = config.clusterRefs[clusterRef];
                  const pods: Pod[] = await this.k8Factory
                    .getK8(context)
                    .pods()
                    .list(ctx.config.namespace, ['solo.hedera.com/type=network-node']);

                  for (const pod of pods) {
                    const podRef: PodRef = pod.podRef;
                    await this.k8Factory.getK8(context).pods().readByRef(podRef).killPod();
                  }
                },
              });
            }

            // set up the sub-tasks
            return task.newListr(subTasks, {
              concurrent: true,
              rendererOptions: {
                collapseSubtasks: false,
              },
            });
          },
        },
        self.waitForNetworkPods(),
        {
          title: 'Check proxy pods are running',
          task: (ctx, task) => {
            const subTasks: SoloListrTask<Context>[] = [];
            const config = ctx.config;

            // HAProxy
            for (const consensusNode of config.consensusNodes) {
              subTasks.push({
                title: `Check HAProxy for: ${chalk.yellow(consensusNode.name)}, cluster: ${chalk.yellow(consensusNode.cluster)}`,
                task: async () =>
                  await self.k8Factory
                    .getK8(consensusNode.context)
                    .pods()
                    .waitForRunningPhase(
                      config.namespace,
                      ['solo.hedera.com/type=haproxy'],
                      constants.PODS_RUNNING_MAX_ATTEMPTS,
                      constants.PODS_RUNNING_DELAY,
                    ),
              });
            }

            // Envoy Proxy
            for (const consensusNode of config.consensusNodes) {
              subTasks.push({
                title: `Check Envoy Proxy for: ${chalk.yellow(consensusNode.name)}, cluster: ${chalk.yellow(consensusNode.cluster)}`,
                task: async () =>
                  await self.k8Factory
                    .getK8(consensusNode.context)
                    .pods()
                    .waitForRunningPhase(
                      ctx.config.namespace,
                      ['solo.hedera.com/type=envoy-proxy'],
                      constants.PODS_RUNNING_MAX_ATTEMPTS,
                      constants.PODS_RUNNING_DELAY,
                    ),
              });
            }

            // set up the sub-tasks
            return task.newListr(subTasks, {
              concurrent: true,
              rendererOptions: {
                collapseSubtasks: false,
              },
            });
          },
        },
        {
          title: 'Check auxiliary pods are ready',
          task: (_, task) => {
            const subTasks: SoloListrTask<Context>[] = [];

            // minio
            subTasks.push({
              title: 'Check MinIO',
              task: async ctx => {
                for (const context of ctx.config.contexts) {
                  await self.k8Factory
                    .getK8(context)
                    .pods()
                    .waitForReadyStatus(
                      ctx.config.namespace,
                      ['v1.min.io/tenant=minio'],
                      constants.PODS_RUNNING_MAX_ATTEMPTS,
                      constants.PODS_RUNNING_DELAY,
                    );
                }
              },
              // skip if only cloud storage is/are used
              skip: ctx =>
                ctx.config.storageType === constants.StorageType.GCS_ONLY ||
                ctx.config.storageType === constants.StorageType.AWS_ONLY ||
                ctx.config.storageType === constants.StorageType.AWS_AND_GCS,
            });

            // set up the subtasks
            return task.newListr(subTasks, {
              concurrent: false, // no need to run concurrently since if one node is up, the rest should be up by then
              rendererOptions: {
                collapseSubtasks: false,
              },
            });
          },
        },
        this.addNodesAndProxies(),
      ],
      {
        concurrent: false,
        rendererOptions: constants.LISTR_DEFAULT_RENDERER_OPTION,
      },
    );

    try {
      await tasks.run();
    } catch (e) {
      throw new SoloError(`Error installing chart ${constants.SOLO_DEPLOYMENT_CHART}`, e);
    } finally {
      await lease.release();
    }

    return true;
  }

  async destroy(argv: any) {
    const self = this;
    const lease = await self.leaseManager.create();

    let networkDestroySuccess = true;
    const tasks = new Listr<NetworkDestroyContext>(
      [
        {
          title: 'Initialize',
          task: async (ctx, task) => {
            if (!argv.force) {
              const confirmResult = await task.prompt(ListrInquirerPromptAdapter).run(confirmPrompt, {
                default: false,
                message: 'Are you sure you would like to destroy the network components?',
              });

              if (!confirmResult) {
                throw new UserBreak('Aborted application by user prompt');
              }
            }

            self.configManager.update(argv);
            await self.configManager.executePrompt(task, [flags.deletePvcs, flags.deleteSecrets]);

            ctx.config = {
              deletePvcs: self.configManager.getFlag<boolean>(flags.deletePvcs) as boolean,
              deleteSecrets: self.configManager.getFlag<boolean>(flags.deleteSecrets) as boolean,
              deployment: self.configManager.getFlag<string>(flags.deployment) as string,
              namespace: await resolveNamespaceFromDeployment(this.localConfig, this.configManager, task),
              enableTimeout: self.configManager.getFlag<boolean>(flags.enableTimeout) as boolean,
              force: self.configManager.getFlag<boolean>(flags.force) as boolean,
              contexts: self.remoteConfigManager.getContexts(),
            };

            return ListrLock.newAcquireLockTask(lease, task);
          },
        },
        {
          title: 'Remove deployment from local configuration',
          task: async (ctx, task) => {
            await this.localConfig.modify(async localConfigData => {
              localConfigData.removeDeployment(ctx.config.deployment);
            });
          },
        },
        {
          title: 'Running sub-tasks to destroy network',
          task: async (ctx, task) => {
            if (ctx.config.enableTimeout) {
              const timeoutId = setTimeout(async () => {
                const message = `\n\nUnable to finish network destroy in ${constants.NETWORK_DESTROY_WAIT_TIMEOUT} seconds\n\n`;
                self.logger.error(message);
                self.logger.showUser(chalk.red(message));
                networkDestroySuccess = false;

                if (ctx.config.deletePvcs && ctx.config.deleteSecrets) {
                  await Promise.all(
                    ctx.config.contexts.map(context =>
                      self.k8Factory.getK8(context).namespaces().delete(ctx.config.namespace),
                    ),
                  );
                } else {
                  // If the namespace is not being deleted,
                  // remove all components data from the remote configuration
                  await self.remoteConfigManager.deleteComponents();
                }
              }, constants.NETWORK_DESTROY_WAIT_TIMEOUT * 1_000);

              await self.destroyTask(ctx, task);

              clearTimeout(timeoutId);
            } else {
              await self.destroyTask(ctx, task);
            }
          },
        },
      ],
      {
        concurrent: false,
        rendererOptions: constants.LISTR_DEFAULT_RENDERER_OPTION,
      },
    );

    try {
      await tasks.run();
    } catch (e) {
      throw new SoloError('Error destroying network', e);
    } finally {
      // If the namespace is deleted, the lease can't be released
      await lease.release().catch();
    }

    return networkDestroySuccess;
  }

  getCommandDefinition() {
    const self = this;
    return {
      command: NetworkCommand.COMMAND_NAME,
      desc: 'Manage solo network deployment',
      builder: (yargs: any) => {
        return yargs
          .command({
            command: 'deploy',
            desc: "Deploy solo network.  Requires the chart `solo-cluster-setup` to have been installed in the cluster.  If it hasn't the following command can be ran: `solo cluster-ref setup`",
            builder: (y: AnyYargs) => {
              flags.setRequiredCommandFlags(y, ...NetworkCommand.DEPLOY_FLAGS_LIST.required);
              flags.setOptionalCommandFlags(y, ...NetworkCommand.DEPLOY_FLAGS_LIST.optional);
            },
            handler: async (argv: any) => {
              self.logger.info("==== Running 'network deploy' ===");
              self.logger.info(argv);

              await self
                .deploy(argv)
                .then(r => {
                  self.logger.info('==== Finished running `network deploy`====');

                  if (!r) throw new SoloError('Error deploying network, expected return value to be true');
                })
                .catch(err => {
                  throw new SoloError(`Error deploying network: ${err.message}`, err);
                });
            },
          })
          .command({
            command: 'destroy',
            desc: 'Destroy solo network. If both --delete-pvcs and --delete-secrets are set to true, the namespace will be deleted.',
            builder: (y: AnyYargs) => {
              flags.setRequiredCommandFlags(y, ...NetworkCommand.DESTROY_FLAGS_LIST.required);
              flags.setOptionalCommandFlags(y, ...NetworkCommand.DESTROY_FLAGS_LIST.optional);
            },
            handler: async (argv: any) => {
              self.logger.info("==== Running 'network destroy' ===");
              self.logger.info(argv);

              await self
                .destroy(argv)
                .then(r => {
                  self.logger.info('==== Finished running `network destroy`====');

                  if (!r) throw new SoloError('Error destroying network, expected return value to be true');
                })
                .catch(err => {
                  throw new SoloError(`Error destroying network: ${err.message}`, err);
                });
            },
          })
          .demandCommand(1, 'Select a chart command');
      },
    };
  }

  /** Adds the consensus node, envoy and haproxy components to remote config.  */
  public addNodesAndProxies(): SoloListrTask<any> {
    return {
      title: 'Add node and proxies to remote config',
      skip: (): boolean => !this.remoteConfigManager.isLoaded(),
      task: async (ctx): Promise<void> => {
        const {
          config: {namespace},
        } = ctx;

        await this.remoteConfigManager.modify(async remoteConfig => {
          for (const consensusNode of ctx.config.consensusNodes) {
            remoteConfig.components.edit(
              new ConsensusNodeComponent(
                consensusNode.name,
                consensusNode.cluster,
                namespace.name,
                ConsensusNodeStates.REQUESTED,
                consensusNode.nodeId,
              ),
            );

            remoteConfig.components.add(
              new EnvoyProxyComponent(`envoy-proxy-${consensusNode.name}`, consensusNode.cluster, namespace.name),
            );

            remoteConfig.components.add(
              new HaProxyComponent(`haproxy-${consensusNode.name}`, consensusNode.cluster, namespace.name),
            );
          }
        });
      },
    };
  }

  public async close(): Promise<void> {} // no-op
}<|MERGE_RESOLUTION|>--- conflicted
+++ resolved
@@ -116,8 +116,7 @@
 export class NetworkCommand extends BaseCommand {
   private profileValuesFile?: Record<ClusterRef, string>;
 
-<<<<<<< HEAD
-  constructor(
+  public constructor(
     @inject(InjectTokens.CertificateManager) private readonly certificateManager: CertificateManager,
     @inject(InjectTokens.KeyManager) private readonly keyManager: KeyManager,
     @inject(InjectTokens.PlatformInstaller) private readonly platformInstaller: PlatformInstaller,
@@ -129,25 +128,6 @@
     this.keyManager = patchInject(keyManager, InjectTokens.KeyManager, this.constructor.name);
     this.platformInstaller = patchInject(platformInstaller, InjectTokens.PlatformInstaller, this.constructor.name);
     this.profileManager = patchInject(profileManager, InjectTokens.ProfileManager, this.constructor.name);
-=======
-  public constructor(opts: Opts) {
-    super(opts);
-
-    if (!opts || !opts.k8Factory) throw new Error('An instance of core/K8Factory is required');
-    if (!opts || !opts.keyManager)
-      throw new IllegalArgumentError('An instance of core/KeyManager is required', opts.keyManager);
-    if (!opts || !opts.platformInstaller)
-      throw new IllegalArgumentError('An instance of core/PlatformInstaller is required', opts.platformInstaller);
-    if (!opts || !opts.profileManager)
-      throw new MissingArgumentError('An instance of core/ProfileManager is required', opts.downloader);
-    if (!opts || !opts.certificateManager)
-      throw new MissingArgumentError('An instance of core/CertificateManager is required', opts.certificateManager);
-
-    this.certificateManager = opts.certificateManager;
-    this.keyManager = opts.keyManager;
-    this.platformInstaller = opts.platformInstaller;
-    this.profileManager = opts.profileManager;
->>>>>>> c954109b
   }
 
   private static readonly DEPLOY_CONFIGS_NAME = 'deployConfigs';
