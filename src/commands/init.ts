--- conflicted
+++ resolved
@@ -58,12 +58,8 @@
   /** Executes the init CLI command */
   async init (argv: any) {
     const self = this
-<<<<<<< HEAD
 
-    let cacheDir: string = <string>this.configManager.getFlag<string>(flags.cacheDir)
-=======
     let cacheDir: string = this.configManager.getFlag<string>(flags.cacheDir) as string
->>>>>>> 1e33a3f5
     if (!cacheDir) {
       cacheDir = constants.SOLO_CACHE_DIR as string
     }
