--- conflicted
+++ resolved
@@ -121,12 +121,8 @@
       command: InitCommand.COMMAND_NAME,
       desc: 'Initialize local environment',
       builder: (y: any) => {
-<<<<<<< HEAD
-        flags.setOptionalCommandFlags(y, flags.cacheDir);
-=======
-        flags.setCommandFlags(y, flags.cacheDir);
-        flags.setCommandFlags(y, flags.quiet); // set the quiet flag even though it isn't used for consistency across all commands
->>>>>>> 38b87212
+        // set the quiet flag even though it isn't used for consistency across all commands
+        flags.setOptionalCommandFlags(y, [flags.cacheDir, flags.quiet]);
       },
       handler: async (argv: any) => {
         await self
