/**
 * Copyright (C) 2024 Hedera Hashgraph, LLC
 *
 * Licensed under the Apache License, Version 2.0 (the ""License"");
 * you may not use this file except in compliance with the License.
 * You may obtain a copy of the License at
 *
 *      http://www.apache.org/licenses/LICENSE-2.0
 *
 * Unless required by applicable law or agreed to in writing, software
 * distributed under the License is distributed on an ""AS IS"" BASIS,
 * WITHOUT WARRANTIES OR CONDITIONS OF ANY KIND, either express or implied.
 * See the License for the specific language governing permissions and
 * limitations under the License.
 *
 */
import {Listr} from 'listr2';
import {SoloError} from '../core/errors.js';
import {BaseCommand} from './base.js';
import {Flags as flags} from './flags.js';
import * as constants from '../core/constants.js';
import chalk from 'chalk';
import {ListrRemoteConfig} from '../core/config/remote/listr_config_tasks.js';
import {ClusterCommandTasks} from './cluster/tasks.js';
import type {Namespace} from '../core/config/remote/types.js';
import type {CommandFlag} from '../types/flag_types.js';
import type {CommandBuilder} from '../types/aliases.js';
import type {SoloListrTask} from '../types/index.js';
import type {Opts} from '../types/command_types.js';

export class DeploymentCommand extends BaseCommand {
  readonly tasks: ClusterCommandTasks;

  constructor(opts: Opts) {
    super(opts);

    this.tasks = new ClusterCommandTasks(this, this.k8);
  }

  private static get DEPLOY_FLAGS_LIST(): CommandFlag[] {
    return [flags.quiet, flags.namespace, flags.userEmailAddress, flags.deploymentClusters];
  }

  private async create(argv: any): Promise<boolean> {
    const self = this;

    interface Config {
      context: string;
      namespace: Namespace;
    }
    interface Context {
      config: Config;
    }

    const tasks = new Listr<Context>(
      [
        {
          title: 'Initialize',
          task: async (ctx, task) => {
            self.configManager.update(argv);
            self.logger.debug('Updated config with argv', {config: self.configManager.config});

            await self.configManager.executePrompt(task, [flags.namespace]);

            ctx.config = {
              namespace: self.configManager.getFlag<Namespace>(flags.namespace),
            } as Config;

            self.logger.debug('Prepared config', {config: ctx.config, cachedConfig: self.configManager.config});
          },
        },
        this.setupHomeDirectoryTask(),
        this.localConfig.promptLocalConfigTask(self.k8),
        this.tasks.selectContext(),
        {
          title: 'Validate context',
          task: async (ctx, task) => {
            ctx.config.context = ctx.config.context ?? self.configManager.getFlag<string>(flags.context);
            const availableContexts = self.k8.getContextNames();

            if (availableContexts.includes(ctx.config.context)) {
              task.title += chalk.green(`- validated context ${ctx.config.context}`);
              return;
            }

            throw new SoloError(
              `Context with name ${ctx.config.context} not found, available contexts include ${availableContexts.join(', ')}`,
            );
          },
        },
        this.tasks.updateLocalConfig(),
        {
          title: 'Validate cluster connections',
          task: async (ctx, task) => {
            const subTasks: SoloListrTask<Context>[] = [];

            for (const cluster of self.localConfig.deployments[ctx.config.namespace].clusters) {
              const context = self.localConfig.clusterContextMapping?.[cluster];
              if (!context) continue;

              subTasks.push({
                title: `Testing connection to cluster: ${chalk.cyan(cluster)}`,
                task: async (_, task) => {
                  if (!(await self.k8.testClusterConnection(context, cluster))) {
                    task.title = `${task.title} - ${chalk.red('Cluster connection failed')}`;

                    throw new SoloError(`Cluster connection failed for: ${cluster}`);
                  }
                },
              });
            }

            return task.newListr(subTasks, {
              concurrent: false,
              rendererOptions: {collapseSubtasks: false},
            });
          },
        },
<<<<<<< HEAD
        {
          title: 'Create remoteConfig in clusters',
          task: async (ctx, task) => {
            const subTasks: SoloListrTask<Context>[] = [];

            for (const cluster of self.localConfig.deployments[ctx.config.namespace].clusters) {
              const context = self.localConfig.clusterContextMapping?.[cluster];
              if (!context) continue;

              subTasks.push(RemoteConfigTasks.createRemoteConfig.bind(this)(cluster, context, ctx.config.namespace));
            }

            return task.newListr(subTasks, {
              concurrent: false,
              rendererOptions: {collapseSubtasks: false},
            });
          },
        },
=======
        ListrRemoteConfig.createRemoteConfigInMultipleClusters(this),
>>>>>>> 9d1a8cb0
      ],
      {
        concurrent: false,
        rendererOptions: constants.LISTR_DEFAULT_RENDERER_OPTION,
      },
    );

    try {
      await tasks.run();
    } catch (e: Error | unknown) {
      throw new SoloError(`Error installing chart ${constants.SOLO_DEPLOYMENT_CHART}`, e);
    }

    return true;
  }

  public getCommandDefinition(): {command: string; desc: string; builder: CommandBuilder} {
    const self = this;
    return {
      command: 'deployment',
      desc: 'Manage solo network deployment',
      builder: (yargs: any): any => {
        return yargs
          .command({
            command: 'create',
            desc: 'Creates solo deployment',
            builder: (y: any) => flags.setCommandFlags(y, ...DeploymentCommand.DEPLOY_FLAGS_LIST),
            handler: (argv: any) => {
              self.logger.info("==== Running 'deployment create' ===");
              self.logger.info(argv);

              self
                .create(argv)
                .then(r => {
                  self.logger.info('==== Finished running `deployment create`====');

                  if (!r) process.exit(1);
                })
                .catch(err => {
                  self.logger.showUserError(err);
                  process.exit(1);
                });
            },
          })
          .demandCommand(1, 'Select a chart command');
      },
    };
  }

  close(): Promise<void> {
    // no-op
    return Promise.resolve();
  }
}<|MERGE_RESOLUTION|>--- conflicted
+++ resolved
@@ -38,7 +38,7 @@
   }
 
   private static get DEPLOY_FLAGS_LIST(): CommandFlag[] {
-    return [flags.quiet, flags.namespace, flags.userEmailAddress, flags.deploymentClusters];
+    return [flags.quiet, flags.context, flags.namespace, flags.userEmailAddress, flags.deploymentClusters];
   }
 
   private async create(argv: any): Promise<boolean> {
@@ -116,28 +116,7 @@
             });
           },
         },
-<<<<<<< HEAD
-        {
-          title: 'Create remoteConfig in clusters',
-          task: async (ctx, task) => {
-            const subTasks: SoloListrTask<Context>[] = [];
-
-            for (const cluster of self.localConfig.deployments[ctx.config.namespace].clusters) {
-              const context = self.localConfig.clusterContextMapping?.[cluster];
-              if (!context) continue;
-
-              subTasks.push(RemoteConfigTasks.createRemoteConfig.bind(this)(cluster, context, ctx.config.namespace));
-            }
-
-            return task.newListr(subTasks, {
-              concurrent: false,
-              rendererOptions: {collapseSubtasks: false},
-            });
-          },
-        },
-=======
         ListrRemoteConfig.createRemoteConfigInMultipleClusters(this),
->>>>>>> 9d1a8cb0
       ],
       {
         concurrent: false,
