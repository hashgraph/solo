--- conflicted
+++ resolved
@@ -57,16 +57,6 @@
               namespace: self.configManager.getFlag<Namespace>(flags.namespace),
             } as Config;
 
-<<<<<<< HEAD
-            const namespace = ctx.config.namespace;
-
-            if (!(await self.k8.hasNamespace(namespace))) {
-              await self.k8.createNamespace(namespace);
-            }
-
-=======
-            ctx.config.contextCluster = Templates.parseContextCluster(ctx.config.contextClusterUnparsed);
->>>>>>> ab018a70
             self.logger.debug('Prepared config', {config: ctx.config, cachedConfig: self.configManager.config});
 
             return ListrLease.newAcquireLeaseTask(lease, task);
@@ -76,7 +66,6 @@
         this.localConfig.promptLocalConfigTask(self.k8),
         {
           title: 'Validate cluster connections',
-<<<<<<< HEAD
           task: async (_, task) => {
             const subTasks: SoloListrTask<Context>[] = [];
 
@@ -93,9 +82,6 @@
                   },
                 });
               }
-=======
-          task: async (ctx, task): Promise<Listr<Context, any, any>> => {
-            const subTasks = [];
 
             for (const context of Object.keys(ctx.config.contextCluster)) {
               const cluster = ctx.config.contextCluster[context];
@@ -108,7 +94,6 @@
                   }
                 },
               });
->>>>>>> ab018a70
             }
 
             return task.newListr(subTasks, {
