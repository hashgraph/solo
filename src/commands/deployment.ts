/**
 * Copyright (C) 2024 Hedera Hashgraph, LLC
 *
 * Licensed under the Apache License, Version 2.0 (the ""License"");
 * you may not use this file except in compliance with the License.
 * You may obtain a copy of the License at
 *
 *      http://www.apache.org/licenses/LICENSE-2.0
 *
 * Unless required by applicable law or agreed to in writing, software
 * distributed under the License is distributed on an ""AS IS"" BASIS,
 * WITHOUT WARRANTIES OR CONDITIONS OF ANY KIND, either express or implied.
 * See the License for the specific language governing permissions and
 * limitations under the License.
 *
 */
import {Listr} from 'listr2';
import {SoloError} from '../core/errors.js';
import {BaseCommand} from './base.js';
import {Flags as flags} from './flags.js';
import * as constants from '../core/constants.js';
import {Templates} from '../core/templates.js';
import chalk from 'chalk';
import {ListrRemoteConfig} from '../core/config/remote/listr_config_tasks.js';
import {ClusterCommandTasks} from './cluster/tasks.js';
import type {Namespace} from '../core/config/remote/types.js';
import type {ContextClusterStructure} from '../types/config_types.js';
import type {CommandFlag} from '../types/flag_types.js';
import type {CommandBuilder} from '../types/aliases.js';
import type {Opts} from '../types/command_types.js';
import type {SoloListrTask} from '../types/index.js';

export class DeploymentCommand extends BaseCommand {
  readonly tasks: ClusterCommandTasks;

  constructor(opts: Opts) {
    super(opts);

    this.tasks = new ClusterCommandTasks(this, this.k8);
  }

  private static get DEPLOY_FLAGS_LIST(): CommandFlag[] {
    return [
      flags.quiet,
      flags.context,
      flags.namespace,
      flags.userEmailAddress,
      flags.deploymentClusters,
      flags.contextClusterUnparsed,
    ];
  }

  private async create(argv: any): Promise<boolean> {
    const self = this;

    interface Config {
      context: string;
      namespace: Namespace;
      contextClusterUnparsed: string;
      contextCluster: ContextClusterStructure;
    }
    interface Context {
      config: Config;
    }

    const tasks = new Listr<Context>(
      [
        {
          title: 'Initialize',
          task: async (ctx, task) => {
            self.configManager.update(argv);
            self.logger.debug('Updated config with argv', {config: self.configManager.config});

            await self.configManager.executePrompt(task, [
              flags.contextClusterUnparsed,
              flags.namespace,
              flags.deploymentClusters,
            ]);

            ctx.config = {
              contextClusterUnparsed: self.configManager.getFlag<string>(flags.contextClusterUnparsed),
              namespace: self.configManager.getFlag<Namespace>(flags.namespace),
            } as Config;

            ctx.config.contextCluster = Templates.parseContextCluster(ctx.config.contextClusterUnparsed);

            self.logger.debug('Prepared config', {config: ctx.config, cachedConfig: self.configManager.config});
          },
        },
        this.setupHomeDirectoryTask(),
        this.localConfig.promptLocalConfigTask(self.k8),
        this.tasks.selectContext(),
        {
          title: 'Validate context',
          task: async (ctx, task) => {
            ctx.config.context = ctx.config.context ?? self.configManager.getFlag<string>(flags.context);
            const availableContexts = self.k8.getContextNames();

            if (availableContexts.includes(ctx.config.context)) {
              task.title += chalk.green(`- validated context ${ctx.config.context}`);
              return;
            }

            throw new SoloError(
              `Context with name ${ctx.config.context} not found, available contexts include ${availableContexts.join(', ')}`,
            );
          },
        },
        this.tasks.updateLocalConfig(),
        {
          title: 'Validate cluster connections',
          task: async (ctx, task) => {
            const subTasks: SoloListrTask<Context>[] = [];

            for (const context of Object.keys(ctx.config.contextCluster)) {
              const cluster = ctx.config.contextCluster[context];
              subTasks.push({
                title: `Testing connection to cluster: ${chalk.cyan(cluster)}`,
                task: async (_, task) => {
                  if (!(await self.k8.testClusterConnection(context, cluster))) {
                    task.title = `${task.title} - ${chalk.red('Cluster connection failed')}`;
                    throw new SoloError(`Cluster connection failed for: ${cluster}`);
                  }
                },
              });
            }

            return task.newListr(subTasks, {
              concurrent: false,
              rendererOptions: {collapseSubtasks: false},
            });
          },
        },
<<<<<<< HEAD
        {
          title: 'Create remoteConfig in clusters',
          task: async (ctx, task) => {
            const subTasks: SoloListrTask<Context>[] = [];

            for (const context of Object.keys(ctx.config.contextCluster)) {
              const cluster = ctx.config.contextCluster[context];
              subTasks.push(
                RemoteConfigTasks.createRemoteConfig.bind(this)(cluster, context, ctx.config.namespace, argv),
              );
            }

            return task.newListr(subTasks, {
              concurrent: false,
              rendererOptions: {collapseSubtasks: false},
            });
          },
        },
=======
        ListrRemoteConfig.createRemoteConfigInMultipleClusters(this),
>>>>>>> 9d1a8cb0
      ],
      {
        concurrent: false,
        rendererOptions: constants.LISTR_DEFAULT_RENDERER_OPTION,
      },
    );

    try {
      await tasks.run();
    } catch (e: Error | unknown) {
      throw new SoloError(`Error installing chart ${constants.SOLO_DEPLOYMENT_CHART}`, e);
    }

    return true;
  }

  public getCommandDefinition(): {command: string; desc: string; builder: CommandBuilder} {
    const self = this;
    return {
      command: 'deployment',
      desc: 'Manage solo network deployment',
      builder: (yargs: any): any => {
        return yargs
          .command({
            command: 'create',
            desc: 'Creates solo deployment',
            builder: (y: any) => flags.setCommandFlags(y, ...DeploymentCommand.DEPLOY_FLAGS_LIST),
            handler: (argv: any) => {
              self.logger.info("==== Running 'deployment create' ===");
              self.logger.info(argv);

              self
                .create(argv)
                .then(r => {
                  self.logger.info('==== Finished running `deployment create`====');

                  if (!r) process.exit(1);
                })
                .catch(err => {
                  self.logger.showUserError(err);
                  process.exit(1);
                });
            },
          })
          .demandCommand(1, 'Select a chart command');
      },
    };
  }

  close(): Promise<void> {
    // no-op
    return Promise.resolve();
  }
}<|MERGE_RESOLUTION|>--- conflicted
+++ resolved
@@ -131,28 +131,7 @@
             });
           },
         },
-<<<<<<< HEAD
-        {
-          title: 'Create remoteConfig in clusters',
-          task: async (ctx, task) => {
-            const subTasks: SoloListrTask<Context>[] = [];
-
-            for (const context of Object.keys(ctx.config.contextCluster)) {
-              const cluster = ctx.config.contextCluster[context];
-              subTasks.push(
-                RemoteConfigTasks.createRemoteConfig.bind(this)(cluster, context, ctx.config.namespace, argv),
-              );
-            }
-
-            return task.newListr(subTasks, {
-              concurrent: false,
-              rendererOptions: {collapseSubtasks: false},
-            });
-          },
-        },
-=======
         ListrRemoteConfig.createRemoteConfigInMultipleClusters(this),
->>>>>>> 9d1a8cb0
       ],
       {
         concurrent: false,
