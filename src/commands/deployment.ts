/**
 * Copyright (C) 2024 Hedera Hashgraph, LLC
 *
 * Licensed under the Apache License, Version 2.0 (the ""License"");
 * you may not use this file except in compliance with the License.
 * You may obtain a copy of the License at
 *
 *      http://www.apache.org/licenses/LICENSE-2.0
 *
 * Unless required by applicable law or agreed to in writing, software
 * distributed under the License is distributed on an ""AS IS"" BASIS,
 * WITHOUT WARRANTIES OR CONDITIONS OF ANY KIND, either express or implied.
 * See the License for the specific language governing permissions and
 * limitations under the License.
 *
 */
import {Listr} from 'listr2';
import {SoloError} from '../core/errors.js';
import {BaseCommand} from './base.js';
import {Flags as flags} from './flags.js';
import * as constants from '../core/constants.js';
import chalk from 'chalk';
import {ListrRemoteConfig} from '../core/config/remote/listr_config_tasks.js';
import {ClusterCommandTasks} from './cluster/tasks.js';
import type {Namespace} from '../core/config/remote/types.js';
import type {CommandFlag} from '../types/flag_types.js';
import type {CommandBuilder} from '../types/aliases.js';
import type {SoloListrTask} from '../types/index.js';
<<<<<<< HEAD
import {container} from 'tsyringe-neo';
=======
import type {Opts} from '../types/command_types.js';
>>>>>>> 4ab4dd5e

export class DeploymentCommand extends BaseCommand {
  readonly tasks: ClusterCommandTasks;

  constructor(opts: Opts) {
    super(opts);

    this.tasks = container.resolve(ClusterCommandTasks);
  }

  private static get DEPLOY_FLAGS_LIST(): CommandFlag[] {
    return [
      flags.quiet,
      flags.context,
      flags.namespace,
      flags.clusterName,
      flags.userEmailAddress,
      flags.deploymentClusters,
    ];
  }

  private async create(argv: any): Promise<boolean> {
    const self = this;

    interface Config {
      context: string;
      namespace: Namespace;
    }

    interface Context {
      config: Config;
    }

    const tasks = new Listr<Context>(
      [
        {
          title: 'Initialize',
          task: async (ctx, task) => {
            self.configManager.update(argv);
            self.logger.debug('Updated config with argv', {config: self.configManager.config});

            await self.configManager.executePrompt(task, [flags.namespace]);

            ctx.config = {
              namespace: self.configManager.getFlag<Namespace>(flags.namespace),
            } as Config;

            self.logger.debug('Prepared config', {config: ctx.config, cachedConfig: self.configManager.config});
          },
        },
        this.setupHomeDirectoryTask(),
        this.localConfig.promptLocalConfigTask(self.k8),
        this.tasks.selectContext(),
        {
          title: 'Validate context',
          task: async (ctx, task) => {
            ctx.config.context = ctx.config.context ?? self.configManager.getFlag<string>(flags.context);
            const availableContexts = self.k8.getContextNames();

            if (availableContexts.includes(ctx.config.context)) {
              task.title += chalk.green(`- validated context ${ctx.config.context}`);
              return;
            }

            throw new SoloError(
              `Context with name ${ctx.config.context} not found, available contexts include ${availableContexts.join(', ')}`,
            );
          },
        },
        this.tasks.updateLocalConfig(),
        {
          title: 'Validate cluster connections',
          task: async (ctx, task) => {
            const subTasks: SoloListrTask<Context>[] = [];

            for (const cluster of self.localConfig.deployments[ctx.config.namespace].clusters) {
              const context = self.localConfig.clusterContextMapping?.[cluster];
              if (!context) continue;

              subTasks.push({
                title: `Testing connection to cluster: ${chalk.cyan(cluster)}`,
                task: async (_, task) => {
                  if (!(await self.k8.testClusterConnection(context, cluster))) {
                    task.title = `${task.title} - ${chalk.red('Cluster connection failed')}`;

                    throw new SoloError(`Cluster connection failed for: ${cluster}`);
                  }
                },
              });
            }

            return task.newListr(subTasks, {
              concurrent: false,
              rendererOptions: {collapseSubtasks: false},
            });
          },
        },
        ListrRemoteConfig.createRemoteConfigInMultipleClusters(this),
      ],
      {
        concurrent: false,
        rendererOptions: constants.LISTR_DEFAULT_RENDERER_OPTION,
      },
    );

    try {
      await tasks.run();
    } catch (e: Error | unknown) {
      throw new SoloError(`Error installing chart ${constants.SOLO_DEPLOYMENT_CHART}`, e);
    }

    return true;
  }

  public getCommandDefinition(): {command: string; desc: string; builder: CommandBuilder} {
    const self = this;
    return {
      command: 'deployment',
      desc: 'Manage solo network deployment',
      builder: (yargs: any): any => {
        return yargs
          .command({
            command: 'create',
            desc: 'Creates solo deployment',
            builder: (y: any) => flags.setCommandFlags(y, ...DeploymentCommand.DEPLOY_FLAGS_LIST),
            handler: (argv: any) => {
              self.logger.info("==== Running 'deployment create' ===");
              self.logger.info(argv);

              self
                .create(argv)
                .then(r => {
                  self.logger.info('==== Finished running `deployment create`====');

                  if (!r) process.exit(1);
                })
                .catch(err => {
                  self.logger.showUserError(err);
                  process.exit(1);
                });
            },
          })
          .demandCommand(1, 'Select a chart command');
      },
    };
  }

  close(): Promise<void> {
    // no-op
    return Promise.resolve();
  }
}<|MERGE_RESOLUTION|>--- conflicted
+++ resolved
@@ -26,11 +26,8 @@
 import type {CommandFlag} from '../types/flag_types.js';
 import type {CommandBuilder} from '../types/aliases.js';
 import type {SoloListrTask} from '../types/index.js';
-<<<<<<< HEAD
+import type {Opts} from '../types/command_types.js';
 import {container} from 'tsyringe-neo';
-=======
-import type {Opts} from '../types/command_types.js';
->>>>>>> 4ab4dd5e
 
 export class DeploymentCommand extends BaseCommand {
   readonly tasks: ClusterCommandTasks;
