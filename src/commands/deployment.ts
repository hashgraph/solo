--- conflicted
+++ resolved
@@ -55,11 +55,12 @@
 
   public static readonly COMMAND_NAME = 'deployment';
 
-<<<<<<< HEAD
   private static CREATE_FLAGS_LIST = {
     required: [],
     optional: [flags.quiet, flags.namespace, flags.deployment],
   };
+
+  private static DELETE_FLAGS_LIST = [flags.quiet, flags.deployment];
 
   private static ADD_CLUSTER_FLAGS_LIST = {
     required: [],
@@ -78,22 +79,6 @@
     required: [],
     optional: [flags.quiet, flags.clusterRef],
   };
-=======
-  private static CREATE_FLAGS_LIST = [flags.quiet, flags.namespace, flags.deployment];
-  private static DELETE_FLAGS_LIST = [flags.quiet, flags.deployment];
-
-  private static ADD_CLUSTER_FLAGS_LIST = [
-    flags.quiet,
-    flags.deployment,
-    flags.clusterRef,
-    flags.enableCertManager,
-    flags.numberOfConsensusNodes,
-    flags.dnsBaseDomain,
-    flags.dnsConsensusNodePattern,
-  ];
-
-  private static LIST_DEPLOYMENTS_FLAGS_LIST = [flags.quiet, flags.clusterRef];
->>>>>>> c020b3cb
 
   /**
    * Create new deployment inside the local config
@@ -348,16 +333,11 @@
         return yargs
           .command({
             command: 'create',
-<<<<<<< HEAD
-            desc: 'Creates solo deployment',
+            desc: 'Creates a solo deployment',
             builder: (y: AnyYargs) => {
               flags.setRequiredCommandFlags(y, ...DeploymentCommand.CREATE_FLAGS_LIST.required);
               flags.setOptionalCommandFlags(y, ...DeploymentCommand.CREATE_FLAGS_LIST.optional);
             },
-=======
-            desc: 'Creates a solo deployment',
-            builder: (y: AnyYargs) => flags.setCommandFlags(y, ...DeploymentCommand.CREATE_FLAGS_LIST),
->>>>>>> c020b3cb
             handler: async (argv: ArgvStruct) => {
               self.logger.info("==== Running 'deployment create' ===");
               self.logger.info(argv);
