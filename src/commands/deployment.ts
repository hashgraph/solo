/**
 * SPDX-License-Identifier: Apache-2.0
 */
import {Listr} from 'listr2';
import {SoloError} from '../core/errors.js';
import {BaseCommand} from './base.js';
import {Flags as flags} from './flags.js';
import * as constants from '../core/constants.js';
import chalk from 'chalk';
import {ListrRemoteConfig} from '../core/config/remote/listr_config_tasks.js';
import {ClusterCommandTasks} from './cluster/tasks.js';
<<<<<<< HEAD
import {type DeploymentName, type Namespace, type Cluster} from '../core/config/remote/types.js';
=======
import {type Cluster, type NamespaceNameAsString} from '../core/config/remote/types.js';
>>>>>>> dd23eb95
import {type CommandFlag} from '../types/flag_types.js';
import {type CommandBuilder} from '../types/aliases.js';
import {type SoloListrTask} from '../types/index.js';
import {type Opts} from '../types/command_types.js';
<<<<<<< HEAD
import {ErrorMessages} from '../core/error_messages.js';
import {splitFlagInput} from '../core/helpers.js';
=======
import {type NamespaceName} from '../core/kube/namespace_name.js';
>>>>>>> dd23eb95

export class DeploymentCommand extends BaseCommand {
  readonly tasks: ClusterCommandTasks;

  constructor(opts: Opts) {
    super(opts);

    this.tasks = new ClusterCommandTasks(this, this.k8);
  }

  private static get DEPLOY_FLAGS_LIST(): CommandFlag[] {
    return [
      flags.quiet,
      flags.context,
      flags.namespace,
      flags.clusterName,
      flags.userEmailAddress,
      flags.deployment,
      flags.deploymentClusters,
    ];
  }

  private static get LIST_DEPLOYMENTS_FLAGS_LIST(): CommandFlag[] {
    return [flags.quiet, flags.clusterName];
  }

  private async create(argv: any): Promise<boolean> {
    const self = this;

    interface Config {
      context: string;
<<<<<<< HEAD
      namespace: Namespace;
      deployment: DeploymentName;
      deploymentClusters: string[];
=======
      namespace: NamespaceName;
>>>>>>> dd23eb95
    }

    interface Context {
      config: Config;
    }

    const tasks = new Listr<Context>(
      [
        {
          title: 'Initialize',
          task: async (ctx, task) => {
            self.configManager.update(argv);
            self.logger.debug('Updated config with argv', {config: self.configManager.config});

            await self.configManager.executePrompt(task, [flags.namespace, flags.deployment, flags.deploymentClusters]);
            const deploymentName = self.configManager.getFlag<DeploymentName>(flags.deployment);

            if (self.localConfig.deployments && self.localConfig.deployments[deploymentName]) {
              throw new SoloError(ErrorMessages.DEPLOYMENT_NAME_ALREADY_EXISTS(deploymentName));
            }

            ctx.config = {
<<<<<<< HEAD
              namespace: self.configManager.getFlag<Namespace>(flags.namespace),
              deployment: self.configManager.getFlag<DeploymentName>(flags.deployment),
              deploymentClusters: splitFlagInput(self.configManager.getFlag<string>(flags.deploymentClusters)),
=======
              namespace: self.configManager.getFlag<NamespaceName>(flags.namespace),
>>>>>>> dd23eb95
            } as Config;

            self.logger.debug('Prepared config', {config: ctx.config, cachedConfig: self.configManager.config});
          },
        },
        this.setupHomeDirectoryTask(),
        this.localConfig.promptLocalConfigTask(self.k8),
        {
          title: 'Add new deployment to local config',
          task: async (ctx, task) => {
            const {deployments} = this.localConfig;
            const {deployment, namespace, deploymentClusters} = ctx.config;
            deployments[deployment] = {
              namespace,
              clusters: deploymentClusters,
            };
            this.localConfig.setDeployments(deployments);
            await this.localConfig.write();
          },
        },
        this.tasks.selectContext(),
        {
          title: 'Validate context',
          task: async (ctx, task) => {
            ctx.config.context = ctx.config.context ?? self.configManager.getFlag<string>(flags.context);
            const availableContexts = self.k8.getContextNames();

            if (availableContexts.includes(ctx.config.context)) {
              task.title += chalk.green(`- validated context ${ctx.config.context}`);
              return;
            }

            throw new SoloError(
              `Context with name ${ctx.config.context} not found, available contexts include ${availableContexts.join(', ')}`,
            );
          },
        },
        this.tasks.updateLocalConfig(),
        {
          title: 'Validate cluster connections',
          task: async (ctx, task) => {
            const subTasks: SoloListrTask<Context>[] = [];

<<<<<<< HEAD
            for (const cluster of self.localConfig.deployments[ctx.config.deployment].clusters) {
=======
            for (const cluster of self.localConfig.deployments[ctx.config.namespace.name].clusters) {
>>>>>>> dd23eb95
              const context = self.localConfig.clusterContextMapping?.[cluster];
              if (!context) continue;

              subTasks.push({
                title: `Testing connection to cluster: ${chalk.cyan(cluster)}`,
                task: async (_, task) => {
                  if (!(await self.k8.testContextConnection(context))) {
                    task.title = `${task.title} - ${chalk.red('Cluster connection failed')}`;

                    throw new SoloError(`Cluster connection failed for: ${cluster}`);
                  }
                },
              });
            }

            return task.newListr(subTasks, {
              concurrent: true,
              rendererOptions: {collapseSubtasks: false},
            });
          },
        },
        ListrRemoteConfig.createRemoteConfigInMultipleClusters(this, argv),
      ],
      {
        concurrent: false,
        rendererOptions: constants.LISTR_DEFAULT_RENDERER_OPTION,
      },
    );

    try {
      await tasks.run();
    } catch (e: Error | unknown) {
      throw new SoloError('Error creating deployment', e);
    }

    return true;
  }

  private async list(argv: any): Promise<boolean> {
    const self = this;

    interface Config {
      clusterName: Cluster;
    }

    interface Context {
      config: Config;
    }

    const tasks = new Listr<Context>(
      [
        {
          title: 'Initialize',
          task: async (ctx, task) => {
            self.configManager.update(argv);
            self.logger.debug('Updated config with argv', {config: self.configManager.config});

            await self.configManager.executePrompt(task, [flags.clusterName]);

            ctx.config = {
              clusterName: self.configManager.getFlag<Cluster>(flags.clusterName),
            } as Config;

            self.logger.debug('Prepared config', {config: ctx.config, cachedConfig: self.configManager.config});
          },
        },
        {
          title: 'Validate context',
          task: async ctx => {
            const clusterName = ctx.config.clusterName;

            const context = self.localConfig.clusterContextMapping[clusterName];

            self.k8.setCurrentContext(context);

            const namespaces = await self.k8.getNamespaces();
            const namespacesWithRemoteConfigs: NamespaceNameAsString[] = [];

            for (const namespace of namespaces) {
              const isFound = await self.k8.isRemoteConfigPresentInNamespace(namespace);
              if (isFound) namespacesWithRemoteConfigs.push(namespace.name);
            }

            self.logger.showList(`Deployments inside cluster: ${chalk.cyan(clusterName)}`, namespacesWithRemoteConfigs);
          },
        },
      ],
      {
        concurrent: false,
        rendererOptions: constants.LISTR_DEFAULT_RENDERER_OPTION,
      },
    );

    try {
      await tasks.run();
    } catch (e: Error | unknown) {
      throw new SoloError(`Error installing chart ${constants.SOLO_DEPLOYMENT_CHART}`, e);
    }

    return true;
  }

  public getCommandDefinition(): {command: string; desc: string; builder: CommandBuilder} {
    const self = this;
    return {
      command: 'deployment',
      desc: 'Manage solo network deployment',
      builder: yargs => {
        return yargs
          .command({
            command: 'create',
            desc: 'Creates solo deployment',
            builder: y => flags.setCommandFlags(y, ...DeploymentCommand.DEPLOY_FLAGS_LIST),
            handler: argv => {
              self.logger.info("==== Running 'deployment create' ===");
              self.logger.info(argv);

              self
                .create(argv)
                .then(r => {
                  self.logger.info('==== Finished running `deployment create`====');

                  if (!r) process.exit(1);
                })
                .catch(err => {
                  self.logger.showUserError(err);
                  process.exit(1);
                });
            },
          })
          .command({
            command: 'list',
            desc: 'List solo deployments inside a cluster',
            builder: y => flags.setCommandFlags(y, ...DeploymentCommand.LIST_DEPLOYMENTS_FLAGS_LIST),
            handler: argv => {
              self.logger.info("==== Running 'deployment list' ===");
              self.logger.info(argv);

              self
                .list(argv)
                .then(r => {
                  self.logger.info('==== Finished running `deployment list`====');

                  if (!r) process.exit(1);
                })
                .catch(err => {
                  self.logger.showUserError(err);
                  process.exit(1);
                });
            },
          })
          .demandCommand(1, 'Select a chart command');
      },
    };
  }

  close(): Promise<void> {
    // no-op
    return Promise.resolve();
  }
}<|MERGE_RESOLUTION|>--- conflicted
+++ resolved
@@ -9,21 +9,14 @@
 import chalk from 'chalk';
 import {ListrRemoteConfig} from '../core/config/remote/listr_config_tasks.js';
 import {ClusterCommandTasks} from './cluster/tasks.js';
-<<<<<<< HEAD
-import {type DeploymentName, type Namespace, type Cluster} from '../core/config/remote/types.js';
-=======
-import {type Cluster, type NamespaceNameAsString} from '../core/config/remote/types.js';
->>>>>>> dd23eb95
+import {type DeploymentName, type NamespaceNameAsString, type Cluster} from '../core/config/remote/types.js';
 import {type CommandFlag} from '../types/flag_types.js';
 import {type CommandBuilder} from '../types/aliases.js';
 import {type SoloListrTask} from '../types/index.js';
 import {type Opts} from '../types/command_types.js';
-<<<<<<< HEAD
 import {ErrorMessages} from '../core/error_messages.js';
 import {splitFlagInput} from '../core/helpers.js';
-=======
 import {type NamespaceName} from '../core/kube/namespace_name.js';
->>>>>>> dd23eb95
 
 export class DeploymentCommand extends BaseCommand {
   readonly tasks: ClusterCommandTasks;
@@ -55,13 +48,9 @@
 
     interface Config {
       context: string;
-<<<<<<< HEAD
-      namespace: Namespace;
+      namespace: NamespaceName;
       deployment: DeploymentName;
       deploymentClusters: string[];
-=======
-      namespace: NamespaceName;
->>>>>>> dd23eb95
     }
 
     interface Context {
@@ -84,13 +73,9 @@
             }
 
             ctx.config = {
-<<<<<<< HEAD
-              namespace: self.configManager.getFlag<Namespace>(flags.namespace),
+              namespace: self.configManager.getFlag<NamespaceName>(flags.namespace),
               deployment: self.configManager.getFlag<DeploymentName>(flags.deployment),
               deploymentClusters: splitFlagInput(self.configManager.getFlag<string>(flags.deploymentClusters)),
-=======
-              namespace: self.configManager.getFlag<NamespaceName>(flags.namespace),
->>>>>>> dd23eb95
             } as Config;
 
             self.logger.debug('Prepared config', {config: ctx.config, cachedConfig: self.configManager.config});
@@ -134,11 +119,7 @@
           task: async (ctx, task) => {
             const subTasks: SoloListrTask<Context>[] = [];
 
-<<<<<<< HEAD
             for (const cluster of self.localConfig.deployments[ctx.config.deployment].clusters) {
-=======
-            for (const cluster of self.localConfig.deployments[ctx.config.namespace.name].clusters) {
->>>>>>> dd23eb95
               const context = self.localConfig.clusterContextMapping?.[cluster];
               if (!context) continue;
 
