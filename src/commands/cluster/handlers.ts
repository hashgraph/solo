--- conflicted
+++ resolved
@@ -6,10 +6,7 @@
 import * as constants from '../../core/constants.js';
 import * as ContextFlags from './flags.js';
 import {type RemoteConfigManager} from '../../core/config/remote/remote_config_manager.js';
-<<<<<<< HEAD
 import {connectConfigBuilder, defaultConfigBuilder, resetConfigBuilder, setupConfigBuilder} from './configs.js';
-=======
->>>>>>> 37a7746a
 import {SoloError} from '../../core/errors.js';
 import {inject, injectable} from 'tsyringe-neo';
 import {patchInject} from '../../core/dependency_injection/container_helper.js';
@@ -47,20 +44,10 @@
     await this.commandAction(
       argv,
       [
-<<<<<<< HEAD
-        this.tasks.initialize(argv, connectConfigBuilder.bind(this)),
+        this.tasks.initialize(argv, this.configs.connectConfigBuilder.bind(this)),
         this.tasks.connectClusterRef(),
         this.tasks.testConnectionToCluster(),
         this.tasks.saveLocalConfig(),
-=======
-        this.tasks.initialize(argv, this.configs.connectConfigBuilder.bind(this.configs)),
-        this.setupHomeDirectoryTask(),
-        this.localConfig.promptLocalConfigTask(this.k8Factory),
-        this.tasks.selectContext(),
-        ListrRemoteConfig.loadRemoteConfig(this.remoteConfigManager, argv),
-        this.tasks.readClustersFromRemoteConfig(argv),
-        this.tasks.updateLocalConfig(),
->>>>>>> 37a7746a
       ],
       {
         concurrent: false,
@@ -70,6 +57,7 @@
       null,
     );
 
+    await action(argv, this);
     return true;
   }
 
@@ -90,7 +78,6 @@
       null,
     );
 
-    await action(argv, this);
     return true;
   }
 
@@ -114,14 +101,9 @@
   async info(argv: any) {
     argv = helpers.addFlagsToArgv(argv, ContextFlags.DEFAULT_FLAGS);
 
-<<<<<<< HEAD
-    const action = this.parent.commandActionBuilder(
-      [this.tasks.initialize(argv, defaultConfigBuilder.bind(this)), this.tasks.getClusterInfo()],
-=======
     await this.commandAction(
       argv,
-      [this.tasks.getClusterInfo()],
->>>>>>> 37a7746a
+      [this.tasks.initialize(argv, this.configs.defaultConfigBuilder.bind(this.configs)), this.tasks.getClusterInfo()],
       {
         concurrent: false,
         rendererOptions: constants.LISTR_DEFAULT_RENDERER_OPTION,
@@ -134,12 +116,13 @@
   }
 
   async setup(argv: any) {
-<<<<<<< HEAD
     argv = helpers.addFlagsToArgv(argv, ContextFlags.SETUP_FLAGS);
 
-    const action = this.parent.commandActionBuilder(
+    try {
+      await this.commandAction(
+        argv,
       [
-        this.tasks.initialize(argv, setupConfigBuilder.bind(this)),
+        this.tasks.initialize(argv, this.configs.setupConfigBuilder.bind(this.configs)),
         this.tasks.prepareChartValues(argv),
         this.tasks.installClusterChart(argv),
       ],
@@ -151,24 +134,6 @@
       null,
     );
 
-=======
-    argv = helpers.addFlagsToArgv(argv, ContextFlags.CONNECT_FLAGS);
->>>>>>> 37a7746a
-    try {
-      await this.commandAction(
-        argv,
-        [
-          this.tasks.initialize(argv, this.configs.setupConfigBuilder.bind(this.configs)),
-          this.tasks.prepareChartValues(argv),
-          this.tasks.installClusterChart(argv),
-        ],
-        {
-          concurrent: false,
-          rendererOptions: constants.LISTR_DEFAULT_RENDERER_OPTION,
-        },
-        'cluster setup',
-        null,
-      );
     } catch (e: Error | any) {
       throw new SoloError('Error on cluster setup', e);
     }
@@ -177,12 +142,13 @@
   }
 
   async reset(argv: any) {
-<<<<<<< HEAD
     argv = helpers.addFlagsToArgv(argv, ContextFlags.RESET_FLAGS);
 
-    const action = this.parent.commandActionBuilder(
+    try {
+      await this.commandAction(
+        argv,
       [
-        this.tasks.initialize(argv, resetConfigBuilder.bind(this)),
+        this.tasks.initialize(argv, this.configs.resetConfigBuilder.bind(this.configs)),
         this.tasks.acquireNewLease(argv),
         this.tasks.uninstallClusterChart(argv),
       ],
@@ -193,25 +159,6 @@
       'cluster reset',
       null,
     );
-
-=======
-    argv = helpers.addFlagsToArgv(argv, ContextFlags.CONNECT_FLAGS);
->>>>>>> 37a7746a
-    try {
-      await this.commandAction(
-        argv,
-        [
-          this.tasks.initialize(argv, this.configs.resetConfigBuilder.bind(this.configs)),
-          this.tasks.acquireNewLease(argv),
-          this.tasks.uninstallClusterChart(argv),
-        ],
-        {
-          concurrent: false,
-          rendererOptions: constants.LISTR_DEFAULT_RENDERER_OPTION,
-        },
-        'cluster reset',
-        null,
-      );
     } catch (e: Error | any) {
       throw new SoloError('Error on cluster reset', e);
     }
