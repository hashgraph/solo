--- conflicted
+++ resolved
@@ -1,12 +1,7 @@
 /**
  * SPDX-License-Identifier: Apache-2.0
  */
-<<<<<<< HEAD
 import {ClusterCommandTasks} from './tasks.js';
-=======
-import type {BaseCommand, CommandHandlers} from '../base.js';
-import type {ClusterCommandTasks} from './tasks.js';
->>>>>>> aa71ae8a
 import * as helpers from '../../core/helpers.js';
 import * as constants from '../../core/constants.js';
 import * as ContextFlags from './flags.js';
