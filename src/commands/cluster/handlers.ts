--- conflicted
+++ resolved
@@ -6,10 +6,6 @@
 import * as constants from '../../core/constants.js';
 import * as ContextFlags from './flags.js';
 import {type RemoteConfigManager} from '../../core/config/remote/remote_config_manager.js';
-<<<<<<< HEAD
-import {connectConfigBuilder, defaultConfigBuilder, resetConfigBuilder, setupConfigBuilder} from './configs.js';
-=======
->>>>>>> 6e53bcf6
 import {SoloError} from '../../core/errors.js';
 import {inject, injectable} from 'tsyringe-neo';
 import {patchInject} from '../../core/dependency_injection/container_helper.js';
@@ -52,23 +48,13 @@
     await this.commandAction(
       argv,
       [
-<<<<<<< HEAD
-        this.tasks.initialize(argv, connectConfigBuilder.bind(this)),
-        this.parent.setupHomeDirectoryTask(),
-        this.parent.getLocalConfig().createLocalConfigTask(),
+        this.tasks.initialize(argv, this.configs.connectConfigBuilder.bind(this)),
+        this.setupHomeDirectoryTask(),
+        this.localConfig.createLocalConfigTask(),
         this.tasks.validateClusterRefs(),
         this.tasks.connectClusterRef(),
         this.tasks.testConnectionToCluster(),
         this.tasks.saveLocalConfig(),
-=======
-        this.tasks.initialize(argv, this.configs.connectConfigBuilder.bind(this.configs)),
-        this.setupHomeDirectoryTask(),
-        this.localConfig.promptLocalConfigTask(this.k8Factory),
-        this.tasks.selectContext(),
-        ListrRemoteConfig.loadRemoteConfig(this.remoteConfigManager, argv),
-        this.tasks.readClustersFromRemoteConfig(argv),
-        this.tasks.updateLocalConfig(),
->>>>>>> 6e53bcf6
       ],
       {
         concurrent: false,
@@ -78,16 +64,16 @@
       null,
     );
 
-    await action(argv, this);
     return true;
   }
 
   async disconnect(argv: any) {
     argv = helpers.addFlagsToArgv(argv, ContextFlags.DEFAULT_FLAGS);
 
-    const action = this.parent.commandActionBuilder(
+    await this.commandAction(
+      argv,
       [
-        this.tasks.initialize(argv, defaultConfigBuilder.bind(this)),
+        this.tasks.initialize(argv, this.configs.defaultConfigBuilder.bind(this)),
         this.tasks.disconnectClusterRef(),
         this.tasks.saveLocalConfig(),
       ],
@@ -95,7 +81,7 @@
         concurrent: false,
         rendererOptions: constants.LISTR_DEFAULT_RENDERER_OPTION,
       },
-      'cluster disconnect',
+      'cluster-ref disconnect',
       null,
     );
 
@@ -122,14 +108,9 @@
   async info(argv: any) {
     argv = helpers.addFlagsToArgv(argv, ContextFlags.DEFAULT_FLAGS);
 
-<<<<<<< HEAD
-    const action = this.parent.commandActionBuilder(
-      [this.tasks.initialize(argv, defaultConfigBuilder.bind(this)), this.tasks.getClusterInfo()],
-=======
     await this.commandAction(
       argv,
       [this.tasks.getClusterInfo()],
->>>>>>> 6e53bcf6
       {
         concurrent: false,
         rendererOptions: constants.LISTR_DEFAULT_RENDERER_OPTION,
