// SPDX-License-Identifier: Apache-2.0

import {type ClusterCommandTasks} from './tasks.js';
import * as helpers from '../../core/helpers.js';
import * as constants from '../../core/constants.js';
import * as ContextFlags from './flags.js';
import {SoloError} from '../../core/errors/solo-error.js';
import {inject, injectable} from 'tsyringe-neo';
import {patchInject} from '../../core/dependency-injection/container-helper.js';
import {CommandHandler} from '../../core/command-handler.js';
import {type LocalConfig} from '../../core/config/local-config.js';
import {InjectTokens} from '../../core/dependency-injection/inject-tokens.js';
import {type ClusterCommandConfigs} from './configs.js';
import {type ArgvStruct} from '../../types/aliases.js';

@injectable()
export class ClusterCommandHandlers extends CommandHandler {
  constructor(
    @inject(InjectTokens.ClusterCommandTasks) private readonly tasks: ClusterCommandTasks,
    @inject(InjectTokens.LocalConfig) private readonly localConfig: LocalConfig,
    @inject(InjectTokens.ClusterCommandConfigs) private readonly configs: ClusterCommandConfigs,
  ) {
    super();

    this.tasks = patchInject(tasks, InjectTokens.ClusterCommandTasks, this.constructor.name);
    this.localConfig = patchInject(localConfig, InjectTokens.LocalConfig, this.constructor.name);
    this.configs = patchInject(configs, InjectTokens.ClusterCommandConfigs, this.constructor.name);
  }

  /**
   * - Setup home directory.
   * - Create new local config if needed.
   * - Add new 'cluster-ref => context' mapping in the local config.
   */
  public async connect(argv: ArgvStruct): Promise<boolean> {
    argv = helpers.addFlagsToArgv(argv, ContextFlags.CONNECT_FLAGS);

    await this.commandAction(
      argv,
      [
        this.tasks.initialize(argv, this.configs.connectConfigBuilder.bind(this.configs)),
<<<<<<< HEAD
=======
        this.setupHomeDirectoryTask(),
        this.localConfig.createLocalConfigTask(),
>>>>>>> c735b27b
        this.tasks.validateClusterRefs(),
        this.tasks.connectClusterRef(),
        this.tasks.testConnectionToCluster(),
        this.tasks.saveLocalConfig(),
      ],
      {
        concurrent: false,
        rendererOptions: constants.LISTR_DEFAULT_RENDERER_OPTION,
      },
      'cluster-ref connect',
      null,
    );

    return true;
  }

  public async disconnect(argv: ArgvStruct): Promise<boolean> {
    argv = helpers.addFlagsToArgv(argv, ContextFlags.DEFAULT_FLAGS);

    await this.commandAction(
      argv,
      [
        this.tasks.initialize(argv, this.configs.defaultConfigBuilder.bind(this.configs)),
        this.tasks.disconnectClusterRef(),
        this.tasks.saveLocalConfig(),
      ],
      {
        concurrent: false,
        rendererOptions: constants.LISTR_DEFAULT_RENDERER_OPTION,
      },
      'cluster-ref disconnect',
      null,
    );

    return true;
  }

  public async list(argv: ArgvStruct): Promise<boolean> {
    argv = helpers.addFlagsToArgv(argv, ContextFlags.NO_FLAGS);

    await this.commandAction(
      argv,
      [this.tasks.showClusterList()],
      {
        concurrent: false,
        rendererOptions: constants.LISTR_DEFAULT_RENDERER_OPTION,
      },
      'cluster list',
      null,
    );

    return true;
  }

  public async info(argv: ArgvStruct): Promise<boolean> {
    argv = helpers.addFlagsToArgv(argv, ContextFlags.DEFAULT_FLAGS);

    await this.commandAction(
      argv,
      [this.tasks.initialize(argv, this.configs.defaultConfigBuilder.bind(this.configs)), this.tasks.getClusterInfo()],
      {
        concurrent: false,
        rendererOptions: constants.LISTR_DEFAULT_RENDERER_OPTION,
      },
      'cluster info',
      null,
    );

    return true;
  }

  public async setup(argv: ArgvStruct): Promise<boolean> {
    argv = helpers.addFlagsToArgv(argv, ContextFlags.SETUP_FLAGS);

    try {
      await this.commandAction(
        argv,
        [
          this.tasks.initialize(argv, this.configs.setupConfigBuilder.bind(this.configs)),
          this.tasks.prepareChartValues(),
          this.tasks.installClusterChart(argv),
        ],
        {
          concurrent: false,
          rendererOptions: constants.LISTR_DEFAULT_RENDERER_OPTION,
        },
        'cluster setup',
        null,
      );
    } catch (e) {
      throw new SoloError('Error on cluster setup', e);
    }

    return true;
  }

  public async reset(argv: ArgvStruct): Promise<boolean> {
    argv = helpers.addFlagsToArgv(argv, ContextFlags.RESET_FLAGS);

    try {
      await this.commandAction(
        argv,
        [
          this.tasks.initialize(argv, this.configs.resetConfigBuilder.bind(this.configs)),
          this.tasks.acquireNewLease(),
          this.tasks.uninstallClusterChart(argv),
        ],
        {
          concurrent: false,
          rendererOptions: constants.LISTR_DEFAULT_RENDERER_OPTION,
        },
        'cluster reset',
        null,
      );
    } catch (e) {
      throw new SoloError('Error on cluster reset', e);
    }
    return true;
  }
}<|MERGE_RESOLUTION|>--- conflicted
+++ resolved
@@ -39,11 +39,6 @@
       argv,
       [
         this.tasks.initialize(argv, this.configs.connectConfigBuilder.bind(this.configs)),
-<<<<<<< HEAD
-=======
-        this.setupHomeDirectoryTask(),
-        this.localConfig.createLocalConfigTask(),
->>>>>>> c735b27b
         this.tasks.validateClusterRefs(),
         this.tasks.connectClusterRef(),
         this.tasks.testConnectionToCluster(),
