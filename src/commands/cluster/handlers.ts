--- conflicted
+++ resolved
@@ -1,35 +1,13 @@
 /**
  * SPDX-License-Identifier: Apache-2.0
  */
-<<<<<<< HEAD
-import {type BaseCommand, type CommandHandlers} from '../base.js';
-=======
 import {type ClusterCommandTasks} from './tasks.js';
->>>>>>> 37a7746a
 import * as helpers from '../../core/helpers.js';
 import * as constants from '../../core/constants.js';
 import * as ContextFlags from './flags.js';
 import {ListrRemoteConfig} from '../../core/config/remote/listr_config_tasks.js';
 import {type RemoteConfigManager} from '../../core/config/remote/remote_config_manager.js';
 import {SoloError} from '../../core/errors.js';
-<<<<<<< HEAD
-import {type CommandFlag} from '../../types/flag_types.js';
-import {type ArgvStruct, type AnyObject} from '../../types/aliases.js';
-import {type IClusterCommandHandlers} from './interfaces/tasks.js';
-import {type IClusterCommandTasks} from './interfaces/handlers.js';
-
-export class ClusterCommandHandlers implements CommandHandlers, IClusterCommandHandlers {
-  public readonly parent: BaseCommand;
-  public readonly tasks: IClusterCommandTasks;
-  public readonly remoteConfigManager: RemoteConfigManager;
-  public readonly getConfig: (configName: string, flags: CommandFlag[], extraProperties?: string[]) => AnyObject;
-
-  public constructor(parent: BaseCommand, tasks: IClusterCommandTasks, remoteConfigManager: RemoteConfigManager) {
-    this.parent = parent;
-    this.tasks = tasks;
-    this.remoteConfigManager = remoteConfigManager;
-    this.getConfig = parent.getConfig.bind(parent);
-=======
 import {inject, injectable} from 'tsyringe-neo';
 import {patchInject} from '../../core/dependency_injection/container_helper.js';
 import {type K8Factory} from '../../core/kube/k8_factory.js';
@@ -37,6 +15,7 @@
 import {type LocalConfig} from '../../core/config/local_config.js';
 import {InjectTokens} from '../../core/dependency_injection/inject_tokens.js';
 import {type ClusterCommandConfigs} from './configs.js';
+import {type ArgvStruct} from '../../types/aliases.js';
 
 @injectable()
 export class ClusterCommandHandlers extends CommandHandler {
@@ -58,7 +37,6 @@
     this.k8Factory = patchInject(k8Factory, InjectTokens.K8Factory, this.constructor.name);
     this.localConfig = patchInject(localConfig, InjectTokens.LocalConfig, this.constructor.name);
     this.configs = patchInject(configs, InjectTokens.ClusterCommandConfigs, this.constructor.name);
->>>>>>> 37a7746a
   }
 
   public async connect(argv: ArgvStruct): Promise<boolean> {
@@ -71,13 +49,8 @@
         this.setupHomeDirectoryTask(),
         this.localConfig.promptLocalConfigTask(this.k8Factory),
         this.tasks.selectContext(),
-<<<<<<< HEAD
-        ListrRemoteConfig.loadRemoteConfig(this.parent, argv),
+        ListrRemoteConfig.loadRemoteConfig(this.remoteConfigManager, argv),
         this.tasks.readClustersFromRemoteConfig(),
-=======
-        ListrRemoteConfig.loadRemoteConfig(this.remoteConfigManager, argv),
-        this.tasks.readClustersFromRemoteConfig(argv),
->>>>>>> 37a7746a
         this.tasks.updateLocalConfig(),
       ],
       {
@@ -127,26 +100,6 @@
 
   public async setup(argv: ArgvStruct): Promise<boolean> {
     argv = helpers.addFlagsToArgv(argv, ContextFlags.CONNECT_FLAGS);
-<<<<<<< HEAD
-
-    const action = this.parent.commandActionBuilder(
-      [
-        this.tasks.initialize(argv, setupConfigBuilder.bind(this)),
-        this.tasks.prepareChartValues(),
-        this.tasks.installClusterChart(argv),
-      ],
-      {
-        concurrent: false,
-        rendererOptions: constants.LISTR_DEFAULT_RENDERER_OPTION,
-      },
-      'cluster setup',
-      null,
-    );
-
-    try {
-      await action(argv, this);
-    } catch (e) {
-=======
     try {
       await this.commandAction(
         argv,
@@ -162,8 +115,7 @@
         'cluster setup',
         null,
       );
-    } catch (e: Error | any) {
->>>>>>> 37a7746a
+    } catch (e) {
       throw new SoloError('Error on cluster setup', e);
     }
 
@@ -172,32 +124,12 @@
 
   public async reset(argv: ArgvStruct): Promise<boolean> {
     argv = helpers.addFlagsToArgv(argv, ContextFlags.CONNECT_FLAGS);
-<<<<<<< HEAD
-
-    const action = this.parent.commandActionBuilder(
-      [
-        this.tasks.initialize(argv, resetConfigBuilder.bind(this)),
-        this.tasks.acquireNewLease(),
-        this.tasks.uninstallClusterChart(argv),
-      ],
-      {
-        concurrent: false,
-        rendererOptions: constants.LISTR_DEFAULT_RENDERER_OPTION,
-      },
-      'cluster reset',
-      null,
-    );
-
-    try {
-      await action(argv, this);
-    } catch (e) {
-=======
     try {
       await this.commandAction(
         argv,
         [
           this.tasks.initialize(argv, this.configs.resetConfigBuilder.bind(this.configs)),
-          this.tasks.acquireNewLease(argv),
+          this.tasks.acquireNewLease(),
           this.tasks.uninstallClusterChart(argv),
         ],
         {
@@ -207,8 +139,7 @@
         'cluster reset',
         null,
       );
-    } catch (e: Error | any) {
->>>>>>> 37a7746a
+    } catch (e) {
       throw new SoloError('Error on cluster reset', e);
     }
     return true;
