--- conflicted
+++ resolved
@@ -8,105 +8,51 @@
 import {confirm as confirmPrompt} from '@inquirer/prompts';
 import {SoloError} from '../../core/errors.js';
 import {type NamespaceName} from '../../core/kube/resources/namespace/namespace_name.js';
-<<<<<<< HEAD
 import {type ClusterRef, type DeploymentName, type EmailAddress} from '../../core/config/remote/types.js';
-=======
-import {type DeploymentName} from '../../core/config/remote/types.js';
 import {inject, injectable} from 'tsyringe-neo';
 import {InjectTokens} from '../../core/dependency_injection/inject_tokens.js';
 import {type ConfigManager} from '../../core/config_manager.js';
 import {type SoloLogger} from '../../core/logging.js';
 import {type ChartManager} from '../../core/chart_manager.js';
 import {patchInject} from '../../core/dependency_injection/container_helper.js';
->>>>>>> 6e53bcf6
+import {K8Factory} from '../../core/kube/k8_factory.js';
 
 export const CONNECT_CONFIGS_NAME = 'connectConfig';
 export const DEFAULT_CONFIGS_NAME = 'defaultConfig';
 
-<<<<<<< HEAD
-export const connectConfigBuilder = async function (argv, ctx, task) {
-  const configManager = this.parent.getConfigManager();
-  configManager.update(argv);
-  ctx.config = this.getConfig(CONNECT_CONFIGS_NAME, argv.flags, []) as ClusterRefConnectConfigClass;
-
-  if (!ctx.config.contextName) {
-    const isQuiet = configManager.getFlag(flags.quiet);
-    if (isQuiet) {
-      ctx.config.contextName = this.parent.getK8Factory().default().contexts().readCurrent();
-    } else {
-      const kubeContexts = this.parent.getK8Factory().default().contexts().list();
-      ctx.config.contextName = await flags.context.prompt(task, kubeContexts, ctx.config.clusterRef);
-    }
-  }
-
-  return ctx.config;
-};
-
-export const defaultConfigBuilder = async function (argv, ctx, task) {
-  this.parent.getConfigManager().update(argv);
-  ctx.config = this.getConfig(DEFAULT_CONFIGS_NAME, argv.flags, []) as ClusterRefDefaultConfigClass;
-  return ctx.config;
-};
-
-export const setupConfigBuilder = async function (argv, ctx, task) {
-  const parent = this.parent;
-  const configManager = parent.getConfigManager();
-  configManager.update(argv);
-  flags.disablePrompts([flags.chartDirectory]);
-
-  await configManager.executePrompt(task, [
-    flags.chartDirectory,
-    flags.clusterSetupNamespace,
-    flags.deployMinio,
-    flags.deployPrometheusStack,
-  ]);
-
-  ctx.config = {
-    chartDir: configManager.getFlag(flags.chartDirectory) as string,
-    clusterSetupNamespace: configManager.getFlag(flags.clusterSetupNamespace) as NamespaceName,
-    deployMinio: configManager.getFlag(flags.deployMinio) as boolean,
-    deployPrometheusStack: configManager.getFlag(flags.deployPrometheusStack) as boolean,
-    soloChartVersion: configManager.getFlag(flags.soloChartVersion) as string,
-  } as ClusterSetupConfigClass;
-
-  parent.logger.debug('Prepare ctx.config', {config: ctx.config, argv});
-
-  ctx.isChartInstalled = await parent
-    .getChartManager()
-    .isChartInstalled(ctx.config.clusterSetupNamespace, constants.SOLO_CLUSTER_SETUP_CHART);
-
-  return ctx.config;
-};
-
-export const resetConfigBuilder = async function (argv, ctx, task) {
-  if (!argv[flags.force.name]) {
-    const confirmResult = await task.prompt(ListrInquirerPromptAdapter).run(confirmPrompt, {
-      default: false,
-      message: 'Are you sure you would like to uninstall solo-cluster-setup chart?',
-    });
-
-    if (!confirmResult) {
-      this.logger.logAndExitSuccess('Aborted application by user prompt');
-    }
-=======
 @injectable()
 export class ClusterCommandConfigs {
   constructor(
     @inject(InjectTokens.ConfigManager) private readonly configManager: ConfigManager,
     @inject(InjectTokens.SoloLogger) private readonly logger: SoloLogger,
     @inject(InjectTokens.ChartManager) private readonly chartManager: ChartManager,
+    @inject(InjectTokens.K8Factory) private readonly k8Factory: K8Factory,
   ) {
     this.configManager = patchInject(configManager, InjectTokens.ConfigManager, this.constructor.name);
     this.logger = patchInject(logger, InjectTokens.SoloLogger, this.constructor.name);
     this.chartManager = patchInject(chartManager, InjectTokens.ChartManager, this.constructor.name);
->>>>>>> 6e53bcf6
   }
 
-  public async connectConfigBuilder(argv, ctx, task) {
-    const config = this.configManager.getConfig(CONNECT_CONFIGS_NAME, argv.flags, []) as ClusterConnectConfigClass;
-    // set config in the context for later tasks to use
-    ctx.config = config;
+  public async connectConfigBuilder(argv, ctx, task) { // TODO 666
+    this.configManager.update(argv);
+    ctx.config = this.configManager.getConfig(CONNECT_CONFIGS_NAME, argv.flags, []) as ClusterRefConnectConfigClass;
 
+    if (!ctx.config.contextName) {
+      const isQuiet = this.configManager.getFlag(flags.quiet);
+      if (isQuiet) {
+        ctx.config.contextName = this.k8Factory.default().contexts().readCurrent();
+      } else {
+        const kubeContexts = this.k8Factory.default().contexts().list();
+        ctx.config.contextName = await flags.context.prompt(task, kubeContexts, ctx.config.clusterRef);
+      }
+    }
+
+    return ctx.config;
+  }
+
+  public async defaultConfigBuilder(argv, ctx, task) {
+    this.configManager.update(argv);
+    ctx.config = this.configManager.getConfig(DEFAULT_CONFIGS_NAME, argv.flags, []) as ClusterRefDefaultConfigClass;
     return ctx.config;
   }
 
