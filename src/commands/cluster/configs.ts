--- conflicted
+++ resolved
@@ -2,10 +2,7 @@
  * SPDX-License-Identifier: Apache-2.0
  */
 
-<<<<<<< HEAD
 import {type ArgvStruct, type NodeAlias} from '../../types/aliases.js';
-=======
->>>>>>> 9cfe871a
 import {Flags as flags} from '../flags.js';
 import * as constants from '../../core/constants.js';
 import {ListrInquirerPromptAdapter} from '@listr2/prompt-adapter-inquirer';
@@ -18,17 +15,9 @@
 import {type SoloLogger} from '../../core/logging.js';
 import {type ChartManager} from '../../core/chart_manager.js';
 import {patchInject} from '../../core/dependency_injection/container_helper.js';
-<<<<<<< HEAD
-import {type SoloListrTaskWrapper} from '../../types/index.js';
-=======
-import {ErrorMessages} from '../../core/error_messages.js';
-import {type K8Factory} from '../../core/kube/k8_factory.js';
-import {type LocalConfig} from '../../core/config/local_config.js';
 import {type ClusterResetConfigClass} from './config_interfaces/cluster_reset_config_class.js';
 import {type ClusterSetupConfigClass} from './config_interfaces/cluster_setup_config_class.js';
-import {type ClusterRefConnectConfigClass} from './config_interfaces/cluster_ref_connect_config_class.js';
-import {type ClusterRefDefaultConfigClass} from './config_interfaces/cluster_ref_default_config_class.js';
->>>>>>> 9cfe871a
+import {SoloListrTask, SoloListrTaskWrapper} from '../../types/index.js';
 
 export const CONNECT_CONFIGS_NAME = 'connectConfig';
 export const DEFAULT_CONFIGS_NAME = 'defaultConfig';
@@ -49,13 +38,11 @@
     this.k8Factory = patchInject(k8Factory, InjectTokens.K8Factory, this.constructor.name);
   }
 
-<<<<<<< HEAD
-  public async connectConfigBuilder(argv: ArgvStruct, ctx: ClusterConnectContext): Promise<ClusterConnectConfigClass> {
-    const config = this.configManager.getConfig(CONNECT_CONFIGS_NAME, argv.flags, []) as ClusterConnectConfigClass;
-    // set config in the context for later tasks to use
-    ctx.config = config;
-=======
-  public async connectConfigBuilder(argv, ctx, task) {
+  public async connectConfigBuilder(
+    argv: ArgvStruct,
+    ctx: ClusterConnectContext,
+    task: SoloListrTaskWrapper<ClusterConnectContext>,
+  ): Promise<ClusterConnectConfigClass> {
     if (!this.localConfig.configFileExists()) {
       this.logger.logAndExitError(new SoloError(ErrorMessages.LOCAL_CONFIG_DOES_NOT_EXIST));
     }
@@ -72,26 +59,21 @@
         ctx.config.context = await flags.context.prompt(task, kubeContexts, ctx.config.clusterRef);
       }
     }
->>>>>>> 9cfe871a
 
     return ctx.config;
   }
 
-<<<<<<< HEAD
+  public async defaultConfigBuilder(argv: ArgvStruct, ctx: ClusterRefDefaultContext) {
+    this.configManager.update(argv);
+    ctx.config = this.configManager.getConfig(DEFAULT_CONFIGS_NAME, argv.flags, []) as ClusterRefDefaultConfigClass;
+    return ctx.config;
+  }
+
   public async setupConfigBuilder(
     argv: ArgvStruct,
     ctx: ClusterSetupContext,
     task: SoloListrTaskWrapper<ClusterSetupContext>,
   ): Promise<ClusterSetupConfigClass> {
-=======
-  public async defaultConfigBuilder(argv, ctx, task) {
-    this.configManager.update(argv);
-    ctx.config = this.configManager.getConfig(DEFAULT_CONFIGS_NAME, argv.flags, []) as ClusterRefDefaultConfigClass;
-    return ctx.config;
-  }
-
-  public async setupConfigBuilder(argv, ctx, task) {
->>>>>>> 9cfe871a
     const configManager = this.configManager;
     configManager.update(argv);
     flags.disablePrompts([flags.chartDirectory]);
@@ -154,7 +136,6 @@
 
     return ctx.config;
   }
-<<<<<<< HEAD
 }
 
 export interface ClusterConnectConfigClass {
@@ -206,6 +187,4 @@
     deployment: DeploymentName;
     deploymentClusters: string[];
   };
-=======
->>>>>>> 9cfe871a
 }