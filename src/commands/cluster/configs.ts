--- conflicted
+++ resolved
@@ -20,7 +20,6 @@
 
 export const CONNECT_CONFIGS_NAME = 'connectConfig';
 
-<<<<<<< HEAD
 @injectable()
 export class ClusterCommandConfigs {
   constructor(
@@ -31,62 +30,6 @@
     this.configManager = patchInject(configManager, InjectTokens.ConfigManager, this.constructor.name);
     this.logger = patchInject(logger, InjectTokens.SoloLogger, this.constructor.name);
     this.chartManager = patchInject(chartManager, InjectTokens.ChartManager, this.constructor.name);
-=======
-export const connectConfigBuilder = async function (argv, ctx, task) {
-  const config = this.getConfig(CONNECT_CONFIGS_NAME, argv.flags, []) as ClusterConnectConfigClass;
-
-  // set config in the context for later tasks to use
-  ctx.config = config;
-
-  return ctx.config;
-};
-
-export const setupConfigBuilder = async function (argv, ctx, task) {
-  const parent = this.parent;
-  const configManager = parent.getConfigManager();
-  configManager.update(argv);
-  flags.disablePrompts([flags.chartDirectory]);
-
-  await configManager.executePrompt(task, [
-    flags.chartDirectory,
-    flags.clusterSetupNamespace,
-    flags.deployCertManager,
-    flags.deployCertManagerCrds,
-    flags.deployMinio,
-    flags.deployPrometheusStack,
-  ]);
-
-  ctx.config = {
-    chartDir: configManager.getFlag(flags.chartDirectory) as string,
-    clusterSetupNamespace: configManager.getFlag(flags.clusterSetupNamespace) as NamespaceName,
-    deployCertManager: configManager.getFlag(flags.deployCertManager) as boolean,
-    deployCertManagerCrds: configManager.getFlag(flags.deployCertManagerCrds) as boolean,
-    deployMinio: configManager.getFlag(flags.deployMinio) as boolean,
-    deployPrometheusStack: configManager.getFlag(flags.deployPrometheusStack) as boolean,
-    soloChartVersion: configManager.getFlag(flags.soloChartVersion) as string,
-  } as ClusterSetupConfigClass;
-
-  parent.logger.debug('Prepare ctx.config', {config: ctx.config, argv});
-
-  ctx.isChartInstalled = await parent
-    .getChartManager()
-    .isChartInstalled(ctx.config.clusterSetupNamespace, constants.SOLO_CLUSTER_SETUP_CHART);
-
-  return ctx.config;
-};
-
-export const resetConfigBuilder = async function (argv, ctx, task) {
-  if (!argv[flags.force.name]) {
-    const confirmResult = await task.prompt(ListrInquirerPromptAdapter).run(confirmPrompt, {
-      default: false,
-      message: 'Are you sure you would like to uninstall solo-cluster-setup chart?',
-    });
-
-    if (!confirmResult) {
-      // eslint-disable-next-line n/no-process-exit
-      process.exit(0);
-    }
->>>>>>> 1a63a673
   }
 
   public async connectConfigBuilder(argv, ctx, task, configMaps?: ConfigMap) {
@@ -137,19 +80,18 @@
     return ctx.config;
   }
 
-  public async resetConfigBuilder(argv, ctx, task) {
-    if (!argv[flags.force.name]) {
-      const confirm = await task.prompt(ListrEnquirerPromptAdapter).run({
-        type: 'toggle',
-        default: false,
-        message: 'Are you sure you would like to uninstall solo-cluster-setup chart?',
-      });
+public async resetConfigBuilder(argv, ctx, task) {
+  if (!argv[flags.force.name]) {
+    const confirmResult = await task.prompt(ListrInquirerPromptAdapter).run(confirmPrompt, {
+      default: false,
+      message: 'Are you sure you would like to uninstall solo-cluster-setup chart?',
+    });
 
-      if (!confirm) {
-        // eslint-disable-next-line n/no-process-exit
-        process.exit(0);
-      }
+    if (!confirmResult) {
+      // eslint-disable-next-line n/no-process-exit
+      process.exit(0);
     }
+  }
 
     this.configManager.update(argv);
 
