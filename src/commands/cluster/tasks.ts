/**
 * Copyright (C) 2024 Hedera Hashgraph, LLC
 *
 * Licensed under the Apache License, Version 2.0 (the ""License"");
 * you may not use this file except in compliance with the License.
 * You may obtain a copy of the License at
 *
 *      http://www.apache.org/licenses/LICENSE-2.0
 *
 * Unless required by applicable law or agreed to in writing, software
 * distributed under the License is distributed on an ""AS IS"" BASIS,
 * WITHOUT WARRANTIES OR CONDITIONS OF ANY KIND, either express or implied.
 * See the License for the specific language governing permissions and
 * limitations under the License.
 *
 */
import {Task} from '../../core/task.js';
import {Flags as flags} from '../flags.js';
import type {ListrTaskWrapper} from 'listr2';
import type {ConfigBuilder} from '../../types/aliases.js';
import {type BaseCommand} from '../base.js';
import {splitFlagInput} from '../../core/helpers.js';
import * as constants from '../../core/constants.js';
import path from 'path';
import chalk from 'chalk';
import {ListrLease} from '../../core/lease/listr_lease.js';
import {ErrorMessages} from '../../core/error_messages.js';
import {SoloError} from '../../core/errors.js';
import {type Context} from '@kubernetes/client-node';
import {RemoteConfigManager} from '../../core/config/remote/remote_config_manager.js';
import {type RemoteConfigDataWrapper} from '../../core/config/remote/remote_config_data_wrapper.js';
import {type K8} from '../../core/k8.js';
import {ListrEnquirerPromptAdapter} from '@listr2/prompt-adapter-enquirer';
<<<<<<< HEAD
import type {SoloListrTask, SoloListrTaskWrapper} from '../../types/index.js';
import type {SelectClusterContextContext} from './configs.js';
import type {Namespace} from '../../core/config/remote/types.js';
import type {LocalConfig} from '../../core/config/local_config.js';
import {SoloError} from '../../core/errors.js';
=======
import {type LocalConfig} from '../../core/config/local_config.js';
import {type Cluster} from '@kubernetes/client-node/dist/config_types.js';
>>>>>>> ab018a70

export class ClusterCommandTasks {
  private readonly parent: BaseCommand;

  constructor(
    parent,
    private readonly k8: K8,
  ) {
    this.parent = parent;
  }

<<<<<<< HEAD
  updateLocalConfig(): SoloListrTask<SelectClusterContextContext> {
    return {
      title: 'Update local configuration',
      task: async (ctx, task) => {
        this.parent.logger.info('Compare local and remote configuration...');
        const configManager = this.parent.getConfigManager();
        const isQuiet = configManager.getFlag(flags.quiet);

        await this.parent.getRemoteConfigManager().modify(async remoteConfig => {
          // Update current deployment with a cluster list from remoteConfig
          const localConfig = this.parent.getLocalConfig();
          const localDeployments = localConfig.deployments;
          const remoteClusterList: string[] = [];
          for (const cluster of Object.keys(remoteConfig.clusters)) {
            if (localConfig.currentDeploymentName === remoteConfig.clusters[cluster]) {
              remoteClusterList.push(cluster);
=======
  testConnectionToCluster(cluster: string, localConfig: LocalConfig, parentTask: ListrTaskWrapper<Context, any, any>) {
    const self = this;
    return {
      title: `Test connection to cluster: ${chalk.cyan(cluster)}`,
      task: async (_, subTask: ListrTaskWrapper<Context, any, any>) => {
        let context = localConfig.clusterContextMapping[cluster];
        if (!context) {
          const isQuiet = self.parent.getConfigManager().getFlag(flags.quiet);
          if (isQuiet) {
            context = self.parent.getK8().getKubeConfig().currentContext;
          } else {
            context = await self.promptForContext(parentTask, cluster);
          }

          localConfig.clusterContextMapping[cluster] = context;
        }
        if (!(await self.parent.getK8().testClusterConnection(context, cluster))) {
          subTask.title = `${subTask.title} - ${chalk.red('Cluster connection failed')}`;
          throw new SoloError(`${ErrorMessages.INVALID_CONTEXT_FOR_CLUSTER_DETAILED(context, cluster)}`);
        }
      },
    };
  }

  validateRemoteConfigForCluster(
    cluster: string,
    currentCluster: Cluster,
    localConfig: LocalConfig,
    currentRemoteConfig: RemoteConfigDataWrapper,
  ) {
    const self = this;
    return {
      title: `Pull and validate remote configuration for cluster: ${chalk.cyan(cluster)}`,
      task: async (_, subTask: ListrTaskWrapper<Context, any, any>) => {
        const context = localConfig.clusterContextMapping[cluster];
        self.parent.getK8().setCurrentContext(context);
        const remoteConfigFromOtherCluster = await self.parent.getRemoteConfigManager().get();
        if (!RemoteConfigManager.compare(currentRemoteConfig, remoteConfigFromOtherCluster)) {
          throw new SoloError(ErrorMessages.REMOTE_CONFIGS_DO_NOT_MATCH(currentCluster.name, cluster));
        }
      },
    };
  }

  readClustersFromRemoteConfig(argv) {
    const self = this;
    return {
      title: 'Read clusters from remote config',
      task: async (ctx, task) => {
        const localConfig = this.parent.getLocalConfig();
        const currentCluster = this.parent.getK8().getKubeConfig().getCurrentCluster();
        const currentRemoteConfig: RemoteConfigDataWrapper = await this.parent.getRemoteConfigManager().get();
        const subTasks = [];
        const remoteConfigClusters = Object.keys(currentRemoteConfig.clusters);
        const otherRemoteConfigClusters: string[] = remoteConfigClusters.filter(c => c !== currentCluster.name);

        // Validate connections for the other clusters
        for (const cluster of otherRemoteConfigClusters) {
          subTasks.push(self.testConnectionToCluster(cluster, localConfig, task));
        }

        // Pull and validate RemoteConfigs from the other clusters
        for (const cluster of otherRemoteConfigClusters) {
          subTasks.push(self.validateRemoteConfigForCluster(cluster, currentCluster, localConfig, currentRemoteConfig));
        }

        return task.newListr(subTasks, {
          concurrent: false,
          rendererOptions: {collapseSubtasks: false},
        });
      },
    };
  }

  updateLocalConfig(argv) {
    return new Task('Update local configuration', async (ctx: any, task: ListrTaskWrapper<any, any, any>) => {
      this.parent.logger.info('Compare local and remote configuration...');
      const configManager = this.parent.getConfigManager();
      const isQuiet = configManager.getFlag(flags.quiet);

      await this.parent.getRemoteConfigManager().modify(async remoteConfig => {
        // Update current deployment with cluster list from remoteConfig
        const localConfig = this.parent.getLocalConfig();
        const localDeployments = localConfig.deployments;
        const remoteClusterList = [];

        const namespace = remoteConfig.metadata.name;
        localConfig.currentDeploymentName = remoteConfig.metadata.name;

        if (localConfig.deployments[namespace]) {
          for (const cluster of Object.keys(remoteConfig.clusters)) {
            if (localConfig.currentDeploymentName === remoteConfig.clusters[cluster]) {
              remoteClusterList.push(cluster);
            }
          }
          ctx.config.clusters = remoteClusterList;
          localDeployments[localConfig.currentDeploymentName].clusters = ctx.config.clusters;
        } else {
          const clusters = Object.keys(remoteConfig.clusters);
          localDeployments[namespace] = {clusters};
          ctx.config.clusters = clusters;
        }

        localConfig.setDeployments(localDeployments);

        const contexts = splitFlagInput(configManager.getFlag(flags.context));

        for (let i = 0; i < ctx.config.clusters.length; i++) {
          const cluster = ctx.config.clusters[i];
          const context = contexts[i];

          // If a context is provided use it to update the mapping
          if (context) {
            localConfig.clusterContextMapping[cluster] = context;
          } else if (!localConfig.clusterContextMapping[cluster]) {
            // In quiet mode use the currently selected context to update the mapping
            if (isQuiet) {
              localConfig.clusterContextMapping[cluster] = this.parent.getK8().getKubeConfig().getCurrentContext();
>>>>>>> ab018a70
            }
          }
          ctx.config.clusters = remoteClusterList;
          localDeployments[localConfig.currentDeploymentName].clusters = ctx.config.clusters;
          localConfig.setDeployments(localDeployments);

          const contexts = splitFlagInput(configManager.getFlag(flags.context));

          for (let i = 0; i < ctx.config.clusters.length; i++) {
            const cluster = ctx.config.clusters[i];
            const context = contexts[i];

            // If a context is provided, use it to update the mapping
            if (context) {
              localConfig.clusterContextMapping[cluster] = context;
            } else if (!localConfig.clusterContextMapping[cluster]) {
              // In quiet mode, use the currently selected context to update the mapping
              if (isQuiet) {
                localConfig.clusterContextMapping[cluster] = this.parent.getK8().getKubeConfig().getCurrentContext();
              }

              // Prompt the user to select a context if mapping value is missing
              else {
                localConfig.clusterContextMapping[cluster] = await this.promptForContext(task, cluster);
              }
            }
          }
          this.parent.logger.info('Update local configuration...');
          await localConfig.write();
        });
      },
    };
  }

  private async getSelectedContext(
    task: SoloListrTaskWrapper<SelectClusterContextContext>,
    selectedCluster: string,
    localConfig: LocalConfig,
    isQuiet: boolean,
  ) {
    let selectedContext;
    if (isQuiet) {
      selectedContext = this.parent.getK8().getKubeConfig().getCurrentContext();
    } else {
      selectedContext = await this.promptForContext(task, selectedCluster);
      localConfig.clusterContextMapping[selectedCluster] = selectedContext;
    }
    return selectedContext;
  }

  private async promptForContext(task: SoloListrTaskWrapper<SelectClusterContextContext>, cluster: string) {
    const kubeContexts = this.parent.getK8().getContexts();
    return flags.context.prompt(
      task,
      kubeContexts.map(c => c.name),
      cluster,
    );
  }

  private async selectContextForFirstCluster(
    task: SoloListrTaskWrapper<SelectClusterContextContext>,
    clusters: string[],
    localConfig: LocalConfig,
    isQuiet: boolean,
  ) {
    const selectedCluster = clusters[0];

    if (localConfig.clusterContextMapping[selectedCluster]) {
      return localConfig.clusterContextMapping[selectedCluster];
    }

    // If a cluster does not exist in LocalConfig mapping prompt the user to select a context or use the current one
    else {
      return this.getSelectedContext(task, selectedCluster, localConfig, isQuiet);
    }
  }

  /**
   * Prepare values arg for cluster setup command
   *
   * @param [chartDir] - local charts directory (default is empty)
   * @param [prometheusStackEnabled] - a bool to denote whether to install prometheus stack
   * @param [minioEnabled] - a bool to denote whether to install minio
   * @param [certManagerEnabled] - a bool to denote whether to install cert manager
   * @param [certManagerCrdsEnabled] - a bool to denote whether to install cert manager CRDs
   */
  private prepareValuesArg(
    chartDir = flags.chartDirectory.definition.defaultValue as string,
    prometheusStackEnabled = flags.deployPrometheusStack.definition.defaultValue as boolean,
    minioEnabled = flags.deployMinio.definition.defaultValue as boolean,
    certManagerEnabled = flags.deployCertManager.definition.defaultValue as boolean,
    certManagerCrdsEnabled = flags.deployCertManagerCrds.definition.defaultValue as boolean,
  ) {
    let valuesArg = chartDir ? `-f ${path.join(chartDir, 'solo-cluster-setup', 'values.yaml')}` : '';

    valuesArg += ` --set cloud.prometheusStack.enabled=${prometheusStackEnabled}`;
    valuesArg += ` --set cloud.certManager.enabled=${certManagerEnabled}`;
    valuesArg += ` --set cert-manager.installCRDs=${certManagerCrdsEnabled}`;
    valuesArg += ` --set cloud.minio.enabled=${minioEnabled}`;

    if (certManagerEnabled && !certManagerCrdsEnabled) {
      this.parent.logger.showUser(
        chalk.yellowBright('> WARNING:'),
        chalk.yellow(
          'cert-manager CRDs are required for cert-manager, please enable it if you have not installed it independently.',
        ),
      );
    }

    return valuesArg;
  }

  /** Show list of installed chart */
  private async showInstalledChartList(clusterSetupNamespace: string) {
    this.parent.logger.showList(
      'Installed Charts',
      await this.parent.getChartManager().getInstalledCharts(clusterSetupNamespace),
    );
  }

<<<<<<< HEAD
  selectContext(): SoloListrTask<SelectClusterContextContext> {
    return {
      title: 'Read local configuration settings',
      task: async (_, task) => {
        this.parent.logger.info('Read local configuration settings...');
        const configManager = this.parent.getConfigManager();
        const isQuiet = configManager.getFlag<boolean>(flags.quiet);
        const deploymentName: string = configManager.getFlag<Namespace>(flags.namespace);
        let clusters = splitFlagInput(configManager.getFlag<string>(flags.clusterName));
        const contexts = splitFlagInput(configManager.getFlag<string>(flags.context));
        const localConfig = this.parent.getLocalConfig();
        let selectedContext: string;
=======
  selectContext(argv) {
    return new Task('Read local configuration settings', async (ctx: any, task: ListrTaskWrapper<any, any, any>) => {
      this.parent.logger.info('Read local configuration settings...');
      const configManager = this.parent.getConfigManager();
      const isQuiet = configManager.getFlag(flags.quiet);
      const deploymentName: string = configManager.getFlag(flags.namespace);
      let clusters = splitFlagInput(configManager.getFlag(flags.clusterName));
      const contexts = splitFlagInput(configManager.getFlag(flags.context));
      const localConfig = this.parent.getLocalConfig();
      let selectedContext;
      let selectedCluster;

      // If one or more contexts are provided use the first one
      if (contexts.length) {
        selectedContext = contexts[0];
      }

      // If one or more clusters are provided use the first one to determine the context
      // from the mapping in the LocalConfig
      else if (clusters.length) {
        selectedCluster = clusters[0];
        selectedContext = await this.selectContextForFirstCluster(task, clusters, localConfig, isQuiet);
      }
>>>>>>> ab018a70

        // If one or more contexts are provided, use the first one
        if (contexts.length) {
          selectedContext = contexts[0];
        }

<<<<<<< HEAD
        // If one or more clusters are provided, use the first one to determine the context
        // from the mapping in the LocalConfig
        else if (clusters.length) {
          selectedContext = await this.selectContextForFirstCluster(task, clusters, localConfig, isQuiet);
        }

        // If a deployment name is provided, get the clusters associated with the deployment from the LocalConfig
        // and select the context from the mapping, corresponding to the first deployment cluster
        else if (deploymentName) {
          const deployment = localConfig.deployments[deploymentName];

          if (deployment && deployment.clusters.length) {
            selectedContext = await this.selectContextForFirstCluster(task, deployment.clusters, localConfig, isQuiet);
=======
        if (deployment && deployment.clusters.length) {
          selectedCluster = deployment.clusters[0];
          selectedContext = await this.selectContextForFirstCluster(task, deployment.clusters, localConfig, isQuiet);
        }

        // The provided deployment does not exist in the LocalConfig
        else {
          // Add the deployment to the LocalConfig with the currently selected cluster and context in KubeConfig
          if (isQuiet) {
            selectedContext = this.parent.getK8().getKubeConfig().getCurrentContext();
            selectedCluster = this.parent.getK8().getKubeConfig().getCurrentCluster().name;
            localConfig.deployments[deploymentName] = {
              clusters: [selectedCluster],
            };

            if (!localConfig.clusterContextMapping[selectedCluster]) {
              localConfig.clusterContextMapping[selectedCluster] = selectedContext;
            }
>>>>>>> ab018a70
          }

          // The provided deployment does not exist in the LocalConfig
          else {
<<<<<<< HEAD
            // Add the deployment to the LocalConfig with the currently selected cluster and context in KubeConfig
            if (isQuiet) {
              selectedContext = this.parent.getK8().getKubeConfig().getCurrentContext();
              const selectedCluster = this.parent.getK8().getKubeConfig().getCurrentCluster().name;
              localConfig.deployments[deploymentName] = {
                clusters: [selectedCluster],
              };

              if (!localConfig.clusterContextMapping[selectedCluster]) {
                localConfig.clusterContextMapping[selectedCluster] = selectedContext;
              }
            }

            // Prompt user for clusters and contexts
            else {
              clusters = splitFlagInput(await flags.clusterName.prompt(task, clusters));

              for (const cluster of clusters) {
                if (!localConfig.clusterContextMapping[cluster]) {
                  localConfig.clusterContextMapping[cluster] = await this.promptForContext(task, cluster);
                }
              }

              selectedContext = localConfig.clusterContextMapping[clusters[0]];
            }
=======
            const promptedClusters = await flags.clusterName.prompt(task, '');
            clusters = splitFlagInput(promptedClusters);

            for (const cluster of clusters) {
              if (!localConfig.clusterContextMapping[cluster]) {
                localConfig.clusterContextMapping[cluster] = await this.promptForContext(task, cluster);
              }
            }

            selectedCluster = clusters[0];
            selectedContext = localConfig.clusterContextMapping[clusters[0]];
>>>>>>> ab018a70
          }
        }

<<<<<<< HEAD
        const response = await this.parent.getK8().testClusterConnection(selectedContext);
        if (!response.result) {
          throw new SoloError(`Failed connection with selected context: ${selectedContext}`, response.error);
        }

        this.parent.getK8().getKubeConfig().setCurrentContext(selectedContext);
      },
    };
=======
      const connectionValid = await this.parent.getK8().testClusterConnection(selectedContext, selectedCluster);
      if (!connectionValid) {
        throw new SoloError(ErrorMessages.INVALID_CONTEXT_FOR_CLUSTER(selectedContext));
      }
      this.parent.getK8().setCurrentContext(selectedContext);
    });
>>>>>>> ab018a70
  }

  initialize(argv: any, configInit: ConfigBuilder) {
    const {requiredFlags, optionalFlags} = argv;

    argv.flags = [...requiredFlags, ...optionalFlags];

    return new Task('Initialize', async (ctx: any, task: ListrTaskWrapper<any, any, any>) => {
      if (argv[flags.devMode.name]) {
        this.parent.logger.setDevMode(true);
      }

      ctx.config = await configInit(argv, ctx, task);
    });
  }

  showClusterList() {
    return new Task('List all available clusters', async (ctx: any, task: ListrTaskWrapper<any, any, any>) => {
      this.parent.logger.showList('Clusters', this.parent.getK8().getClusters());
    });
  }

  getClusterInfo() {
    return new Task('Get cluster info', async (ctx: any, task: ListrTaskWrapper<any, any, any>) => {
      try {
        const cluster = this.parent.getK8().getKubeConfig().getCurrentCluster();
        this.parent.logger.showJSON(`Cluster Information (${cluster.name})`, cluster);
        this.parent.logger.showUser('\n');
      } catch (e: Error | unknown) {
        this.parent.logger.showUserError(e);
      }
    });
  }

  prepareChartValues(argv) {
    const self = this;

    return new Task(
      'Prepare chart values',
      async (ctx: any, task: ListrTaskWrapper<any, any, any>) => {
        ctx.chartPath = await this.parent.prepareChartPath(
          ctx.config.chartDir,
          constants.SOLO_TESTING_CHART_URL,
          constants.SOLO_CLUSTER_SETUP_CHART,
        );

        // if minio is already present, don't deploy it
        if (ctx.config.deployMinio && (await self.k8.isMinioInstalled(ctx.config.clusterSetupNamespace))) {
          ctx.config.deployMinio = false;
        }

        // if prometheus is found, don't deploy it
        if (
          ctx.config.deployPrometheusStack &&
          !(await self.k8.isPrometheusInstalled(ctx.config.clusterSetupNamespace))
        ) {
          ctx.config.deployPrometheusStack = false;
        }

        // if cert manager is installed, don't deploy it
        if (
          (ctx.config.deployCertManager || ctx.config.deployCertManagerCrds) &&
          (await self.k8.isCertManagerInstalled())
        ) {
          ctx.config.deployCertManager = false;
          ctx.config.deployCertManagerCrds = false;
        }

        // If all are already present or not wanted, skip installation
        if (
          !ctx.config.deployPrometheusStack &&
          !ctx.config.deployMinio &&
          !ctx.config.deployCertManager &&
          !ctx.config.deployCertManagerCrds
        ) {
          ctx.isChartInstalled = true;
          return;
        }

        ctx.valuesArg = this.prepareValuesArg(
          ctx.config.chartDir,
          ctx.config.deployPrometheusStack,
          ctx.config.deployMinio,
          ctx.config.deployCertManager,
          ctx.config.deployCertManagerCrds,
        );
      },
      ctx => ctx.isChartInstalled,
    );
  }

  installClusterChart(argv) {
    const parent = this.parent;
    return new Task(
      `Install '${constants.SOLO_CLUSTER_SETUP_CHART}' chart`,
      async (ctx: any, task: ListrTaskWrapper<any, any, any>) => {
        const clusterSetupNamespace = ctx.config.clusterSetupNamespace;
        const version = ctx.config.soloChartVersion;
        const valuesArg = ctx.valuesArg;

        try {
          parent.logger.debug(`Installing chart chartPath = ${ctx.chartPath}, version = ${version}`);
          await parent
            .getChartManager()
            .install(clusterSetupNamespace, constants.SOLO_CLUSTER_SETUP_CHART, ctx.chartPath, version, valuesArg);
        } catch (e: Error | unknown) {
          // if error, uninstall the chart and rethrow the error
          parent.logger.debug(
            `Error on installing ${constants.SOLO_CLUSTER_SETUP_CHART}. attempting to rollback by uninstalling the chart`,
            e,
          );
          try {
            await parent.getChartManager().uninstall(clusterSetupNamespace, constants.SOLO_CLUSTER_SETUP_CHART);
          } catch {
            // ignore error during uninstall since we are doing the best-effort uninstall here
          }

          throw e;
        }

        if (argv.dev) {
          await this.showInstalledChartList(clusterSetupNamespace);
        }
      },
      ctx => ctx.isChartInstalled,
    );
  }

  acquireNewLease(argv) {
    return new Task('Acquire new lease', async (ctx: any, task: ListrTaskWrapper<any, any, any>) => {
      const lease = await this.parent.getLeaseManager().create();
      return ListrLease.newAcquireLeaseTask(lease, task);
    });
  }

  uninstallClusterChart(argv) {
    const parent = this.parent;
    const self = this;

    return new Task(
      `Uninstall '${constants.SOLO_CLUSTER_SETUP_CHART}' chart`,
      async (ctx: any, task: ListrTaskWrapper<any, any, any>) => {
        const clusterSetupNamespace = ctx.config.clusterSetupNamespace;

        if (!argv.force && (await self.k8.isRemoteConfigPresentInAnyNamespace())) {
          const confirm = await task.prompt(ListrEnquirerPromptAdapter).run({
            type: 'toggle',
            default: false,
            message:
              'There is remote config for one of the deployments' +
              'Are you sure you would like to uninstall the cluster?',
          });

          if (!confirm) {
            // eslint-disable-next-line n/no-process-exit
            process.exit(0);
          }
        }

        await parent.getChartManager().uninstall(clusterSetupNamespace, constants.SOLO_CLUSTER_SETUP_CHART);
        if (argv.dev) {
          await this.showInstalledChartList(clusterSetupNamespace);
        }
      },
      ctx => !ctx.isChartInstalled,
    );
  }
}<|MERGE_RESOLUTION|>--- conflicted
+++ resolved
@@ -26,21 +26,16 @@
 import {ListrLease} from '../../core/lease/listr_lease.js';
 import {ErrorMessages} from '../../core/error_messages.js';
 import {SoloError} from '../../core/errors.js';
-import {type Context} from '@kubernetes/client-node';
 import {RemoteConfigManager} from '../../core/config/remote/remote_config_manager.js';
-import {type RemoteConfigDataWrapper} from '../../core/config/remote/remote_config_data_wrapper.js';
-import {type K8} from '../../core/k8.js';
 import {ListrEnquirerPromptAdapter} from '@listr2/prompt-adapter-enquirer';
-<<<<<<< HEAD
+import type {Context} from '@kubernetes/client-node';
+import type {RemoteConfigDataWrapper} from '../../core/config/remote/remote_config_data_wrapper.js';
+import type {K8} from '../../core/k8.js';
+import type {Cluster} from '@kubernetes/client-node/dist/config_types.js';
 import type {SoloListrTask, SoloListrTaskWrapper} from '../../types/index.js';
 import type {SelectClusterContextContext} from './configs.js';
 import type {Namespace} from '../../core/config/remote/types.js';
 import type {LocalConfig} from '../../core/config/local_config.js';
-import {SoloError} from '../../core/errors.js';
-=======
-import {type LocalConfig} from '../../core/config/local_config.js';
-import {type Cluster} from '@kubernetes/client-node/dist/config_types.js';
->>>>>>> ab018a70
 
 export class ClusterCommandTasks {
   private readonly parent: BaseCommand;
@@ -52,24 +47,6 @@
     this.parent = parent;
   }
 
-<<<<<<< HEAD
-  updateLocalConfig(): SoloListrTask<SelectClusterContextContext> {
-    return {
-      title: 'Update local configuration',
-      task: async (ctx, task) => {
-        this.parent.logger.info('Compare local and remote configuration...');
-        const configManager = this.parent.getConfigManager();
-        const isQuiet = configManager.getFlag(flags.quiet);
-
-        await this.parent.getRemoteConfigManager().modify(async remoteConfig => {
-          // Update current deployment with a cluster list from remoteConfig
-          const localConfig = this.parent.getLocalConfig();
-          const localDeployments = localConfig.deployments;
-          const remoteClusterList: string[] = [];
-          for (const cluster of Object.keys(remoteConfig.clusters)) {
-            if (localConfig.currentDeploymentName === remoteConfig.clusters[cluster]) {
-              remoteClusterList.push(cluster);
-=======
   testConnectionToCluster(cluster: string, localConfig: LocalConfig, parentTask: ListrTaskWrapper<Context, any, any>) {
     const self = this;
     return {
@@ -144,7 +121,7 @@
     };
   }
 
-  updateLocalConfig(argv) {
+  updateLocalConfig(): SoloListrTask<SelectClusterContextContext> {
     return new Task('Update local configuration', async (ctx: any, task: ListrTaskWrapper<any, any, any>) => {
       this.parent.logger.info('Compare local and remote configuration...');
       const configManager = this.parent.getConfigManager();
@@ -154,7 +131,7 @@
         // Update current deployment with cluster list from remoteConfig
         const localConfig = this.parent.getLocalConfig();
         const localDeployments = localConfig.deployments;
-        const remoteClusterList = [];
+        const remoteClusterList: string[] = [];
 
         const namespace = remoteConfig.metadata.name;
         localConfig.currentDeploymentName = remoteConfig.metadata.name;
@@ -181,46 +158,25 @@
           const cluster = ctx.config.clusters[i];
           const context = contexts[i];
 
-          // If a context is provided use it to update the mapping
+          // If a context is provided, use it to update the mapping
           if (context) {
             localConfig.clusterContextMapping[cluster] = context;
           } else if (!localConfig.clusterContextMapping[cluster]) {
-            // In quiet mode use the currently selected context to update the mapping
+            // In quiet mode, use the currently selected context to update the mapping
             if (isQuiet) {
               localConfig.clusterContextMapping[cluster] = this.parent.getK8().getKubeConfig().getCurrentContext();
->>>>>>> ab018a70
             }
-          }
-          ctx.config.clusters = remoteClusterList;
-          localDeployments[localConfig.currentDeploymentName].clusters = ctx.config.clusters;
-          localConfig.setDeployments(localDeployments);
-
-          const contexts = splitFlagInput(configManager.getFlag(flags.context));
-
-          for (let i = 0; i < ctx.config.clusters.length; i++) {
-            const cluster = ctx.config.clusters[i];
-            const context = contexts[i];
-
-            // If a context is provided, use it to update the mapping
-            if (context) {
-              localConfig.clusterContextMapping[cluster] = context;
-            } else if (!localConfig.clusterContextMapping[cluster]) {
-              // In quiet mode, use the currently selected context to update the mapping
-              if (isQuiet) {
-                localConfig.clusterContextMapping[cluster] = this.parent.getK8().getKubeConfig().getCurrentContext();
-              }
-
-              // Prompt the user to select a context if mapping value is missing
-              else {
-                localConfig.clusterContextMapping[cluster] = await this.promptForContext(task, cluster);
-              }
+
+            // Prompt the user to select a context if mapping value is missing
+            else {
+              localConfig.clusterContextMapping[cluster] = await this.promptForContext(task, cluster);
             }
           }
-          this.parent.logger.info('Update local configuration...');
-          await localConfig.write();
-        });
-      },
-    };
+        }
+        this.parent.logger.info('Update local configuration...');
+        await localConfig.write();
+      });
+    });
   }
 
   private async getSelectedContext(
@@ -309,65 +265,37 @@
     );
   }
 
-<<<<<<< HEAD
   selectContext(): SoloListrTask<SelectClusterContextContext> {
     return {
       title: 'Read local configuration settings',
       task: async (_, task) => {
         this.parent.logger.info('Read local configuration settings...');
-        const configManager = this.parent.getConfigManager();
-        const isQuiet = configManager.getFlag<boolean>(flags.quiet);
-        const deploymentName: string = configManager.getFlag<Namespace>(flags.namespace);
-        let clusters = splitFlagInput(configManager.getFlag<string>(flags.clusterName));
-        const contexts = splitFlagInput(configManager.getFlag<string>(flags.context));
-        const localConfig = this.parent.getLocalConfig();
-        let selectedContext: string;
-=======
-  selectContext(argv) {
-    return new Task('Read local configuration settings', async (ctx: any, task: ListrTaskWrapper<any, any, any>) => {
-      this.parent.logger.info('Read local configuration settings...');
       const configManager = this.parent.getConfigManager();
-      const isQuiet = configManager.getFlag(flags.quiet);
-      const deploymentName: string = configManager.getFlag(flags.namespace);
-      let clusters = splitFlagInput(configManager.getFlag(flags.clusterName));
-      const contexts = splitFlagInput(configManager.getFlag(flags.context));
+      const isQuiet = configManager.getFlag<boolean>(flags.quiet);
+      const deploymentName: string = configManager.getFlag<Namespace>(flags.namespace);
+      let clusters = splitFlagInput(configManager.getFlag<string>(flags.clusterName));
+      const contexts = splitFlagInput(configManager.getFlag<string>(flags.context));
       const localConfig = this.parent.getLocalConfig();
-      let selectedContext;
-      let selectedCluster;
-
-      // If one or more contexts are provided use the first one
+      let selectedContext: string;
+      let selectedCluster: string;
+
+      // If one or more contexts are provided, use the first one
       if (contexts.length) {
         selectedContext = contexts[0];
       }
 
-      // If one or more clusters are provided use the first one to determine the context
+      // If one or more clusters are provided, use the first one to determine the context
       // from the mapping in the LocalConfig
       else if (clusters.length) {
         selectedCluster = clusters[0];
         selectedContext = await this.selectContextForFirstCluster(task, clusters, localConfig, isQuiet);
       }
->>>>>>> ab018a70
-
-        // If one or more contexts are provided, use the first one
-        if (contexts.length) {
-          selectedContext = contexts[0];
-        }
-
-<<<<<<< HEAD
-        // If one or more clusters are provided, use the first one to determine the context
-        // from the mapping in the LocalConfig
-        else if (clusters.length) {
-          selectedContext = await this.selectContextForFirstCluster(task, clusters, localConfig, isQuiet);
-        }
-
-        // If a deployment name is provided, get the clusters associated with the deployment from the LocalConfig
-        // and select the context from the mapping, corresponding to the first deployment cluster
-        else if (deploymentName) {
-          const deployment = localConfig.deployments[deploymentName];
-
-          if (deployment && deployment.clusters.length) {
-            selectedContext = await this.selectContextForFirstCluster(task, deployment.clusters, localConfig, isQuiet);
-=======
+
+      // If a deployment name is provided, get the clusters associated with the deployment from the LocalConfig
+      // and select the context from the mapping, corresponding to the first deployment cluster
+      else if (deploymentName) {
+        const deployment = localConfig.deployments[deploymentName];
+
         if (deployment && deployment.clusters.length) {
           selectedCluster = deployment.clusters[0];
           selectedContext = await this.selectContextForFirstCluster(task, deployment.clusters, localConfig, isQuiet);
@@ -386,38 +314,10 @@
             if (!localConfig.clusterContextMapping[selectedCluster]) {
               localConfig.clusterContextMapping[selectedCluster] = selectedContext;
             }
->>>>>>> ab018a70
-          }
-
-          // The provided deployment does not exist in the LocalConfig
+          }
+
+          // Prompt user for clusters and contexts
           else {
-<<<<<<< HEAD
-            // Add the deployment to the LocalConfig with the currently selected cluster and context in KubeConfig
-            if (isQuiet) {
-              selectedContext = this.parent.getK8().getKubeConfig().getCurrentContext();
-              const selectedCluster = this.parent.getK8().getKubeConfig().getCurrentCluster().name;
-              localConfig.deployments[deploymentName] = {
-                clusters: [selectedCluster],
-              };
-
-              if (!localConfig.clusterContextMapping[selectedCluster]) {
-                localConfig.clusterContextMapping[selectedCluster] = selectedContext;
-              }
-            }
-
-            // Prompt user for clusters and contexts
-            else {
-              clusters = splitFlagInput(await flags.clusterName.prompt(task, clusters));
-
-              for (const cluster of clusters) {
-                if (!localConfig.clusterContextMapping[cluster]) {
-                  localConfig.clusterContextMapping[cluster] = await this.promptForContext(task, cluster);
-                }
-              }
-
-              selectedContext = localConfig.clusterContextMapping[clusters[0]];
-            }
-=======
             const promptedClusters = await flags.clusterName.prompt(task, '');
             clusters = splitFlagInput(promptedClusters);
 
@@ -429,27 +329,17 @@
 
             selectedCluster = clusters[0];
             selectedContext = localConfig.clusterContextMapping[clusters[0]];
->>>>>>> ab018a70
-          }
-        }
-
-<<<<<<< HEAD
-        const response = await this.parent.getK8().testClusterConnection(selectedContext);
-        if (!response.result) {
-          throw new SoloError(`Failed connection with selected context: ${selectedContext}`, response.error);
-        }
-
-        this.parent.getK8().getKubeConfig().setCurrentContext(selectedContext);
-      },
-    };
-=======
+          }
+        }
+      }
+
       const connectionValid = await this.parent.getK8().testClusterConnection(selectedContext, selectedCluster);
       if (!connectionValid) {
         throw new SoloError(ErrorMessages.INVALID_CONTEXT_FOR_CLUSTER(selectedContext));
       }
       this.parent.getK8().setCurrentContext(selectedContext);
-    });
->>>>>>> ab018a70
+    },
+    };
   }
 
   initialize(argv: any, configInit: ConfigBuilder) {
