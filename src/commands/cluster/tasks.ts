--- conflicted
+++ resolved
@@ -3,7 +3,6 @@
  */
 import {Flags as flags} from '../flags.js';
 import {type ArgvStruct, type AnyListrContext, type ConfigBuilder} from '../../types/aliases.js';
-import {type BaseCommand} from '../base.js';
 import {prepareChartPath, splitFlagInput} from '../../core/helpers.js';
 import * as constants from '../../core/constants.js';
 import path from 'path';
@@ -31,23 +30,7 @@
 import {type ClusterChecks} from '../../core/cluster_checks.js';
 import {container} from 'tsyringe-neo';
 import {InjectTokens} from '../../core/dependency_injection/inject_tokens.js';
-import {type IClusterCommandTasks} from './interfaces/handlers.js';
-
-<<<<<<< HEAD
-export class ClusterCommandTasks implements IClusterCommandTasks {
-  private readonly clusterChecks: ClusterChecks = container.resolve(InjectTokens.ClusterChecks);
-
-  public constructor(
-    private readonly parent: BaseCommand,
-    private readonly k8Factory: K8Factory,
-  ) {}
-
-  private testConnectionToCluster(
-    cluster: string,
-    localConfig: LocalConfig,
-    parentTask: SoloListrTaskWrapper<SelectClusterContextContext>,
-  ): SoloListrTask<SelectClusterContextContext> {
-=======
+
 @injectable()
 export class ClusterCommandTasks {
   private readonly clusterChecks: ClusterChecks = container.resolve(InjectTokens.ClusterChecks);
@@ -76,12 +59,11 @@
     this.helm = patchInject(helm, InjectTokens.Helm, this.constructor.name);
   }
 
-  public testConnectionToCluster(
+  private testConnectionToCluster(
     cluster: string,
     localConfig: LocalConfig,
-    parentTask: ListrTaskWrapper<any, any, any>,
-  ) {
->>>>>>> 37a7746a
+    parentTask: SoloListrTaskWrapper<SelectClusterContextContext>,
+  ): SoloListrTask<SelectClusterContextContext> {
     const self = this;
     return {
       title: `Test connection to cluster: ${chalk.cyan(cluster)}`,
@@ -97,24 +79,15 @@
 
           localConfig.clusterRefs[cluster] = context;
         }
-<<<<<<< HEAD
-        if (!(await self.parent.getK8Factory().default().contexts().testContextConnection(context))) {
+        if (!(await self.k8Factory.default().contexts().testContextConnection(context))) {
           task.title = `${task.title} - ${chalk.red('Cluster connection failed')}`;
-=======
-        if (!(await self.k8Factory.default().contexts().testContextConnection(context))) {
-          subTask.title = `${subTask.title} - ${chalk.red('Cluster connection failed')}`;
->>>>>>> 37a7746a
           throw new SoloError(`${ErrorMessages.INVALID_CONTEXT_FOR_CLUSTER_DETAILED(context, cluster)}`);
         }
       },
     };
   }
 
-<<<<<<< HEAD
   private validateRemoteConfigForCluster(
-=======
-  public validateRemoteConfigForCluster(
->>>>>>> 37a7746a
     cluster: string,
     currentClusterName: string,
     localConfig: LocalConfig,
@@ -125,15 +98,8 @@
       title: `Pull and validate remote configuration for cluster: ${chalk.cyan(cluster)}`,
       task: async () => {
         const context = localConfig.clusterRefs[cluster];
-<<<<<<< HEAD
-
-        self.parent.getK8Factory().default().contexts().updateCurrent(context);
-
-        const remoteConfigFromOtherCluster = await self.parent.getRemoteConfigManager().get();
-=======
         self.k8Factory.default().contexts().updateCurrent(context);
         const remoteConfigFromOtherCluster = await self.remoteConfigManager.get();
->>>>>>> 37a7746a
         if (!RemoteConfigManager.compare(currentRemoteConfig, remoteConfigFromOtherCluster)) {
           throw new SoloError(ErrorMessages.REMOTE_CONFIGS_DO_NOT_MATCH(currentClusterName, cluster));
         }
@@ -141,28 +107,16 @@
     };
   }
 
-<<<<<<< HEAD
   public readClustersFromRemoteConfig(): SoloListrTask<SelectClusterContextContext> {
     const self = this;
     return {
       title: 'Read clusters from remote config',
       task: async (_, task) => {
-        const localConfig = this.parent.getLocalConfig();
-        const currentClusterName = this.parent.getK8Factory().default().clusters().readCurrent();
-        const currentRemoteConfig: RemoteConfigDataWrapper = await this.parent.getRemoteConfigManager().get();
-=======
-  public readClustersFromRemoteConfig(argv) {
-    const self = this;
-    return {
-      title: 'Read clusters from remote config',
-      task: async (ctx, task) => {
         const localConfig = this.localConfig;
         const currentClusterName = this.k8Factory.default().clusters().readCurrent();
         const currentRemoteConfig: RemoteConfigDataWrapper = await this.remoteConfigManager.get();
-        const subTasks = [];
->>>>>>> 37a7746a
         const remoteConfigClusters = Object.keys(currentRemoteConfig.clusters);
-        const otherRemoteConfigClusters = remoteConfigClusters.filter(c => c !== currentClusterName);
+        const otherRemoteConfigClusters: string[] = remoteConfigClusters.filter(c => c !== currentClusterName);
 
         const subTasks: SoloListrTask<SelectClusterContextContext>[] = [];
 
@@ -187,17 +141,16 @@
   }
 
   public updateLocalConfig(): SoloListrTask<SelectClusterContextContext> {
-<<<<<<< HEAD
     return {
       title: 'Update local configuration',
       task: async (ctx, task) => {
-        this.parent.logger.info('Compare local and remote configuration...');
-        const configManager = this.parent.getConfigManager();
+        this.logger.info('Compare local and remote configuration...');
+        const configManager = this.configManager;
         const isQuiet = configManager.getFlag(flags.quiet);
 
-        await this.parent.getRemoteConfigManager().modify(async remoteConfig => {
+        await this.remoteConfigManager.modify(async remoteConfig => {
           // Update current deployment with cluster list from remoteConfig
-          const localConfig = this.parent.getLocalConfig();
+          const localConfig = this.localConfig;
           const localDeployments = localConfig.deployments;
           const remoteClusterList: string[] = [];
           let deploymentName: string;
@@ -207,24 +160,6 @@
               deploymentName = deployment;
               break;
             }
-=======
-    return new Task('Update local configuration', async (ctx: any, task: ListrTaskWrapper<any, any, any>) => {
-      this.logger.info('Compare local and remote configuration...');
-      const configManager = this.configManager;
-      const isQuiet = configManager.getFlag(flags.quiet);
-
-      await this.remoteConfigManager.modify(async remoteConfig => {
-        // Update current deployment with cluster list from remoteConfig
-        const localConfig = this.localConfig;
-        const localDeployments = localConfig.deployments;
-        const remoteClusterList: string[] = [];
-        let deploymentName;
-        const remoteNamespace = remoteConfig.metadata.namespace;
-        for (const deployment in localConfig.deployments) {
-          if (localConfig.deployments[deployment].namespace === remoteNamespace) {
-            deploymentName = deployment;
-            break;
->>>>>>> 37a7746a
           }
 
           if (localConfig.deployments[deploymentName]) {
@@ -249,25 +184,14 @@
             const cluster = ctx.config.clusters[i];
             const context = contexts[i];
 
-<<<<<<< HEAD
             // If a context is provided, use it to update the mapping
             if (context) {
               localConfig.clusterRefs[cluster] = context;
             } else if (!localConfig.clusterRefs[cluster]) {
               // In quiet mode, use the currently selected context to update the mapping
               if (isQuiet) {
-                localConfig.clusterRefs[cluster] = this.parent.getK8Factory().default().contexts().readCurrent();
+                localConfig.clusterRefs[cluster] = this.k8Factory.default().contexts().readCurrent();
               }
-=======
-          // If a context is provided, use it to update the mapping
-          if (context) {
-            localConfig.clusterRefs[cluster] = context;
-          } else if (!localConfig.clusterRefs[cluster]) {
-            // In quiet mode, use the currently selected context to update the mapping
-            if (isQuiet) {
-              localConfig.clusterRefs[cluster] = this.k8Factory.default().contexts().readCurrent();
-            }
->>>>>>> 37a7746a
 
               // Prompt the user to select a context if mapping value is missing
               else {
@@ -275,19 +199,11 @@
               }
             }
           }
-<<<<<<< HEAD
-          this.parent.logger.info('Update local configuration...');
+          this.logger.info('Update local configuration...');
           await localConfig.write();
         });
       },
     };
-=======
-        }
-        this.logger.info('Update local configuration...');
-        await localConfig.write();
-      });
-    });
->>>>>>> 37a7746a
   }
 
   private async getSelectedContext(
@@ -306,16 +222,11 @@
     return selectedContext;
   }
 
-<<<<<<< HEAD
   private async promptForContext(
     task: SoloListrTaskWrapper<SelectClusterContextContext>,
     cluster: string,
   ): Promise<string> {
-    const kubeContexts = this.parent.getK8Factory().default().contexts().list();
-=======
-  private async promptForContext(task: SoloListrTaskWrapper<SelectClusterContextContext>, cluster: string) {
     const kubeContexts = this.k8Factory.default().contexts().list();
->>>>>>> 37a7746a
     return flags.context.prompt(task, kubeContexts, cluster);
   }
 
@@ -343,20 +254,12 @@
    * @param [chartDir] - local charts directory (default is empty)
    * @param [prometheusStackEnabled] - a bool to denote whether to install prometheus stack
    * @param [minioEnabled] - a bool to denote whether to install minio
-   * @param [certManagerEnabled] - a bool to denote whether to install cert manager
-   * @param [certManagerCrdsEnabled] - a bool to denote whether to install cert manager CRDs
    */
   private prepareValuesArg(
     chartDir = flags.chartDirectory.definition.defaultValue as string,
     prometheusStackEnabled = flags.deployPrometheusStack.definition.defaultValue as boolean,
     minioEnabled = flags.deployMinio.definition.defaultValue as boolean,
-<<<<<<< HEAD
-    certManagerEnabled = flags.deployCertManager.definition.defaultValue as boolean,
-    certManagerCrdsEnabled = flags.deployCertManagerCrds.definition.defaultValue as boolean,
   ): string {
-=======
-  ) {
->>>>>>> 37a7746a
     let valuesArg = chartDir ? `-f ${path.join(chartDir, 'solo-cluster-setup', 'values.yaml')}` : '';
 
     valuesArg += ` --set cloud.prometheusStack.enabled=${prometheusStackEnabled}`;
@@ -461,40 +364,28 @@
     };
   }
 
-<<<<<<< HEAD
   public initialize(argv: ArgvStruct, configInit: ConfigBuilder): SoloListrTask<AnyListrContext> {
-=======
-  public initialize(argv: any, configInit: ConfigBuilder) {
->>>>>>> 37a7746a
     const {requiredFlags, optionalFlags} = argv;
 
     argv.flags = [...requiredFlags, ...optionalFlags];
 
-<<<<<<< HEAD
     return {
       title: 'Initialize',
       task: async (ctx, task) => {
         if (argv[flags.devMode.name]) {
-          this.parent.logger.setDevMode(true);
-        }
-=======
-    return new Task('Initialize', async (ctx: any, task: ListrTaskWrapper<any, any, any>) => {
-      if (argv[flags.devMode.name]) {
-        this.logger.setDevMode(true);
-      }
->>>>>>> 37a7746a
-
-        await configInit(argv, ctx, task);
-      },
-    };
-  }
-
-<<<<<<< HEAD
+          this.logger.setDevMode(true);
+        }
+
+        ctx.config = await configInit(argv, ctx, task);
+      },
+    };
+  }
+
   public showClusterList(): SoloListrTask<AnyListrContext> {
     return {
       title: 'List all available clusters',
       task: async () => {
-        this.parent.logger.showList('Clusters', this.parent.getK8Factory().default().clusters().list());
+        this.logger.showList('Clusters', this.k8Factory.default().clusters().list());
       },
     };
   }
@@ -504,11 +395,11 @@
       title: 'Get cluster info',
       task: async () => {
         try {
-          const clusterName = this.parent.getK8Factory().default().clusters().readCurrent();
-          this.parent.logger.showUser(`Cluster Name (${clusterName})`);
-          this.parent.logger.showUser('\n');
+          const clusterName = this.k8Factory.default().clusters().readCurrent();
+          this.logger.showUser(`Cluster Name (${clusterName})`);
+          this.logger.showUser('\n');
         } catch (e) {
-          this.parent.logger.showUserError(e);
+          this.logger.showUserError(e);
         }
       },
     };
@@ -520,35 +411,8 @@
     return {
       title: 'Prepare chart values',
       task: async ctx => {
-        ctx.chartPath = await this.parent.prepareChartPath(
-=======
-  public showClusterList() {
-    return new Task('List all available clusters', async (ctx: any, task: ListrTaskWrapper<any, any, any>) => {
-      this.logger.showList('Clusters', this.k8Factory.default().clusters().list());
-    });
-  }
-
-  public getClusterInfo() {
-    return new Task('Get cluster info', async (ctx: any, task: ListrTaskWrapper<any, any, any>) => {
-      try {
-        const clusterName = this.k8Factory.default().clusters().readCurrent();
-        this.logger.showUser(`Cluster Name (${clusterName})`);
-        this.logger.showUser('\n');
-      } catch (e: Error | unknown) {
-        this.logger.showUserError(e);
-      }
-    });
-  }
-
-  public prepareChartValues(argv) {
-    const self = this;
-
-    return new Task(
-      'Prepare chart values',
-      async (ctx: any, task: ListrTaskWrapper<any, any, any>) => {
         ctx.chartPath = await prepareChartPath(
           this.helm,
->>>>>>> 37a7746a
           ctx.config.chartDir,
           constants.SOLO_TESTING_CHART_URL,
           constants.SOLO_CLUSTER_SETUP_CHART,
@@ -583,38 +447,16 @@
     };
   }
 
-<<<<<<< HEAD
   public installClusterChart(argv: ArgvStruct): SoloListrTask<ClusterSetupContext> {
-    const parent = this.parent;
+    const self = this;
     return {
       title: `Install '${constants.SOLO_CLUSTER_SETUP_CHART}' chart`,
       task: async ctx => {
-=======
-  public installClusterChart(argv) {
-    const self = this;
-    return new Task(
-      `Install '${constants.SOLO_CLUSTER_SETUP_CHART}' chart`,
-      async (ctx: any, task: ListrTaskWrapper<any, any, any>) => {
->>>>>>> 37a7746a
         const clusterSetupNamespace = ctx.config.clusterSetupNamespace;
         const version = ctx.config.soloChartVersion;
         const valuesArg = ctx.valuesArg;
 
         try {
-<<<<<<< HEAD
-          parent.logger.debug(`Installing chart chartPath = ${ctx.chartPath}, version = ${version}`);
-          await parent
-            .getChartManager()
-            .install(
-              clusterSetupNamespace,
-              constants.SOLO_CLUSTER_SETUP_CHART,
-              ctx.chartPath,
-              version,
-              valuesArg,
-              this.k8Factory.default().contexts().readCurrent(),
-            );
-        } catch (e) {
-=======
           this.logger.debug(`Installing chart chartPath = ${ctx.chartPath}, version = ${version}`);
           await this.chartManager.install(
             clusterSetupNamespace,
@@ -624,8 +466,7 @@
             valuesArg,
             this.k8Factory.default().contexts().readCurrent(),
           );
-        } catch (e: Error | unknown) {
->>>>>>> 37a7746a
+        } catch (e) {
           // if error, uninstall the chart and rethrow the error
           self.logger.debug(
             `Error on installing ${constants.SOLO_CLUSTER_SETUP_CHART}. attempting to rollback by uninstalling the chart`,
@@ -652,31 +493,18 @@
     };
   }
 
-<<<<<<< HEAD
   public acquireNewLease(): SoloListrTask<ClusterResetContext> {
     return {
       title: 'Acquire new lease',
       task: async (_, task) => {
-        const lease = await this.parent.getLeaseManager().create();
+        const lease = await this.leaseManager.create();
         return ListrLease.newAcquireLeaseTask(lease, task);
       },
     };
   }
 
   public uninstallClusterChart(argv: ArgvStruct): SoloListrTask<ClusterResetContext> {
-    const parent = this.parent;
-=======
-  public acquireNewLease(argv) {
-    return new Task('Acquire new lease', async (ctx: any, task: ListrTaskWrapper<any, any, any>) => {
-      const lease = await this.leaseManager.create();
-      return ListrLease.newAcquireLeaseTask(lease, task);
-    });
-  }
-
-  public uninstallClusterChart(argv) {
->>>>>>> 37a7746a
     const self = this;
-
     return {
       title: `Uninstall '${constants.SOLO_CLUSTER_SETUP_CHART}' chart`,
       task: async (ctx, task) => {
