--- conflicted
+++ resolved
@@ -2,14 +2,9 @@
  * SPDX-License-Identifier: Apache-2.0
  */
 import {Flags as flags} from '../flags.js';
-<<<<<<< HEAD
+import {type ListrTaskWrapper} from 'listr2';
 import {type ArgvStruct, type AnyListrContext, type ConfigBuilder} from '../../types/aliases.js';
-import {prepareChartPath, splitFlagInput} from '../../core/helpers.js';
-=======
-import {type ListrTaskWrapper} from 'listr2';
-import {type ConfigBuilder} from '../../types/aliases.js';
 import {prepareChartPath, showVersionBanner} from '../../core/helpers.js';
->>>>>>> 9cfe871a
 import * as constants from '../../core/constants.js';
 import path from 'path';
 import chalk from 'chalk';
@@ -17,14 +12,8 @@
 import {ErrorMessages} from '../../core/error_messages.js';
 import {SoloError} from '../../core/errors.js';
 import {type K8Factory} from '../../core/kube/k8_factory.js';
-<<<<<<< HEAD
-import {type SoloListrTask, type SoloListrTaskWrapper} from '../../types/index.js';
-import {type ClusterResetContext, type ClusterSetupContext, type SelectClusterContextContext} from './configs.js';
-import {type DeploymentName} from '../../core/config/remote/types.js';
-=======
 import {type SoloListrTask} from '../../types/index.js';
 import {type ClusterRef} from '../../core/config/remote/types.js';
->>>>>>> 9cfe871a
 import {type LocalConfig} from '../../core/config/local_config.js';
 import {ListrInquirerPromptAdapter} from '@listr2/prompt-adapter-inquirer';
 import {confirm as confirmPrompt} from '@inquirer/prompts';
@@ -61,78 +50,6 @@
     this.helm = patchInject(helm, InjectTokens.Helm, this.constructor.name);
   }
 
-<<<<<<< HEAD
-  private testConnectionToCluster(
-    cluster: string,
-    localConfig: LocalConfig,
-    parentTask: SoloListrTaskWrapper<SelectClusterContextContext>,
-  ): SoloListrTask<SelectClusterContextContext> {
-    const self = this;
-    return {
-      title: `Test connection to cluster: ${chalk.cyan(cluster)}`,
-      task: async (_, task) => {
-        let context = localConfig.clusterRefs[cluster];
-        if (!context) {
-          const isQuiet = self.configManager.getFlag(flags.quiet);
-          if (isQuiet) {
-            context = self.k8Factory.default().contexts().readCurrent();
-          } else {
-            context = await self.promptForContext(parentTask, cluster);
-          }
-
-          localConfig.clusterRefs[cluster] = context;
-        }
-        if (!(await self.k8Factory.default().contexts().testContextConnection(context))) {
-          task.title = `${task.title} - ${chalk.red('Cluster connection failed')}`;
-          throw new SoloError(`${ErrorMessages.INVALID_CONTEXT_FOR_CLUSTER_DETAILED(context, cluster)}`);
-        }
-      },
-    };
-  }
-
-  private validateRemoteConfigForCluster(
-    cluster: string,
-    currentClusterName: string,
-    localConfig: LocalConfig,
-    currentRemoteConfig: RemoteConfigDataWrapper,
-  ): SoloListrTask<AnyListrContext> {
-    const self = this;
-    return {
-      title: `Pull and validate remote configuration for cluster: ${chalk.cyan(cluster)}`,
-      task: async () => {
-        const context = localConfig.clusterRefs[cluster];
-        self.k8Factory.default().contexts().updateCurrent(context);
-        const remoteConfigFromOtherCluster = await self.remoteConfigManager.get();
-        if (!RemoteConfigManager.compare(currentRemoteConfig, remoteConfigFromOtherCluster)) {
-          throw new SoloError(ErrorMessages.REMOTE_CONFIGS_DO_NOT_MATCH(currentClusterName, cluster));
-        }
-      },
-    };
-  }
-
-  public readClustersFromRemoteConfig(): SoloListrTask<SelectClusterContextContext> {
-    const self = this;
-    return {
-      title: 'Read clusters from remote config',
-      task: async (_, task) => {
-        const localConfig = this.localConfig;
-        const currentClusterName = this.k8Factory.default().clusters().readCurrent();
-        const currentRemoteConfig: RemoteConfigDataWrapper = await this.remoteConfigManager.get();
-        const remoteConfigClusters = Object.keys(currentRemoteConfig.clusters);
-        const otherRemoteConfigClusters: string[] = remoteConfigClusters.filter(c => c !== currentClusterName);
-
-        const subTasks: SoloListrTask<SelectClusterContextContext>[] = [];
-
-        // Validate connections for the other clusters
-        for (const cluster of otherRemoteConfigClusters) {
-          subTasks.push(self.testConnectionToCluster(cluster, localConfig, task));
-        }
-
-        // Pull and validate RemoteConfigs from the other clusters
-        for (const cluster of otherRemoteConfigClusters) {
-          subTasks.push(
-            self.validateRemoteConfigForCluster(cluster, currentClusterName, localConfig, currentRemoteConfig),
-=======
   public connectClusterRef(): SoloListrTask<ClusterRefConnectContext> {
     return {
       title: 'Associate a context with a cluster reference: ',
@@ -175,121 +92,12 @@
           task.title = `${task.title} - ${chalk.red('Cluster connection failed')}`;
           throw new SoloError(
             `${ErrorMessages.INVALID_CONTEXT_FOR_CLUSTER_DETAILED(ctx.config.context, ctx.config.clusterRef)}`,
->>>>>>> 9cfe871a
           );
         }
       },
     };
   }
 
-<<<<<<< HEAD
-  public updateLocalConfig(): SoloListrTask<SelectClusterContextContext> {
-    return {
-      title: 'Update local configuration',
-      task: async (ctx, task) => {
-        this.logger.info('Compare local and remote configuration...');
-        const configManager = this.configManager;
-        const isQuiet = configManager.getFlag(flags.quiet);
-
-        await this.remoteConfigManager.modify(async remoteConfig => {
-          // Update current deployment with cluster list from remoteConfig
-          const localConfig = this.localConfig;
-          const localDeployments = localConfig.deployments;
-          const remoteClusterList: string[] = [];
-          let deploymentName: string;
-          const remoteNamespace = remoteConfig.metadata.namespace;
-          for (const deployment in localConfig.deployments) {
-            if (localConfig.deployments[deployment].namespace === remoteNamespace) {
-              deploymentName = deployment;
-              break;
-            }
-          }
-
-          if (localConfig.deployments[deploymentName]) {
-            for (const cluster of Object.keys(remoteConfig.clusters)) {
-              if (localConfig.deployments[deploymentName].namespace === remoteConfig.clusters[cluster].valueOf()) {
-                remoteClusterList.push(cluster);
-              }
-            }
-            ctx.config.clusters = remoteClusterList;
-            localDeployments[deploymentName].clusters = ctx.config.clusters;
-          } else {
-            const clusters = Object.keys(remoteConfig.clusters);
-            localDeployments[deploymentName] = {clusters, namespace: remoteNamespace};
-            ctx.config.clusters = clusters;
-          }
-
-          localConfig.setDeployments(localDeployments);
-
-          const contexts = splitFlagInput(configManager.getFlag(flags.context));
-
-          for (let i = 0; i < ctx.config.clusters.length; i++) {
-            const cluster = ctx.config.clusters[i];
-            const context = contexts[i];
-
-            // If a context is provided, use it to update the mapping
-            if (context) {
-              localConfig.clusterRefs[cluster] = context;
-            } else if (!localConfig.clusterRefs[cluster]) {
-              // In quiet mode, use the currently selected context to update the mapping
-              if (isQuiet) {
-                localConfig.clusterRefs[cluster] = this.k8Factory.default().contexts().readCurrent();
-              }
-
-              // Prompt the user to select a context if mapping value is missing
-              else {
-                localConfig.clusterRefs[cluster] = await this.promptForContext(task, cluster);
-              }
-            }
-          }
-          this.logger.info('Update local configuration...');
-          await localConfig.write();
-        });
-      },
-    };
-  }
-
-  private async getSelectedContext(
-    task: SoloListrTaskWrapper<SelectClusterContextContext>,
-    selectedCluster: string,
-    localConfig: LocalConfig,
-    isQuiet: boolean,
-  ): Promise<string> {
-    let selectedContext: string;
-    if (isQuiet) {
-      selectedContext = this.k8Factory.default().contexts().readCurrent();
-    } else {
-      selectedContext = await this.promptForContext(task, selectedCluster);
-      localConfig.clusterRefs[selectedCluster] = selectedContext;
-    }
-    return selectedContext;
-  }
-
-  private async promptForContext(
-    task: SoloListrTaskWrapper<SelectClusterContextContext>,
-    cluster: string,
-  ): Promise<string> {
-    const kubeContexts = this.k8Factory.default().contexts().list();
-    return flags.context.prompt(task, kubeContexts, cluster);
-  }
-
-  private async selectContextForFirstCluster(
-    task: SoloListrTaskWrapper<SelectClusterContextContext>,
-    clusters: string[],
-    localConfig: LocalConfig,
-    isQuiet: boolean,
-  ): Promise<string> {
-    const selectedCluster = clusters[0];
-
-    if (localConfig.clusterRefs[selectedCluster]) {
-      return localConfig.clusterRefs[selectedCluster];
-    }
-
-    // If a cluster does not exist in LocalConfig mapping prompt the user to select a context or use the current one
-    else {
-      return this.getSelectedContext(task, selectedCluster, localConfig, isQuiet);
-    }
-=======
   public validateClusterRefs(): SoloListrTask<ClusterRefConnectContext> {
     const self = this;
     return {
@@ -303,7 +111,6 @@
         }
       },
     };
->>>>>>> 9cfe871a
   }
 
   /**
@@ -331,113 +138,14 @@
     this.logger.showList('Installed Charts', await this.chartManager.getInstalledCharts(clusterSetupNamespace));
   }
 
-<<<<<<< HEAD
-  public selectContext(): SoloListrTask<SelectClusterContextContext> {
-    return {
-      title: 'Resolve context for remote cluster',
-      task: async (_, task) => {
-        this.logger.info('Resolve context for remote cluster...');
-        const configManager = this.configManager;
-        const isQuiet = configManager.getFlag<boolean>(flags.quiet);
-        const deploymentName: string = configManager.getFlag<DeploymentName>(flags.deployment);
-        let clusters = splitFlagInput(configManager.getFlag<string>(flags.clusterRef));
-        const contexts = splitFlagInput(configManager.getFlag<string>(flags.context));
-        const namespace = configManager.getFlag<NamespaceName>(flags.namespace);
-        const localConfig = this.localConfig;
-        let selectedContext: string;
-        let selectedCluster: string;
-
-        // TODO - BEGIN... added this because it was confusing why we have both clusterRef and deploymentClusters
-        if (clusters?.length === 0) {
-          clusters = splitFlagInput(configManager.getFlag<string>(flags.deploymentClusters));
-        }
-
-        // If one or more contexts are provided, use the first one
-        if (contexts.length) {
-          selectedContext = contexts[0];
-
-          if (clusters.length) {
-            selectedCluster = clusters[0];
-          } else if (localConfig.deployments[deploymentName]) {
-            selectedCluster = localConfig.deployments[deploymentName].clusters[0];
-          }
-        }
-
-        // If one or more clusters are provided, use the first one to determine the context
-        // from the mapping in the LocalConfig
-        else if (clusters.length) {
-          selectedCluster = clusters[0];
-          selectedContext = await this.selectContextForFirstCluster(task, clusters, localConfig, isQuiet);
-        }
-
-        // If a deployment name is provided, get the clusters associated with the deployment from the LocalConfig
-        // and select the context from the mapping, corresponding to the first deployment cluster
-        else if (deploymentName) {
-          const deployment = localConfig.deployments[deploymentName];
-
-          if (deployment && deployment.clusters.length) {
-            selectedCluster = deployment.clusters[0];
-            selectedContext = await this.selectContextForFirstCluster(task, deployment.clusters, localConfig, isQuiet);
-          }
-
-          // The provided deployment does not exist in the LocalConfig
-          else {
-            // Add the deployment to the LocalConfig with the currently selected cluster and context in KubeConfig
-            if (isQuiet) {
-              selectedContext = this.k8Factory.default().contexts().readCurrent();
-              selectedCluster = this.k8Factory.default().clusters().readCurrent();
-              localConfig.deployments[deploymentName] = {
-                clusters: [selectedCluster],
-                namespace: namespace ? namespace.name : '',
-              };
-
-              if (!localConfig.clusterRefs[selectedCluster]) {
-                localConfig.clusterRefs[selectedCluster] = selectedContext;
-              }
-            }
-
-            // Prompt user for clusters and contexts
-            else {
-              const promptedClusters = await flags.clusterRef.prompt(task, '');
-              clusters = splitFlagInput(promptedClusters);
-
-              for (const cluster of clusters) {
-                if (!localConfig.clusterRefs[cluster]) {
-                  localConfig.clusterRefs[cluster] = await this.promptForContext(task, cluster);
-                }
-              }
-
-              selectedCluster = clusters[0];
-              selectedContext = localConfig.clusterRefs[clusters[0]];
-            }
-          }
-        }
-
-        const connectionValid = await this.k8Factory.default().contexts().testContextConnection(selectedContext);
-        if (!connectionValid) {
-          throw new SoloError(ErrorMessages.INVALID_CONTEXT_FOR_CLUSTER(selectedContext, selectedCluster));
-        }
-        this.k8Factory.default().contexts().updateCurrent(selectedContext);
-        this.configManager.setFlag(flags.context, selectedContext);
-      },
-    };
-  }
-
-  public initialize(argv: ArgvStruct, configInit: ConfigBuilder): SoloListrTask<AnyListrContext> {
-=======
-  public initialize(argv: any, configInit: ConfigBuilder) {
->>>>>>> 9cfe871a
+  public initialize(argv: any, configInit: ConfigBuilder): SoloListrTask<AnyListrContext> {
     const {requiredFlags, optionalFlags} = argv;
 
     argv.flags = [...requiredFlags, ...optionalFlags];
 
     return {
       title: 'Initialize',
-<<<<<<< HEAD
-      task: async (ctx, task) => {
-=======
-      task: async (ctx: any, task: ListrTaskWrapper<any, any, any>) => {
->>>>>>> 9cfe871a
+      task: async (ctx, task) => {
         if (argv[flags.devMode.name]) {
           this.logger.setDevMode(true);
         }
@@ -447,12 +155,15 @@
     };
   }
 
-<<<<<<< HEAD
   public showClusterList(): SoloListrTask<AnyListrContext> {
     return {
       title: 'List all available clusters',
       task: async () => {
-        this.logger.showList('Clusters', this.k8Factory.default().clusters().list());
+        const clusterRefs = this.localConfig.clusterRefs;
+        const clusterList = Object.entries(clusterRefs).map(
+          ([clusterName, clusterContext]) => `${clusterName}:${clusterContext}`,
+        );
+        this.logger.showList('Cluster references and the respective contexts', clusterList);
       },
     };
   }
@@ -460,72 +171,44 @@
   public getClusterInfo(): SoloListrTask<AnyListrContext> {
     return {
       title: 'Get cluster info',
-      task: async () => {
-        try {
-          const clusterName = this.k8Factory.default().clusters().readCurrent();
-          this.logger.showUser(`Cluster Name (${clusterName})`);
-          this.logger.showUser('\n');
-        } catch (e) {
-          this.logger.showUserError(e);
-        }
-      },
-    };
-=======
-  public showClusterList() {
-    return new Task('List all available clusters', async () => {
-      const clusterRefs = this.localConfig.clusterRefs;
-      const clusterList = Object.entries(clusterRefs).map(
-        ([clusterName, clusterContext]) => `${clusterName}:${clusterContext}`,
-      );
-      this.logger.showList('Cluster references and the respective contexts', clusterList);
-    });
-  }
-
-  public getClusterInfo() {
-    return new Task('Get cluster info', async (ctx: any, task: ListrTaskWrapper<any, any, any>) => {
-      const clusterRef = ctx.config.clusterRef;
-      const clusterRefs = this.localConfig.clusterRefs;
-      const deployments = this.localConfig.deployments;
-
-      if (!clusterRefs[clusterRef]) {
-        throw new Error(`Cluster "${clusterRef}" not found in the LocalConfig`);
-      }
-
-      const context = clusterRefs[clusterRef];
-      const deploymentsWithSelectedCluster = Object.entries(deployments)
-        .filter(([_, deployment]) => deployment.clusters.includes(clusterRef))
-        .map(([deploymentName, deployment]) => ({
-          name: deploymentName,
-          namespace: deployment.namespace || 'default',
-        }));
-
-      task.output =
-        `Cluster Reference: ${clusterRef}\n` + `Associated Context: ${context}\n` + 'Deployments using this Cluster:';
-
-      if (deploymentsWithSelectedCluster.length) {
-        task.output +=
-          '\n' + deploymentsWithSelectedCluster.map(dep => `  - ${dep.name} [Namespace: ${dep.namespace}]`).join('\n');
-      } else {
-        task.output += '\n  - None';
-      }
-
-      this.logger.showUser(task.output);
-    });
->>>>>>> 9cfe871a
+      task: async (ctx, task) => {
+        const clusterRef = ctx.config.clusterRef;
+        const clusterRefs = this.localConfig.clusterRefs;
+        const deployments = this.localConfig.deployments;
+
+        if (!clusterRefs[clusterRef]) {
+          throw new Error(`Cluster "${clusterRef}" not found in the LocalConfig`);
+        }
+
+        const context = clusterRefs[clusterRef];
+        const deploymentsWithSelectedCluster = Object.entries(deployments)
+          .filter(([_, deployment]) => deployment.clusters.includes(clusterRef))
+          .map(([deploymentName, deployment]) => ({
+            name: deploymentName,
+            namespace: deployment.namespace || 'default',
+          }));
+
+        task.output =
+          `Cluster Reference: ${clusterRef}\n` + `Associated Context: ${context}\n` + 'Deployments using this Cluster:';
+
+        if (deploymentsWithSelectedCluster.length) {
+          task.output +=
+            '\n' + deploymentsWithSelectedCluster.map(dep => `  - ${dep.name} [Namespace: ${dep.namespace}]`).join('\n');
+        } else {
+          task.output += '\n  - None';
+        }
+
+        this.logger.showUser(task.output);
+      },
+    };
   }
 
   public prepareChartValues(): SoloListrTask<ClusterSetupContext> {
     const self = this;
 
-<<<<<<< HEAD
     return {
       title: 'Prepare chart values',
       task: async ctx => {
-=======
-    return new Task(
-      'Prepare chart values',
-      async (ctx: any) => {
->>>>>>> 9cfe871a
         ctx.chartPath = await prepareChartPath(
           this.helm,
           ctx.config.chartDir,
@@ -581,12 +264,8 @@
             valuesArg,
             this.k8Factory.default().contexts().readCurrent(),
           );
-<<<<<<< HEAD
+          showVersionBanner(self.logger, SOLO_CLUSTER_SETUP_CHART, version);
         } catch (e) {
-=======
-          showVersionBanner(self.logger, SOLO_CLUSTER_SETUP_CHART, version);
-        } catch (e: Error | unknown) {
->>>>>>> 9cfe871a
           // if error, uninstall the chart and rethrow the error
           self.logger.debug(
             `Error on installing ${constants.SOLO_CLUSTER_SETUP_CHART}. attempting to rollback by uninstalling the chart`,
@@ -613,7 +292,6 @@
     };
   }
 
-<<<<<<< HEAD
   public acquireNewLease(): SoloListrTask<ClusterResetContext> {
     return {
       title: 'Acquire new lease',
@@ -622,13 +300,6 @@
         return ListrLease.newAcquireLeaseTask(lease, task);
       },
     };
-=======
-  public acquireNewLease(argv) {
-    return new Task('Acquire new lease', async (_: any, task: ListrTaskWrapper<any, any, any>) => {
-      const lease = await this.leaseManager.create();
-      return ListrLease.newAcquireLeaseTask(lease, task);
-    });
->>>>>>> 9cfe871a
   }
 
   public uninstallClusterChart(argv: ArgvStruct): SoloListrTask<ClusterResetContext> {
