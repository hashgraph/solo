/**
 * SPDX-License-Identifier: Apache-2.0
 */
import {Task} from '../../core/task.js';
import {Flags as flags} from '../flags.js';
import {type ListrTaskWrapper} from 'listr2';
import {type ConfigBuilder} from '../../types/aliases.js';
import {type BaseCommand} from '../base.js';
import {prepareChartPath, splitFlagInput} from '../../core/helpers.js';
import * as constants from '../../core/constants.js';
import path from 'path';
import chalk from 'chalk';
import {ListrLease} from '../../core/lease/listr_lease.js';
import {ErrorMessages} from '../../core/error_messages.js';
import {SoloError} from '../../core/errors.js';
import {RemoteConfigManager} from '../../core/config/remote/remote_config_manager.js';
import {type RemoteConfigDataWrapper} from '../../core/config/remote/remote_config_data_wrapper.js';
import {type K8Factory} from '../../core/kube/k8_factory.js';
import {type SoloListrTask, type SoloListrTaskWrapper} from '../../types/index.js';
import {type SelectClusterContextContext} from './configs.js';
import {type DeploymentName} from '../../core/config/remote/types.js';
import {type LocalConfig} from '../../core/config/local_config.js';
import {inject, injectable} from 'tsyringe-neo';
import {patchInject} from '../../core/dependency_injection/container_helper.js';
import {type ConfigManager} from '../../core/config_manager.js';
import {type SoloLogger} from '../../core/logging.js';
import {type ChartManager} from '../../core/chart_manager.js';
import {type LeaseManager} from '../../core/lease/lease_manager.js';
import {type Helm} from '../../core/helm.js';
import {ListrInquirerPromptAdapter} from '@listr2/prompt-adapter-inquirer';
import {confirm as confirmPrompt} from '@inquirer/prompts';
import {type NamespaceName} from '../../core/kube/resources/namespace/namespace_name.js';
import {type ClusterChecks} from '../../core/cluster_checks.js';
import {container} from 'tsyringe-neo';
import {InjectTokens} from '../../core/dependency_injection/inject_tokens.js';

@injectable()
export class ClusterCommandTasks {
  private readonly clusterChecks: ClusterChecks = container.resolve(InjectTokens.ClusterChecks);

  constructor(
    @inject(InjectTokens.K8Factory) private readonly k8Factory: K8Factory,
    @inject(InjectTokens.ConfigManager) private readonly configManager: ConfigManager,
    @inject(InjectTokens.RemoteConfigManager) private readonly remoteConfigManager: RemoteConfigManager,
    @inject(InjectTokens.LocalConfig) private readonly localConfig: LocalConfig,
    @inject(InjectTokens.SoloLogger) private readonly logger: SoloLogger,
    @inject(InjectTokens.ChartManager) private readonly chartManager: ChartManager,
    @inject(InjectTokens.LeaseManager) private readonly leaseManager: LeaseManager,
    @inject(InjectTokens.Helm) private readonly helm: Helm,
  ) {
    this.k8Factory = patchInject(k8Factory, InjectTokens.K8Factory, this.constructor.name);
    this.configManager = patchInject(configManager, InjectTokens.ConfigManager, this.constructor.name);
    this.remoteConfigManager = patchInject(
      remoteConfigManager,
      InjectTokens.RemoteConfigManager,
      this.constructor.name,
    );
    this.localConfig = patchInject(localConfig, InjectTokens.LocalConfig, this.constructor.name);
    this.logger = patchInject(logger, InjectTokens.SoloLogger, this.constructor.name);
    this.chartManager = patchInject(chartManager, InjectTokens.ChartManager, this.constructor.name);
    this.leaseManager = patchInject(leaseManager, InjectTokens.LeaseManager, this.constructor.name);
    this.helm = patchInject(helm, InjectTokens.Helm, this.constructor.name);
  }

  public testConnectionToCluster(
    cluster: string,
    localConfig: LocalConfig,
    parentTask: ListrTaskWrapper<any, any, any>,
  ) {
    const self = this;
    return {
      title: `Test connection to cluster: ${chalk.cyan(cluster)}`,
      task: async (_, subTask: ListrTaskWrapper<any, any, any>) => {
        let context = localConfig.clusterRefs[cluster];
        if (!context) {
          const isQuiet = self.configManager.getFlag(flags.quiet);
          if (isQuiet) {
            context = self.k8Factory.default().contexts().readCurrent();
          } else {
            context = await self.promptForContext(parentTask, cluster);
          }

          localConfig.clusterRefs[cluster] = context;
        }
        if (!(await self.k8Factory.default().contexts().testContextConnection(context))) {
          subTask.title = `${subTask.title} - ${chalk.red('Cluster connection failed')}`;
          throw new SoloError(`${ErrorMessages.INVALID_CONTEXT_FOR_CLUSTER_DETAILED(context, cluster)}`);
        }
      },
    };
  }

  public validateRemoteConfigForCluster(
    cluster: string,
    currentClusterName: string,
    localConfig: LocalConfig,
    currentRemoteConfig: RemoteConfigDataWrapper,
  ) {
    const self = this;
    return {
      title: `Pull and validate remote configuration for cluster: ${chalk.cyan(cluster)}`,
      task: async (_, subTask: ListrTaskWrapper<any, any, any>) => {
        const context = localConfig.clusterRefs[cluster];
        self.k8Factory.default().contexts().updateCurrent(context);
        const remoteConfigFromOtherCluster = await self.remoteConfigManager.get();
        if (!RemoteConfigManager.compare(currentRemoteConfig, remoteConfigFromOtherCluster)) {
          throw new SoloError(ErrorMessages.REMOTE_CONFIGS_DO_NOT_MATCH(currentClusterName, cluster));
        }
      },
    };
  }

  public readClustersFromRemoteConfig(argv) {
    const self = this;
    return {
      title: 'Read clusters from remote config',
      task: async (ctx, task) => {
        const localConfig = this.localConfig;
        const currentClusterName = this.k8Factory.default().clusters().readCurrent();
        const currentRemoteConfig: RemoteConfigDataWrapper = await this.remoteConfigManager.get();
        const subTasks = [];
        const remoteConfigClusters = Object.keys(currentRemoteConfig.clusters);
        const otherRemoteConfigClusters: string[] = remoteConfigClusters.filter(c => c !== currentClusterName);

        // Validate connections for the other clusters
        for (const cluster of otherRemoteConfigClusters) {
          subTasks.push(self.testConnectionToCluster(cluster, localConfig, task));
        }

        // Pull and validate RemoteConfigs from the other clusters
        for (const cluster of otherRemoteConfigClusters) {
          subTasks.push(
            self.validateRemoteConfigForCluster(cluster, currentClusterName, localConfig, currentRemoteConfig),
          );
        }

        return task.newListr(subTasks, {
          concurrent: false,
          rendererOptions: {collapseSubtasks: false},
        });
      },
    };
  }

  public updateLocalConfig(): SoloListrTask<SelectClusterContextContext> {
    return new Task('Update local configuration', async (ctx: any, task: ListrTaskWrapper<any, any, any>) => {
      this.logger.info('Compare local and remote configuration...');
      const configManager = this.configManager;
      const isQuiet = configManager.getFlag(flags.quiet);

      await this.remoteConfigManager.modify(async remoteConfig => {
        // Update current deployment with cluster list from remoteConfig
        const localConfig = this.localConfig;
        const localDeployments = localConfig.deployments;
        const remoteClusterList: string[] = [];
        let deploymentName;
        const remoteNamespace = remoteConfig.metadata.namespace;
        for (const deployment in localConfig.deployments) {
          if (localConfig.deployments[deployment].namespace === remoteNamespace) {
            deploymentName = deployment;
            break;
          }
        }

        if (localConfig.deployments[deploymentName]) {
          for (const cluster of Object.keys(remoteConfig.clusters)) {
            if (localConfig.deployments[deploymentName].namespace === remoteConfig.clusters[cluster].valueOf()) {
              remoteClusterList.push(cluster);
            }
          }
          ctx.config.clusters = remoteClusterList;
          localDeployments[deploymentName].clusters = ctx.config.clusters;
        } else {
          const clusters = Object.keys(remoteConfig.clusters);
          localDeployments[deploymentName] = {clusters, namespace: remoteNamespace};
          ctx.config.clusters = clusters;
        }

        localConfig.setDeployments(localDeployments);

        const contexts = splitFlagInput(configManager.getFlag(flags.context));

        for (let i = 0; i < ctx.config.clusters.length; i++) {
          const cluster = ctx.config.clusters[i];
          const context = contexts[i];

          // If a context is provided, use it to update the mapping
          if (context) {
            localConfig.clusterRefs[cluster] = context;
          } else if (!localConfig.clusterRefs[cluster]) {
            // In quiet mode, use the currently selected context to update the mapping
            if (isQuiet) {
              localConfig.clusterRefs[cluster] = this.k8Factory.default().contexts().readCurrent();
            }

            // Prompt the user to select a context if mapping value is missing
            else {
              localConfig.clusterRefs[cluster] = await this.promptForContext(task, cluster);
            }
          }
        }
        this.logger.info('Update local configuration...');
        await localConfig.write();
      });
    });
  }

  private async getSelectedContext(
    task: SoloListrTaskWrapper<SelectClusterContextContext>,
    selectedCluster: string,
    localConfig: LocalConfig,
    isQuiet: boolean,
  ) {
    let selectedContext;
    if (isQuiet) {
      selectedContext = this.k8Factory.default().contexts().readCurrent();
    } else {
      selectedContext = await this.promptForContext(task, selectedCluster);
      localConfig.clusterRefs[selectedCluster] = selectedContext;
    }
    return selectedContext;
  }

  private async promptForContext(task: SoloListrTaskWrapper<SelectClusterContextContext>, cluster: string) {
    const kubeContexts = this.k8Factory.default().contexts().list();
    return flags.context.prompt(task, kubeContexts, cluster);
  }

  private async selectContextForFirstCluster(
    task: SoloListrTaskWrapper<SelectClusterContextContext>,
    clusters: string[],
    localConfig: LocalConfig,
    isQuiet: boolean,
  ) {
    const selectedCluster = clusters[0];

    if (localConfig.clusterRefs[selectedCluster]) {
      return localConfig.clusterRefs[selectedCluster];
    }

    // If a cluster does not exist in LocalConfig mapping prompt the user to select a context or use the current one
    else {
      return this.getSelectedContext(task, selectedCluster, localConfig, isQuiet);
    }
  }

  /**
   * Prepare values arg for cluster setup command
   *
   * @param [chartDir] - local charts directory (default is empty)
   * @param [prometheusStackEnabled] - a bool to denote whether to install prometheus stack
   * @param [minioEnabled] - a bool to denote whether to install minio
   * @param [certManagerEnabled] - a bool to denote whether to install cert manager
   * @param [certManagerCrdsEnabled] - a bool to denote whether to install cert manager CRDs
   */
  private prepareValuesArg(
    chartDir = flags.chartDirectory.definition.defaultValue as string,
    prometheusStackEnabled = flags.deployPrometheusStack.definition.defaultValue as boolean,
    minioEnabled = flags.deployMinio.definition.defaultValue as boolean,
  ) {
    let valuesArg = chartDir ? `-f ${path.join(chartDir, 'solo-cluster-setup', 'values.yaml')}` : '';

    valuesArg += ` --set cloud.prometheusStack.enabled=${prometheusStackEnabled}`;
    valuesArg += ` --set cloud.minio.enabled=${minioEnabled}`;

<<<<<<< HEAD
    if (certManagerEnabled && !certManagerCrdsEnabled) {
      this.logger.showUser(
        chalk.yellowBright('> WARNING:'),
        chalk.yellow(
          'cert-manager CRDs are required for cert-manager, please enable it if you have not installed it independently.',
        ),
      );
    }

=======
>>>>>>> 9967f56e
    return valuesArg;
  }

  /** Show list of installed chart */
  private async showInstalledChartList(clusterSetupNamespace: NamespaceName) {
    this.logger.showList('Installed Charts', await this.chartManager.getInstalledCharts(clusterSetupNamespace));
  }

  public selectContext(): SoloListrTask<SelectClusterContextContext> {
    return {
      title: 'Resolve context for remote cluster',
      task: async (_, task) => {
        this.logger.info('Resolve context for remote cluster...');
        const configManager = this.configManager;
        const isQuiet = configManager.getFlag<boolean>(flags.quiet);
        const deploymentName: string = configManager.getFlag<DeploymentName>(flags.deployment);
        let clusters = splitFlagInput(configManager.getFlag<string>(flags.clusterRef));
        const contexts = splitFlagInput(configManager.getFlag<string>(flags.context));
        const namespace = configManager.getFlag<NamespaceName>(flags.namespace);
        const localConfig = this.localConfig;
        let selectedContext: string;
        let selectedCluster: string;

        // TODO - BEGIN... added this because it was confusing why we have both clusterRef and deploymentClusters
        if (clusters?.length === 0) {
          clusters = splitFlagInput(configManager.getFlag<string>(flags.deploymentClusters));
        }

        // If one or more contexts are provided, use the first one
        if (contexts.length) {
          selectedContext = contexts[0];

          if (clusters.length) {
            selectedCluster = clusters[0];
          } else if (localConfig.deployments[deploymentName]) {
            selectedCluster = localConfig.deployments[deploymentName].clusters[0];
          }
        }

        // If one or more clusters are provided, use the first one to determine the context
        // from the mapping in the LocalConfig
        else if (clusters.length) {
          selectedCluster = clusters[0];
          selectedContext = await this.selectContextForFirstCluster(task, clusters, localConfig, isQuiet);
        }

        // If a deployment name is provided, get the clusters associated with the deployment from the LocalConfig
        // and select the context from the mapping, corresponding to the first deployment cluster
        else if (deploymentName) {
          const deployment = localConfig.deployments[deploymentName];

          if (deployment && deployment.clusters.length) {
            selectedCluster = deployment.clusters[0];
            selectedContext = await this.selectContextForFirstCluster(task, deployment.clusters, localConfig, isQuiet);
          }

          // The provided deployment does not exist in the LocalConfig
          else {
            // Add the deployment to the LocalConfig with the currently selected cluster and context in KubeConfig
            if (isQuiet) {
              selectedContext = this.k8Factory.default().contexts().readCurrent();
              selectedCluster = this.k8Factory.default().clusters().readCurrent();
              localConfig.deployments[deploymentName] = {
                clusters: [selectedCluster],
                namespace: namespace ? namespace.name : '',
              };

              if (!localConfig.clusterRefs[selectedCluster]) {
                localConfig.clusterRefs[selectedCluster] = selectedContext;
              }
            }

            // Prompt user for clusters and contexts
            else {
              const promptedClusters = await flags.clusterRef.prompt(task, '');
              clusters = splitFlagInput(promptedClusters);

              for (const cluster of clusters) {
                if (!localConfig.clusterRefs[cluster]) {
                  localConfig.clusterRefs[cluster] = await this.promptForContext(task, cluster);
                }
              }

              selectedCluster = clusters[0];
              selectedContext = localConfig.clusterRefs[clusters[0]];
            }
          }
        }

        const connectionValid = await this.k8Factory.default().contexts().testContextConnection(selectedContext);
        if (!connectionValid) {
          throw new SoloError(ErrorMessages.INVALID_CONTEXT_FOR_CLUSTER(selectedContext, selectedCluster));
        }
        this.k8Factory.default().contexts().updateCurrent(selectedContext);
        this.configManager.setFlag(flags.context, selectedContext);
      },
    };
  }

  public initialize(argv: any, configInit: ConfigBuilder) {
    const {requiredFlags, optionalFlags} = argv;

    argv.flags = [...requiredFlags, ...optionalFlags];

    return new Task('Initialize', async (ctx: any, task: ListrTaskWrapper<any, any, any>) => {
      if (argv[flags.devMode.name]) {
        this.logger.setDevMode(true);
      }

      ctx.config = await configInit(argv, ctx, task);
    });
  }

  public showClusterList() {
    return new Task('List all available clusters', async (ctx: any, task: ListrTaskWrapper<any, any, any>) => {
      this.logger.showList('Clusters', this.k8Factory.default().clusters().list());
    });
  }

  public getClusterInfo() {
    return new Task('Get cluster info', async (ctx: any, task: ListrTaskWrapper<any, any, any>) => {
      try {
        const clusterName = this.k8Factory.default().clusters().readCurrent();
        this.logger.showUser(`Cluster Name (${clusterName})`);
        this.logger.showUser('\n');
      } catch (e: Error | unknown) {
        this.logger.showUserError(e);
      }
    });
  }

  public prepareChartValues(argv) {
    const self = this;

    return new Task(
      'Prepare chart values',
      async (ctx: any, task: ListrTaskWrapper<any, any, any>) => {
        ctx.chartPath = await prepareChartPath(
          this.helm,
          ctx.config.chartDir,
          constants.SOLO_TESTING_CHART_URL,
          constants.SOLO_CLUSTER_SETUP_CHART,
        );

        // if minio is already present, don't deploy it
        if (ctx.config.deployMinio && (await self.clusterChecks.isMinioInstalled(ctx.config.clusterSetupNamespace))) {
          ctx.config.deployMinio = false;
        }

        // if prometheus is found, don't deploy it
        if (
          ctx.config.deployPrometheusStack &&
          !(await self.clusterChecks.isPrometheusInstalled(ctx.config.clusterSetupNamespace))
        ) {
          ctx.config.deployPrometheusStack = false;
        }

        // If all are already present or not wanted, skip installation
        if (!ctx.config.deployPrometheusStack && !ctx.config.deployMinio) {
          ctx.isChartInstalled = true;
          return;
        }

        ctx.valuesArg = this.prepareValuesArg(
          ctx.config.chartDir,
          ctx.config.deployPrometheusStack,
          ctx.config.deployMinio,
        );
      },
      ctx => ctx.isChartInstalled,
    );
  }

  public installClusterChart(argv) {
    const self = this;
    return new Task(
      `Install '${constants.SOLO_CLUSTER_SETUP_CHART}' chart`,
      async (ctx: any, task: ListrTaskWrapper<any, any, any>) => {
        const clusterSetupNamespace = ctx.config.clusterSetupNamespace;
        const version = ctx.config.soloChartVersion;
        const valuesArg = ctx.valuesArg;

        try {
          this.logger.debug(`Installing chart chartPath = ${ctx.chartPath}, version = ${version}`);
          await this.chartManager.install(
            clusterSetupNamespace,
            constants.SOLO_CLUSTER_SETUP_CHART,
            ctx.chartPath,
            version,
            valuesArg,
            this.k8Factory.default().contexts().readCurrent(),
          );
        } catch (e: Error | unknown) {
          // if error, uninstall the chart and rethrow the error
          self.logger.debug(
            `Error on installing ${constants.SOLO_CLUSTER_SETUP_CHART}. attempting to rollback by uninstalling the chart`,
            e,
          );
          try {
            await this.chartManager.uninstall(
              clusterSetupNamespace,
              constants.SOLO_CLUSTER_SETUP_CHART,
              this.k8Factory.default().contexts().readCurrent(),
            );
          } catch {
            // ignore error during uninstall since we are doing the best-effort uninstall here
          }

          throw e;
        }

        if (argv.dev) {
          await this.showInstalledChartList(clusterSetupNamespace);
        }
      },
      ctx => ctx.isChartInstalled,
    );
  }

  public acquireNewLease(argv) {
    return new Task('Acquire new lease', async (ctx: any, task: ListrTaskWrapper<any, any, any>) => {
      const lease = await this.leaseManager.create();
      return ListrLease.newAcquireLeaseTask(lease, task);
    });
  }

  public uninstallClusterChart(argv) {
    const self = this;

    return new Task(
      `Uninstall '${constants.SOLO_CLUSTER_SETUP_CHART}' chart`,
      async (ctx: any, task: ListrTaskWrapper<any, any, any>) => {
        const clusterSetupNamespace = ctx.config.clusterSetupNamespace;

        if (!argv.force && (await self.clusterChecks.isRemoteConfigPresentInAnyNamespace())) {
          const confirm = await task.prompt(ListrInquirerPromptAdapter).run(confirmPrompt, {
            default: false,
            message:
              'There is remote config for one of the deployments' +
              'Are you sure you would like to uninstall the cluster?',
          });

          if (!confirm) {
            self.logger.logAndExitSuccess('Aborted application by user prompt');
          }
        }
        await self.chartManager.uninstall(
          clusterSetupNamespace,
          constants.SOLO_CLUSTER_SETUP_CHART,
          this.k8Factory.default().contexts().readCurrent(),
        );
        if (argv.dev) {
          await this.showInstalledChartList(clusterSetupNamespace);
        }
      },
      ctx => !ctx.isChartInstalled,
    );
  }
}<|MERGE_RESOLUTION|>--- conflicted
+++ resolved
@@ -263,18 +263,6 @@
     valuesArg += ` --set cloud.prometheusStack.enabled=${prometheusStackEnabled}`;
     valuesArg += ` --set cloud.minio.enabled=${minioEnabled}`;
 
-<<<<<<< HEAD
-    if (certManagerEnabled && !certManagerCrdsEnabled) {
-      this.logger.showUser(
-        chalk.yellowBright('> WARNING:'),
-        chalk.yellow(
-          'cert-manager CRDs are required for cert-manager, please enable it if you have not installed it independently.',
-        ),
-      );
-    }
-
-=======
->>>>>>> 9967f56e
     return valuesArg;
   }
 
