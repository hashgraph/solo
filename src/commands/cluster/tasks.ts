--- conflicted
+++ resolved
@@ -306,13 +306,8 @@
           else {
             // Add the deployment to the LocalConfig with the currently selected cluster and context in KubeConfig
             if (isQuiet) {
-<<<<<<< HEAD
               selectedContext = this.parent.getK8().contexts().readCurrent();
-              selectedCluster = this.parent.getK8().getCurrentClusterName();
-=======
-              selectedContext = this.parent.getK8().getCurrentContext();
               selectedCluster = this.parent.getK8().clusters().readCurrent();
->>>>>>> aff67576
               localConfig.deployments[deploymentName] = {
                 clusters: [selectedCluster],
                 namespace: namespace ? namespace.name : '',
