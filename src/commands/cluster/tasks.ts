/**
 * SPDX-License-Identifier: Apache-2.0
 */
import {Task} from '../../core/task.js';
import {Flags as flags} from '../flags.js';
import {type ListrTaskWrapper} from 'listr2';
import {type ConfigBuilder} from '../../types/aliases.js';
import {type BaseCommand} from '../base.js';
import {splitFlagInput} from '../../core/helpers.js';
import * as constants from '../../core/constants.js';
import path from 'path';
import chalk from 'chalk';
import {ListrLease} from '../../core/lease/listr_lease.js';
import {ErrorMessages} from '../../core/error_messages.js';
import {SoloError} from '../../core/errors.js';
import {RemoteConfigManager} from '../../core/config/remote/remote_config_manager.js';
import {type RemoteConfigDataWrapper} from '../../core/config/remote/remote_config_data_wrapper.js';
import {type K8} from '../../core/kube/k8.js';
import {type Cluster} from '@kubernetes/client-node/dist/config_types.js';
import {type SoloListrTask, type SoloListrTaskWrapper} from '../../types/index.js';
import {type SelectClusterContextContext} from './configs.js';
<<<<<<< HEAD
import {type DeploymentName, type Namespace} from '../../core/config/remote/types.js';
=======
import {type DeploymentName} from '../../core/config/remote/types.js';
>>>>>>> dd23eb95
import {type LocalConfig} from '../../core/config/local_config.js';
import {ListrEnquirerPromptAdapter} from '@listr2/prompt-adapter-enquirer';
import {type NamespaceName} from '../../core/kube/namespace_name.js';

export class ClusterCommandTasks {
  private readonly parent: BaseCommand;

  constructor(
    parent,
    private readonly k8: K8,
  ) {
    this.parent = parent;
  }

  testConnectionToCluster(cluster: string, localConfig: LocalConfig, parentTask: ListrTaskWrapper<any, any, any>) {
    const self = this;
    return {
      title: `Test connection to cluster: ${chalk.cyan(cluster)}`,
      task: async (_, subTask: ListrTaskWrapper<any, any, any>) => {
        let context = localConfig.clusterContextMapping[cluster];
        if (!context) {
          const isQuiet = self.parent.getConfigManager().getFlag(flags.quiet);
          if (isQuiet) {
            context = self.parent.getK8().getCurrentContext();
          } else {
            context = await self.promptForContext(parentTask, cluster);
          }

          localConfig.clusterContextMapping[cluster] = context;
        }
        if (!(await self.parent.getK8().testContextConnection(context))) {
          subTask.title = `${subTask.title} - ${chalk.red('Cluster connection failed')}`;
          throw new SoloError(`${ErrorMessages.INVALID_CONTEXT_FOR_CLUSTER_DETAILED(context, cluster)}`);
        }
      },
    };
  }

  validateRemoteConfigForCluster(
    cluster: string,
    currentClusterName: string,
    localConfig: LocalConfig,
    currentRemoteConfig: RemoteConfigDataWrapper,
  ) {
    const self = this;
    return {
      title: `Pull and validate remote configuration for cluster: ${chalk.cyan(cluster)}`,
      task: async (_, subTask: ListrTaskWrapper<any, any, any>) => {
        const context = localConfig.clusterContextMapping[cluster];
        self.parent.getK8().setCurrentContext(context);
        const remoteConfigFromOtherCluster = await self.parent.getRemoteConfigManager().get();
        if (!RemoteConfigManager.compare(currentRemoteConfig, remoteConfigFromOtherCluster)) {
          throw new SoloError(ErrorMessages.REMOTE_CONFIGS_DO_NOT_MATCH(currentClusterName, cluster));
        }
      },
    };
  }

  readClustersFromRemoteConfig(argv) {
    const self = this;
    return {
      title: 'Read clusters from remote config',
      task: async (ctx, task) => {
        const localConfig = this.parent.getLocalConfig();
        const currentClusterName = this.parent.getK8().getCurrentClusterName();
        const currentRemoteConfig: RemoteConfigDataWrapper = await this.parent.getRemoteConfigManager().get();
        const subTasks = [];
        const remoteConfigClusters = Object.keys(currentRemoteConfig.clusters);
        const otherRemoteConfigClusters: string[] = remoteConfigClusters.filter(c => c !== currentClusterName);

        // Validate connections for the other clusters
        for (const cluster of otherRemoteConfigClusters) {
          subTasks.push(self.testConnectionToCluster(cluster, localConfig, task));
        }

        // Pull and validate RemoteConfigs from the other clusters
        for (const cluster of otherRemoteConfigClusters) {
          subTasks.push(
            self.validateRemoteConfigForCluster(cluster, currentClusterName, localConfig, currentRemoteConfig),
          );
        }

        return task.newListr(subTasks, {
          concurrent: false,
          rendererOptions: {collapseSubtasks: false},
        });
      },
    };
  }

  updateLocalConfig(): SoloListrTask<SelectClusterContextContext> {
    return new Task('Update local configuration', async (ctx: any, task: ListrTaskWrapper<any, any, any>) => {
      this.parent.logger.info('Compare local and remote configuration...');
      const configManager = this.parent.getConfigManager();
      const isQuiet = configManager.getFlag(flags.quiet);

      await this.parent.getRemoteConfigManager().modify(async remoteConfig => {
        // Update current deployment with cluster list from remoteConfig
        const localConfig = this.parent.getLocalConfig();
        const localDeployments = localConfig.deployments;
        const remoteClusterList: string[] = [];
        let deploymentName;
        const remoteNamespace = remoteConfig.metadata.name;
        for (const deployment in localConfig.deployments) {
          if (localConfig.deployments[deployment].namespace === remoteNamespace) {
            localConfig.currentDeploymentName = deployment;
            deploymentName = deployment;
            break;
          }
        }

        if (localConfig.deployments[deploymentName]) {
          for (const cluster of Object.keys(remoteConfig.clusters)) {
<<<<<<< HEAD
            if (localConfig.deployments[deploymentName].namespace === remoteConfig.clusters[cluster]) {
=======
            if (localConfig.currentDeploymentName === remoteConfig.clusters[cluster].valueOf()) {
>>>>>>> dd23eb95
              remoteClusterList.push(cluster);
            }
          }
          ctx.config.clusters = remoteClusterList;
          localDeployments[deploymentName].clusters = ctx.config.clusters;
        } else {
          const clusters = Object.keys(remoteConfig.clusters);
          localDeployments[deploymentName] = {clusters, namespace: remoteNamespace};
          ctx.config.clusters = clusters;
        }

        localConfig.setDeployments(localDeployments);

        const contexts = splitFlagInput(configManager.getFlag(flags.context));

        for (let i = 0; i < ctx.config.clusters.length; i++) {
          const cluster = ctx.config.clusters[i];
          const context = contexts[i];

          // If a context is provided, use it to update the mapping
          if (context) {
            localConfig.clusterContextMapping[cluster] = context;
          } else if (!localConfig.clusterContextMapping[cluster]) {
            // In quiet mode, use the currently selected context to update the mapping
            if (isQuiet) {
              localConfig.clusterContextMapping[cluster] = this.parent.getK8().getCurrentContext();
            }

            // Prompt the user to select a context if mapping value is missing
            else {
              localConfig.clusterContextMapping[cluster] = await this.promptForContext(task, cluster);
            }
          }
        }
        this.parent.logger.info('Update local configuration...');
        await localConfig.write();
      });
    });
  }

  private async getSelectedContext(
    task: SoloListrTaskWrapper<SelectClusterContextContext>,
    selectedCluster: string,
    localConfig: LocalConfig,
    isQuiet: boolean,
  ) {
    let selectedContext;
    if (isQuiet) {
      selectedContext = this.parent.getK8().getCurrentContext();
    } else {
      selectedContext = await this.promptForContext(task, selectedCluster);
      localConfig.clusterContextMapping[selectedCluster] = selectedContext;
    }
    return selectedContext;
  }

  private async promptForContext(task: SoloListrTaskWrapper<SelectClusterContextContext>, cluster: string) {
    const kubeContexts = this.parent.getK8().getContextNames();
    return flags.context.prompt(task, kubeContexts, cluster);
  }

  private async selectContextForFirstCluster(
    task: SoloListrTaskWrapper<SelectClusterContextContext>,
    clusters: string[],
    localConfig: LocalConfig,
    isQuiet: boolean,
  ) {
    const selectedCluster = clusters[0];

    if (localConfig.clusterContextMapping[selectedCluster]) {
      return localConfig.clusterContextMapping[selectedCluster];
    }

    // If a cluster does not exist in LocalConfig mapping prompt the user to select a context or use the current one
    else {
      return this.getSelectedContext(task, selectedCluster, localConfig, isQuiet);
    }
  }

  /**
   * Prepare values arg for cluster setup command
   *
   * @param [chartDir] - local charts directory (default is empty)
   * @param [prometheusStackEnabled] - a bool to denote whether to install prometheus stack
   * @param [minioEnabled] - a bool to denote whether to install minio
   * @param [certManagerEnabled] - a bool to denote whether to install cert manager
   * @param [certManagerCrdsEnabled] - a bool to denote whether to install cert manager CRDs
   */
  private prepareValuesArg(
    chartDir = flags.chartDirectory.definition.defaultValue as string,
    prometheusStackEnabled = flags.deployPrometheusStack.definition.defaultValue as boolean,
    minioEnabled = flags.deployMinio.definition.defaultValue as boolean,
    certManagerEnabled = flags.deployCertManager.definition.defaultValue as boolean,
    certManagerCrdsEnabled = flags.deployCertManagerCrds.definition.defaultValue as boolean,
  ) {
    let valuesArg = chartDir ? `-f ${path.join(chartDir, 'solo-cluster-setup', 'values.yaml')}` : '';

    valuesArg += ` --set cloud.prometheusStack.enabled=${prometheusStackEnabled}`;
    valuesArg += ` --set cloud.certManager.enabled=${certManagerEnabled}`;
    valuesArg += ` --set cert-manager.installCRDs=${certManagerCrdsEnabled}`;
    valuesArg += ` --set cloud.minio.enabled=${minioEnabled}`;

    if (certManagerEnabled && !certManagerCrdsEnabled) {
      this.parent.logger.showUser(
        chalk.yellowBright('> WARNING:'),
        chalk.yellow(
          'cert-manager CRDs are required for cert-manager, please enable it if you have not installed it independently.',
        ),
      );
    }

    return valuesArg;
  }

  /** Show list of installed chart */
  private async showInstalledChartList(clusterSetupNamespace: NamespaceName) {
    this.parent.logger.showList(
      'Installed Charts',
      await this.parent.getChartManager().getInstalledCharts(clusterSetupNamespace),
    );
  }

  selectContext(): SoloListrTask<SelectClusterContextContext> {
    return {
      title: 'Resolve context for remote cluster',
      task: async (_, task) => {
        this.parent.logger.info('Resolve context for remote cluster...');
        const configManager = this.parent.getConfigManager();
        const isQuiet = configManager.getFlag<boolean>(flags.quiet);
<<<<<<< HEAD
        const deploymentName: string = configManager.getFlag<DeploymentName>(flags.deployment);
=======
        const deploymentName: string = configManager.getFlag<DeploymentName>(flags.namespace);
>>>>>>> dd23eb95
        let clusters = splitFlagInput(configManager.getFlag<string>(flags.clusterName));
        const contexts = splitFlagInput(configManager.getFlag<string>(flags.context));
        const namespace = configManager.getFlag<Namespace>(flags.namespace);
        const localConfig = this.parent.getLocalConfig();
        let selectedContext: string;
        let selectedCluster: string;

        // If one or more contexts are provided, use the first one
        if (contexts.length) {
          selectedContext = contexts[0];

          if (clusters.length) {
            selectedCluster = clusters[0];
          } else if (localConfig.deployments[deploymentName]) {
            selectedCluster = localConfig.deployments[deploymentName].clusters[0];
          }
        }

        // If one or more clusters are provided, use the first one to determine the context
        // from the mapping in the LocalConfig
        else if (clusters.length) {
          selectedCluster = clusters[0];
          selectedContext = await this.selectContextForFirstCluster(task, clusters, localConfig, isQuiet);
        }

        // If a deployment name is provided, get the clusters associated with the deployment from the LocalConfig
        // and select the context from the mapping, corresponding to the first deployment cluster
        else if (deploymentName) {
          const deployment = localConfig.deployments[deploymentName];

          if (deployment && deployment.clusters.length) {
            selectedCluster = deployment.clusters[0];
            selectedContext = await this.selectContextForFirstCluster(task, deployment.clusters, localConfig, isQuiet);
          }

          // The provided deployment does not exist in the LocalConfig
          else {
            // Add the deployment to the LocalConfig with the currently selected cluster and context in KubeConfig
            if (isQuiet) {
              selectedContext = this.parent.getK8().getCurrentContext();
              selectedCluster = this.parent.getK8().getCurrentClusterName();
              localConfig.deployments[deploymentName] = {
                clusters: [selectedCluster],
                namespace,
              };

              if (!localConfig.clusterContextMapping[selectedCluster]) {
                localConfig.clusterContextMapping[selectedCluster] = selectedContext;
              }
            }

            // Prompt user for clusters and contexts
            else {
              const promptedClusters = await flags.clusterName.prompt(task, '');
              clusters = splitFlagInput(promptedClusters);

              for (const cluster of clusters) {
                if (!localConfig.clusterContextMapping[cluster]) {
                  localConfig.clusterContextMapping[cluster] = await this.promptForContext(task, cluster);
                }
              }

              selectedCluster = clusters[0];
              selectedContext = localConfig.clusterContextMapping[clusters[0]];
            }
          }
        }

        const connectionValid = await this.parent.getK8().testContextConnection(selectedContext);
        if (!connectionValid) {
          throw new SoloError(ErrorMessages.INVALID_CONTEXT_FOR_CLUSTER(selectedContext, selectedCluster));
        }
        this.parent.getK8().setCurrentContext(selectedContext);
        this.parent.getConfigManager().setFlag(flags.context, selectedContext);
      },
    };
  }

  initialize(argv: any, configInit: ConfigBuilder) {
    const {requiredFlags, optionalFlags} = argv;

    argv.flags = [...requiredFlags, ...optionalFlags];

    return new Task('Initialize', async (ctx: any, task: ListrTaskWrapper<any, any, any>) => {
      if (argv[flags.devMode.name]) {
        this.parent.logger.setDevMode(true);
      }

      ctx.config = await configInit(argv, ctx, task);
    });
  }

  showClusterList() {
    return new Task('List all available clusters', async (ctx: any, task: ListrTaskWrapper<any, any, any>) => {
      this.parent.logger.showList('Clusters', this.parent.getK8().getClusters());
    });
  }

  getClusterInfo() {
    return new Task('Get cluster info', async (ctx: any, task: ListrTaskWrapper<any, any, any>) => {
      try {
        const clusterName = this.parent.getK8().getCurrentClusterName();
        this.parent.logger.showUser(`Cluster Name (${clusterName})`);
        this.parent.logger.showUser('\n');
      } catch (e: Error | unknown) {
        this.parent.logger.showUserError(e);
      }
    });
  }

  prepareChartValues(argv) {
    const self = this;

    return new Task(
      'Prepare chart values',
      async (ctx: any, task: ListrTaskWrapper<any, any, any>) => {
        ctx.chartPath = await this.parent.prepareChartPath(
          ctx.config.chartDir,
          constants.SOLO_TESTING_CHART_URL,
          constants.SOLO_CLUSTER_SETUP_CHART,
        );

        // if minio is already present, don't deploy it
        if (ctx.config.deployMinio && (await self.k8.isMinioInstalled(ctx.config.clusterSetupNamespace))) {
          ctx.config.deployMinio = false;
        }

        // if prometheus is found, don't deploy it
        if (
          ctx.config.deployPrometheusStack &&
          !(await self.k8.isPrometheusInstalled(ctx.config.clusterSetupNamespace))
        ) {
          ctx.config.deployPrometheusStack = false;
        }

        // if cert manager is installed, don't deploy it
        if (
          (ctx.config.deployCertManager || ctx.config.deployCertManagerCrds) &&
          (await self.k8.isCertManagerInstalled())
        ) {
          ctx.config.deployCertManager = false;
          ctx.config.deployCertManagerCrds = false;
        }

        // If all are already present or not wanted, skip installation
        if (
          !ctx.config.deployPrometheusStack &&
          !ctx.config.deployMinio &&
          !ctx.config.deployCertManager &&
          !ctx.config.deployCertManagerCrds
        ) {
          ctx.isChartInstalled = true;
          return;
        }

        ctx.valuesArg = this.prepareValuesArg(
          ctx.config.chartDir,
          ctx.config.deployPrometheusStack,
          ctx.config.deployMinio,
          ctx.config.deployCertManager,
          ctx.config.deployCertManagerCrds,
        );
      },
      ctx => ctx.isChartInstalled,
    );
  }

  installClusterChart(argv) {
    const parent = this.parent;
    return new Task(
      `Install '${constants.SOLO_CLUSTER_SETUP_CHART}' chart`,
      async (ctx: any, task: ListrTaskWrapper<any, any, any>) => {
        const clusterSetupNamespace = ctx.config.clusterSetupNamespace;
        const version = ctx.config.soloChartVersion;
        const valuesArg = ctx.valuesArg;

        try {
          parent.logger.debug(`Installing chart chartPath = ${ctx.chartPath}, version = ${version}`);
          await parent
            .getChartManager()
            .install(clusterSetupNamespace, constants.SOLO_CLUSTER_SETUP_CHART, ctx.chartPath, version, valuesArg);
        } catch (e: Error | unknown) {
          // if error, uninstall the chart and rethrow the error
          parent.logger.debug(
            `Error on installing ${constants.SOLO_CLUSTER_SETUP_CHART}. attempting to rollback by uninstalling the chart`,
            e,
          );
          try {
            await parent.getChartManager().uninstall(clusterSetupNamespace, constants.SOLO_CLUSTER_SETUP_CHART);
          } catch {
            // ignore error during uninstall since we are doing the best-effort uninstall here
          }

          throw e;
        }

        if (argv.dev) {
          await this.showInstalledChartList(clusterSetupNamespace);
        }
      },
      ctx => ctx.isChartInstalled,
    );
  }

  acquireNewLease(argv) {
    return new Task('Acquire new lease', async (ctx: any, task: ListrTaskWrapper<any, any, any>) => {
      const lease = await this.parent.getLeaseManager().create();
      return ListrLease.newAcquireLeaseTask(lease, task);
    });
  }

  uninstallClusterChart(argv) {
    const parent = this.parent;
    const self = this;

    return new Task(
      `Uninstall '${constants.SOLO_CLUSTER_SETUP_CHART}' chart`,
      async (ctx: any, task: ListrTaskWrapper<any, any, any>) => {
        const clusterSetupNamespace = ctx.config.clusterSetupNamespace;

        if (!argv.force && (await self.k8.isRemoteConfigPresentInAnyNamespace())) {
          const confirm = await task.prompt(ListrEnquirerPromptAdapter).run({
            type: 'toggle',
            default: false,
            message:
              'There is remote config for one of the deployments' +
              'Are you sure you would like to uninstall the cluster?',
          });

          if (!confirm) {
            // eslint-disable-next-line n/no-process-exit
            process.exit(0);
          }
        }

        await parent.getChartManager().uninstall(clusterSetupNamespace, constants.SOLO_CLUSTER_SETUP_CHART);
        if (argv.dev) {
          await this.showInstalledChartList(clusterSetupNamespace);
        }
      },
      ctx => !ctx.isChartInstalled,
    );
  }
}<|MERGE_RESOLUTION|>--- conflicted
+++ resolved
@@ -19,11 +19,7 @@
 import {type Cluster} from '@kubernetes/client-node/dist/config_types.js';
 import {type SoloListrTask, type SoloListrTaskWrapper} from '../../types/index.js';
 import {type SelectClusterContextContext} from './configs.js';
-<<<<<<< HEAD
-import {type DeploymentName, type Namespace} from '../../core/config/remote/types.js';
-=======
 import {type DeploymentName} from '../../core/config/remote/types.js';
->>>>>>> dd23eb95
 import {type LocalConfig} from '../../core/config/local_config.js';
 import {ListrEnquirerPromptAdapter} from '@listr2/prompt-adapter-enquirer';
 import {type NamespaceName} from '../../core/kube/namespace_name.js';
@@ -137,11 +133,7 @@
 
         if (localConfig.deployments[deploymentName]) {
           for (const cluster of Object.keys(remoteConfig.clusters)) {
-<<<<<<< HEAD
-            if (localConfig.deployments[deploymentName].namespace === remoteConfig.clusters[cluster]) {
-=======
-            if (localConfig.currentDeploymentName === remoteConfig.clusters[cluster].valueOf()) {
->>>>>>> dd23eb95
+            if (localConfig.deployments[deploymentName].namespace === remoteConfig.clusters[cluster].valueOf()) {
               remoteClusterList.push(cluster);
             }
           }
@@ -271,11 +263,7 @@
         this.parent.logger.info('Resolve context for remote cluster...');
         const configManager = this.parent.getConfigManager();
         const isQuiet = configManager.getFlag<boolean>(flags.quiet);
-<<<<<<< HEAD
         const deploymentName: string = configManager.getFlag<DeploymentName>(flags.deployment);
-=======
-        const deploymentName: string = configManager.getFlag<DeploymentName>(flags.namespace);
->>>>>>> dd23eb95
         let clusters = splitFlagInput(configManager.getFlag<string>(flags.clusterName));
         const contexts = splitFlagInput(configManager.getFlag<string>(flags.context));
         const namespace = configManager.getFlag<Namespace>(flags.namespace);
