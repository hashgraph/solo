/**
 * SPDX-License-Identifier: Apache-2.0
 */
import {Task} from '../../core/task.js';
import {Flags as flags} from '../flags.js';
import {type ListrTaskWrapper} from 'listr2';
import {type ConfigBuilder} from '../../types/aliases.js';
import {type BaseCommand} from '../base.js';
import {prepareChartPath, splitFlagInput} from '../../core/helpers.js';
import * as constants from '../../core/constants.js';
import path from 'path';
import chalk from 'chalk';
import {ListrLease} from '../../core/lease/listr_lease.js';
import {ErrorMessages} from '../../core/error_messages.js';
import {SoloError} from '../../core/errors.js';
import {RemoteConfigManager} from '../../core/config/remote/remote_config_manager.js';
import {type RemoteConfigDataWrapper} from '../../core/config/remote/remote_config_data_wrapper.js';
import {type K8Factory} from '../../core/kube/k8_factory.js';
import {type SoloListrTask, type SoloListrTaskWrapper} from '../../types/index.js';
import {type SelectClusterContextContext} from './config_interfaces/select_cluster_context_context.js';
import {type DeploymentName} from '../../core/config/remote/types.js';
import {type LocalConfig} from '../../core/config/local_config.js';
import {ListrInquirerPromptAdapter} from '@listr2/prompt-adapter-inquirer';
import {confirm as confirmPrompt} from '@inquirer/prompts';
import {type NamespaceName} from '../../core/kube/resources/namespace/namespace_name.js';
import {inject, injectable} from 'tsyringe-neo';
import {patchInject} from '../../core/dependency_injection/container_helper.js';
import {type ConfigManager} from '../../core/config_manager.js';
import {type SoloLogger} from '../../core/logging.js';
import {type ChartManager} from '../../core/chart_manager.js';
import {type LeaseManager} from '../../core/lease/lease_manager.js';
import {type Helm} from '../../core/helm.js';
import {type ClusterChecks} from '../../core/cluster_checks.js';
import {container} from 'tsyringe-neo';
import {InjectTokens} from '../../core/dependency_injection/inject_tokens.js';

@injectable()
export class ClusterCommandTasks {
  private readonly clusterChecks: ClusterChecks = container.resolve(InjectTokens.ClusterChecks);

  constructor(
    @inject(InjectTokens.K8Factory) private readonly k8Factory: K8Factory,
    @inject(InjectTokens.ConfigManager) private readonly configManager: ConfigManager,
    @inject(InjectTokens.RemoteConfigManager) private readonly remoteConfigManager: RemoteConfigManager,
    @inject(InjectTokens.LocalConfig) private readonly localConfig: LocalConfig,
    @inject(InjectTokens.SoloLogger) private readonly logger: SoloLogger,
    @inject(InjectTokens.ChartManager) private readonly chartManager: ChartManager,
    @inject(InjectTokens.LeaseManager) private readonly leaseManager: LeaseManager,
    @inject(InjectTokens.Helm) private readonly helm: Helm,
  ) {
    this.k8Factory = patchInject(k8Factory, InjectTokens.K8Factory, this.constructor.name);
    this.configManager = patchInject(configManager, InjectTokens.ConfigManager, this.constructor.name);
    this.remoteConfigManager = patchInject(
      remoteConfigManager,
      InjectTokens.RemoteConfigManager,
      this.constructor.name,
    );
    this.localConfig = patchInject(localConfig, InjectTokens.LocalConfig, this.constructor.name);
    this.logger = patchInject(logger, InjectTokens.SoloLogger, this.constructor.name);
    this.chartManager = patchInject(chartManager, InjectTokens.ChartManager, this.constructor.name);
    this.leaseManager = patchInject(leaseManager, InjectTokens.LeaseManager, this.constructor.name);
    this.helm = patchInject(helm, InjectTokens.Helm, this.constructor.name);
  }

<<<<<<< HEAD
  public connectClusterRef() {
    return {
      title: 'Associate a context with a cluster reference: ',
      task: async (ctx, task: ListrTaskWrapper<any, any, any>) => {
        task.title += ctx.config.clusterRef;
        const localConfig = this.parent.getLocalConfig();
        if (typeof ctx.config.selectedContext === 'string') {
          localConfig.clusterRefs[ctx.config.clusterRef] = ctx.config.selectedContext;
        }
      },
    };
  }

  public saveLocalConfig() {
    return {
      title: 'Save local configuration',
      task: async (ctx, task: ListrTaskWrapper<any, any, any>) => {
        const localConfig = this.parent.getLocalConfig();
        await localConfig.write();
      },
    };
  }

  public disconnectClusterRef() {
    return {
      title: 'Remove cluster reference ',
      task: async (ctx, task: ListrTaskWrapper<any, any, any>) => {
        task.title += ctx.config.clusterRef;
        const localConfig = this.parent.getLocalConfig();
        delete localConfig.clusterRefs[ctx.config.clusterRef];
      },
    };
  }

  testConnectionToCluster(cluster?: string) {
    const self = this;
    return {
      title: 'Test connection to cluster: ',
      task: async (ctx, task: ListrTaskWrapper<any, any, any>) => {
        const clusterRef = cluster ? cluster : ctx.config.clusterRef;
        task.title += clusterRef;
        try {
          await self.parent.getK8Factory().getK8(ctx.config.context).namespaces().list();
        } catch (e: any) {
          task.title = `${task.title} - ${chalk.red('Cluster connection failed')}`;
          throw new SoloError(
            `${ErrorMessages.INVALID_CONTEXT_FOR_CLUSTER_DETAILED(ctx.config.context, ctx.config.clusterRef)}`,
          );
        }
      },
    };
  }

  // Method not used now but may be used in the future
  validateRemoteConfigForCluster(
=======
  public testConnectionToCluster(
    cluster: string,
    localConfig: LocalConfig,
    parentTask: ListrTaskWrapper<any, any, any>,
  ) {
    const self = this;
    return {
      title: `Test connection to cluster: ${chalk.cyan(cluster)}`,
      task: async (_, subTask: ListrTaskWrapper<any, any, any>) => {
        let context = localConfig.clusterRefs[cluster];
        if (!context) {
          const isQuiet = self.configManager.getFlag(flags.quiet);
          if (isQuiet) {
            context = self.k8Factory.default().contexts().readCurrent();
          } else {
            context = await self.promptForContext(parentTask, cluster);
          }

          localConfig.clusterRefs[cluster] = context;
        }
        if (!(await self.k8Factory.default().contexts().testContextConnection(context))) {
          subTask.title = `${subTask.title} - ${chalk.red('Cluster connection failed')}`;
          throw new SoloError(`${ErrorMessages.INVALID_CONTEXT_FOR_CLUSTER_DETAILED(context, cluster)}`);
        }
      },
    };
  }

  public validateRemoteConfigForCluster(
>>>>>>> 37a7746a
    cluster: string,
    currentClusterName: string,
    localConfig: LocalConfig,
    currentRemoteConfig: RemoteConfigDataWrapper,
  ) {
    const self = this;
    return {
      title: `Pull and validate remote configuration for cluster: ${chalk.cyan(cluster)}`,
      task: async (_, subTask: ListrTaskWrapper<any, any, any>) => {
        const context = localConfig.clusterRefs[cluster];
        self.k8Factory.default().contexts().updateCurrent(context);
        const remoteConfigFromOtherCluster = await self.remoteConfigManager.get();
        if (!RemoteConfigManager.compare(currentRemoteConfig, remoteConfigFromOtherCluster)) {
          throw new SoloError(ErrorMessages.REMOTE_CONFIGS_DO_NOT_MATCH(currentClusterName, cluster));
        }
      },
    };
  }

<<<<<<< HEAD
  updateLocalConfig(): SoloListrTask<SelectClusterContextContext> {
=======
  public readClustersFromRemoteConfig(argv) {
    const self = this;
    return {
      title: 'Read clusters from remote config',
      task: async (ctx, task) => {
        const localConfig = this.localConfig;
        const currentClusterName = this.k8Factory.default().clusters().readCurrent();
        const currentRemoteConfig: RemoteConfigDataWrapper = await this.remoteConfigManager.get();
        const subTasks = [];
        const remoteConfigClusters = Object.keys(currentRemoteConfig.clusters);
        const otherRemoteConfigClusters: string[] = remoteConfigClusters.filter(c => c !== currentClusterName);

        // Validate connections for the other clusters
        for (const cluster of otherRemoteConfigClusters) {
          subTasks.push(self.testConnectionToCluster(cluster, localConfig, task));
        }

        // Pull and validate RemoteConfigs from the other clusters
        for (const cluster of otherRemoteConfigClusters) {
          subTasks.push(
            self.validateRemoteConfigForCluster(cluster, currentClusterName, localConfig, currentRemoteConfig),
          );
        }

        return task.newListr(subTasks, {
          concurrent: false,
          rendererOptions: {collapseSubtasks: false},
        });
      },
    };
  }

  public updateLocalConfig(): SoloListrTask<SelectClusterContextContext> {
>>>>>>> 37a7746a
    return new Task('Update local configuration', async (ctx: any, task: ListrTaskWrapper<any, any, any>) => {
      this.logger.info('Compare local and remote configuration...');
      const configManager = this.configManager;
      const isQuiet = configManager.getFlag(flags.quiet);

      await this.remoteConfigManager.modify(async remoteConfig => {
        // Update current deployment with cluster list from remoteConfig
        const localConfig = this.localConfig;
        const localDeployments = localConfig.deployments;
        const remoteClusterList: string[] = [];
        let deploymentName;
        const remoteNamespace = remoteConfig.metadata.namespace;
        for (const deployment in localConfig.deployments) {
          if (localConfig.deployments[deployment].namespace === remoteNamespace) {
            deploymentName = deployment;
            break;
          }
        }

        if (localConfig.deployments[deploymentName]) {
          for (const cluster of Object.keys(remoteConfig.clusters)) {
            if (localConfig.deployments[deploymentName].namespace === remoteConfig.clusters[cluster].valueOf()) {
              remoteClusterList.push(cluster);
            }
          }
          ctx.config.clusters = remoteClusterList;
          localDeployments[deploymentName].clusters = ctx.config.clusters;
        } else {
          const clusters = Object.keys(remoteConfig.clusters);
          localDeployments[deploymentName] = {clusters, namespace: remoteNamespace};
          ctx.config.clusters = clusters;
        }

        localConfig.setDeployments(localDeployments);

        const contexts = splitFlagInput(configManager.getFlag(flags.context));

        for (let i = 0; i < ctx.config.clusters.length; i++) {
          const cluster = ctx.config.clusters[i];
          const context = contexts[i];

          // If a context is provided, use it to update the mapping
          if (context) {
            localConfig.clusterRefs[cluster] = context;
          } else if (!localConfig.clusterRefs[cluster]) {
            // In quiet mode, use the currently selected context to update the mapping
            if (isQuiet) {
              localConfig.clusterRefs[cluster] = this.k8Factory.default().contexts().readCurrent();
            }

            // Prompt the user to select a context if mapping value is missing
            else {
              localConfig.clusterRefs[cluster] = await this.promptForContext(task, cluster);
            }
          }
        }
        this.logger.info('Update local configuration...');
        await localConfig.write();
      });
    });
  }

  private async getSelectedContext(
    task: SoloListrTaskWrapper<SelectClusterContextContext>,
    selectedCluster: string,
    localConfig: LocalConfig,
    isQuiet: boolean,
  ) {
    let selectedContext;
    if (isQuiet) {
      selectedContext = this.k8Factory.default().contexts().readCurrent();
    } else {
      selectedContext = await this.promptForContext(task, selectedCluster);
      localConfig.clusterRefs[selectedCluster] = selectedContext;
    }
    return selectedContext;
  }

  private async promptForContext(task: SoloListrTaskWrapper<SelectClusterContextContext>, cluster: string) {
    const kubeContexts = this.k8Factory.default().contexts().list();
    return flags.context.prompt(task, kubeContexts, cluster);
  }

  private async selectContextForFirstCluster(
    task: SoloListrTaskWrapper<SelectClusterContextContext>,
    clusters: string[],
    localConfig: LocalConfig,
    isQuiet: boolean,
  ) {
    const selectedCluster = clusters[0];

    if (localConfig.clusterRefs[selectedCluster]) {
      return localConfig.clusterRefs[selectedCluster];
    }

    // If a cluster does not exist in LocalConfig mapping prompt the user to select a context or use the current one
    else {
      return this.getSelectedContext(task, selectedCluster, localConfig, isQuiet);
    }
  }

  /**
   * Prepare values arg for cluster setup command
   *
   * @param [chartDir] - local charts directory (default is empty)
   * @param [prometheusStackEnabled] - a bool to denote whether to install prometheus stack
   * @param [minioEnabled] - a bool to denote whether to install minio
   * @param [certManagerEnabled] - a bool to denote whether to install cert manager
   * @param [certManagerCrdsEnabled] - a bool to denote whether to install cert manager CRDs
   */
  private prepareValuesArg(
    chartDir = flags.chartDirectory.definition.defaultValue as string,
    prometheusStackEnabled = flags.deployPrometheusStack.definition.defaultValue as boolean,
    minioEnabled = flags.deployMinio.definition.defaultValue as boolean,
  ) {
    let valuesArg = chartDir ? `-f ${path.join(chartDir, 'solo-cluster-setup', 'values.yaml')}` : '';

    valuesArg += ` --set cloud.prometheusStack.enabled=${prometheusStackEnabled}`;
    valuesArg += ` --set cloud.minio.enabled=${minioEnabled}`;

    return valuesArg;
  }

  /** Show list of installed chart */
  private async showInstalledChartList(clusterSetupNamespace: NamespaceName) {
    this.logger.showList('Installed Charts', await this.chartManager.getInstalledCharts(clusterSetupNamespace));
  }

  public selectContext(): SoloListrTask<SelectClusterContextContext> {
    return {
      title: 'Resolve context for remote cluster',
      task: async (_, task) => {
        this.logger.info('Resolve context for remote cluster...');
        const configManager = this.configManager;
        const isQuiet = configManager.getFlag<boolean>(flags.quiet);
        const deploymentName: string = configManager.getFlag<DeploymentName>(flags.deployment);
        let clusters = splitFlagInput(configManager.getFlag<string>(flags.clusterRef));
        const contexts = splitFlagInput(configManager.getFlag<string>(flags.context));
        const namespace = configManager.getFlag<NamespaceName>(flags.namespace);
        const localConfig = this.localConfig;
        let selectedContext: string;
        let selectedCluster: string;

        // TODO - BEGIN... added this because it was confusing why we have both clusterRef and deploymentClusters
        if (clusters?.length === 0) {
          clusters = splitFlagInput(configManager.getFlag<string>(flags.deploymentClusters));
        }

        // If one or more contexts are provided, use the first one
        if (contexts.length) {
          selectedContext = contexts[0];

          if (clusters.length) {
            selectedCluster = clusters[0];
          } else if (localConfig.deployments[deploymentName]) {
            selectedCluster = localConfig.deployments[deploymentName].clusters[0];
          }
        }

        // If one or more clusters are provided, use the first one to determine the context
        // from the mapping in the LocalConfig
        else if (clusters.length) {
          selectedCluster = clusters[0];
          selectedContext = await this.selectContextForFirstCluster(task, clusters, localConfig, isQuiet);
        }

        // If a deployment name is provided, get the clusters associated with the deployment from the LocalConfig
        // and select the context from the mapping, corresponding to the first deployment cluster
        else if (deploymentName) {
          const deployment = localConfig.deployments[deploymentName];

          if (deployment && deployment.clusters.length) {
            selectedCluster = deployment.clusters[0];
            selectedContext = await this.selectContextForFirstCluster(task, deployment.clusters, localConfig, isQuiet);
          }

          // The provided deployment does not exist in the LocalConfig
          else {
            // Add the deployment to the LocalConfig with the currently selected cluster and context in KubeConfig
            if (isQuiet) {
              selectedContext = this.k8Factory.default().contexts().readCurrent();
              selectedCluster = this.k8Factory.default().clusters().readCurrent();
              localConfig.deployments[deploymentName] = {
                clusters: [selectedCluster],
                namespace: namespace ? namespace.name : '',
              };

              if (!localConfig.clusterRefs[selectedCluster]) {
                localConfig.clusterRefs[selectedCluster] = selectedContext;
              }
            }

            // Prompt user for clusters and contexts
            else {
              const promptedClusters = await flags.clusterRef.prompt(task, '');
              clusters = splitFlagInput(promptedClusters);

              for (const cluster of clusters) {
                if (!localConfig.clusterRefs[cluster]) {
                  localConfig.clusterRefs[cluster] = await this.promptForContext(task, cluster);
                }
              }

              selectedCluster = clusters[0];
              selectedContext = localConfig.clusterRefs[clusters[0]];
            }
          }
        }

        const connectionValid = await this.k8Factory.default().contexts().testContextConnection(selectedContext);
        if (!connectionValid) {
          throw new SoloError(ErrorMessages.INVALID_CONTEXT_FOR_CLUSTER(selectedContext, selectedCluster));
        }
        this.k8Factory.default().contexts().updateCurrent(selectedContext);
        this.configManager.setFlag(flags.context, selectedContext);
      },
    };
  }

  public initialize(argv: any, configInit: ConfigBuilder) {
    const {requiredFlags, optionalFlags} = argv;

    argv.flags = [...requiredFlags, ...optionalFlags];

    return new Task('Initialize', async (ctx: any, task: ListrTaskWrapper<any, any, any>) => {
      if (argv[flags.devMode.name]) {
        this.logger.setDevMode(true);
      }

      ctx.config = await configInit(argv, ctx, task);
    });
  }

  public showClusterList() {
    return new Task('List all available clusters', async (ctx: any, task: ListrTaskWrapper<any, any, any>) => {
<<<<<<< HEAD
      const clusterRefs = this.parent.localConfig.clusterRefs;
      const clusterList = Object.entries(clusterRefs).map(
        ([clusterName, clusterContext]) => `${clusterName}:${clusterContext}`,
      );
      this.parent.logger.showList('Cluster references and the respective contexts', clusterList);
=======
      this.logger.showList('Clusters', this.k8Factory.default().clusters().list());
>>>>>>> 37a7746a
    });
  }

  public getClusterInfo() {
    return new Task('Get cluster info', async (ctx: any, task: ListrTaskWrapper<any, any, any>) => {
<<<<<<< HEAD
      const clusterRef = ctx.config.clusterRef;
      const localConfig = this.parent.getLocalConfig();
      const clusterRefs = localConfig.clusterRefs;
      const deployments = localConfig.deployments;

      if (!clusterRefs[clusterRef]) {
        throw new Error(`Cluster "${clusterRef}" not found in the LocalConfig`);
=======
      try {
        const clusterName = this.k8Factory.default().clusters().readCurrent();
        this.logger.showUser(`Cluster Name (${clusterName})`);
        this.logger.showUser('\n');
      } catch (e: Error | unknown) {
        this.logger.showUserError(e);
>>>>>>> 37a7746a
      }

      const context = clusterRefs[clusterRef];
      const deploymentsWithSelectedCluster = Object.entries(deployments)
        .filter(([_, deployment]) => deployment.clusters.includes(clusterRef))
        .map(([deploymentName, deployment]) => ({
          name: deploymentName,
          namespace: deployment.namespace || 'default',
        }));

      task.output =
        `Cluster Reference: ${clusterRef}\n` + `Associated Context: ${context}\n` + 'Deployments using this Cluster:';

      if (deploymentsWithSelectedCluster.length) {
        task.output +=
          '\n' + deploymentsWithSelectedCluster.map(dep => `  - ${dep.name} [Namespace: ${dep.namespace}]`).join('\n');
      } else {
        task.output += '\n  - None';
      }

      this.parent.logger.showUser(task.output);
    });
  }

  public prepareChartValues(argv) {
    const self = this;

    return new Task(
      'Prepare chart values',
      async (ctx: any, task: ListrTaskWrapper<any, any, any>) => {
        ctx.chartPath = await prepareChartPath(
          this.helm,
          ctx.config.chartDir,
          constants.SOLO_TESTING_CHART_URL,
          constants.SOLO_CLUSTER_SETUP_CHART,
        );

        // if minio is already present, don't deploy it
        if (ctx.config.deployMinio && (await self.clusterChecks.isMinioInstalled(ctx.config.clusterSetupNamespace))) {
          ctx.config.deployMinio = false;
        }

        // if prometheus is found, don't deploy it
        if (
          ctx.config.deployPrometheusStack &&
          !(await self.clusterChecks.isPrometheusInstalled(ctx.config.clusterSetupNamespace))
        ) {
          ctx.config.deployPrometheusStack = false;
        }

        // If all are already present or not wanted, skip installation
        if (!ctx.config.deployPrometheusStack && !ctx.config.deployMinio) {
          ctx.isChartInstalled = true;
          return;
        }

        ctx.valuesArg = this.prepareValuesArg(
          ctx.config.chartDir,
          ctx.config.deployPrometheusStack,
          ctx.config.deployMinio,
        );
      },
      ctx => ctx.isChartInstalled,
    );
  }

  public installClusterChart(argv) {
    const self = this;
    return new Task(
      `Install '${constants.SOLO_CLUSTER_SETUP_CHART}' chart`,
      async (ctx: any, task: ListrTaskWrapper<any, any, any>) => {
        const clusterSetupNamespace = ctx.config.clusterSetupNamespace;
        const version = ctx.config.soloChartVersion;
        const valuesArg = ctx.valuesArg;

        try {
          this.logger.debug(`Installing chart chartPath = ${ctx.chartPath}, version = ${version}`);
          await this.chartManager.install(
            clusterSetupNamespace,
            constants.SOLO_CLUSTER_SETUP_CHART,
            ctx.chartPath,
            version,
            valuesArg,
            this.k8Factory.default().contexts().readCurrent(),
          );
        } catch (e: Error | unknown) {
          // if error, uninstall the chart and rethrow the error
          self.logger.debug(
            `Error on installing ${constants.SOLO_CLUSTER_SETUP_CHART}. attempting to rollback by uninstalling the chart`,
            e,
          );
          try {
            await this.chartManager.uninstall(
              clusterSetupNamespace,
              constants.SOLO_CLUSTER_SETUP_CHART,
              this.k8Factory.default().contexts().readCurrent(),
            );
          } catch {
            // ignore error during uninstall since we are doing the best-effort uninstall here
          }

          throw e;
        }

        if (argv.dev) {
          await this.showInstalledChartList(clusterSetupNamespace);
        }
      },
      ctx => ctx.isChartInstalled,
    );
  }

  public acquireNewLease(argv) {
    return new Task('Acquire new lease', async (ctx: any, task: ListrTaskWrapper<any, any, any>) => {
      const lease = await this.leaseManager.create();
      return ListrLease.newAcquireLeaseTask(lease, task);
    });
  }

  public uninstallClusterChart(argv) {
    const self = this;

    return new Task(
      `Uninstall '${constants.SOLO_CLUSTER_SETUP_CHART}' chart`,
      async (ctx: any, task: ListrTaskWrapper<any, any, any>) => {
        const clusterSetupNamespace = ctx.config.clusterSetupNamespace;

        if (!argv.force && (await self.clusterChecks.isRemoteConfigPresentInAnyNamespace())) {
          const confirm = await task.prompt(ListrInquirerPromptAdapter).run(confirmPrompt, {
            default: false,
            message:
              'There is remote config for one of the deployments' +
              'Are you sure you would like to uninstall the cluster?',
          });

          if (!confirm) {
            self.logger.logAndExitSuccess('Aborted application by user prompt');
          }
        }
        await self.chartManager.uninstall(
          clusterSetupNamespace,
          constants.SOLO_CLUSTER_SETUP_CHART,
          this.k8Factory.default().contexts().readCurrent(),
        );
        if (argv.dev) {
          await this.showInstalledChartList(clusterSetupNamespace);
        }
      },
      ctx => !ctx.isChartInstalled,
    );
  }
}<|MERGE_RESOLUTION|>--- conflicted
+++ resolved
@@ -62,13 +62,12 @@
     this.helm = patchInject(helm, InjectTokens.Helm, this.constructor.name);
   }
 
-<<<<<<< HEAD
   public connectClusterRef() {
     return {
       title: 'Associate a context with a cluster reference: ',
       task: async (ctx, task: ListrTaskWrapper<any, any, any>) => {
         task.title += ctx.config.clusterRef;
-        const localConfig = this.parent.getLocalConfig();
+        const localConfig = this.localConfig;
         if (typeof ctx.config.selectedContext === 'string') {
           localConfig.clusterRefs[ctx.config.clusterRef] = ctx.config.selectedContext;
         }
@@ -80,7 +79,7 @@
     return {
       title: 'Save local configuration',
       task: async (ctx, task: ListrTaskWrapper<any, any, any>) => {
-        const localConfig = this.parent.getLocalConfig();
+        const localConfig = this.localConfig;
         await localConfig.write();
       },
     };
@@ -91,7 +90,7 @@
       title: 'Remove cluster reference ',
       task: async (ctx, task: ListrTaskWrapper<any, any, any>) => {
         task.title += ctx.config.clusterRef;
-        const localConfig = this.parent.getLocalConfig();
+        const localConfig = this.localConfig;
         delete localConfig.clusterRefs[ctx.config.clusterRef];
       },
     };
@@ -105,7 +104,7 @@
         const clusterRef = cluster ? cluster : ctx.config.clusterRef;
         task.title += clusterRef;
         try {
-          await self.parent.getK8Factory().getK8(ctx.config.context).namespaces().list();
+          await self.k8Factory.getK8(ctx.config.context).namespaces().list();
         } catch (e: any) {
           task.title = `${task.title} - ${chalk.red('Cluster connection failed')}`;
           throw new SoloError(
@@ -117,38 +116,7 @@
   }
 
   // Method not used now but may be used in the future
-  validateRemoteConfigForCluster(
-=======
-  public testConnectionToCluster(
-    cluster: string,
-    localConfig: LocalConfig,
-    parentTask: ListrTaskWrapper<any, any, any>,
-  ) {
-    const self = this;
-    return {
-      title: `Test connection to cluster: ${chalk.cyan(cluster)}`,
-      task: async (_, subTask: ListrTaskWrapper<any, any, any>) => {
-        let context = localConfig.clusterRefs[cluster];
-        if (!context) {
-          const isQuiet = self.configManager.getFlag(flags.quiet);
-          if (isQuiet) {
-            context = self.k8Factory.default().contexts().readCurrent();
-          } else {
-            context = await self.promptForContext(parentTask, cluster);
-          }
-
-          localConfig.clusterRefs[cluster] = context;
-        }
-        if (!(await self.k8Factory.default().contexts().testContextConnection(context))) {
-          subTask.title = `${subTask.title} - ${chalk.red('Cluster connection failed')}`;
-          throw new SoloError(`${ErrorMessages.INVALID_CONTEXT_FOR_CLUSTER_DETAILED(context, cluster)}`);
-        }
-      },
-    };
-  }
-
   public validateRemoteConfigForCluster(
->>>>>>> 37a7746a
     cluster: string,
     currentClusterName: string,
     localConfig: LocalConfig,
@@ -168,9 +136,6 @@
     };
   }
 
-<<<<<<< HEAD
-  updateLocalConfig(): SoloListrTask<SelectClusterContextContext> {
-=======
   public readClustersFromRemoteConfig(argv) {
     const self = this;
     return {
@@ -204,7 +169,6 @@
   }
 
   public updateLocalConfig(): SoloListrTask<SelectClusterContextContext> {
->>>>>>> 37a7746a
     return new Task('Update local configuration', async (ctx: any, task: ListrTaskWrapper<any, any, any>) => {
       this.logger.info('Compare local and remote configuration...');
       const configManager = this.configManager;
@@ -440,36 +404,23 @@
 
   public showClusterList() {
     return new Task('List all available clusters', async (ctx: any, task: ListrTaskWrapper<any, any, any>) => {
-<<<<<<< HEAD
-      const clusterRefs = this.parent.localConfig.clusterRefs;
+      const clusterRefs = this.localConfig.clusterRefs;
       const clusterList = Object.entries(clusterRefs).map(
         ([clusterName, clusterContext]) => `${clusterName}:${clusterContext}`,
       );
-      this.parent.logger.showList('Cluster references and the respective contexts', clusterList);
-=======
-      this.logger.showList('Clusters', this.k8Factory.default().clusters().list());
->>>>>>> 37a7746a
+      this.logger.showList('Cluster references and the respective contexts', clusterList);
     });
   }
 
   public getClusterInfo() {
     return new Task('Get cluster info', async (ctx: any, task: ListrTaskWrapper<any, any, any>) => {
-<<<<<<< HEAD
       const clusterRef = ctx.config.clusterRef;
-      const localConfig = this.parent.getLocalConfig();
+      const localConfig = this.localConfig;
       const clusterRefs = localConfig.clusterRefs;
       const deployments = localConfig.deployments;
 
       if (!clusterRefs[clusterRef]) {
         throw new Error(`Cluster "${clusterRef}" not found in the LocalConfig`);
-=======
-      try {
-        const clusterName = this.k8Factory.default().clusters().readCurrent();
-        this.logger.showUser(`Cluster Name (${clusterName})`);
-        this.logger.showUser('\n');
-      } catch (e: Error | unknown) {
-        this.logger.showUserError(e);
->>>>>>> 37a7746a
       }
 
       const context = clusterRefs[clusterRef];
