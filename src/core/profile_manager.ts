--- conflicted
+++ resolved
@@ -25,16 +25,10 @@
 import * as semver from 'semver';
 import {readFile, writeFile} from 'fs/promises';
 
-<<<<<<< HEAD
 import {type SoloLogger} from './logging.js';
 import {type SemVer} from 'semver';
 import {type NodeAlias, type NodeAliases} from '../types/aliases.js';
 import {autoInjectable} from "tsyringe-neo";
-=======
-import type {SoloLogger} from './logging.js';
-import type {SemVer} from 'semver';
-import type {NodeAlias, NodeAliases} from '../types/aliases.js';
->>>>>>> 29778f03
 
 const consensusSidecars = [
   'recordStreamUploader',
