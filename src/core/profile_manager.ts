--- conflicted
+++ resolved
@@ -14,22 +14,6 @@
  * limitations under the License.
  *
  */
-<<<<<<< HEAD
-import fs from 'fs'
-import path from 'path'
-import { SoloError, IllegalArgumentError, MissingArgumentError } from './errors.js'
-import * as yaml from 'js-yaml'
-import { flags } from '../commands/index.js'
-import { type ConfigManager, constants, helpers, Templates } from './index.js'
-import dot from 'dot-object'
-import { getNodeAccountMap } from './helpers.js'
-import * as semver from 'semver'
-import { readFile, writeFile } from 'fs/promises'
-
-import type { SoloLogger } from './logging.js'
-import type { SemVer } from 'semver'
-import type { NodeAlias, NodeAliases } from '../types/aliases.js'
-=======
 import fs from 'fs';
 import path from 'path';
 import {SoloError, IllegalArgumentError, MissingArgumentError} from './errors.js';
@@ -41,10 +25,9 @@
 import * as semver from 'semver';
 import {readFile, writeFile} from 'fs/promises';
 
-import {type SoloLogger} from './logging.js';
-import {type SemVer} from 'semver';
-import {type NodeAlias, type NodeAliases} from '../types/aliases.js';
->>>>>>> 0f37ecc0
+import type { SoloLogger } from './logging.js';
+import type { SemVer } from 'semver';
+import type { NodeAlias, NodeAliases } from '../types/aliases.js';
 
 const consensusSidecars = [
   'recordStreamUploader',
