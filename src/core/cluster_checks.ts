--- conflicted
+++ resolved
@@ -8,11 +8,8 @@
 import {inject, injectable} from 'tsyringe-neo';
 import {type K8} from './kube/k8.js';
 import {type K8Client} from './kube/k8_client.js';
-<<<<<<< HEAD
 import {type Pod} from './kube/pod.js';
-=======
 import {type IngressClass} from './kube/ingress_class.js';
->>>>>>> aca39af3
 
 /**
  * Class to check if certain components are installed in the cluster.
