/**
 * Copyright (C) 2024 Hedera Hashgraph, LLC
 *
 * Licensed under the Apache License, Version 2.0 (the ""License"");
 * you may not use this file except in compliance with the License.
 * You may obtain a copy of the License at
 *
 *      http://www.apache.org/licenses/LICENSE-2.0
 *
 * Unless required by applicable law or agreed to in writing, software
 * distributed under the License is distributed on an ""AS IS"" BASIS,
 * WITHOUT WARRANTIES OR CONDITIONS OF ANY KIND, either express or implied.
 * See the License for the specific language governing permissions and
 * limitations under the License.
 *
 */
import { MissingArgumentError, SoloError } from './errors.ts'
import { flags } from '../commands/index.ts'
import type { ConfigManager } from './config_manager.ts'
import type { K8 } from './k8.ts'
import type { SoloLogger } from './logging.ts'
import { LEASE_RENEW_TIMEOUT, LEASE_ACQUIRE_RETRY_TIMEOUT, MAX_LEASE_ACQUIRE_ATTEMPTS, OS_USERNAME } from './constants.ts'
import type { ListrTaskWrapper } from 'listr2'
import chalk from 'chalk'
import { sleep } from './helpers.ts'
import { LeaseWrapper } from './lease_wrapper.ts'

export class LeaseManager {
  constructor (
    private readonly k8: K8,
    private readonly logger: SoloLogger,
    private readonly configManager: ConfigManager
  ) {
    if (!k8) throw new MissingArgumentError('an instance of core/K8 is required')
    if (!logger) throw new MissingArgumentError('an instance of core/SoloLogger is required')
    if (!configManager) throw new MissingArgumentError('an instance of core/ConfigManager is required')
  }

  instantiateLease () {
    return new LeaseWrapper(this)
  }

  /**
   * Acquires lease if is not already taken, automatically handles renews.
   *
   * @returns a callback function that releases the lease
   */
  async acquireLease (
      task: ListrTaskWrapper<any, any, any>,
      title: string,
      attempt: number | null = null
  ): Promise<{ releaseLease: () => Promise<void> }> {
    const namespace = await this.getNamespace()

    //? In case namespace isn't yet created return an empty callback function
    if (!namespace) {
      task.title = `${title} - ${chalk.gray('namespace not created, skipping lease acquire')}`

      return { releaseLease: async () => {} }
    }

    const username = OS_USERNAME
    const leaseName = `${username}-lease`

    await this.acquireLeaseOrRetry(username, leaseName, namespace, task, title, attempt)

    const renewLeaseCallback = async () => {
      try {
        //? Get the latest most up-to-date lease to renew it
        const lease = await this.k8.readNamespacedLease(leaseName, namespace)

        await this.k8.renewNamespaceLease(leaseName, namespace, lease)
      } catch (error) {
        throw new SoloError(`Failed to renew lease: ${error.message}`, error)
      }
    }

    //? Renew lease with the callback
    const intervalId = setInterval(renewLeaseCallback, LEASE_RENEW_TIMEOUT)

    const releaseLeaseCallback = async () => {
      //? Stop renewing the lease once release callback is called
      clearInterval(intervalId)

      try {
        await this.k8.deleteNamespacedLease(leaseName, namespace)

        this.logger.info(`Lease released by ${username}`)
      } catch (e: Error | any) {
        this.logger.error(`Failed to release lease: ${e.message}`)
      }
    }

    return { releaseLease: releaseLeaseCallback }
  }

  private async acquireLeaseOrRetry (
    username: string,
    leaseName: string,
    namespace: string,
    task: ListrTaskWrapper<any, any, any>,
    title: string,
    attempt = 1,
    maxAttempts = MAX_LEASE_ACQUIRE_ATTEMPTS,
  ): Promise<void> {
    if (!attempt) attempt = 1

    let exists = false

    try {
      const lease = await this.k8.readNamespacedLease(leaseName, namespace)

      exists = !!lease
    } catch (error) {
      if (error.meta.statusCode !== 404) {
        task.title = `${title} - ${chalk.red(`failed to acquire lease, unexpected server response ${error.meta.statusCode}!`)}` +
          `, attempt: ${chalk.cyan(attempt.toString())}/${chalk.cyan(maxAttempts.toString())}`

        throw new SoloError(`Failed to acquire lease: ${error.message}`)
      }
    }

    //? In case the lease is already acquired retry after cooldown
    if (exists) {
      attempt++

      if (attempt === maxAttempts) {
        task.title = `${title} - ${chalk.red('failed to acquire lease, max attempts reached!')}` +
          `, attempt: ${chalk.cyan(attempt.toString())}/${chalk.cyan(maxAttempts.toString())}`

        throw new SoloError(`Failed to acquire lease, max attempt reached ${attempt}`)
      }

      this.logger.info(`Lease is already taken retrying in ${LEASE_ACQUIRE_RETRY_TIMEOUT}`)

<<<<<<< HEAD
      task.title = `${title} - ${chalk.gray(`lease exists, attempting again in ${LEASE_AQUIRE_RETRY_TIMEOUT / 1_000} seconds`)}` +
=======
      task.title = `${title} - ${chalk.gray(`lease exists, attempting again in ${LEASE_ACQUIRE_RETRY_TIMEOUT} seconds`)}` +
>>>>>>> 7cd842f6
        `, attempt: ${chalk.cyan(attempt.toString())}/${chalk.cyan(maxAttempts.toString())}`

      await sleep(LEASE_ACQUIRE_RETRY_TIMEOUT)

      return this.acquireLeaseOrRetry(username, leaseName, namespace, task, title, attempt)
    }

    await this.k8.createNamespacedLease(namespace, leaseName, username)

    task.title = `${title} - ${chalk.green('lease acquired successfully')}` +
      `, attempt: ${chalk.cyan(attempt.toString())}/${chalk.cyan(maxAttempts.toString())}`
  }

  private async getNamespace () {
    const namespace = this.configManager.getFlag<string>(flags.namespace)
    if (!namespace) return null

    if (!await this.k8.hasNamespace(namespace)) return null
    return namespace
  }
}<|MERGE_RESOLUTION|>--- conflicted
+++ resolved
@@ -133,11 +133,7 @@
 
       this.logger.info(`Lease is already taken retrying in ${LEASE_ACQUIRE_RETRY_TIMEOUT}`)
 
-<<<<<<< HEAD
-      task.title = `${title} - ${chalk.gray(`lease exists, attempting again in ${LEASE_AQUIRE_RETRY_TIMEOUT / 1_000} seconds`)}` +
-=======
-      task.title = `${title} - ${chalk.gray(`lease exists, attempting again in ${LEASE_ACQUIRE_RETRY_TIMEOUT} seconds`)}` +
->>>>>>> 7cd842f6
+      task.title = `${title} - ${chalk.gray(`lease exists, attempting again in ${LEASE_ACQUIRE_RETRY_TIMEOUT / 1_000} seconds`)}` +
         `, attempt: ${chalk.cyan(attempt.toString())}/${chalk.cyan(maxAttempts.toString())}`
 
       await sleep(LEASE_ACQUIRE_RETRY_TIMEOUT)
