/**
 * Copyright (C) 2024 Hedera Hashgraph, LLC
 *
 * Licensed under the Apache License, Version 2.0 (the ""License"");
 * you may not use this file except in compliance with the License.
 * You may obtain a copy of the License at
 *
 *      http://www.apache.org/licenses/LICENSE-2.0
 *
 * Unless required by applicable law or agreed to in writing, software
 * distributed under the License is distributed on an ""AS IS"" BASIS,
 * WITHOUT WARRANTIES OR CONDITIONS OF ANY KIND, either express or implied.
 * See the License for the specific language governing permissions and
 * limitations under the License.
 *
 */
'use strict'
import * as fs from 'fs'
import { Listr } from 'listr2'
import * as path from 'path'
import { FullstackTestingError, IllegalArgumentError, MissingArgumentError } from './errors.mjs'
import { constants } from './index.mjs'
import { Templates } from './templates.mjs'
import { flags } from '../commands/index.mjs'
import * as Base64 from 'js-base64'
import chalk from 'chalk'

/**
 * PlatformInstaller install platform code in the root-container of a network pod
 */
export class PlatformInstaller {
  /**
   * @param {Logger} logger
   * @param {K8} k8
   * @param {ConfigManager} configManager
   * @param {AccountManager} accountManager
   */
  constructor (logger, k8, configManager, accountManager) {
    if (!logger) throw new MissingArgumentError('an instance of core/Logger is required')
    if (!k8) throw new MissingArgumentError('an instance of core/K8 is required')
    if (!configManager) throw new MissingArgumentError('an instance of core/ConfigManager is required')
    if (!accountManager) throw new MissingArgumentError('an instance of core/AccountManager is required')

    this.logger = logger
    this.k8 = k8
    this.configManager = configManager
    this.accountManager = accountManager
  }

  /**
   * @returns {string}
   * @private
   */
  _getNamespace () {
    const ns = this.configManager.getFlag(flags.namespace)
    if (!ns) throw new MissingArgumentError('namespace is not set')
    return ns
  }

  /**
   * @param {string} releaseDir
   * @returns {Promise<void>}
   */
  async validatePlatformReleaseDir (releaseDir) {
    if (!releaseDir) throw new MissingArgumentError('releaseDir is required')
    if (!fs.existsSync(releaseDir)) {
      throw new IllegalArgumentError('releaseDir does not exists', releaseDir)
    }

    const dataDir = `${releaseDir}/data`
    const appsDir = `${releaseDir}/${constants.HEDERA_DATA_APPS_DIR}`
    const libDir = `${releaseDir}/${constants.HEDERA_DATA_LIB_DIR}`

    if (!fs.existsSync(dataDir)) {
      throw new IllegalArgumentError('releaseDir does not have data directory', releaseDir)
    }

    if (!fs.existsSync(appsDir)) {
      throw new IllegalArgumentError(`'${constants.HEDERA_DATA_APPS_DIR}' missing in '${releaseDir}'`, releaseDir)
    }

    if (!fs.existsSync(libDir)) {
      throw new IllegalArgumentError(`'${constants.HEDERA_DATA_LIB_DIR}' missing in '${releaseDir}'`, releaseDir)
    }

    if (!fs.statSync(appsDir).isEmpty()) {
      throw new IllegalArgumentError(`'${constants.HEDERA_DATA_APPS_DIR}' is empty in releaseDir: ${releaseDir}`, releaseDir)
    }

    if (!fs.statSync(libDir).isEmpty()) {
      throw new IllegalArgumentError(`'${constants.HEDERA_DATA_LIB_DIR}' is empty in releaseDir: ${releaseDir}`, releaseDir)
    }
  }

  /**
   * Fetch and extract platform code into the container
   * @param {string} podName
   * @param {string} tag - platform release tag
   * @returns {Promise<boolean>}
   */
  async fetchPlatform (podName, tag) {
    if (!podName) throw new MissingArgumentError('podName is required')
    if (!tag) throw new MissingArgumentError('tag is required')

    try {
      const scriptName = 'extract-platform.sh'
      const sourcePath = path.join(constants.RESOURCES_DIR, scriptName) // script source path
      await this.copyFiles(podName, [sourcePath], constants.HEDERA_USER_HOME_DIR)

      const extractScript = path.join(constants.HEDERA_USER_HOME_DIR, scriptName) // inside the container
      await this.k8.execContainer(podName, constants.ROOT_CONTAINER, `chmod +x ${extractScript}`)
      await this.k8.execContainer(podName, constants.ROOT_CONTAINER, [extractScript, tag])
      return true
    } catch (e) {
      throw new FullstackTestingError(`failed to extract platform code in this pod '${podName}': ${e.message}`, e)
    }
  }

  /**
   * Copy a list of files to a directory in the container
   *
   * @param {string} podName
   * @param {string[]} srcFiles - list of source files
   * @param {string} destDir - destination directory
   * @param {string} [container] - name of the container
   * @returns {Promise<string[]>} list of pathso of the copied files insider the container
   */
  async copyFiles (podName, srcFiles, destDir, container = constants.ROOT_CONTAINER) {
    try {
      const copiedFiles = []

      // prepare the file mapping
      for (const srcPath of srcFiles) {
        if (!fs.existsSync(srcPath)) {
          throw new FullstackTestingError(`file does not exist: ${srcPath}`)
        }

        if (!await this.k8.hasDir(podName, container, destDir)) {
          await this.k8.mkdir(podName, container, destDir)
        }

        this.logger.debug(`Copying file into ${podName}: ${srcPath} -> ${destDir}`)
        await this.k8.copyTo(podName, container, srcPath, destDir)

        const fileName = path.basename(srcPath)
        copiedFiles.push(path.join(destDir, fileName))
      }

      return copiedFiles
    } catch (e) {
      throw new FullstackTestingError(`failed to copy files to pod '${podName}': ${e.message}`, e)
    }
  }

<<<<<<< HEAD
  async copyGossipKeys (podName, stagingDir, nodeIds) {
    const self = this

    if (!podName) throw new MissingArgumentError('podName is required')
=======
  async copyGossipKeys (nodeId, stagingDir, nodeIds, keyFormat = constants.KEY_FORMAT_PEM) {
    if (!nodeId) throw new MissingArgumentError('nodeId is required')
>>>>>>> 4bb352b6
    if (!stagingDir) throw new MissingArgumentError('stagingDir is required')
    if (!nodeIds || nodeIds.length <= 0) throw new MissingArgumentError('nodeIds cannot be empty')

    try {
      const srcFiles = []

      // copy private keys for the node
      srcFiles.push(path.join(stagingDir, 'keys', Templates.renderGossipPemPrivateKeyFile(constants.SIGNING_KEY_PREFIX, nodeId)))
      srcFiles.push(path.join(stagingDir, 'keys', Templates.renderGossipPemPrivateKeyFile(constants.AGREEMENT_KEY_PREFIX, nodeId)))

      // copy all public keys for all nodes
      nodeIds.forEach(id => {
        srcFiles.push(path.join(stagingDir, 'keys', Templates.renderGossipPemPublicKeyFile(constants.SIGNING_KEY_PREFIX, id)))
        srcFiles.push(path.join(stagingDir, 'keys', Templates.renderGossipPemPublicKeyFile(constants.AGREEMENT_KEY_PREFIX, id)))
      })

      const data = {}
      for (const srcFile of srcFiles) {
        const fileContents = fs.readFileSync(srcFile)
        const fileName = path.basename(srcFile)
        data[fileName] = Base64.encode(fileContents)
      }

      if (!await this.k8.createSecret(
        Templates.renderGossipKeySecretName(nodeId),
        this._getNamespace(), 'Opaque', data,
        Templates.renderGossipKeySecretLabelObject(nodeId), true)) {
        throw new FullstackTestingError(`failed to create secret for gossip keys for node '${nodeId}'`)
      }
    } catch (e) {
      this.logger.error(`failed to copy gossip keys to secret '${Templates.renderGossipKeySecretName(nodeId)}': ${e.message}`, e)
      throw new FullstackTestingError(`failed to copy gossip keys to secret '${Templates.renderGossipKeySecretName(nodeId)}': ${e.message}`, e)
    }
  }

  async copyTLSKeys (nodeIds, stagingDir) {
    if (!nodeIds) throw new MissingArgumentError('nodeId is required')
    if (!stagingDir) throw new MissingArgumentError('stagingDir is required')

    try {
      const data = {}

      for (const nodeId of nodeIds) {
        const srcFiles = []
        srcFiles.push(path.join(stagingDir, 'keys', Templates.renderTLSPemPrivateKeyFile(nodeId)))
        srcFiles.push(path.join(stagingDir, 'keys', Templates.renderTLSPemPublicKeyFile(nodeId)))

        for (const srcFile of srcFiles) {
          const fileContents = fs.readFileSync(srcFile)
          const fileName = path.basename(srcFile)
          data[fileName] = Base64.encode(fileContents)
        }
      }
      if (!await this.k8.createSecret(
        'network-node-hapi-app-secrets',
        this._getNamespace(), 'Opaque', data,
        undefined, true)) {
        throw new FullstackTestingError('failed to create secret for TLS keys')
      }
    } catch (e) {
      this.logger.error('failed to copy TLS keys to secret', e)
      throw new FullstackTestingError('failed to copy TLS keys to secret', e)
    }
  }

  /**
   * @param {string} podName
   * @param {string} destPath
   * @param {string} [mode]
   * @param {boolean} [recursive]
   * @param {string} [container]
   * @returns {Promise<boolean>}
   */
  async setPathPermission (podName, destPath, mode = '0755', recursive = true, container = constants.ROOT_CONTAINER) {
    if (!podName) throw new MissingArgumentError('podName is required')
    if (!destPath) throw new MissingArgumentError('destPath is required')

    const recursiveFlag = recursive ? '-R' : ''
    try {
      await this.k8.execContainer(podName, container, `chown ${recursiveFlag} hedera:hedera ${destPath}`)
    } catch (e) {
      // ignore error, can't change settings on files that come from configMaps or secrets
    }
    try {
      await this.k8.execContainer(podName, container, `chmod ${recursiveFlag} ${mode} ${destPath}`)
    } catch (e) {
      // ignore error, can't change settings on files that come from configMaps or secrets
    }

    return true
  }

  /**
   * @param {string} podName
   * @returns {Promise<boolean>}
   */
  async setPlatformDirPermissions (podName) {
    const self = this
    if (!podName) throw new MissingArgumentError('podName is required')

    try {
      const destPaths = [
        constants.HEDERA_HAPI_PATH
      ]

      for (const destPath of destPaths) {
        await self.setPathPermission(podName, destPath)
      }

      return true
    } catch (e) {
      throw new FullstackTestingError(`failed to set permission in '${podName}'`, e)
    }
  }

  /**
   * Return a list of task to perform node directory setup
   *
   * @param podName name of the pod
<<<<<<< HEAD
   * @param stagingDir staging directory path
   * @param nodeIds list of node ids
   * @param force force flag
   * @returns {Listr<ListrContext, ListrPrimaryRendererValue, ListrSecondaryRendererValue>}
   */
  taskInstall (podName, stagingDir, nodeIds, force = false) {
    const self = this
    return new Listr([
      {
        title: 'Copy Gossip keys',
        task: (_, task) =>
          self.copyGossipKeys(podName, stagingDir, nodeIds)
      },
      {
        title: 'Copy TLS keys',
        task: (_, task) =>
          self.copyTLSKeys(podName, stagingDir)
      },
      {
=======
   * @returns {Listr<ListrContext, ListrPrimaryRendererValue, ListrSecondaryRendererValue>}
   */
  taskSetup (podName) {
    const self = this
    return new Listr([
      {
>>>>>>> 4bb352b6
        title: 'Set file permissions',
        task: (_, task) =>
          self.setPlatformDirPermissions(podName)
      }
    ],
    {
      concurrent: false,
      rendererOptions: {
        collapseSubtasks: false
      }
    })
  }

  /**
   * Return a list of task to copy the node keys to the staging directory
   *
   * It assumes the staging directory has the following files and resources:
   * <li>${staging}/keys/s-public-<nodeId>.pem: private signing key for a node</li>
   * <li>${staging}/keys/s-private-<nodeId>.pem: public signing key for a node</li>
   * <li>${staging}/keys/a-public-<nodeId>.pem: private agreement key for a node</li>
   * <li>${staging}/keys/a-private-<nodeId>.pem: public agreement key for a node</li>
   * <li>${staging}/keys/hedera-<nodeId>.key: gRPC TLS key for a node</li>
   * <li>${staging}/keys/hedera-<nodeId>.crt: gRPC TLS cert for a node</li>
   *
   * @param stagingDir staging directory path
   * @param nodeIds list of node ids
   * @param keyFormat key format (pfx or pem)
   * @returns {Listr<ListrContext, ListrPrimaryRendererValue, ListrSecondaryRendererValue>[]}
   */
  copyNodeKeys (stagingDir, nodeIds, keyFormat = constants.KEY_FORMAT_PEM) {
    const self = this
    const subTasks = []
    subTasks.push({
      title: 'Copy TLS keys',
      task: (_, task) =>
        self.copyTLSKeys(nodeIds, stagingDir, keyFormat)
    })

    for (const nodeId of nodeIds) {
      subTasks.push({
        title: `Node: ${chalk.yellow(nodeId)}`,
        task: () => new Listr([{
          title: 'Copy Gossip keys',
          task: (_, task) =>
            self.copyGossipKeys(nodeId, stagingDir, nodeIds, keyFormat)
        }
        ],
        {
          concurrent: false,
          rendererOptions: {
            collapseSubtasks: false
          }
        })
      })
    }
    return subTasks
  }
}<|MERGE_RESOLUTION|>--- conflicted
+++ resolved
@@ -152,15 +152,8 @@
     }
   }
 
-<<<<<<< HEAD
-  async copyGossipKeys (podName, stagingDir, nodeIds) {
-    const self = this
-
-    if (!podName) throw new MissingArgumentError('podName is required')
-=======
-  async copyGossipKeys (nodeId, stagingDir, nodeIds, keyFormat = constants.KEY_FORMAT_PEM) {
+  async copyGossipKeys (nodeId, stagingDir, nodeIds) {
     if (!nodeId) throw new MissingArgumentError('nodeId is required')
->>>>>>> 4bb352b6
     if (!stagingDir) throw new MissingArgumentError('stagingDir is required')
     if (!nodeIds || nodeIds.length <= 0) throw new MissingArgumentError('nodeIds cannot be empty')
 
@@ -280,34 +273,12 @@
    * Return a list of task to perform node directory setup
    *
    * @param podName name of the pod
-<<<<<<< HEAD
-   * @param stagingDir staging directory path
-   * @param nodeIds list of node ids
-   * @param force force flag
-   * @returns {Listr<ListrContext, ListrPrimaryRendererValue, ListrSecondaryRendererValue>}
-   */
-  taskInstall (podName, stagingDir, nodeIds, force = false) {
-    const self = this
-    return new Listr([
-      {
-        title: 'Copy Gossip keys',
-        task: (_, task) =>
-          self.copyGossipKeys(podName, stagingDir, nodeIds)
-      },
-      {
-        title: 'Copy TLS keys',
-        task: (_, task) =>
-          self.copyTLSKeys(podName, stagingDir)
-      },
-      {
-=======
    * @returns {Listr<ListrContext, ListrPrimaryRendererValue, ListrSecondaryRendererValue>}
    */
   taskSetup (podName) {
     const self = this
     return new Listr([
       {
->>>>>>> 4bb352b6
         title: 'Set file permissions',
         task: (_, task) =>
           self.setPlatformDirPermissions(podName)
