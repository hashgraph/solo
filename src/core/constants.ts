/**
 * Copyright (C) 2024 Hedera Hashgraph, LLC
 *
 * Licensed under the Apache License, Version 2.0 (the ""License"");
 * you may not use this file except in compliance with the License.
 * You may obtain a copy of the License at
 *
 *      http://www.apache.org/licenses/LICENSE-2.0
 *
 * Unless required by applicable law or agreed to in writing, software
 * distributed under the License is distributed on an ""AS IS"" BASIS,
 * WITHOUT WARRANTIES OR CONDITIONS OF ANY KIND, either express or implied.
 * See the License for the specific language governing permissions and
 * limitations under the License.
 *
 */

import { AccountId, FileId } from '@hashgraph/sdk'
import { color, type ListrLogger, PRESET_TIMER } from 'listr2'
import path, { dirname, normalize } from 'path'
import { fileURLToPath } from 'url'
import os from 'node:os'

export const ROOT_DIR = path.join(dirname(fileURLToPath(import.meta.url)), '..', '..')
export const OS_USERNAME = os.userInfo().username

// -------------------- solo related constants ---------------------------------------------------------------------
export const SOLO_HOME_DIR = process.env.SOLO_HOME || path.join(process.env.HOME as string, '.solo')
export const SOLO_LOGS_DIR = path.join(SOLO_HOME_DIR, 'logs')
export const SOLO_CACHE_DIR = path.join(SOLO_HOME_DIR, 'cache')
export const SOLO_VALUES_DIR = path.join(SOLO_CACHE_DIR, 'values-files')
export const DEFAULT_NAMESPACE = 'default'
export const HELM = 'helm'
export const RESOURCES_DIR = normalize(path.join(ROOT_DIR, 'resources'))

export const ROOT_CONTAINER = 'root-container'
export const SOLO_REMOTE_CONFIGMAP_NAME = 'solo-remote-config'
export const SOLO_REMOTE_CONFIGMAP_LABELS = { 'solo.hedera.com/type': 'remote-config' }

// --------------- Hedera network and node related constants --------------------------------------------------------------------
export const HEDERA_CHAIN_ID = process.env.SOLO_CHAIN_ID || '298'
export const HEDERA_HGCAPP_DIR = '/opt/hgcapp'
export const HEDERA_SERVICES_PATH = `${HEDERA_HGCAPP_DIR}/services-hedera`
export const HEDERA_HAPI_PATH = `${HEDERA_SERVICES_PATH}/HapiApp2.0`
export const HEDERA_DATA_APPS_DIR = 'data/apps'
export const HEDERA_DATA_LIB_DIR = 'data/lib'
export const HEDERA_USER_HOME_DIR = '/home/hedera'
export const HEDERA_APP_NAME = 'HederaNode.jar'
export const HEDERA_BUILDS_URL = 'https://builds.hedera.com'
export const HEDERA_NODE_ACCOUNT_ID_START = AccountId.fromString(process.env.SOLO_NODE_ACCOUNT_ID_START || '0.0.3')
export const HEDERA_NODE_INTERNAL_GOSSIP_PORT = process.env.SOLO_NODE_INTERNAL_GOSSIP_PORT || '50111'
export const HEDERA_NODE_EXTERNAL_GOSSIP_PORT = process.env.SOLO_NODE_EXTERNAL_GOSSIP_PORT || '50111'
export const HEDERA_NODE_DEFAULT_STAKE_AMOUNT = +process.env.SOLO_NODE_DEFAULT_STAKE_AMOUNT || 500

// --------------- Charts related constants ----------------------------------------------------------------------------
export const SOLO_SETUP_NAMESPACE = 'solo-setup'
export const SOLO_TESTING_CHART_URL = 'oci://ghcr.io/hashgraph/solo-charts/'
export const SOLO_TESTING_CHART = 'solo-charts'
export const SOLO_CLUSTER_SETUP_CHART = 'solo-cluster-setup'
export const SOLO_DEPLOYMENT_CHART = 'solo-deployment'
export const JSON_RPC_RELAY_CHART_URL = 'https://hashgraph.github.io/hedera-json-rpc-relay/charts'
export const JSON_RPC_RELAY_CHART = 'hedera-json-rpc-relay'
export const MIRROR_NODE_CHART_URL = 'https://hashgraph.github.io/hedera-mirror-node/charts'
export const MIRROR_NODE_CHART = 'hedera-mirror'
export const MIRROR_NODE_RELEASE_NAME = 'mirror'
export const HEDERA_EXPLORER_CHART_UTL = 'oci://ghcr.io/hashgraph/hedera-mirror-node-explorer/hedera-explorer'
export const HEDERA_EXPLORER_CHART = 'hedera-explorer'

export const DEFAULT_CHART_REPO: Map<string, string> = new Map()
  .set(JSON_RPC_RELAY_CHART, JSON_RPC_RELAY_CHART_URL)
  .set(MIRROR_NODE_RELEASE_NAME, MIRROR_NODE_CHART_URL)

// ------------------- Hedera Account related ---------------------------------------------------------------------------------
export const OPERATOR_ID = process.env.SOLO_OPERATOR_ID || '0.0.2'
export const OPERATOR_KEY = process.env.SOLO_OPERATOR_KEY || '302e020100300506032b65700422042091132178e72057a1d7528025956fe39b0b847f200ab59b2fdd367017f3087137'
export const OPERATOR_PUBLIC_KEY = process.env.SOLO_OPERATOR_PUBLIC_KEY || '302a300506032b65700321000aa8e21064c61eab86e2a9c164565b4e7a9a4146106e0a6cd03a8c395a110e92'
export const FREEZE_ADMIN_ACCOUNT = process.env.FREEZE_ADMIN_ACCOUNT || `${HEDERA_NODE_ACCOUNT_ID_START.realm}.${HEDERA_NODE_ACCOUNT_ID_START.shard}.58`
export const TREASURY_ACCOUNT_ID = `${HEDERA_NODE_ACCOUNT_ID_START.realm}.${HEDERA_NODE_ACCOUNT_ID_START.shard}.2`
export const GENESIS_KEY = process.env.GENESIS_KEY || '302e020100300506032b65700422042091132178e72057a1d7528025956fe39b0b847f200ab59b2fdd367017f3087137'
export const SYSTEM_ACCOUNTS = [[3, 100], [200, 349], [400, 750], [900, 1000]] // do account 0.0.2 last and outside the loop
export const SHORTER_SYSTEM_ACCOUNTS = [[3, 60]]
export const TREASURY_ACCOUNT = 2
export const LOCAL_NODE_START_PORT = +process.env.LOCAL_NODE_START_PORT || 30212
export const ACCOUNT_UPDATE_BATCH_SIZE = +process.env.ACCOUNT_UPDATE_BATCH_SIZE || 10

export const POD_PHASE_RUNNING = 'Running'

export const POD_CONDITION_INITIALIZED = 'Initialized'
export const POD_CONDITION_READY = 'Ready'

export const POD_CONDITION_POD_SCHEDULED = 'PodScheduled'
export const POD_CONDITION_STATUS_TRUE = 'True'

export const EXPLORER_VALUES_FILE = path.join('resources', 'hedera-explorer-values.yaml')
export const MIRROR_NODE_VALUES_FILE = path.join('resources', 'mirror-node-values.yaml')

/**
 * Listr related
 * @return a object that defines the default color options
 */
export const LISTR_DEFAULT_RENDERER_TIMER_OPTION = {
  ...PRESET_TIMER,
  condition: (duration: number) => duration > 100,
  format: (duration: number) => {
    if (duration > 30000) {
      return color.red
    }

    return color.green
  }
}

export const LISTR_DEFAULT_RENDERER_OPTION = {
  collapseSubtasks: false,
  timer: LISTR_DEFAULT_RENDERER_TIMER_OPTION
} as {
  collapseSubtasks: boolean
  timer: {
    condition: (duration: number) => boolean
    format: (duration: number) => any
    field: string | ((args_0: number) => string)
    args?: [number]
  },
  logger: ListrLogger
}

export const SIGNING_KEY_PREFIX = 's'
export const CERTIFICATE_VALIDITY_YEARS = 100 // years

export const OS_WINDOWS = 'windows'
export const OS_WIN32 = 'win32'
export const OS_DARWIN = 'darwin'
export const OS_LINUX = 'linux'

export const LOCAL_HOST = '127.0.0.1'

export const PROFILE_LARGE = 'large'
export const PROFILE_MEDIUM = 'medium'
export const PROFILE_SMALL = 'small'
export const PROFILE_TINY = 'tiny'
export const PROFILE_LOCAL = 'local'

export const ALL_PROFILES = [PROFILE_LOCAL, PROFILE_TINY, PROFILE_SMALL, PROFILE_MEDIUM, PROFILE_LARGE]
export const DEFAULT_PROFILE_FILE = path.join(SOLO_CACHE_DIR, 'profiles', 'custom-spec.yaml')

// ------ Hedera SDK Related ------
export const NODE_CLIENT_MAX_ATTEMPTS = +process.env.NODE_CLIENT_MAX_ATTEMPTS || 60
export const NODE_CLIENT_MIN_BACKOFF = +process.env.NODE_CLIENT_MIN_BACKOFF || 1000
export const NODE_CLIENT_MAX_BACKOFF = +process.env.NODE_CLIENT_MAX_BACKOFF || 1000
export const NODE_CLIENT_REQUEST_TIMEOUT = +process.env.NODE_CLIENT_REQUEST_TIMEOUT || 120000

// ---- New Node Related ----
export const ENDPOINT_TYPE_IP = 'IP'
export const ENDPOINT_TYPE_FQDN = 'FQDN'
export const DEFAULT_NETWORK_NODE_NAME = 'node1'

// file-id must be between 0.0.150 and 0.0.159
// file must be uploaded using FileUpdateTransaction in maximum of 5Kb chunks
export const UPGRADE_FILE_ID = FileId.fromString('0.0.150')
export const UPGRADE_FILE_CHUNK_SIZE = 1024 * 5 // 5Kb

export const JVM_DEBUG_PORT = 5005

export const SECONDS = 1000
export const MINUTES = 60 * SECONDS

<<<<<<< HEAD
export const LEASE_AQUIRE_RETRY_TIMEOUT = 20 * SECONDS
export const MAX_LEASE_ACQUIRE_ATTEMPTS = 10
export const LEASE_RENEW_TIMEOUT = 10 * SECONDS

export const DEFAULT_LOCAL_CONFIG_FILE = 'local-config.yaml'
=======
export const LEASE_ACQUIRE_RETRY_TIMEOUT = +process.env.LEASE_ACQUIRE_RETRY_TIMEOUT || 20 * SECONDS
export const MAX_LEASE_ACQUIRE_ATTEMPTS = +process.env.MAX_LEASE_ACQUIRE_ATTEMPTS || 10
export const LEASE_RENEW_TIMEOUT = +process.env.LEASE_RENEW_TIMEOUT || 10 * SECONDS

export const PODS_RUNNING_MAX_ATTEMPTS = +process.env.PODS_RUNNING_MAX_ATTEMPTS || 60 * 15
export const PODS_RUNNING_DELAY = +process.env.PODS_RUNNING_DELAY || 1000
export const NETWORK_NODE_ACTIVE_MAX_ATTEMPTS = +process.env.NETWORK_NODE_ACTIVE_MAX_ATTEMPTS || 120
export const NETWORK_NODE_ACTIVE_DELAY = +process.env.NETWORK_NODE_ACTIVE_DELAY || 1_000
export const NETWORK_NODE_ACTIVE_TIMEOUT = +process.env.NETWORK_NODE_ACTIVE_TIMEOUT || 1_000
export const NETWORK_PROXY_MAX_ATTEMPTS = +process.env.NETWORK_PROXY_MAX_ATTEMPTS || 300
export const NETWORK_PROXY_DELAY = +process.env.NETWORK_PROXY_DELAY || 2000
export const PODS_READY_MAX_ATTEMPTS = +process.env.PODS_READY_MAX_ATTEMPTS || 300
export const PODS_READY_DELAY = +process.env.PODS_READY_DELAY || 2_000
export const RELAY_PODS_RUNNING_MAX_ATTEMPTS = +process.env.RELAY_PODS_RUNNING_MAX_ATTEMPTS || 900
export const RELAY_PODS_RUNNING_DELAY = +process.env.RELAY_PODS_RUNNING_DELAY || 1_000
export const RELAY_PODS_READY_MAX_ATTEMPTS = +process.env.RELAY_PODS_READY_MAX_ATTEMPTS || 100
export const RELAY_PODS_READY_DELAY = +process.env.RELAY_PODS_READY_DELAY || 1_000
>>>>>>> 7cd842f6
<|MERGE_RESOLUTION|>--- conflicted
+++ resolved
@@ -164,13 +164,6 @@
 export const SECONDS = 1000
 export const MINUTES = 60 * SECONDS
 
-<<<<<<< HEAD
-export const LEASE_AQUIRE_RETRY_TIMEOUT = 20 * SECONDS
-export const MAX_LEASE_ACQUIRE_ATTEMPTS = 10
-export const LEASE_RENEW_TIMEOUT = 10 * SECONDS
-
-export const DEFAULT_LOCAL_CONFIG_FILE = 'local-config.yaml'
-=======
 export const LEASE_ACQUIRE_RETRY_TIMEOUT = +process.env.LEASE_ACQUIRE_RETRY_TIMEOUT || 20 * SECONDS
 export const MAX_LEASE_ACQUIRE_ATTEMPTS = +process.env.MAX_LEASE_ACQUIRE_ATTEMPTS || 10
 export const LEASE_RENEW_TIMEOUT = +process.env.LEASE_RENEW_TIMEOUT || 10 * SECONDS
@@ -188,4 +181,5 @@
 export const RELAY_PODS_RUNNING_DELAY = +process.env.RELAY_PODS_RUNNING_DELAY || 1_000
 export const RELAY_PODS_READY_MAX_ATTEMPTS = +process.env.RELAY_PODS_READY_MAX_ATTEMPTS || 100
 export const RELAY_PODS_READY_DELAY = +process.env.RELAY_PODS_READY_DELAY || 1_000
->>>>>>> 7cd842f6
+
+export const DEFAULT_LOCAL_CONFIG_FILE = 'local-config.yaml'