/**
 * Copyright (C) 2024 Hedera Hashgraph, LLC
 *
 * Licensed under the Apache License, Version 2.0 (the ""License"");
 * you may not use this file except in compliance with the License.
 * You may obtain a copy of the License at
 *
 *      http://www.apache.org/licenses/LICENSE-2.0
 *
 * Unless required by applicable law or agreed to in writing, software
 * distributed under the License is distributed on an ""AS IS"" BASIS,
 * WITHOUT WARRANTIES OR CONDITIONS OF ANY KIND, either express or implied.
 * See the License for the specific language governing permissions and
 * limitations under the License.
 *
 */

import { AccountId, FileId } from '@hashgraph/sdk'
import { color, type ListrLogger, PRESET_TIMER } from 'listr2'
<<<<<<< HEAD
import path, { dirname, normalize } from 'path'
import { fileURLToPath } from 'url'
import os from 'node:os'
=======
import path, { normalize } from 'path'
>>>>>>> 5d5d719b

export const ROOT_DIR = process.cwd()
export const OS_USERNAME = os.userInfo().username

// -------------------- solo related constants ---------------------------------------------------------------------
export const SOLO_HOME_DIR = process.env.SOLO_HOME || path.join(process.env.HOME as string, '.solo')
export const SOLO_LOGS_DIR = path.join(SOLO_HOME_DIR, 'logs')
export const SOLO_CACHE_DIR = path.join(SOLO_HOME_DIR, 'cache')
export const SOLO_VALUES_DIR = path.join(SOLO_CACHE_DIR, 'values-files')
export const DEFAULT_NAMESPACE = 'default'
export const HELM = 'helm'
export const RESOURCES_DIR = normalize(path.join(ROOT_DIR, 'resources'))

export const ROOT_CONTAINER = 'root-container'

// --------------- Hedera network and node related constants --------------------------------------------------------------------
export const HEDERA_CHAIN_ID = process.env.SOLO_CHAIN_ID || '298'
export const HEDERA_HGCAPP_DIR = '/opt/hgcapp'
export const HEDERA_SERVICES_PATH = `${HEDERA_HGCAPP_DIR}/services-hedera`
export const HEDERA_HAPI_PATH = `${HEDERA_SERVICES_PATH}/HapiApp2.0`
export const HEDERA_DATA_APPS_DIR = 'data/apps'
export const HEDERA_DATA_LIB_DIR = 'data/lib'
export const HEDERA_USER_HOME_DIR = '/home/hedera'
export const HEDERA_APP_NAME = 'HederaNode.jar'
export const HEDERA_BUILDS_URL = 'https://builds.hedera.com'
export const HEDERA_NODE_ACCOUNT_ID_START = AccountId.fromString(process.env.SOLO_NODE_ACCOUNT_ID_START || '0.0.3')
export const HEDERA_NODE_INTERNAL_GOSSIP_PORT = process.env.SOLO_NODE_INTERNAL_GOSSIP_PORT || '50111'
export const HEDERA_NODE_EXTERNAL_GOSSIP_PORT = process.env.SOLO_NODE_EXTERNAL_GOSSIP_PORT || '50111'
export const HEDERA_NODE_DEFAULT_STAKE_AMOUNT = +process.env.SOLO_NODE_DEFAULT_STAKE_AMOUNT || 500

// --------------- Charts related constants ----------------------------------------------------------------------------
export const SOLO_SETUP_NAMESPACE = 'solo-setup'
export const SOLO_TESTING_CHART_URL = 'https://hashgraph.github.io/solo-charts/charts'
export const SOLO_TESTING_CHART = 'solo-charts'
export const SOLO_CLUSTER_SETUP_CHART = 'solo-cluster-setup'
export const SOLO_DEPLOYMENT_CHART = 'solo-deployment'
export const JSON_RPC_RELAY_CHART_URL = 'https://hashgraph.github.io/hedera-json-rpc-relay/charts'
export const JSON_RPC_RELAY_CHART = 'hedera-json-rpc-relay'
export const MIRROR_NODE_CHART_URL = 'https://hashgraph.github.io/hedera-mirror-node/charts'
export const MIRROR_NODE_CHART = 'hedera-mirror'

export const DEFAULT_CHART_REPO: Map<string, string> = new Map()
  .set(SOLO_TESTING_CHART, SOLO_TESTING_CHART_URL)
  .set(JSON_RPC_RELAY_CHART, JSON_RPC_RELAY_CHART_URL)
  .set(MIRROR_NODE_CHART, MIRROR_NODE_CHART_URL)

// ------------------- Hedera Account related ---------------------------------------------------------------------------------
export const OPERATOR_ID = process.env.SOLO_OPERATOR_ID || '0.0.2'
export const OPERATOR_KEY = process.env.SOLO_OPERATOR_KEY || '302e020100300506032b65700422042091132178e72057a1d7528025956fe39b0b847f200ab59b2fdd367017f3087137'
export const OPERATOR_PUBLIC_KEY = process.env.SOLO_OPERATOR_PUBLIC_KEY || '302a300506032b65700321000aa8e21064c61eab86e2a9c164565b4e7a9a4146106e0a6cd03a8c395a110e92'
export const FREEZE_ADMIN_ACCOUNT = process.env.FREEZE_ADMIN_ACCOUNT || `${HEDERA_NODE_ACCOUNT_ID_START.realm}.${HEDERA_NODE_ACCOUNT_ID_START.shard}.58`
export const TREASURY_ACCOUNT_ID = `${HEDERA_NODE_ACCOUNT_ID_START.realm}.${HEDERA_NODE_ACCOUNT_ID_START.shard}.2`
export const GENESIS_KEY = process.env.GENESIS_KEY || '302e020100300506032b65700422042091132178e72057a1d7528025956fe39b0b847f200ab59b2fdd367017f3087137'
export const SYSTEM_ACCOUNTS = [[3, 100], [200, 349], [400, 750], [900, 1000]] // do account 0.0.2 last and outside the loop
export const SHORTER_SYSTEM_ACCOUNTS = [[3, 60]]
export const TREASURY_ACCOUNT = 2
export const LOCAL_NODE_START_PORT = +process.env.LOCAL_NODE_START_PORT || 30212
export const ACCOUNT_UPDATE_BATCH_SIZE = +process.env.ACCOUNT_UPDATE_BATCH_SIZE || 10

export const POD_PHASE_RUNNING = 'Running'

export const POD_CONDITION_INITIALIZED = 'Initialized'
export const POD_CONDITION_READY = 'Ready'

export const POD_CONDITION_POD_SCHEDULED = 'PodScheduled'
export const POD_CONDITION_STATUS_TRUE = 'True'

/**
 * Listr related
 * @return a object that defines the default color options
 */
export const LISTR_DEFAULT_RENDERER_TIMER_OPTION = {
  ...PRESET_TIMER,
  condition: (duration: number) => duration > 100,
  format: (duration: number) => {
    if (duration > 30000) {
      return color.red
    }

    return color.green
  }
}

export const LISTR_DEFAULT_RENDERER_OPTION = {
  collapseSubtasks: false,
  timer: LISTR_DEFAULT_RENDERER_TIMER_OPTION
} as {
  collapseSubtasks: boolean
  timer: { condition: (duration: number) => boolean
    format: (duration: number) => any
    field: string | ((args_0: number) => string)
    args?: [ number ]
  },
  logger: ListrLogger
}

export const SIGNING_KEY_PREFIX = 's'
export const CERTIFICATE_VALIDITY_YEARS = 100 // years

export const OS_WINDOWS = 'windows'
export const OS_WIN32 = 'win32'
export const OS_DARWIN = 'darwin'
export const OS_LINUX = 'linux'

export const LOCAL_HOST = '127.0.0.1'

export const PROFILE_LARGE = 'large'
export const PROFILE_MEDIUM = 'medium'
export const PROFILE_SMALL = 'small'
export const PROFILE_TINY = 'tiny'
export const PROFILE_LOCAL = 'local'

export const ALL_PROFILES = [PROFILE_LOCAL, PROFILE_TINY, PROFILE_SMALL, PROFILE_MEDIUM, PROFILE_LARGE]
export const DEFAULT_PROFILE_FILE = path.join(SOLO_CACHE_DIR, 'profiles', 'custom-spec.yaml')

// ------ Hedera SDK Related ------
export const NODE_CLIENT_MAX_ATTEMPTS = +process.env.NODE_CLIENT_MAX_ATTEMPTS || 60
export const NODE_CLIENT_MIN_BACKOFF = +process.env.NODE_CLIENT_MIN_BACKOFF || 1000
export const NODE_CLIENT_MAX_BACKOFF = +process.env.NODE_CLIENT_MAX_BACKOFF || 1000
export const NODE_CLIENT_REQUEST_TIMEOUT = +process.env.NODE_CLIENT_REQUEST_TIMEOUT || 120000

// ---- New Node Related ----
export const ENDPOINT_TYPE_IP = 'IP'
export const ENDPOINT_TYPE_FQDN = 'FQDN'
export const DEFAULT_NETWORK_NODE_NAME = 'node1'

// file-id must be between 0.0.150 and 0.0.159
// file must be uploaded using FileUpdateTransaction in maximum of 5Kb chunks
export const UPGRADE_FILE_ID = FileId.fromString('0.0.150')
export const UPGRADE_FILE_CHUNK_SIZE = 1024 * 5 // 5Kb

export const JVM_DEBUG_PORT = 5005

export const SECONDS = 1000
export const MINUTES = 60 * SECONDS

export const LEASE_AQUIRE_RETRY_TIMEOUT = 20 * SECONDS
export const MAX_LEASE_ACQUIRE_ATTEMPTS = 10
export const LEASE_RENEW_TIMEOUT = 10 * SECONDS<|MERGE_RESOLUTION|>--- conflicted
+++ resolved
@@ -17,13 +17,8 @@
 
 import { AccountId, FileId } from '@hashgraph/sdk'
 import { color, type ListrLogger, PRESET_TIMER } from 'listr2'
-<<<<<<< HEAD
-import path, { dirname, normalize } from 'path'
-import { fileURLToPath } from 'url'
+import path, { normalize } from 'path'
 import os from 'node:os'
-=======
-import path, { normalize } from 'path'
->>>>>>> 5d5d719b
 
 export const ROOT_DIR = process.cwd()
 export const OS_USERNAME = os.userInfo().username
