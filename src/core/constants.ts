/**
 * Copyright (C) 2024 Hedera Hashgraph, LLC
 *
 * Licensed under the Apache License, Version 2.0 (the ""License"");
 * you may not use this file except in compliance with the License.
 * You may obtain a copy of the License at
 *
 *      http://www.apache.org/licenses/LICENSE-2.0
 *
 * Unless required by applicable law or agreed to in writing, software
 * distributed under the License is distributed on an ""AS IS"" BASIS,
 * WITHOUT WARRANTIES OR CONDITIONS OF ANY KIND, either express or implied.
 * See the License for the specific language governing permissions and
 * limitations under the License.
 *
 */

import { AccountId, FileId } from '@hashgraph/sdk'
import { color, type ListrLogger, PRESET_TIMER } from 'listr2'
<<<<<<< HEAD
import path, { normalize } from 'path'
import os from 'node:os'

export const ROOT_DIR = process.cwd()
export const OS_USERNAME = os.userInfo().username
=======
import path, { dirname, normalize } from 'path'
import { fileURLToPath } from 'url'

export const ROOT_DIR = path.join(dirname(fileURLToPath(import.meta.url)), '..', '..')
>>>>>>> b66fe050

// -------------------- solo related constants ---------------------------------------------------------------------
export const SOLO_HOME_DIR = process.env.SOLO_HOME || path.join(process.env.HOME as string, '.solo')
export const SOLO_LOGS_DIR = path.join(SOLO_HOME_DIR, 'logs')
export const SOLO_CACHE_DIR = path.join(SOLO_HOME_DIR, 'cache')
export const SOLO_VALUES_DIR = path.join(SOLO_CACHE_DIR, 'values-files')
export const DEFAULT_NAMESPACE = 'default'
export const HELM = 'helm'
export const RESOURCES_DIR = normalize(path.join(ROOT_DIR, 'resources'))

export const ROOT_CONTAINER = 'root-container'

// --------------- Hedera network and node related constants --------------------------------------------------------------------
export const HEDERA_CHAIN_ID = process.env.SOLO_CHAIN_ID || '298'
export const HEDERA_HGCAPP_DIR = '/opt/hgcapp'
export const HEDERA_SERVICES_PATH = `${HEDERA_HGCAPP_DIR}/services-hedera`
export const HEDERA_HAPI_PATH = `${HEDERA_SERVICES_PATH}/HapiApp2.0`
export const HEDERA_DATA_APPS_DIR = 'data/apps'
export const HEDERA_DATA_LIB_DIR = 'data/lib'
export const HEDERA_USER_HOME_DIR = '/home/hedera'
export const HEDERA_APP_NAME = 'HederaNode.jar'
export const HEDERA_BUILDS_URL = 'https://builds.hedera.com'
export const HEDERA_NODE_ACCOUNT_ID_START = AccountId.fromString(process.env.SOLO_NODE_ACCOUNT_ID_START || '0.0.3')
export const HEDERA_NODE_INTERNAL_GOSSIP_PORT = process.env.SOLO_NODE_INTERNAL_GOSSIP_PORT || '50111'
export const HEDERA_NODE_EXTERNAL_GOSSIP_PORT = process.env.SOLO_NODE_EXTERNAL_GOSSIP_PORT || '50111'
export const HEDERA_NODE_DEFAULT_STAKE_AMOUNT = +process.env.SOLO_NODE_DEFAULT_STAKE_AMOUNT || 500

// --------------- Charts related constants ----------------------------------------------------------------------------
export const SOLO_SETUP_NAMESPACE = 'solo-setup'
export const SOLO_TESTING_CHART_URL = 'https://hashgraph.github.io/solo-charts/charts'
export const SOLO_TESTING_CHART = 'solo-charts'
export const SOLO_CLUSTER_SETUP_CHART = 'solo-cluster-setup'
export const SOLO_DEPLOYMENT_CHART = 'solo-deployment'
export const JSON_RPC_RELAY_CHART_URL = 'https://hashgraph.github.io/hedera-json-rpc-relay/charts'
export const JSON_RPC_RELAY_CHART = 'hedera-json-rpc-relay'
export const MIRROR_NODE_CHART_URL = 'https://hashgraph.github.io/hedera-mirror-node/charts'
export const MIRROR_NODE_CHART = 'hedera-mirror'

export const DEFAULT_CHART_REPO: Map<string, string> = new Map()
.set(SOLO_TESTING_CHART, SOLO_TESTING_CHART_URL)
.set(JSON_RPC_RELAY_CHART, JSON_RPC_RELAY_CHART_URL)
.set(MIRROR_NODE_CHART, MIRROR_NODE_CHART_URL)

// ------------------- Hedera Account related ---------------------------------------------------------------------------------
export const OPERATOR_ID = process.env.SOLO_OPERATOR_ID || '0.0.2'
export const OPERATOR_KEY = process.env.SOLO_OPERATOR_KEY || '302e020100300506032b65700422042091132178e72057a1d7528025956fe39b0b847f200ab59b2fdd367017f3087137'
export const OPERATOR_PUBLIC_KEY = process.env.SOLO_OPERATOR_PUBLIC_KEY || '302a300506032b65700321000aa8e21064c61eab86e2a9c164565b4e7a9a4146106e0a6cd03a8c395a110e92'
export const FREEZE_ADMIN_ACCOUNT = process.env.FREEZE_ADMIN_ACCOUNT || `${HEDERA_NODE_ACCOUNT_ID_START.realm}.${HEDERA_NODE_ACCOUNT_ID_START.shard}.58`
export const TREASURY_ACCOUNT_ID = `${HEDERA_NODE_ACCOUNT_ID_START.realm}.${HEDERA_NODE_ACCOUNT_ID_START.shard}.2`
export const GENESIS_KEY = process.env.GENESIS_KEY || '302e020100300506032b65700422042091132178e72057a1d7528025956fe39b0b847f200ab59b2fdd367017f3087137'
export const SYSTEM_ACCOUNTS = [[3, 100], [200, 349], [400, 750], [900, 1000]] // do account 0.0.2 last and outside the loop
export const SHORTER_SYSTEM_ACCOUNTS = [[3, 60]]
export const TREASURY_ACCOUNT = 2
export const LOCAL_NODE_START_PORT = +process.env.LOCAL_NODE_START_PORT || 30212
export const ACCOUNT_UPDATE_BATCH_SIZE = +process.env.ACCOUNT_UPDATE_BATCH_SIZE || 10

export const POD_PHASE_RUNNING = 'Running'

export const POD_CONDITION_INITIALIZED = 'Initialized'
export const POD_CONDITION_READY = 'Ready'

export const POD_CONDITION_POD_SCHEDULED = 'PodScheduled'
export const POD_CONDITION_STATUS_TRUE = 'True'

/**
 * Listr related
 * @return a object that defines the default color options
 */
export const LISTR_DEFAULT_RENDERER_TIMER_OPTION = {
  ...PRESET_TIMER,
  condition: (duration: number) => duration > 100,
  format: (duration: number) => {
    if (duration > 30000) {
      return color.red
    }

    return color.green
  }
}

export const LISTR_DEFAULT_RENDERER_OPTION = {
  collapseSubtasks: false,
  timer: LISTR_DEFAULT_RENDERER_TIMER_OPTION
} as {
  collapseSubtasks: boolean
  timer: {
    condition: (duration: number) => boolean
    format: (duration: number) => any
    field: string | ((args_0: number) => string)
    args?: [number]
  },
  logger: ListrLogger
}

export const SIGNING_KEY_PREFIX = 's'
export const CERTIFICATE_VALIDITY_YEARS = 100 // years

export const OS_WINDOWS = 'windows'
export const OS_WIN32 = 'win32'
export const OS_DARWIN = 'darwin'
export const OS_LINUX = 'linux'

export const LOCAL_HOST = '127.0.0.1'

export const PROFILE_LARGE = 'large'
export const PROFILE_MEDIUM = 'medium'
export const PROFILE_SMALL = 'small'
export const PROFILE_TINY = 'tiny'
export const PROFILE_LOCAL = 'local'

export const ALL_PROFILES = [PROFILE_LOCAL, PROFILE_TINY, PROFILE_SMALL, PROFILE_MEDIUM, PROFILE_LARGE]
export const DEFAULT_PROFILE_FILE = path.join(SOLO_CACHE_DIR, 'profiles', 'custom-spec.yaml')

// ------ Hedera SDK Related ------
export const NODE_CLIENT_MAX_ATTEMPTS = +process.env.NODE_CLIENT_MAX_ATTEMPTS || 60
export const NODE_CLIENT_MIN_BACKOFF = +process.env.NODE_CLIENT_MIN_BACKOFF || 1000
export const NODE_CLIENT_MAX_BACKOFF = +process.env.NODE_CLIENT_MAX_BACKOFF || 1000
export const NODE_CLIENT_REQUEST_TIMEOUT = +process.env.NODE_CLIENT_REQUEST_TIMEOUT || 120000

// ---- New Node Related ----
export const ENDPOINT_TYPE_IP = 'IP'
export const ENDPOINT_TYPE_FQDN = 'FQDN'
export const DEFAULT_NETWORK_NODE_NAME = 'node1'

// file-id must be between 0.0.150 and 0.0.159
// file must be uploaded using FileUpdateTransaction in maximum of 5Kb chunks
export const UPGRADE_FILE_ID = FileId.fromString('0.0.150')
export const UPGRADE_FILE_CHUNK_SIZE = 1024 * 5 // 5Kb

export const JVM_DEBUG_PORT = 5005

export const SECONDS = 1000
export const MINUTES = 60 * SECONDS

export const LEASE_AQUIRE_RETRY_TIMEOUT = 20 * SECONDS
export const MAX_LEASE_ACQUIRE_ATTEMPTS = 10
export const LEASE_RENEW_TIMEOUT = 10 * SECONDS<|MERGE_RESOLUTION|>--- conflicted
+++ resolved
@@ -17,18 +17,11 @@
 
 import { AccountId, FileId } from '@hashgraph/sdk'
 import { color, type ListrLogger, PRESET_TIMER } from 'listr2'
-<<<<<<< HEAD
 import path, { normalize } from 'path'
 import os from 'node:os'
 
 export const ROOT_DIR = process.cwd()
 export const OS_USERNAME = os.userInfo().username
-=======
-import path, { dirname, normalize } from 'path'
-import { fileURLToPath } from 'url'
-
-export const ROOT_DIR = path.join(dirname(fileURLToPath(import.meta.url)), '..', '..')
->>>>>>> b66fe050
 
 // -------------------- solo related constants ---------------------------------------------------------------------
 export const SOLO_HOME_DIR = process.env.SOLO_HOME || path.join(process.env.HOME as string, '.solo')
