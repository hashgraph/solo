/**
 * Copyright (C) 2024 Hedera Hashgraph, LLC
 *
 * Licensed under the Apache License, Version 2.0 (the ""License"");
 * you may not use this file except in compliance with the License.
 * You may obtain a copy of the License at
 *
 *      http://www.apache.org/licenses/LICENSE-2.0
 *
 * Unless required by applicable law or agreed to in writing, software
 * distributed under the License is distributed on an ""AS IS"" BASIS,
 * WITHOUT WARRANTIES OR CONDITIONS OF ANY KIND, either express or implied.
 * See the License for the specific language governing permissions and
 * limitations under the License.
 *
 */

<<<<<<< HEAD
import { AccountId, FileId } from '@hashgraph/sdk'
import { color, type ListrLogger, PRESET_TIMER } from 'listr2'
import path, { dirname, normalize } from 'path'
import { fileURLToPath } from 'url'

export const ROOT_DIR = path.join(dirname(fileURLToPath(import.meta.url)), '..', '..')
=======
import {AccountId, FileId} from '@hashgraph/sdk';
import {color, type ListrLogger, PRESET_TIMER} from 'listr2';
import path, {dirname, normalize} from 'path';
import {fileURLToPath} from 'url';
import os from 'node:os';

export const ROOT_DIR = path.join(dirname(fileURLToPath(import.meta.url)), '..', '..');
export const OS_USERNAME = os.userInfo().username;
>>>>>>> 0f37ecc0

// -------------------- solo related constants ---------------------------------------------------------------------
export const SOLO_HOME_DIR = process.env.SOLO_HOME || path.join(process.env.HOME as string, '.solo');
export const SOLO_LOGS_DIR = path.join(SOLO_HOME_DIR, 'logs');
export const SOLO_CACHE_DIR = path.join(SOLO_HOME_DIR, 'cache');
export const SOLO_VALUES_DIR = path.join(SOLO_CACHE_DIR, 'values-files');
export const DEFAULT_NAMESPACE = 'default';
export const HELM = 'helm';
export const RESOURCES_DIR = normalize(path.join(ROOT_DIR, 'resources'));

<<<<<<< HEAD
export const ROOT_CONTAINER = 'root-container'
export const SOLO_REMOTE_CONFIGMAP_NAME = 'solo-remote-config'
export const SOLO_REMOTE_CONFIGMAP_LABELS = { 'solo.hedera.com/type': 'remote-config' }
export const SOLO_REMOTE_CONFIG_MAX_COMMAND_IN_HISTORY = 50
=======
export const ROOT_CONTAINER = 'root-container';
>>>>>>> 0f37ecc0

// --------------- Hedera network and node related constants --------------------------------------------------------------------
export const HEDERA_CHAIN_ID = process.env.SOLO_CHAIN_ID || '298';
export const HEDERA_HGCAPP_DIR = '/opt/hgcapp';
export const HEDERA_SERVICES_PATH = `${HEDERA_HGCAPP_DIR}/services-hedera`;
export const HEDERA_HAPI_PATH = `${HEDERA_SERVICES_PATH}/HapiApp2.0`;
export const HEDERA_DATA_APPS_DIR = 'data/apps';
export const HEDERA_DATA_LIB_DIR = 'data/lib';
export const HEDERA_USER_HOME_DIR = '/home/hedera';
export const HEDERA_APP_NAME = 'HederaNode.jar';
export const HEDERA_BUILDS_URL = 'https://builds.hedera.com';
export const HEDERA_NODE_ACCOUNT_ID_START = AccountId.fromString(process.env.SOLO_NODE_ACCOUNT_ID_START || '0.0.3');
export const HEDERA_NODE_INTERNAL_GOSSIP_PORT = process.env.SOLO_NODE_INTERNAL_GOSSIP_PORT || '50111';
export const HEDERA_NODE_EXTERNAL_GOSSIP_PORT = process.env.SOLO_NODE_EXTERNAL_GOSSIP_PORT || '50111';
export const HEDERA_NODE_DEFAULT_STAKE_AMOUNT = +process.env.SOLO_NODE_DEFAULT_STAKE_AMOUNT || 500;

// --------------- Charts related constants ----------------------------------------------------------------------------
export const SOLO_SETUP_NAMESPACE = 'solo-setup';
export const SOLO_TESTING_CHART_URL = 'oci://ghcr.io/hashgraph/solo-charts/';
export const SOLO_TESTING_CHART = 'solo-charts';
export const SOLO_CLUSTER_SETUP_CHART = 'solo-cluster-setup';
export const SOLO_DEPLOYMENT_CHART = 'solo-deployment';
export const JSON_RPC_RELAY_CHART_URL = 'https://hashgraph.github.io/hedera-json-rpc-relay/charts';
export const JSON_RPC_RELAY_CHART = 'hedera-json-rpc-relay';
export const MIRROR_NODE_CHART_URL = 'https://hashgraph.github.io/hedera-mirror-node/charts';
export const MIRROR_NODE_CHART = 'hedera-mirror';
export const MIRROR_NODE_RELEASE_NAME = 'mirror';
export const HEDERA_EXPLORER_CHART_UTL = 'oci://ghcr.io/hashgraph/hedera-mirror-node-explorer/hedera-explorer';
export const HEDERA_EXPLORER_CHART = 'hedera-explorer';

export const DEFAULT_CHART_REPO: Map<string, string> = new Map()
  .set(JSON_RPC_RELAY_CHART, JSON_RPC_RELAY_CHART_URL)
  .set(MIRROR_NODE_RELEASE_NAME, MIRROR_NODE_CHART_URL);

// ------------------- Hedera Account related ---------------------------------------------------------------------------------
export const OPERATOR_ID = process.env.SOLO_OPERATOR_ID || '0.0.2';
export const OPERATOR_KEY =
  process.env.SOLO_OPERATOR_KEY ||
  '302e020100300506032b65700422042091132178e72057a1d7528025956fe39b0b847f200ab59b2fdd367017f3087137';
export const OPERATOR_PUBLIC_KEY =
  process.env.SOLO_OPERATOR_PUBLIC_KEY ||
  '302a300506032b65700321000aa8e21064c61eab86e2a9c164565b4e7a9a4146106e0a6cd03a8c395a110e92';
export const FREEZE_ADMIN_ACCOUNT =
  process.env.FREEZE_ADMIN_ACCOUNT || `${HEDERA_NODE_ACCOUNT_ID_START.realm}.${HEDERA_NODE_ACCOUNT_ID_START.shard}.58`;
export const TREASURY_ACCOUNT_ID = `${HEDERA_NODE_ACCOUNT_ID_START.realm}.${HEDERA_NODE_ACCOUNT_ID_START.shard}.2`;
export const GENESIS_KEY =
  process.env.GENESIS_KEY ||
  '302e020100300506032b65700422042091132178e72057a1d7528025956fe39b0b847f200ab59b2fdd367017f3087137';
export const SYSTEM_ACCOUNTS = [
  [3, 100],
  [200, 349],
  [400, 750],
  [900, 1000],
]; // do account 0.0.2 last and outside the loop
export const SHORTER_SYSTEM_ACCOUNTS = [[3, 60]];
export const TREASURY_ACCOUNT = 2;
export const LOCAL_NODE_START_PORT = +process.env.LOCAL_NODE_START_PORT || 30212;
export const ACCOUNT_UPDATE_BATCH_SIZE = +process.env.ACCOUNT_UPDATE_BATCH_SIZE || 10;

export const POD_PHASE_RUNNING = 'Running';

export const POD_CONDITION_INITIALIZED = 'Initialized';
export const POD_CONDITION_READY = 'Ready';

export const POD_CONDITION_POD_SCHEDULED = 'PodScheduled';
export const POD_CONDITION_STATUS_TRUE = 'True';

export const EXPLORER_VALUES_FILE = path.join('resources', 'hedera-explorer-values.yaml');
export const MIRROR_NODE_VALUES_FILE = path.join('resources', 'mirror-node-values.yaml');

export const NODE_LOG_FAILURE_MSG = 'failed to download logs from pod';

/**
 * Listr related
 * @return a object that defines the default color options
 */
export const LISTR_DEFAULT_RENDERER_TIMER_OPTION = {
  ...PRESET_TIMER,
  condition: (duration: number) => duration > 100,
  format: (duration: number) => {
    if (duration > 30000) {
      return color.red;
    }

    return color.green;
  },
};

export const LISTR_DEFAULT_RENDERER_OPTION = {
  collapseSubtasks: false,
  timer: LISTR_DEFAULT_RENDERER_TIMER_OPTION,
} as {
  collapseSubtasks: boolean;
  timer: {
    condition: (duration: number) => boolean;
    format: (duration: number) => any;
    field: string | ((args_0: number) => string);
    args?: [number];
  };
  logger: ListrLogger;
};

export const SIGNING_KEY_PREFIX = 's';
export const CERTIFICATE_VALIDITY_YEARS = 100; // years

export const OS_WINDOWS = 'windows';
export const OS_WIN32 = 'win32';
export const OS_DARWIN = 'darwin';
export const OS_LINUX = 'linux';

export const LOCAL_HOST = '127.0.0.1';

export const PROFILE_LARGE = 'large';
export const PROFILE_MEDIUM = 'medium';
export const PROFILE_SMALL = 'small';
export const PROFILE_TINY = 'tiny';
export const PROFILE_LOCAL = 'local';

export const ALL_PROFILES = [PROFILE_LOCAL, PROFILE_TINY, PROFILE_SMALL, PROFILE_MEDIUM, PROFILE_LARGE];
export const DEFAULT_PROFILE_FILE = path.join(SOLO_CACHE_DIR, 'profiles', 'custom-spec.yaml');

// ------ Hedera SDK Related ------
export const NODE_CLIENT_MAX_ATTEMPTS = +process.env.NODE_CLIENT_MAX_ATTEMPTS || 600;
export const NODE_CLIENT_MIN_BACKOFF = +process.env.NODE_CLIENT_MIN_BACKOFF || 1000;
export const NODE_CLIENT_MAX_BACKOFF = +process.env.NODE_CLIENT_MAX_BACKOFF || 1000;
export const NODE_CLIENT_REQUEST_TIMEOUT = +process.env.NODE_CLIENT_REQUEST_TIMEOUT || 600000;

// ---- New Node Related ----
export const ENDPOINT_TYPE_IP = 'IP';
export const ENDPOINT_TYPE_FQDN = 'FQDN';
export const DEFAULT_NETWORK_NODE_NAME = 'node1';

// file-id must be between 0.0.150 and 0.0.159
// file must be uploaded using FileUpdateTransaction in maximum of 5Kb chunks
export const UPGRADE_FILE_ID = FileId.fromString('0.0.150');
export const UPGRADE_FILE_CHUNK_SIZE = 1024 * 5; // 5Kb

export const JVM_DEBUG_PORT = 5005;

export const SECONDS = 1000;
export const MINUTES = 60 * SECONDS;

export const PODS_RUNNING_MAX_ATTEMPTS = +process.env.PODS_RUNNING_MAX_ATTEMPTS || 60 * 15;
export const PODS_RUNNING_DELAY = +process.env.PODS_RUNNING_DELAY || 1000;
export const NETWORK_NODE_ACTIVE_MAX_ATTEMPTS = +process.env.NETWORK_NODE_ACTIVE_MAX_ATTEMPTS || 120;
export const NETWORK_NODE_ACTIVE_DELAY = +process.env.NETWORK_NODE_ACTIVE_DELAY || 1_000;
export const NETWORK_NODE_ACTIVE_TIMEOUT = +process.env.NETWORK_NODE_ACTIVE_TIMEOUT || 1_000;
export const NETWORK_PROXY_MAX_ATTEMPTS = +process.env.NETWORK_PROXY_MAX_ATTEMPTS || 300;
export const NETWORK_PROXY_DELAY = +process.env.NETWORK_PROXY_DELAY || 2000;
export const PODS_READY_MAX_ATTEMPTS = +process.env.PODS_READY_MAX_ATTEMPTS || 300;
export const PODS_READY_DELAY = +process.env.PODS_READY_DELAY || 2_000;
export const RELAY_PODS_RUNNING_MAX_ATTEMPTS = +process.env.RELAY_PODS_RUNNING_MAX_ATTEMPTS || 900;
export const RELAY_PODS_RUNNING_DELAY = +process.env.RELAY_PODS_RUNNING_DELAY || 1_000;
export const RELAY_PODS_READY_MAX_ATTEMPTS = +process.env.RELAY_PODS_READY_MAX_ATTEMPTS || 100;
export const RELAY_PODS_READY_DELAY = +process.env.RELAY_PODS_READY_DELAY || 1_000;

export const NETWORK_DESTROY_WAIT_TIMEOUT = +process.env.NETWORK_DESTROY_WAIT_TIMEOUT || 120;

export const DEFAULT_LOCAL_CONFIG_FILE = 'local-config.yaml';
export const IGNORED_NODE_ACCOUNT_ID = '0.0.0';<|MERGE_RESOLUTION|>--- conflicted
+++ resolved
@@ -15,23 +15,12 @@
  *
  */
 
-<<<<<<< HEAD
 import { AccountId, FileId } from '@hashgraph/sdk'
 import { color, type ListrLogger, PRESET_TIMER } from 'listr2'
 import path, { dirname, normalize } from 'path'
 import { fileURLToPath } from 'url'
 
 export const ROOT_DIR = path.join(dirname(fileURLToPath(import.meta.url)), '..', '..')
-=======
-import {AccountId, FileId} from '@hashgraph/sdk';
-import {color, type ListrLogger, PRESET_TIMER} from 'listr2';
-import path, {dirname, normalize} from 'path';
-import {fileURLToPath} from 'url';
-import os from 'node:os';
-
-export const ROOT_DIR = path.join(dirname(fileURLToPath(import.meta.url)), '..', '..');
-export const OS_USERNAME = os.userInfo().username;
->>>>>>> 0f37ecc0
 
 // -------------------- solo related constants ---------------------------------------------------------------------
 export const SOLO_HOME_DIR = process.env.SOLO_HOME || path.join(process.env.HOME as string, '.solo');
@@ -42,14 +31,10 @@
 export const HELM = 'helm';
 export const RESOURCES_DIR = normalize(path.join(ROOT_DIR, 'resources'));
 
-<<<<<<< HEAD
 export const ROOT_CONTAINER = 'root-container'
 export const SOLO_REMOTE_CONFIGMAP_NAME = 'solo-remote-config'
 export const SOLO_REMOTE_CONFIGMAP_LABELS = { 'solo.hedera.com/type': 'remote-config' }
 export const SOLO_REMOTE_CONFIG_MAX_COMMAND_IN_HISTORY = 50
-=======
-export const ROOT_CONTAINER = 'root-container';
->>>>>>> 0f37ecc0
 
 // --------------- Hedera network and node related constants --------------------------------------------------------------------
 export const HEDERA_CHAIN_ID = process.env.SOLO_CHAIN_ID || '298';
