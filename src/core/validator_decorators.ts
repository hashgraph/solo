/**
 * Copyright (C) 2024 Hedera Hashgraph, LLC
 *
 * Licensed under the Apache License, Version 2.0 (the ""License"");
 * you may not use this file except in compliance with the License.
 * You may obtain a copy of the License at
 *
 *      http://www.apache.org/licenses/LICENSE-2.0
 *
 * Unless required by applicable law or agreed to in writing, software
 * distributed under the License is distributed on an ""AS IS"" BASIS,
 * WITHOUT WARRANTIES OR CONDITIONS OF ANY KIND, either express or implied.
 * See the License for the specific language governing permissions and
 * limitations under the License.
 *
 */
import {registerDecorator, type ValidationOptions, type ValidationArguments} from 'class-validator';

const isObject = obj => obj === Object(obj);

export const IsDeployments = (validationOptions?: ValidationOptions) => {
  return function (object: any, propertyName: string) {
    registerDecorator({
      name: 'IsDeployments',
      target: object.constructor,
      propertyName: propertyName,
      constraints: [],
      options: {
        ...validationOptions,
      },
      validator: {
        validate(value: any, args: ValidationArguments) {
          if (!isObject(value)) return false;
          if (Object.keys(value).length === 0) return true;

          const keys = Object.keys(value);

<<<<<<< HEAD
                    return keys.every(key => {
                        if (typeof key !== 'string') return false
                        if (!isObject(value[key])) return false
                        if (!Array.isArray(value[key].clusters)) return false
                        if (!value[key].clusters.every(val => typeof val === 'string')) return false
=======
          return keys.every(key => {
            if (typeof key !== 'string') return false;
            if (!isObject(value[key])) return false;
            if (!Array.isArray(value[key].clusterAliases)) return false;
            if (!value[key].clusterAliases.every(val => typeof val === 'string')) return false;
>>>>>>> 0f37ecc0

            return true;
          });
        },
      },
    });
  };
};<|MERGE_RESOLUTION|>--- conflicted
+++ resolved
@@ -34,21 +34,11 @@
           if (Object.keys(value).length === 0) return true;
 
           const keys = Object.keys(value);
-
-<<<<<<< HEAD
-                    return keys.every(key => {
-                        if (typeof key !== 'string') return false
-                        if (!isObject(value[key])) return false
-                        if (!Array.isArray(value[key].clusters)) return false
-                        if (!value[key].clusters.every(val => typeof val === 'string')) return false
-=======
           return keys.every(key => {
-            if (typeof key !== 'string') return false;
-            if (!isObject(value[key])) return false;
-            if (!Array.isArray(value[key].clusterAliases)) return false;
-            if (!value[key].clusterAliases.every(val => typeof val === 'string')) return false;
->>>>>>> 0f37ecc0
-
+            if (typeof key !== 'string') return false
+            if (!isObject(value[key])) return false
+            if (!Array.isArray(value[key].clusters)) return false
+            if (!value[key].clusters.every(val => typeof val === 'string')) return false
             return true;
           });
         },
