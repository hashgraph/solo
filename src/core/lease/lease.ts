--- conflicted
+++ resolved
@@ -235,33 +235,8 @@
 
     const otherHolder: LeaseHolder = LeaseHolder.fromJson(lease.spec.holderIdentity);
 
-<<<<<<< HEAD
-    /**
-     * Retrieves the lease from the Kubernetes API server.
-     *
-     * @returns the Kubernetes lease object if it exists; otherwise, null.
-     * @throws LeaseAcquisitionError - If an error occurs during retrieval.
-     */
-    private async retrieveLease (): Promise<V1Lease> {
-        try {
-            return await this.client.readNamespacedLease(this.leaseName, this.namespace)
-        } catch (e: any) {
-            if (!(e instanceof SoloError)) {
-                throw new LeaseAcquisitionError(`failed to read the lease named '${this.leaseName}' in the ` +
-                    `'${this.namespace}' namespace, caused by: ${e.message}`, e)
-            }
-
-            if (e.meta.statusCode !== 404) {
-                throw new LeaseAcquisitionError('failed to read existing leases, unexpected server response of ' +
-                    `'${e.meta.statusCode}' received`, e)
-            }
-        }
-
-        return null
-=======
     if (this.heldBySameProcess(lease) || Lease.checkExpiration(lease)) {
       return await this.deleteLease();
->>>>>>> 0f37ecc0
     }
 
     throw new LeaseRelinquishmentError(
@@ -328,7 +303,7 @@
 
       if (e.meta.statusCode !== 404) {
         throw new LeaseAcquisitionError(
-          'failed to read existing leases, unexpected server response of' + `'${e.meta.statusCode}' received`,
+          'failed to read existing leases, unexpected server response of ' + `'${e.meta.statusCode}' received`,
           e,
         );
       }
