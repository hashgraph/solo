// SPDX-License-Identifier: Apache-2.0

import {IsEmail, IsNotEmpty, IsObject, IsString, validateSync} from 'class-validator';
import fs from 'fs';
import * as yaml from 'yaml';
import {type Deployments, type LocalConfigData} from './local-config-data.js';
import {MissingArgumentError} from '../errors/missing-argument-error.js';
import {SoloError} from '../errors/solo-error.js';
import {type SoloLogger} from '../logging.js';
import {IsClusterRefs, IsDeployments} from '../validator-decorators.js';
<<<<<<< HEAD
import {type ConfigManager} from '../config-manager.js';
import {type EmailAddress, type Version, type ClusterRefs} from './remote/types.js';
=======
import {type EmailAddress, type Version, type ClusterRefs, type ClusterRef} from './remote/types.js';
>>>>>>> 6e77ed3c
import {ErrorMessages} from '../error-messages.js';
import {inject, injectable} from 'tsyringe-neo';
import {patchInject} from '../dependency-injection/container-helper.js';
import {InjectTokens} from '../dependency-injection/inject-tokens.js';

@injectable()
export class LocalConfig implements LocalConfigData {
  @IsEmail({}, {message: ErrorMessages.LOCAL_CONFIG_INVALID_EMAIL})
  userEmailAddress: EmailAddress;

  @IsString({message: ErrorMessages.LOCAL_CONFIG_INVALID_SOLO_VERSION})
  @IsNotEmpty({message: ErrorMessages.LOCAL_CONFIG_INVALID_SOLO_VERSION})
  soloVersion: Version;

  // The string is the name of the deployment, will be used as the namespace,
  // so it needs to be available in all targeted clusters
  @IsDeployments({message: ErrorMessages.LOCAL_CONFIG_INVALID_DEPLOYMENTS_FORMAT})
  @IsNotEmpty()
  @IsObject({message: ErrorMessages.LOCAL_CONFIG_INVALID_DEPLOYMENTS_FORMAT})
  public deployments: Deployments;

  @IsClusterRefs({message: ErrorMessages.LOCAL_CONFIG_CONTEXT_CLUSTER_MAPPING_FORMAT})
  @IsNotEmpty()
  public clusterRefs: ClusterRefs = {};

  private readonly skipPromptTask: boolean = false;

  public constructor(
    @inject(InjectTokens.LocalConfigFilePath) private readonly filePath?: string,
    @inject(InjectTokens.SoloLogger) private readonly logger?: SoloLogger,
  ) {
    this.filePath = patchInject(filePath, InjectTokens.LocalConfigFilePath, this.constructor.name);
    this.logger = patchInject(logger, InjectTokens.SoloLogger, this.constructor.name);

    if (!this.filePath || this.filePath === '') throw new MissingArgumentError('a valid filePath is required');

    const allowedKeys = ['userEmailAddress', 'deployments', 'clusterRefs', 'soloVersion'];

    if (this.configFileExists()) {
      const fileContent = fs.readFileSync(filePath, 'utf8');
      const parsedConfig = yaml.parse(fileContent);
      this.logger.debug(`Parsed local config from ${filePath}: ${JSON.stringify(parsedConfig)}`);

      for (const key in parsedConfig) {
        if (!allowedKeys.includes(key)) {
          throw new SoloError(ErrorMessages.LOCAL_CONFIG_GENERIC);
        }
        this[key] = parsedConfig[key];
      }

      this.validate();
      this.skipPromptTask = true;
    }
  }

  public validate(): void {
    const errors = validateSync(this, {});

    if (errors.length) {
      // throw the first error:
      const prop = Object.keys(errors[0]?.constraints);
      if (prop[0]) {
        throw new SoloError(errors[0].constraints[prop[0]]);
      } else {
        throw new SoloError(ErrorMessages.LOCAL_CONFIG_GENERIC);
      }
    }
  }

  public setUserEmailAddress(emailAddress: EmailAddress): this {
    this.userEmailAddress = emailAddress;
    this.validate();
    return this;
  }

  public setDeployments(deployments: Deployments): this {
    this.deployments = deployments;
    this.validate();
    return this;
  }

  public setClusterRefs(clusterRefs: ClusterRefs): this {
    this.clusterRefs = clusterRefs;
    this.validate();
    return this;
  }

  public setSoloVersion(version: Version): this {
    this.soloVersion = version;
    this.validate();
    return this;
  }

  public configFileExists(): boolean {
    return fs.existsSync(this.filePath);
  }

  public async write(): Promise<void> {
    const yamlContent = yaml.stringify({
      userEmailAddress: this.userEmailAddress,
      deployments: this.deployments,
      clusterRefs: this.clusterRefs,
      soloVersion: this.soloVersion,
    });

    await fs.promises.writeFile(this.filePath, yamlContent);

    this.logger.info(`Wrote local config to ${this.filePath}: ${yamlContent}`);
  }
<<<<<<< HEAD
=======

  /**
   * Creates local config without cluster-refs and deployments.
   * Prompts for email if not supplied or already in local config
   */
  public createLocalConfigTask(): SoloListrTask<{
    config: {
      quiet: boolean;
      userEmailAddress: EmailAddress;
      clusterRef: ClusterRef;
      contextName: string;
    };
  }> {
    const self = this;

    return {
      title: 'Prompt local configuration',
      skip: this.skipPromptTask,
      task: async (ctx, task): Promise<void> => {
        const config = ctx.config;

        if (self.configFileExists() && !config.userEmailAddress) {
          config.userEmailAddress = self.userEmailAddress;
        }

        if (!config.userEmailAddress) {
          if (config.quiet) throw new SoloError(ErrorMessages.LOCAL_CONFIG_INVALID_EMAIL);
          config.userEmailAddress = await flags.userEmailAddress.prompt(task, config.userEmailAddress);
        }

        self.userEmailAddress = config.userEmailAddress;
        self.soloVersion = helpers.getSoloVersion();
        self.clusterRefs = {};
        self.deployments = {};

        self.validate();
        await self.write();
      },
    };
  }
>>>>>>> 6e77ed3c
}<|MERGE_RESOLUTION|>--- conflicted
+++ resolved
@@ -8,12 +8,7 @@
 import {SoloError} from '../errors/solo-error.js';
 import {type SoloLogger} from '../logging.js';
 import {IsClusterRefs, IsDeployments} from '../validator-decorators.js';
-<<<<<<< HEAD
-import {type ConfigManager} from '../config-manager.js';
-import {type EmailAddress, type Version, type ClusterRefs} from './remote/types.js';
-=======
 import {type EmailAddress, type Version, type ClusterRefs, type ClusterRef} from './remote/types.js';
->>>>>>> 6e77ed3c
 import {ErrorMessages} from '../error-messages.js';
 import {inject, injectable} from 'tsyringe-neo';
 import {patchInject} from '../dependency-injection/container-helper.js';
@@ -123,47 +118,4 @@
 
     this.logger.info(`Wrote local config to ${this.filePath}: ${yamlContent}`);
   }
-<<<<<<< HEAD
-=======
-
-  /**
-   * Creates local config without cluster-refs and deployments.
-   * Prompts for email if not supplied or already in local config
-   */
-  public createLocalConfigTask(): SoloListrTask<{
-    config: {
-      quiet: boolean;
-      userEmailAddress: EmailAddress;
-      clusterRef: ClusterRef;
-      contextName: string;
-    };
-  }> {
-    const self = this;
-
-    return {
-      title: 'Prompt local configuration',
-      skip: this.skipPromptTask,
-      task: async (ctx, task): Promise<void> => {
-        const config = ctx.config;
-
-        if (self.configFileExists() && !config.userEmailAddress) {
-          config.userEmailAddress = self.userEmailAddress;
-        }
-
-        if (!config.userEmailAddress) {
-          if (config.quiet) throw new SoloError(ErrorMessages.LOCAL_CONFIG_INVALID_EMAIL);
-          config.userEmailAddress = await flags.userEmailAddress.prompt(task, config.userEmailAddress);
-        }
-
-        self.userEmailAddress = config.userEmailAddress;
-        self.soloVersion = helpers.getSoloVersion();
-        self.clusterRefs = {};
-        self.deployments = {};
-
-        self.validate();
-        await self.write();
-      },
-    };
-  }
->>>>>>> 6e77ed3c
 }