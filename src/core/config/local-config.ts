--- conflicted
+++ resolved
@@ -118,47 +118,4 @@
 
     this.logger.info(`Wrote local config to ${this.filePath}: ${yamlContent}`);
   }
-<<<<<<< HEAD
-=======
-
-  /**
-   * Creates local config without cluster-refs and deployments.
-   * Prompts for email if not supplied or already in local config
-   */
-  public createLocalConfigTask(): SoloListrTask<{
-    config: {
-      quiet: boolean;
-      userEmailAddress: EmailAddress;
-      clusterRef: ClusterRef;
-      contextName: string;
-    };
-  }> {
-    const self = this;
-
-    return {
-      title: 'Prompt local configuration',
-      skip: this.skipPromptTask,
-      task: async (ctx, task): Promise<void> => {
-        const config = ctx.config;
-
-        if (self.configFileExists() && !config.userEmailAddress) {
-          config.userEmailAddress = self.userEmailAddress;
-        }
-
-        if (!config.userEmailAddress) {
-          if (config.quiet) throw new SoloError(ErrorMessages.LOCAL_CONFIG_INVALID_EMAIL);
-          config.userEmailAddress = await flags.userEmailAddress.prompt(task, config.userEmailAddress);
-        }
-
-        self.userEmailAddress = config.userEmailAddress;
-        self.soloVersion = helpers.getSoloVersion();
-        self.clusterRefs = self.clusterRefs ?? {};
-        self.deployments = self.deployments ?? {};
-
-        self.validate();
-        await self.write();
-      },
-    };
-  }
->>>>>>> 38b87212
 }