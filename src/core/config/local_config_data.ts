--- conflicted
+++ resolved
@@ -21,19 +21,10 @@
 
 // an alias for the cluster, provided during the configuration
 // of the deployment, must be unique
-<<<<<<< HEAD
 export type Deployments = Record<string, Deployment>
-
-export interface LocalConfigData {
-    userEmailAddress: string
-    deployments: Deployments
-    currentDeploymentName: string
-=======
-export type Deployments = Record<string, Deployment>;
 
 export interface LocalConfigData {
     userEmailAddress: string;
     deployments: Deployments;
     currentDeploymentName: string;
->>>>>>> 30ac6ad6
 }