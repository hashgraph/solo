/**
 * SPDX-License-Identifier: Apache-2.0
 */
import {
  type ClusterRef,
  type Context,
  type EmailAddress,
  type NamespaceNameAsString,
  type DeploymentName,
} from './remote/types.js';

export interface DeploymentStructure {
  // A list of clusters on which the deployment is deployed
  clusters: ClusterRef[];
  namespace: NamespaceNameAsString;
}

<<<<<<< HEAD
export type clusterRefs = Record<Cluster, Context>;
=======
export type ClusterContextMapping = Record<ClusterRef, Context>;
>>>>>>> 77b769f7

export type Deployments = Record<DeploymentName, DeploymentStructure>;

export interface LocalConfigData {
  // Only used to differentiate the current user. Not actually used to send emails
  userEmailAddress: EmailAddress;

  // A list of all deployments
  deployments: Deployments;

  // Every cluster must have a kubectl context associated to it, which is used to establish a connection.
  clusterRefs: clusterRefs;
}<|MERGE_RESOLUTION|>--- conflicted
+++ resolved
@@ -15,11 +15,7 @@
   namespace: NamespaceNameAsString;
 }
 
-<<<<<<< HEAD
-export type clusterRefs = Record<Cluster, Context>;
-=======
-export type ClusterContextMapping = Record<ClusterRef, Context>;
->>>>>>> 77b769f7
+export type ClusterRefs = Record<ClusterRef, Context>;
 
 export type Deployments = Record<DeploymentName, DeploymentStructure>;
 
@@ -31,5 +27,5 @@
   deployments: Deployments;
 
   // Every cluster must have a kubectl context associated to it, which is used to establish a connection.
-  clusterRefs: clusterRefs;
+  clusterRefs: ClusterRefs;
 }