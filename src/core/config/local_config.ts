/**
 * SPDX-License-Identifier: Apache-2.0
 */
import {IsEmail, IsNotEmpty, IsObject, IsString, validateSync} from 'class-validator';
import fs from 'fs';
import * as yaml from 'yaml';
import {Flags as flags} from '../../commands/flags.js';
import {
  type ClusterContextMapping,
  type Deployments,
  type DeploymentStructure,
  type LocalConfigData,
} from './local_config_data.js';
import {MissingArgumentError, SoloError} from '../errors.js';
import {SoloLogger} from '../logging.js';
import {IsClusterContextMapping, IsDeployments} from '../validator_decorators.js';
import {ConfigManager} from '../config_manager.js';
<<<<<<< HEAD
import {type EmailAddress, type Namespace, type DeploymentName} from './remote/types.js';
=======
import {type DeploymentName, type EmailAddress} from './remote/types.js';
>>>>>>> dd23eb95
import {ErrorMessages} from '../error_messages.js';
import {type K8} from '../../core/kube/k8.js';
import {splitFlagInput} from '../helpers.js';
import {inject, injectable} from 'tsyringe-neo';
import {patchInject} from '../container_helper.js';
import {type SoloListrTask} from '../../types/index.js';
import {type NamespaceName} from '../kube/namespace_name.js';

@injectable()
export class LocalConfig implements LocalConfigData {
  @IsEmail(
    {},
    {
      message: ErrorMessages.LOCAL_CONFIG_INVALID_EMAIL,
    },
  )
  userEmailAddress: EmailAddress;

  // The string is the name of the deployment, will be used as the namespace,
  // so it needs to be available in all targeted clusters
  @IsDeployments({
    message: ErrorMessages.LOCAL_CONFIG_INVALID_DEPLOYMENTS_FORMAT,
  })
  @IsNotEmpty()
  @IsObject({
    message: ErrorMessages.LOCAL_CONFIG_INVALID_DEPLOYMENTS_FORMAT,
  })
  public deployments: Deployments;

  @IsString({
    message: ErrorMessages.LOCAL_CONFIG_CURRENT_DEPLOYMENT_DOES_NOT_EXIST,
  })
  @IsNotEmpty()
  currentDeploymentName: DeploymentName;

  @IsClusterContextMapping({
    message: ErrorMessages.LOCAL_CONFIG_CONTEXT_CLUSTER_MAPPING_FORMAT,
  })
  @IsNotEmpty()
  public clusterContextMapping: ClusterContextMapping = {};

  private readonly skipPromptTask: boolean = false;

  public constructor(
    @inject('localConfigFilePath') private readonly filePath?: string,
    @inject(SoloLogger) private readonly logger?: SoloLogger,
    @inject(ConfigManager) private readonly configManager?: ConfigManager,
  ) {
    this.filePath = patchInject(filePath, 'localConfigFilePath', this.constructor.name);
    this.logger = patchInject(logger, SoloLogger, this.constructor.name);
    this.configManager = patchInject(configManager, ConfigManager, this.constructor.name);

    if (!this.filePath || this.filePath === '') throw new MissingArgumentError('a valid filePath is required');

    const allowedKeys = ['userEmailAddress', 'deployments', 'currentDeploymentName', 'clusterContextMapping'];
    if (this.configFileExists()) {
      const fileContent = fs.readFileSync(filePath, 'utf8');
      const parsedConfig = yaml.parse(fileContent);

      for (const key in parsedConfig) {
        if (!allowedKeys.includes(key)) {
          throw new SoloError(ErrorMessages.LOCAL_CONFIG_GENERIC);
        }
        this[key] = parsedConfig[key];
      }

      this.validate();
      this.skipPromptTask = true;
    }
  }

  private validate(): void {
    const errors = validateSync(this, {});

    if (errors.length) {
      // throw the first error:
      const prop = Object.keys(errors[0]?.constraints);
      if (prop[0]) {
        throw new SoloError(errors[0].constraints[prop[0]]);
      } else {
        throw new SoloError(ErrorMessages.LOCAL_CONFIG_GENERIC);
      }
    }

    // Custom validations:
    if (!this.deployments[this.currentDeploymentName]) {
      throw new SoloError(ErrorMessages.LOCAL_CONFIG_CURRENT_DEPLOYMENT_DOES_NOT_EXIST);
    }
  }

  public setUserEmailAddress(emailAddress: EmailAddress): this {
    this.userEmailAddress = emailAddress;
    this.validate();
    return this;
  }

  public setDeployments(deployments: Deployments): this {
    this.deployments = deployments;
    this.validate();
    return this;
  }

  public setCurrentDeployment(deploymentName: DeploymentName): this {
    this.currentDeploymentName = deploymentName;
    this.validate();
    return this;
  }

  public setClusterContextMapping(clusterContextMapping: ClusterContextMapping): this {
    this.clusterContextMapping = clusterContextMapping;
    this.validate();
    return this;
  }

  public getCurrentDeployment(): DeploymentStructure {
    return this.deployments[this.currentDeploymentName];
  }

  public configFileExists(): boolean {
    return fs.existsSync(this.filePath);
  }

  public async write(): Promise<void> {
    const yamlContent = yaml.stringify({
      userEmailAddress: this.userEmailAddress,
      deployments: this.deployments,
      currentDeploymentName: this.currentDeploymentName,
      clusterContextMapping: this.clusterContextMapping,
    });
    await fs.promises.writeFile(this.filePath, yamlContent);

    this.logger.info(`Wrote local config to ${this.filePath}: ${yamlContent}`);
  }

  public promptLocalConfigTask(k8: K8): SoloListrTask<any> {
    const self = this;

    return {
      title: 'Prompt local configuration',
      skip: this.skipPromptTask,
      task: async (_, task): Promise<void> => {
        if (self.configFileExists()) {
          self.configManager.setFlag(flags.userEmailAddress, self.userEmailAddress);
        }

        const isQuiet = self.configManager.getFlag<boolean>(flags.quiet);
        const contexts = self.configManager.getFlag<string>(flags.context);
<<<<<<< HEAD
        const deploymentName = self.configManager.getFlag<DeploymentName>(flags.deployment);
        const namespace = self.configManager.getFlag<Namespace>(flags.namespace);
=======
        const deploymentName: DeploymentName = self.configManager.getFlag<NamespaceName>(flags.namespace)
          .name as string;
>>>>>>> dd23eb95
        let userEmailAddress = self.configManager.getFlag<EmailAddress>(flags.userEmailAddress);
        let deploymentClusters: string = self.configManager.getFlag<string>(flags.deploymentClusters);

        if (!userEmailAddress) {
          if (isQuiet) throw new SoloError(ErrorMessages.LOCAL_CONFIG_INVALID_EMAIL);
          userEmailAddress = await flags.userEmailAddress.prompt(task, userEmailAddress);
          self.configManager.setFlag(flags.userEmailAddress, userEmailAddress);
        }

        if (!deploymentName) throw new SoloError('Deployment name was not specified');

        if (!deploymentClusters) {
          if (isQuiet) {
            deploymentClusters = k8.getCurrentClusterName();
          } else {
            deploymentClusters = await flags.deploymentClusters.prompt(task, deploymentClusters);
          }
          self.configManager.setFlag(flags.deploymentClusters, deploymentClusters);
        }

        const parsedClusters = splitFlagInput(deploymentClusters);

        const deployments: Deployments = {
          [deploymentName]: {
            clusters: parsedClusters,
            namespace,
          },
        };

        const parsedContexts = splitFlagInput(contexts);

        if (parsedContexts.length < parsedClusters.length) {
          if (!isQuiet) {
            const promptedContexts: string[] = [];
            for (const cluster of parsedClusters) {
              const kubeContexts = k8.getContextNames();
              const context: string = await flags.context.prompt(task, kubeContexts, cluster);
              self.clusterContextMapping[cluster] = context;
              promptedContexts.push(context);

              self.configManager.setFlag(flags.context, context);
            }
            self.configManager.setFlag(flags.context, promptedContexts.join(','));
          } else {
            const context = k8.getCurrentContext();
            for (const cluster of parsedClusters) {
              self.clusterContextMapping[cluster] = context;
            }
            self.configManager.setFlag(flags.context, context);
          }
        } else {
          for (let i = 0; i < parsedClusters.length; i++) {
            const cluster = parsedClusters[i];
            self.clusterContextMapping[cluster] = parsedContexts[i];

            self.configManager.setFlag(flags.context, parsedContexts[i]);
          }
        }

        self.userEmailAddress = userEmailAddress;
        self.deployments = deployments;
        self.currentDeploymentName = deploymentName;

        self.validate();
        await self.write();
      },
    };
  }
}<|MERGE_RESOLUTION|>--- conflicted
+++ resolved
@@ -15,11 +15,7 @@
 import {SoloLogger} from '../logging.js';
 import {IsClusterContextMapping, IsDeployments} from '../validator_decorators.js';
 import {ConfigManager} from '../config_manager.js';
-<<<<<<< HEAD
-import {type EmailAddress, type Namespace, type DeploymentName} from './remote/types.js';
-=======
 import {type DeploymentName, type EmailAddress} from './remote/types.js';
->>>>>>> dd23eb95
 import {ErrorMessages} from '../error_messages.js';
 import {type K8} from '../../core/kube/k8.js';
 import {splitFlagInput} from '../helpers.js';
@@ -167,13 +163,7 @@
 
         const isQuiet = self.configManager.getFlag<boolean>(flags.quiet);
         const contexts = self.configManager.getFlag<string>(flags.context);
-<<<<<<< HEAD
         const deploymentName = self.configManager.getFlag<DeploymentName>(flags.deployment);
-        const namespace = self.configManager.getFlag<Namespace>(flags.namespace);
-=======
-        const deploymentName: DeploymentName = self.configManager.getFlag<NamespaceName>(flags.namespace)
-          .name as string;
->>>>>>> dd23eb95
         let userEmailAddress = self.configManager.getFlag<EmailAddress>(flags.userEmailAddress);
         let deploymentClusters: string = self.configManager.getFlag<string>(flags.deploymentClusters);
 
