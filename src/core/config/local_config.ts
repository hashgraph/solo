/**
 * Copyright (C) 2024 Hedera Hashgraph, LLC
 *
 * Licensed under the Apache License, Version 2.0 (the ""License"");
 * you may not use this file except in compliance with the License.
 * You may obtain a copy of the License at
 *
 *      http://www.apache.org/licenses/LICENSE-2.0
 *
 * Unless required by applicable law or agreed to in writing, software
 * distributed under the License is distributed on an ""AS IS"" BASIS,
 * WITHOUT WARRANTIES OR CONDITIONS OF ANY KIND, either express or implied.
 * See the License for the specific language governing permissions and
 * limitations under the License.
 *
 */
import { IsEmail, IsNotEmpty, IsObject, IsString, validateSync } from 'class-validator'
import { type ListrTask } from 'listr2'
import fs from 'fs'
import * as yaml from 'yaml'
<<<<<<< HEAD
import { type Deployment, type Deployments, type LocalConfigData } from './local_config_data.js'
import { MissingArgumentError, SoloError } from '../errors.js'
import { promptDeploymentClusters, promptNamespace, promptUserEmailAddress } from '../../commands/prompts.js'
import { flags } from '../../commands/index.js'
=======
import { flags } from '../../commands/index.js'
import { type ClusterMapping, type Deployment, type Deployments, type LocalConfigData } from './local_config_data.js'
import { MissingArgumentError, SoloError } from '../errors.js'
import { promptDeploymentClusters, promptDeploymentName, promptUserEmailAddress } from '../../commands/prompts.js'
>>>>>>> a536e9dc
import { type SoloLogger } from '../logging.js'
import { Task } from '../task.js'
import { Templates } from "../templates.js";

export class LocalConfig implements LocalConfigData {
    @IsNotEmpty()
    @IsEmail()
    userEmailAddress: string

    // The string is the name of the deployment, will be used as the namespace,
    // so it needs to be available in all targeted clusters
    @IsNotEmpty()
    @IsObject()
    deployments: Deployments

    @IsNotEmpty()
    @IsString()
    currentDeploymentName : string

    private readonly skipPromptTask: boolean = false

    constructor (private readonly filePath: string, private readonly logger: SoloLogger) {
        if (!filePath || filePath === '') throw new MissingArgumentError('a valid filePath is required')
        if (!logger) throw new Error('An instance of core/SoloLogger is required')

<<<<<<< HEAD
        this.filePath = filePath
        this.logger = logger

        const allowedKeys = ['userEmailAddress', 'deployments', 'currentDeploymentName']
        if (this.configFileEXists()) {
=======
        const allowedKeys = ['userEmailAddress', 'deployments', 'currentDeploymentName', 'clusterMappings']
        if (this.configFileExists()) {
>>>>>>> a536e9dc
            const fileContent = fs.readFileSync(filePath, 'utf8')
            const parsedConfig = yaml.parse(fileContent)

            for(const key in parsedConfig) {
                if (!allowedKeys.includes(key)) {
                    throw new SoloError('Validation of local config failed')
                }
                this[key] = parsedConfig[key]
            }

            this.validate()
            this.skipPromptTask = true
        }
    }

    private validate () {
        const genericMessage = 'Validation of local config failed'
        const errors = validateSync(this, {})

        if (errors.length) {
            throw new SoloError(genericMessage)
        }

        try {
            // Custom validations:
            for (const deploymentName in this.deployments) {
                const deployment = this.deployments[deploymentName]
                const deploymentIsObject = deployment && typeof deployment === 'object'
                const deploymentHasClusterAliases = deployment.clusterAliases && Array.isArray(deployment.clusterAliases)
                let clusterAliasesAreStrings = true
                for (const clusterAlias of deployment.clusterAliases) {
                    if (typeof clusterAlias !== 'string') {
                        clusterAliasesAreStrings = false
                    }
                }

                if (!deploymentIsObject || !deploymentHasClusterAliases || !clusterAliasesAreStrings) {
                    throw new SoloError(genericMessage)
                }
            }

            if (!this.deployments[this.currentDeploymentName]) {
                throw new SoloError(genericMessage)
            }
        }
        catch(e: any) { throw new SoloError(genericMessage) }
    }

    public setUserEmailAddress (emailAddress: string): this {
        this.userEmailAddress = emailAddress
        this.validate()
        return this
    }

    public setDeployments (deployments: Deployments): this {
        this.deployments = deployments
        this.validate()
        return this
    }

    public setCurrentDeployment (deploymentName: string): this {
        this.currentDeploymentName = deploymentName
        this.validate()
        return this
    }

    public getCurrentDeployment (): Deployment {
        return this.deployments[this.currentDeploymentName]
    }

    private configFileExists (): boolean {
        return fs.existsSync(this.filePath)
    }

    public async write (): Promise<void> {
        const yamlContent = yaml.stringify({
            userEmailAddress: this.userEmailAddress,
            deployments: this.deployments,
            currentDeploymentName: this.currentDeploymentName
        })
        await fs.promises.writeFile(this.filePath, yamlContent)
        this.logger.info(`Wrote local config to ${this.filePath}`)
    }

    public promptLocalConfigTask (k8, argv): Task  {
        return new Task('Prompt local configuration', async (ctx, task) => {
            let userEmailAddress = argv[flags.userEmailAddress.name]
            if (!userEmailAddress) userEmailAddress = await promptUserEmailAddress(task, userEmailAddress)

            let deploymentName = argv[flags.namespace.name]
            if (!deploymentName) deploymentName = await promptNamespace(task, deploymentName)

            let deploymentClusters = argv[flags.deploymentClusters.name]
            if (!deploymentClusters) deploymentClusters = await promptDeploymentClusters(task, deploymentClusters)

            const deployments = {}
            deployments[deploymentName] = {
                clusterAliases: Templates.parseClusterAliases(deploymentClusters)
            }

            this.userEmailAddress = userEmailAddress
            this.deployments = deployments
            this.currentDeploymentName = deploymentName
            this.validate()
            await this.write()

            return this
        }, this.skipPromptTask) as Task
    }
}<|MERGE_RESOLUTION|>--- conflicted
+++ resolved
@@ -18,17 +18,10 @@
 import { type ListrTask } from 'listr2'
 import fs from 'fs'
 import * as yaml from 'yaml'
-<<<<<<< HEAD
+import { flags } from '../../commands/index.js'
 import { type Deployment, type Deployments, type LocalConfigData } from './local_config_data.js'
 import { MissingArgumentError, SoloError } from '../errors.js'
 import { promptDeploymentClusters, promptNamespace, promptUserEmailAddress } from '../../commands/prompts.js'
-import { flags } from '../../commands/index.js'
-=======
-import { flags } from '../../commands/index.js'
-import { type ClusterMapping, type Deployment, type Deployments, type LocalConfigData } from './local_config_data.js'
-import { MissingArgumentError, SoloError } from '../errors.js'
-import { promptDeploymentClusters, promptDeploymentName, promptUserEmailAddress } from '../../commands/prompts.js'
->>>>>>> a536e9dc
 import { type SoloLogger } from '../logging.js'
 import { Task } from '../task.js'
 import { Templates } from "../templates.js";
@@ -54,16 +47,8 @@
         if (!filePath || filePath === '') throw new MissingArgumentError('a valid filePath is required')
         if (!logger) throw new Error('An instance of core/SoloLogger is required')
 
-<<<<<<< HEAD
-        this.filePath = filePath
-        this.logger = logger
-
-        const allowedKeys = ['userEmailAddress', 'deployments', 'currentDeploymentName']
-        if (this.configFileEXists()) {
-=======
         const allowedKeys = ['userEmailAddress', 'deployments', 'currentDeploymentName', 'clusterMappings']
         if (this.configFileExists()) {
->>>>>>> a536e9dc
             const fileContent = fs.readFileSync(filePath, 'utf8')
             const parsedConfig = yaml.parse(fileContent)
 
