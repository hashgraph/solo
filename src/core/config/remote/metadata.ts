// SPDX-License-Identifier: Apache-2.0

import {Migration} from './migration.js';
<<<<<<< HEAD
import {SoloError} from '../../errors/SoloError.js';
import * as k8s from '@kubernetes/client-node';
=======
import {SoloError} from '../../errors.js';
>>>>>>> d84da4cb
import {
  type DeploymentName,
  type EmailAddress,
  type NamespaceNameAsString,
  type RemoteConfigMetadataStructure,
  type Version,
} from './types.js';
import {type Optional, type ToObject, type Validate} from '../../../types/index.js';
import {DeploymentStates} from './enumerations.js';

/**
 * Represent the remote config metadata object and handles:
 * - Validation
 * - Reading
 * - Making a migration
 * - Converting from and to plain object
 */
export class RemoteConfigMetadata
  implements RemoteConfigMetadataStructure, Validate, ToObject<RemoteConfigMetadataStructure>
{
  private _migration?: Migration;

  public constructor(
    public readonly namespace: NamespaceNameAsString,
    public readonly deploymentName: DeploymentName,
    public readonly state: DeploymentStates,
    public readonly lastUpdatedAt: Date,
    public readonly lastUpdateBy: EmailAddress,
    public readonly soloVersion: Version,
    public soloChartVersion: Version = '',
    public hederaPlatformVersion: Version = '',
    public hederaMirrorNodeChartVersion: Version = '',
    public hederaExplorerChartVersion: Version = '',
    public hederaJsonRpcRelayChartVersion: Version = '',
    migration?: Migration,
  ) {
    this._migration = migration;
    this.validate();
  }

  /* -------- Modifiers -------- */

  /** Simplifies making a migration */
  public makeMigration(email: EmailAddress, fromVersion: Version): void {
    this._migration = new Migration(new Date(), email, fromVersion);
  }

  /* -------- Getters -------- */

  /** Retrieves the migration if such exists */
  public get migration(): Optional<Migration> {
    return this._migration;
  }

  /* -------- Utilities -------- */

  /** Handles conversion from a plain object to instance */
  public static fromObject(metadata: RemoteConfigMetadataStructure): RemoteConfigMetadata {
    let migration: Optional<Migration> = undefined;

    if (metadata.migration) {
      const {
        migration: {migratedAt, migratedBy, fromVersion},
      } = metadata;
      migration = new Migration(new Date(migratedAt), migratedBy, fromVersion);
    }

    return new RemoteConfigMetadata(
      metadata.namespace,
      metadata.deploymentName,
      metadata.state,
      new Date(metadata.lastUpdatedAt),
      metadata.lastUpdateBy,
      metadata.soloVersion,
      metadata.soloChartVersion,
      metadata.hederaPlatformVersion,
      metadata.hederaMirrorNodeChartVersion,
      metadata.hederaExplorerChartVersion,
      metadata.hederaJsonRpcRelayChartVersion,
      migration,
    );
  }

  public validate(): void {
    if (!this.namespace || !(typeof this.namespace === 'string')) {
      throw new SoloError(
        `Invalid namespace: ${this.namespace}, is type string: ${typeof this.namespace === 'string'}`,
      );
    }

    if (!this.deploymentName || !(typeof this.deploymentName === 'string')) {
      throw new SoloError(
        `Invalid deploymentName: ${this.deploymentName}, is type string: ${typeof this.deploymentName === 'string'}`,
      );
    }

    if (!(this.lastUpdatedAt instanceof Date)) {
      throw new SoloError(`Invalid lastUpdatedAt: ${this.lastUpdatedAt}`);
    }

    if (!this.lastUpdateBy || typeof this.lastUpdateBy !== 'string') {
      throw new SoloError(`Invalid lastUpdateBy: ${this.lastUpdateBy}`);
    }

    if (!this.soloVersion || typeof this.soloVersion !== 'string') {
      throw new SoloError(`Invalid soloVersion: ${this.soloVersion}`);
    }

    if (!Object.values(DeploymentStates).includes(this.state)) {
      throw new SoloError(`Invalid cluster state: ${this.state}`);
    }

    if (this.migration && !(this.migration instanceof Migration)) {
      throw new SoloError(`Invalid migration: ${this.migration}`);
    }
  }

  public toObject(): RemoteConfigMetadataStructure {
    const data = {
      namespace: this.namespace,
      deploymentName: this.deploymentName,
      state: this.state,
      lastUpdatedAt: this.lastUpdatedAt,
      lastUpdateBy: this.lastUpdateBy,
      soloChartVersion: this.soloChartVersion,
      hederaPlatformVersion: this.hederaPlatformVersion,
      hederaMirrorNodeChartVersion: this.hederaMirrorNodeChartVersion,
      hederaExplorerChartVersion: this.hederaExplorerChartVersion,
      hederaJsonRpcRelayChartVersion: this.hederaJsonRpcRelayChartVersion,
      soloVersion: this.soloVersion,
    } as RemoteConfigMetadataStructure;

    if (this.migration) data.migration = this.migration.toObject();

    return data;
  }
}<|MERGE_RESOLUTION|>--- conflicted
+++ resolved
@@ -1,12 +1,7 @@
 // SPDX-License-Identifier: Apache-2.0
 
 import {Migration} from './migration.js';
-<<<<<<< HEAD
 import {SoloError} from '../../errors/SoloError.js';
-import * as k8s from '@kubernetes/client-node';
-=======
-import {SoloError} from '../../errors.js';
->>>>>>> d84da4cb
 import {
   type DeploymentName,
   type EmailAddress,
