--- conflicted
+++ resolved
@@ -14,14 +14,7 @@
  * limitations under the License.
  *
  */
-<<<<<<< HEAD
-import type {NodeAlias, NodeAliases} from '../../../types/aliases.js';
-import type {Migration} from './migration.js';
-import type {ComponentsDataWrapper} from './components_data_wrapper.js';
-import type {RemoteConfigMetadata} from './metadata.js';
-=======
 import type {NodeAliases} from '../../../types/aliases.js';
->>>>>>> 9cd610dc
 import type {ComponentType, ConsensusNodeStates} from './enumerations.js';
 
 export type EmailAddress = `${string}@${string}.${string}`;
@@ -51,56 +44,4 @@
   state: ConsensusNodeStates;
 }
 
-<<<<<<< HEAD
-export interface RemoteConfigData {
-  metadata: RemoteConfigMetadata;
-  clusters: Record<Cluster, Namespace>;
-  components: ComponentsDataWrapper;
-  lastExecutedCommand: string;
-  commandHistory: string[];
-}
-
-export type ComponentsDataStructure = Record<ComponentType, Record<ComponentName, Component>>;
-
-export interface RemoteConfigDataStructure {
-  metadata: RemoteConfigMetadataStructure;
-  version: Version;
-  clusters: Record<Cluster, Namespace>;
-  components: ComponentsDataStructure;
-  commandHistory: string[];
-  lastExecutedCommand: string;
-}
-
-export interface ValidateStatesObject {
-  acceptedStates?: ConsensusNodeStates[];
-  excludedStates?: ConsensusNodeStates[];
-}
-
-// ---------- Component Modifying Tasks Contexts ---------- //
-
-export interface AddRelayComponentContext {
-  config: {namespace: Namespace; nodeAliases: NodeAliases};
-}
-
-export interface AddMirrorNodeComponentsContext {
-  config: {namespace: Namespace; deployHederaExplorer: boolean};
-}
-
-export interface AddNodesAndProxiesContext {
-  config: {namespace: Namespace; nodeAliases: NodeAliases};
-}
-
-export interface ChangeAllNodeStatesContext {
-  config: {namespace: Namespace; nodeAliases: NodeAliases};
-}
-
-export interface ValidateAllNodeStatesContext {
-  config: {namespace: string; nodeAliases: NodeAliases};
-}
-
-export interface ValidateSingleNodeStateContext {
-  config: {namespace: string; nodeAlias: NodeAlias};
-}
-=======
-export type ComponentsDataStructure = Record<ComponentType, Record<ComponentName, Component>>;
->>>>>>> 9cd610dc
+export type ComponentsDataStructure = Record<ComponentType, Record<ComponentName, Component>>;