--- conflicted
+++ resolved
@@ -6,12 +6,8 @@
 
 export type EmailAddress = `${string}@${string}.${string}`;
 export type Version = string;
-<<<<<<< HEAD
-export type Namespace = string;
-=======
 /// TODO - see if we can use NamespaceName and use some annotations and overrides to covert to strings
 export type NamespaceNameAsString = string;
->>>>>>> dd23eb95
 export type DeploymentName = string;
 export type Cluster = string;
 export type Context = string;
