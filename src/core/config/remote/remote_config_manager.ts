/**
 * SPDX-License-Identifier: Apache-2.0
 */
import * as constants from '../../constants.js';
import {MissingArgumentError, SoloError} from '../../errors.js';
import {RemoteConfigDataWrapper} from './remote_config_data_wrapper.js';
import chalk from 'chalk';
import {RemoteConfigMetadata} from './metadata.js';
import {Flags as flags} from '../../../commands/flags.js';
import * as yaml from 'yaml';
import {ComponentsDataWrapper} from './components_data_wrapper.js';
import {RemoteConfigValidator} from './remote_config_validator.js';
import {type K8Factory} from '../../kube/k8_factory.js';
import {
  type ClusterRef,
  type ClusterRefs,
  type Context,
  type DeploymentName,
  type NamespaceNameAsString,
  type Version,
} from './types.js';
import {type SoloLogger} from '../../logging.js';
import {type ConfigManager} from '../../config_manager.js';
import {type LocalConfig} from '../local_config.js';
import {type DeploymentStructure} from '../local_config_data.js';
import {type Optional} from '../../../types/index.js';
import type * as k8s from '@kubernetes/client-node';
import {inject, injectable} from 'tsyringe-neo';
import {patchInject} from '../../dependency_injection/container_helper.js';
import {ErrorMessages} from '../../error_messages.js';
import {CommonFlagsDataWrapper} from './common_flags_data_wrapper.js';
import {type AnyObject, type NodeAlias} from '../../../types/aliases.js';
import {NamespaceName} from '../../kube/resources/namespace/namespace_name.js';
import {ResourceNotFoundError} from '../../kube/errors/resource_operation_errors.js';
import {InjectTokens} from '../../dependency_injection/inject_tokens.js';
import {Cluster} from './cluster.js';
import * as helpers from '../../helpers.js';
import {ConsensusNode} from '../../model/consensus_node.js';
import {Templates} from '../../templates.js';
import {promptTheUserForDeployment, resolveNamespaceFromDeployment} from '../../resolvers.js';

/**
 * Uses Kubernetes ConfigMaps to manage the remote configuration data by creating, loading, modifying,
 * and saving the configuration data to and from a Kubernetes cluster.
 */
@injectable()
export class RemoteConfigManager {
  /** Stores the loaded remote configuration data. */
  private remoteConfig: Optional<RemoteConfigDataWrapper>;

  /**
   * @param k8Factory - The Kubernetes client used for interacting with ConfigMaps.
   * @param logger - The logger for recording activity and errors.
   * @param localConfig - Local configuration for the remote config.
   * @param configManager - Manager to retrieve application flags and settings.
   */
  public constructor(
    @inject(InjectTokens.K8Factory) private readonly k8Factory?: K8Factory,
    @inject(InjectTokens.SoloLogger) private readonly logger?: SoloLogger,
    @inject(InjectTokens.LocalConfig) private readonly localConfig?: LocalConfig,
    @inject(InjectTokens.ConfigManager) private readonly configManager?: ConfigManager,
  ) {
    this.k8Factory = patchInject(k8Factory, InjectTokens.K8Factory, this.constructor.name);
    this.logger = patchInject(logger, InjectTokens.SoloLogger, this.constructor.name);
    this.localConfig = patchInject(localConfig, InjectTokens.LocalConfig, this.constructor.name);
    this.configManager = patchInject(configManager, InjectTokens.ConfigManager, this.constructor.name);
  }

  /* ---------- Getters ---------- */

  public get currentCluster(): ClusterRef {
    return this.k8Factory.default().clusters().readCurrent() as ClusterRef;
  }

  /** @returns the components data wrapper cloned */
  public get components(): ComponentsDataWrapper {
    return this.remoteConfig?.components?.clone();
  }

  /**
   * @returns the remote configuration data's clusters cloned
   */
  public get clusters(): Record<ClusterRef, Cluster> {
    return Object.assign({}, this.remoteConfig?.clusters);
  }

  /* ---------- Readers and Modifiers ---------- */

  /**
   * Modifies the loaded remote configuration data using a provided callback function.
   * The callback operates on the configuration data, which is then saved to the cluster.
   *
   * @param callback - an async function that modifies the remote configuration data.
   * @throws if the configuration is not loaded before modification, will throw a SoloError {@link SoloError}
   */
  public async modify(callback: (remoteConfig: RemoteConfigDataWrapper) => Promise<void>): Promise<void> {
    if (!this.remoteConfig) {
      return;

      // TODO see if this should be disabled to make it an optional feature
      // throw new SoloError('Attempting to modify remote config without loading it first')
    }

    await callback(this.remoteConfig);
    await this.save();
  }

  /**
   * Creates a new remote configuration in the Kubernetes cluster.
   * Gathers data from the local configuration and constructs a new ConfigMap
   * entry in the cluster with initial command history and metadata.
   */
  private async create(argv: AnyObject): Promise<void> {
    const clusters: Record<ClusterRef, Cluster> = {};

    Object.entries(this.localConfig.deployments).forEach(
      ([deployment, deploymentStructure]: [DeploymentName, DeploymentStructure]) => {
        const namespace = deploymentStructure.namespace.toString();
        deploymentStructure.clusters.forEach(
          cluster => (clusters[cluster] = new Cluster(cluster, namespace, deployment)),
        );
      },
    );

    // temporary workaround until we can have `solo deployment add` command
    const nodeAliases: string[] = helpers.splitFlagInput(this.configManager.getFlag(flags.nodeAliasesUnparsed));
    const namespace = await this.getNamespace();

    this.remoteConfig = new RemoteConfigDataWrapper({
      metadata: new RemoteConfigMetadata(
        namespace.name,
        this.configManager.getFlag<DeploymentName>(flags.deployment),
        new Date(),
        this.localConfig.userEmailAddress,
        helpers.getSoloVersion(),
      ),
      clusters,
      commandHistory: ['deployment create'],
      lastExecutedCommand: 'deployment create',
      components: ComponentsDataWrapper.initializeWithNodes(
        nodeAliases,
        this.configManager.getFlag(flags.deploymentClusters),
        namespace.name,
      ),
      flags: await CommonFlagsDataWrapper.initialize(this.configManager, argv),
    });

    await this.createConfigMap();
  }

  /**
   * Saves the currently loaded remote configuration data to the Kubernetes cluster.
   * @throws {@link SoloError} if there is no remote configuration data to save.
   */
  private async save(): Promise<void> {
    if (!this.remoteConfig) {
      throw new SoloError('Attempted to save remote config without data');
    }

    await this.replaceConfigMap();
  }

  /**
   * Loads the remote configuration from the Kubernetes cluster if it exists.
   * @param namespace - The namespace to search for the ConfigMap.
   * @param context - The context to use for the Kubernetes client.
   * @returns true if the configuration is loaded successfully.
   */
  private async load(namespace?: NamespaceName, context?: string): Promise<boolean> {
    if (this.remoteConfig) return true;

    try {
      const configMap = await this.getConfigMap(namespace, context);

      if (configMap) {
        this.remoteConfig = RemoteConfigDataWrapper.fromConfigmap(this.configManager, configMap);
        return true;
      }

      return false;
    } catch (e) {
      const newError = new SoloError('Failed to load remote config from cluster', e);
      // TODO: throw newError instead of showUserError()
      this.logger.showUserError(newError);
      return false;
    }
  }

  /**
   * Loads the remote configuration, performs a validation and returns it
   * @returns RemoteConfigDataWrapper
   */
  public async get(): Promise<RemoteConfigDataWrapper> {
    await this.load();
    try {
      await RemoteConfigValidator.validateComponents(
        this.configManager.getFlag(flags.namespace),
        this.remoteConfig.components,
        this.k8Factory,
        this.localConfig,
      );
    } catch {
      throw new SoloError(ErrorMessages.REMOTE_CONFIG_IS_INVALID(this.k8Factory.default().clusters().readCurrent()));
    }
    return this.remoteConfig;
  }

  public static compare(remoteConfig1: RemoteConfigDataWrapper, remoteConfig2: RemoteConfigDataWrapper): boolean {
    // Compare clusters
    const clusters1 = Object.keys(remoteConfig1.clusters);
    const clusters2 = Object.keys(remoteConfig2.clusters);
    if (clusters1.length !== clusters2.length) return false;

    for (const i in clusters1) {
      if (clusters1[i] !== clusters2[i]) {
        return false;
      }
    }

    return true;
  }

  /* ---------- Listr Task Builders ---------- */

  /**
   * Performs the loading of the remote configuration.
   * Checks if the configuration is already loaded, otherwise loads and adds the command to history.
   *
   * @param argv - arguments containing command input for historical reference.
   * @param validate - whether to validate the remote configuration.
   */
  public async loadAndValidate(argv: {_: string[]} & AnyObject, validate: boolean = true) {
    const self = this;
    try {
      await self.setDefaultNamespaceAndDeploymentIfNotSet(argv);
      self.setDefaultContextIfNotSet();
    } catch (e) {
      self.logger.showUser(chalk.red(e.message));
      return;
    }

    if (!(await self.load())) {
      const newError = new SoloError('Failed to load remote config');
      // TODO throw newError instead of showUserError()
      self.logger.showUserError(newError);
      return;
    }
    self.logger.info('Remote config loaded');
    if (!validate) {
      return;
    }

    await RemoteConfigValidator.validateComponents(
      this.configManager.getFlag(flags.namespace),
      self.remoteConfig.components,
      self.k8Factory,
      this.localConfig,
    );

    const additionalCommandData = `Executed by ${self.localConfig.userEmailAddress}: `;

    const currentCommand = argv._?.join(' ');
    const commandArguments = flags.stringifyArgv(argv);

    self.remoteConfig!.addCommandToHistory(additionalCommandData + (currentCommand + ' ' + commandArguments).trim());

    self.populateVersionsInMetadata(argv);

    await self.remoteConfig.flags.handleFlags(argv);

    await self.save();
  }

  private populateVersionsInMetadata(argv: AnyObject) {
    const command: string = argv._?.[0];
    const subcommand: string = argv._?.[1];

    const isCommandUsingSoloChartVersionFlag =
      (command === 'network' && subcommand === 'deploy') ||
      (command === 'network' && subcommand === 'refresh') ||
      (command === 'node' && subcommand === 'update') ||
      (command === 'node' && subcommand === 'update-execute') ||
      (command === 'node' && subcommand === 'add') ||
      (command === 'node' && subcommand === 'add-execute') ||
      (command === 'node' && subcommand === 'delete') ||
      (command === 'node' && subcommand === 'delete-execute');

    if (argv[flags.soloChartVersion.name]) {
      this.remoteConfig.metadata.soloChartVersion = argv[flags.soloChartVersion.name] as Version;
    } else if (isCommandUsingSoloChartVersionFlag) {
      this.remoteConfig.metadata.soloChartVersion = flags.soloChartVersion.definition.defaultValue as Version;
    }

    const isCommandUsingReleaseTagVersionFlag =
      (command === 'node' && subcommand !== 'keys' && subcommand !== 'logs' && subcommand !== 'states') ||
      (command === 'network' && subcommand === 'deploy');

    if (argv[flags.releaseTag.name]) {
      this.remoteConfig.metadata.hederaPlatformVersion = argv[flags.releaseTag.name] as Version;
    } else if (isCommandUsingReleaseTagVersionFlag) {
      this.remoteConfig.metadata.hederaPlatformVersion = flags.releaseTag.definition.defaultValue as Version;
    }

    if (argv[flags.mirrorNodeVersion.name]) {
      this.remoteConfig.metadata.hederaMirrorNodeChartVersion = argv[flags.mirrorNodeVersion.name] as Version;
    } else if (command === 'mirror-node' && subcommand === 'deploy') {
      this.remoteConfig.metadata.hederaMirrorNodeChartVersion = flags.mirrorNodeVersion.definition
        .defaultValue as Version;
    }

    if (argv[flags.hederaExplorerVersion.name]) {
      this.remoteConfig.metadata.hederaExplorerChartVersion = argv[flags.hederaExplorerVersion.name] as Version;
    } else if (command === 'explorer' && subcommand === 'deploy') {
      this.remoteConfig.metadata.hederaExplorerChartVersion = flags.hederaExplorerVersion.definition
        .defaultValue as Version;
    }

    if (argv[flags.relayReleaseTag.name]) {
      this.remoteConfig.metadata.hederaJsonRpcRelayChartVersion = argv[flags.relayReleaseTag.name] as Version;
    } else if (command === 'relay' && subcommand === 'deploy') {
      this.remoteConfig.metadata.hederaJsonRpcRelayChartVersion = flags.relayReleaseTag.definition
        .defaultValue as Version;
    }
  }

  public async createAndValidate(
    clusterRef: ClusterRef,
    context: Context,
    namespace: NamespaceNameAsString,
    argv: AnyObject,
  ) {
    const self = this;
    self.k8Factory.default().contexts().updateCurrent(context);

    if (!(await self.k8Factory.default().namespaces().has(NamespaceName.of(namespace)))) {
      await self.k8Factory.default().namespaces().create(NamespaceName.of(namespace));
    }

    const localConfigExists = this.localConfig.configFileExists();
    if (!localConfigExists) {
      throw new SoloError("Local config doesn't exist");
    }

    self.unload();
    if (await self.load()) {
      self.logger.showUser(chalk.red('Remote config already exists'));
      throw new SoloError('Remote config already exists');
    }

    await self.create(argv);
  }

  /* ---------- Utilities ---------- */

  /** Empties the component data inside the remote config */
  public async deleteComponents() {
    await this.modify(async remoteConfig => {
      remoteConfig.components = ComponentsDataWrapper.initializeEmpty();
    });
  }

  public isLoaded(): boolean {
    return !!this.remoteConfig;
  }

  public unload() {
    delete this.remoteConfig;
  }

  /**
   * Retrieves the ConfigMap containing the remote configuration from the Kubernetes cluster.
   *
   * @param namespace - The namespace to search for the ConfigMap.
   * @param context - The context to use for the Kubernetes client.
   * @returns the remote configuration data.
   * @throws if the ConfigMap could not be read and the error is not a 404 status, will throw a SoloError {@link SoloError}
   */
  public async getConfigMap(namespace?: NamespaceName, context?: string): Promise<k8s.V1ConfigMap> {
    if (!namespace) {
      namespace = await this.getNamespace();
    }
    if (!context) {
      context = this.configManager.getFlag(flags.context);
      if (!context) {
        context = this.getContextForFirstCluster();
      }
    }

    try {
      const configMap = await this.k8Factory
        .getK8(context)
        .configMaps()
        .read(namespace, constants.SOLO_REMOTE_CONFIGMAP_NAME);
      if (!configMap) {
        // TODO throw newError instead of showUserError()
        const newError = new SoloError(
          `Remote config ConfigMap not found for namespace: ${namespace}, context: ${context}`,
        );
        this.logger.showUserError(newError);
      }
      return configMap;
    } catch (e) {
      // TODO throw newError instead of showUserError()
      const newError = new SoloError(
        `Failed to read remote config from cluster for namespace: ${namespace}, context: ${context}`,
        e,
      );
      this.logger.showUserError(newError);
      return null;
    }
  }

  /**
   * Creates a new ConfigMap entry in the Kubernetes cluster with the remote configuration data.
   */
  private async createConfigMap(): Promise<void> {
    await this.k8Factory
      .default()
      .configMaps()
      .create(await this.getNamespace(), constants.SOLO_REMOTE_CONFIGMAP_NAME, constants.SOLO_REMOTE_CONFIGMAP_LABELS, {
        'remote-config-data': yaml.stringify(this.remoteConfig.toObject()),
      });
  }

  /** Replaces an existing ConfigMap in the Kubernetes cluster with the current remote configuration data. */
  private async replaceConfigMap(): Promise<void> {
    const contexts = this.getContexts();
    const namespace = await this.getNamespace();

    await Promise.all(
      contexts.map(context => {
        const name = constants.SOLO_REMOTE_CONFIGMAP_NAME;
        const labels = constants.SOLO_REMOTE_CONFIGMAP_LABELS;
        const data = {
          'remote-config-data': yaml.stringify(this.remoteConfig.toObject() as any),
        };

        return this.k8Factory.getK8(context).configMaps().replace(namespace, name, labels, data);
      }),
    );
  }

  private async setDefaultNamespaceAndDeploymentIfNotSet(argv: AnyObject): Promise<void> {
    if (this.configManager.hasFlag(flags.namespace)) return;

    // TODO: Current quick fix for commands where namespace is not passed
    let deploymentName = this.configManager.getFlag<DeploymentName>(flags.deployment);
    let currentDeployment = this.localConfig.deployments[deploymentName];

    if (!deploymentName) {
      deploymentName = await promptTheUserForDeployment(this.configManager);
      currentDeployment = this.localConfig.deployments[deploymentName];
      // TODO: Fix once we have the DataManager,
      //       without this the user will be prompted a second time for the deployment
      // TODO: we should not be mutating argv
      argv[flags.deployment.name] = deploymentName;
      this.logger.warn(
        `Deployment name not found in flags or local config, setting it in argv and config manager to: ${deploymentName}`,
      );
      this.configManager.setFlag(flags.deployment, deploymentName);
    }

    if (!currentDeployment) {
      this.logger.error('Selected deployment name is not set in local config', this.localConfig);
      throw new SoloError('Selected deployment name is not set in local config');
    }

    const namespace = currentDeployment.namespace;

    this.logger.warn(`Namespace not found in flags, setting it to: ${namespace}`);
    this.configManager.setFlag(flags.namespace, namespace);
    argv[flags.namespace.name] = namespace;
  }

  private setDefaultContextIfNotSet(): void {
    if (this.configManager.hasFlag(flags.context)) return;

    let context: string = this.getContextForFirstCluster();
    if (!context) {
      context = this.k8Factory.default().contexts().readCurrent();
    }

    if (!context) {
      this.logger.error("Context is not passed and default one can't be acquired", this.localConfig);
      throw new SoloError("Context is not passed and default one can't be acquired");
    }

    this.logger.warn(`Context not found in flags, setting it to: ${context}`);
    this.configManager.setFlag(flags.context, context);
  }

  // cluster will be retrieved from LocalConfig based the context to cluster mapping

  /**
   * Retrieves the namespace value from the configuration manager's flags.
   * @returns string - The namespace value if set.
   */
  private async getNamespace(): Promise<NamespaceName> {
    const ns = await resolveNamespaceFromDeployment(this.localConfig, this.configManager);
    if (!ns) throw new MissingArgumentError('namespace was not found in the deployment within local config');
    return ns;
  }

  //* Common Commands

  /**
   * Get the consensus nodes from the remoteConfigManager and use the localConfig to get the context
   * @returns an array of ConsensusNode objects
   */
  public getConsensusNodes(): ConsensusNode[] {
    const consensusNodes: ConsensusNode[] = [];
    if (!this.isLoaded()) {
      throw new SoloError('Remote configuration is not loaded, and was expected to be loaded');
    }
    const clusters: Record<ClusterRef, Cluster> = this.clusters;

    try {
      if (!this.components?.consensusNodes) return [];
    } catch {
      return [];
    }

    // using the remoteConfigManager to get the consensus nodes
    Object.values(this.components.consensusNodes).forEach(node => {
<<<<<<< HEAD
=======
      this.logger.debug(`Adding consensus node ${node.name} , node.cluster = ${node.cluster}`);
>>>>>>> 9967f56e
      consensusNodes.push(
        new ConsensusNode(
          node.name as NodeAlias,
          node.nodeId,
          node.namespace,
          node.cluster,
          // use local config to get the context
          this.localConfig.clusterRefs[node.cluster],
          clusters[node.cluster]?.dnsBaseDomain ?? 'cluster.local',
          clusters[node.cluster]?.dnsConsensusNodePattern ?? 'network-${nodeAlias}-svc.${namespace}.svc',
          Templates.renderConsensusNodeFullyQualifiedDomainName(
            node.name as NodeAlias,
            node.nodeId,
            node.namespace,
            node.cluster,
            clusters[node.cluster]?.dnsBaseDomain ?? 'cluster.local',
            clusters[node.cluster]?.dnsConsensusNodePattern ?? 'network-${nodeAlias}-svc.${namespace}.svc',
          ),
        ),
      );
    });

    // return the consensus nodes
    return consensusNodes;
  }

  /**
   * Gets a list of distinct contexts from the consensus nodes.
   * @returns an array of context strings.
   */
  public getContexts(): string[] {
    return [...new Set(this.getConsensusNodes().map(node => node.context))];
  }

  /**
   * Gets a list of distinct cluster references from the consensus nodes.
   * @returns an object of cluster references.
   */
  public getClusterRefs(): ClusterRefs {
    return this.getConsensusNodes().reduce((acc, node) => {
      acc[node.cluster] ||= node.context;
      return acc;
    }, {} as ClusterRefs);
  }

  private getContextForFirstCluster(): string {
    const clusterRefs: ClusterRef[] =
      this.localConfig.deployments[this.configManager.getFlag<DeploymentName>(flags.deployment)].clusters;
    const cluster: string = clusterRefs[0];
    const context: string = this.localConfig.clusterRefs[cluster];
    this.logger.debug(
      `Using context ${context} for cluster ${cluster} for deployment ${this.configManager.getFlag<DeploymentName>(flags.deployment)}`,
    );
    return context;
  }
}<|MERGE_RESOLUTION|>--- conflicted
+++ resolved
@@ -522,10 +522,7 @@
 
     // using the remoteConfigManager to get the consensus nodes
     Object.values(this.components.consensusNodes).forEach(node => {
-<<<<<<< HEAD
-=======
       this.logger.debug(`Adding consensus node ${node.name} , node.cluster = ${node.cluster}`);
->>>>>>> 9967f56e
       consensusNodes.push(
         new ConsensusNode(
           node.name as NodeAlias,
