/**
 * SPDX-License-Identifier: Apache-2.0
 */
import * as constants from '../../constants.js';
import {MissingArgumentError, SoloError} from '../../errors.js';
import {RemoteConfigDataWrapper} from './remote_config_data_wrapper.js';
import chalk from 'chalk';
import {RemoteConfigMetadata} from './metadata.js';
import {Flags as flags} from '../../../commands/flags.js';
import * as yaml from 'yaml';
import {ComponentsDataWrapper} from './components_data_wrapper.js';
import {RemoteConfigValidator} from './remote_config_validator.js';
<<<<<<< HEAD
import {K8} from '../../k8.js';
import type {Cluster, Context, DeploymentName, Namespace} from './types.js';
=======
import {type K8} from '../../kube/k8.js';
import {type Cluster, type Context, type Namespace} from './types.js';
>>>>>>> 8d7b8585
import {SoloLogger} from '../../logging.js';
import {ConfigManager} from '../../config_manager.js';
import {LocalConfig} from '../local_config.js';
import {type DeploymentStructure} from '../local_config_data.js';
import {type Optional} from '../../../types/index.js';
import type * as k8s from '@kubernetes/client-node';
import {StatusCodes} from 'http-status-codes';
import {inject, injectable} from 'tsyringe-neo';
import {patchInject} from '../../container_helper.js';
import {ErrorMessages} from '../../error_messages.js';
import {CommonFlagsDataWrapper} from './common_flags_data_wrapper.js';
import {type AnyObject} from '../../../types/aliases.js';

/**
 * Uses Kubernetes ConfigMaps to manage the remote configuration data by creating, loading, modifying,
 * and saving the configuration data to and from a Kubernetes cluster.
 */
@injectable()
export class RemoteConfigManager {
  /** Stores the loaded remote configuration data. */
  private remoteConfig: Optional<RemoteConfigDataWrapper>;

  /**
   * @param k8 - The Kubernetes client used for interacting with ConfigMaps.
   * @param logger - The logger for recording activity and errors.
   * @param localConfig - Local configuration for the remote config.
   * @param configManager - Manager to retrieve application flags and settings.
   */
  public constructor(
    @inject('K8') private readonly k8?: K8,
    @inject(SoloLogger) private readonly logger?: SoloLogger,
    @inject(LocalConfig) private readonly localConfig?: LocalConfig,
    @inject(ConfigManager) private readonly configManager?: ConfigManager,
  ) {
    this.k8 = patchInject(k8, 'K8', this.constructor.name);
    this.logger = patchInject(logger, SoloLogger, this.constructor.name);
    this.localConfig = patchInject(localConfig, LocalConfig, this.constructor.name);
    this.configManager = patchInject(configManager, ConfigManager, this.constructor.name);
  }

  /* ---------- Getters ---------- */

  public get currentCluster(): Cluster {
    return this.localConfig.currentDeploymentName as Cluster;
  }

  /** @returns the components data wrapper cloned */
  public get components(): ComponentsDataWrapper {
    return this.remoteConfig.components.clone();
  }

  /* ---------- Readers and Modifiers ---------- */

  /**
   * Modifies the loaded remote configuration data using a provided callback function.
   * The callback operates on the configuration data, which is then saved to the cluster.
   *
   * @param callback - an async function that modifies the remote configuration data.
   * @throws {@link SoloError} if the configuration is not loaded before modification.
   */
  public async modify(callback: (remoteConfig: RemoteConfigDataWrapper) => Promise<void>): Promise<void> {
    if (!this.remoteConfig) {
      return;

      // TODO see if this should be disabled to make it an optional feature
      // throw new SoloError('Attempting to modify remote config without loading it first')
    }

    await callback(this.remoteConfig);
    await this.save();
  }

  /**
   * Creates a new remote configuration in the Kubernetes cluster.
   * Gathers data from the local configuration and constructs a new ConfigMap
   * entry in the cluster with initial command history and metadata.
   */
  private async create(argv: AnyObject): Promise<void> {
    const clusters: Record<Cluster, Namespace> = {};

    Object.entries(this.localConfig.deployments).forEach(
      ([deploymentName, deployment]: [DeploymentName, DeploymentStructure]) => {
        deployment.clusters.forEach(cluster => (clusters[cluster] = deployment.namespace));
      },
    );

    this.remoteConfig = new RemoteConfigDataWrapper({
      metadata: new RemoteConfigMetadata(this.getNamespace(), new Date(), this.localConfig.userEmailAddress),
      clusters,
      commandHistory: ['deployment create'],
      lastExecutedCommand: 'deployment create',
      components: ComponentsDataWrapper.initializeEmpty(),
      flags: await CommonFlagsDataWrapper.initialize(this.configManager, argv),
    });

    await this.createConfigMap();
  }

  /**
   * Saves the currently loaded remote configuration data to the Kubernetes cluster.
   * @throws {@link SoloError} if there is no remote configuration data to save.
   */
  private async save(): Promise<void> {
    if (!this.remoteConfig) {
      throw new SoloError('Attempted to save remote config without data');
    }

    await this.replaceConfigMap();
  }

  /**
   * Loads the remote configuration from the Kubernetes cluster if it exists.
   * @returns true if the configuration is loaded successfully.
   */
  private async load(): Promise<boolean> {
    if (this.remoteConfig) return true;

    const configMap = await this.getConfigMap();
    if (!configMap) return false;

    this.remoteConfig = RemoteConfigDataWrapper.fromConfigmap(this.configManager, configMap);

    return true;
  }

  /**
   * Loads the remote configuration, performs a validation and returns it
   * @returns RemoteConfigDataWrapper
   */
  public async get(): Promise<RemoteConfigDataWrapper> {
    await this.load();
    try {
      await RemoteConfigValidator.validateComponents(this.remoteConfig.components, this.k8);
    } catch {
      throw new SoloError(ErrorMessages.REMOTE_CONFIG_IS_INVALID(this.k8.getCurrentClusterName()));
    }
    return this.remoteConfig;
  }

  public static compare(remoteConfig1: RemoteConfigDataWrapper, remoteConfig2: RemoteConfigDataWrapper): boolean {
    // Compare clusters
    const clusters1 = Object.keys(remoteConfig1.clusters);
    const clusters2 = Object.keys(remoteConfig2.clusters);
    if (clusters1.length !== clusters2.length) return false;

    for (const i in clusters1) {
      if (clusters1[i] !== clusters2[i]) {
        return false;
      }
    }

    return true;
  }

  /* ---------- Listr Task Builders ---------- */

  /**
   * Performs the loading of the remote configuration.
   * Checks if the configuration is already loaded, otherwise loads and adds the command to history.
   *
   * @param argv - arguments containing command input for historical reference.
   */
  public async loadAndValidate(argv: {_: string[]} & AnyObject) {
    const self = this;
    try {
      self.setDefaultNamespaceIfNotSet();
      self.setDefaultContextIfNotSet();
    } catch (e) {
      self.logger.showUser(chalk.red(e.message));
      return;
    }

    if (!(await self.load())) {
      self.logger.showUser(chalk.red('remote config not found'));

      // TODO see if this should be disabled to make it an optional feature
      return;
      // throw new SoloError('Failed to load remote config')
    }

    await RemoteConfigValidator.validateComponents(self.remoteConfig.components, self.k8);

    const additionalCommandData = `Executed by ${self.localConfig.userEmailAddress}: `;

    const currentCommand = argv._.join(' ');
    const commandArguments = flags.stringifyArgv(argv);

    self.remoteConfig!.addCommandToHistory(additionalCommandData + (currentCommand + ' ' + commandArguments).trim());

    await self.remoteConfig.flags.handleFlags(argv);

    await self.save();
  }

  public async createAndValidate(cluster: Cluster, context: Context, namespace: Namespace, argv: AnyObject) {
    const self = this;
    self.k8.setCurrentContext(context);

    if (!(await self.k8.hasNamespace(namespace))) {
      await self.k8.createNamespace(namespace);
    }

    const localConfigExists = this.localConfig.configFileExists();
    if (!localConfigExists) {
      throw new SoloError("Local config doesn't exist");
    }

    self.unload();
    if (await self.load()) {
      self.logger.showUser(chalk.red('Remote config already exists'));
      throw new SoloError('Remote config already exists');
    }

    await self.create(argv);
  }

  /* ---------- Utilities ---------- */

  /** Empties the component data inside the remote config */
  public async deleteComponents() {
    await this.modify(async remoteConfig => {
      remoteConfig.components = ComponentsDataWrapper.initializeEmpty();
    });
  }

  public isLoaded(): boolean {
    return !!this.remoteConfig;
  }

  public unload() {
    delete this.remoteConfig;
  }

  /**
   * Retrieves the ConfigMap containing the remote configuration from the Kubernetes cluster.
   *
   * @returns the remote configuration data.
   * @throws {@link SoloError} if the ConfigMap could not be read and the error is not a 404 status.
   */
  public async getConfigMap(): Promise<k8s.V1ConfigMap> {
    try {
      return await this.k8.getNamespacedConfigMap(constants.SOLO_REMOTE_CONFIGMAP_NAME);
    } catch (error: any) {
      if (error.meta?.statusCode !== StatusCodes.NOT_FOUND) {
        throw new SoloError('Failed to read remote config from cluster', error);
      }

      return null;
    }
  }

  /**
   * Creates a new ConfigMap entry in the Kubernetes cluster with the remote configuration data.
   */
  private async createConfigMap(): Promise<void> {
    await this.k8.createNamespacedConfigMap(
      constants.SOLO_REMOTE_CONFIGMAP_NAME,
      constants.SOLO_REMOTE_CONFIGMAP_LABELS,
      {'remote-config-data': yaml.stringify(this.remoteConfig.toObject())},
    );
  }

  /** Replaces an existing ConfigMap in the Kubernetes cluster with the current remote configuration data. */
  private async replaceConfigMap(): Promise<void> {
    await this.k8.replaceNamespacedConfigMap(
      constants.SOLO_REMOTE_CONFIGMAP_NAME,
      constants.SOLO_REMOTE_CONFIGMAP_LABELS,
      {'remote-config-data': yaml.stringify(this.remoteConfig.toObject() as any)},
    );
  }

  private setDefaultNamespaceIfNotSet(): void {
    if (this.configManager.hasFlag(flags.namespace)) return;

    if (!this.localConfig?.currentDeploymentName) {
      this.logger.error('Current deployment name is not set in local config', this.localConfig);
      throw new SoloError('Current deployment name is not set in local config');
    }

    // TODO: Current quick fix for commands where namespace is not passed
    const currentDeployment = this.localConfig.deployments[this.localConfig.currentDeploymentName];
    const namespace = currentDeployment.namespace.replace(/^kind-/, '');

    this.configManager.setFlag(flags.namespace, namespace);
  }

  private setDefaultContextIfNotSet(): void {
    if (this.configManager.hasFlag(flags.context)) return;

    const context = this.k8.getCurrentContext();

    if (!context) {
      this.logger.error("Context is not passed and default one can't be acquired", this.localConfig);
      throw new SoloError("Context is not passed and default one can't be acquired");
    }

    this.configManager.setFlag(flags.context, context);
  }

  // cluster will be retrieved from LocalConfig based the context to cluster mapping

  /**
   * Retrieves the namespace value from the configuration manager's flags.
   * @returns string - The namespace value if set.
   */
  private getNamespace(): string {
    const ns = this.configManager.getFlag<string>(flags.namespace) as string;
    if (!ns) throw new MissingArgumentError('namespace is not set');
    return ns;
  }
}<|MERGE_RESOLUTION|>--- conflicted
+++ resolved
@@ -10,13 +10,8 @@
 import * as yaml from 'yaml';
 import {ComponentsDataWrapper} from './components_data_wrapper.js';
 import {RemoteConfigValidator} from './remote_config_validator.js';
-<<<<<<< HEAD
-import {K8} from '../../k8.js';
-import type {Cluster, Context, DeploymentName, Namespace} from './types.js';
-=======
 import {type K8} from '../../kube/k8.js';
-import {type Cluster, type Context, type Namespace} from './types.js';
->>>>>>> 8d7b8585
+import {type Cluster, type Context, type Namespace, type DeploymentName} from './types.js';
 import {SoloLogger} from '../../logging.js';
 import {ConfigManager} from '../../config_manager.js';
 import {LocalConfig} from '../local_config.js';
