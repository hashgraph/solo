--- conflicted
+++ resolved
@@ -37,13 +37,10 @@
 import {ErrorMessages} from '../../error_messages.js';
 import {type AnyObject} from '../../../types/aliases.js';
 
-<<<<<<< HEAD
-=======
 interface ListrContext {
   config: object;
 }
 
->>>>>>> 4ab4dd5e
 /**
  * Uses Kubernetes ConfigMaps to manage the remote configuration data by creating, loading, modifying,
  * and saving the configuration data to and from a Kubernetes cluster.
