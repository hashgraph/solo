/**
 * Copyright (C) 2024 Hedera Hashgraph, LLC
 *
 * Licensed under the Apache License, Version 2.0 (the ""License"");
 * you may not use this file except in compliance with the License.
 * You may obtain a copy of the License at
 *
 *      http://www.apache.org/licenses/LICENSE-2.0
 *
 * Unless required by applicable law or agreed to in writing, software
 * distributed under the License is distributed on an ""AS IS"" BASIS,
 * WITHOUT WARRANTIES OR CONDITIONS OF ANY KIND, either express or implied.
 * See the License for the specific language governing permissions and
 * limitations under the License.
 *
 */
import * as constants from '../../constants.js';
import {MissingArgumentError, SoloError} from '../../errors.js';
import {RemoteConfigDataWrapper} from './remote_config_data_wrapper.js';
import chalk from 'chalk';
import {RemoteConfigMetadata} from './metadata.js';
import {Flags as flags} from '../../../commands/flags.js';
import * as yaml from 'yaml';
import {ComponentsDataWrapper} from './components_data_wrapper.js';
import {RemoteConfigValidator} from './remote_config_validator.js';
import {K8} from '../../k8.js';
import type {Cluster, Context, Namespace} from './types.js';
import {SoloLogger} from '../../logging.js';
import {ConfigManager} from '../../config_manager.js';
import {LocalConfig} from '../local_config.js';
import type {DeploymentStructure} from '../local_config_data.js';
import {type ContextClusterStructure} from '../../../types/config_types.js';
import {type EmptyContextConfig, type Optional, type SoloListrTask} from '../../../types/index.js';
import type * as k8s from '@kubernetes/client-node';
import {StatusCodes} from 'http-status-codes';
import {inject, injectable} from 'tsyringe-neo';
import {patchInject} from '../../container_helper.js';
import {ErrorMessages} from '../../error_messages.js';
import {CommonFlagsDataWrapper} from './common_flags_data_wrapper.js';
import {type AnyObject} from '../../../types/aliases.js';

interface ListrContext {
  config: {contextCluster: ContextClusterStructure};
}

/**
 * Uses Kubernetes ConfigMaps to manage the remote configuration data by creating, loading, modifying,
 * and saving the configuration data to and from a Kubernetes cluster.
 */
@injectable()
export class RemoteConfigManager {
  /** Stores the loaded remote configuration data. */
  private remoteConfig: Optional<RemoteConfigDataWrapper>;

  /**
   * @param k8 - The Kubernetes client used for interacting with ConfigMaps.
   * @param logger - The logger for recording activity and errors.
   * @param localConfig - Local configuration for the remote config.
   * @param configManager - Manager to retrieve application flags and settings.
   */
  public constructor(
    @inject(K8) private readonly k8?: K8,
    @inject(SoloLogger) private readonly logger?: SoloLogger,
    @inject(LocalConfig) private readonly localConfig?: LocalConfig,
    @inject(ConfigManager) private readonly configManager?: ConfigManager,
  ) {
    this.k8 = patchInject(k8, K8, this.constructor.name);
    this.logger = patchInject(logger, SoloLogger, this.constructor.name);
    this.localConfig = patchInject(localConfig, LocalConfig, this.constructor.name);
    this.configManager = patchInject(configManager, ConfigManager, this.constructor.name);
  }

  /* ---------- Getters ---------- */

  public get currentCluster(): Cluster {
    return this.localConfig.currentDeploymentName as Cluster;
  }

  /** @returns the components data wrapper cloned */
  public get components(): ComponentsDataWrapper {
    return this.remoteConfig.components.clone();
  }

  /* ---------- Readers and Modifiers ---------- */

  /**
   * Modifies the loaded remote configuration data using a provided callback function.
   * The callback operates on the configuration data, which is then saved to the cluster.
   *
   * @param callback - an async function that modifies the remote configuration data.
   * @throws {@link SoloError} if the configuration is not loaded before modification.
   */
  public async modify(callback: (remoteConfig: RemoteConfigDataWrapper) => Promise<void>): Promise<void> {
    if (!this.remoteConfig) {
      return;

      // TODO see if this should be disabled to make it an optional feature
      // throw new SoloError('Attempting to modify remote config without loading it first')
    }

    await callback(this.remoteConfig);
    await this.save();
  }

  /**
   * Creates a new remote configuration in the Kubernetes cluster.
   * Gathers data from the local configuration and constructs a new ConfigMap
   * entry in the cluster with initial command history and metadata.
   */
  private async create(argv: AnyObject): Promise<void> {
    const clusters: Record<Cluster, Namespace> = {};

    Object.entries(this.localConfig.deployments).forEach(
      ([namespace, deployment]: [Namespace, DeploymentStructure]) => {
        deployment.clusters.forEach(cluster => (clusters[cluster] = namespace));
      },
    );

    this.remoteConfig = new RemoteConfigDataWrapper({
      metadata: new RemoteConfigMetadata(this.getNamespace(), new Date(), this.localConfig.userEmailAddress),
      clusters,
      commandHistory: ['deployment create'],
      lastExecutedCommand: 'deployment create',
      components: ComponentsDataWrapper.initializeEmpty(),
      flags: await CommonFlagsDataWrapper.initializeEmpty(this.configManager, argv),
    });

    await this.createConfigMap();
  }

  /**
   * Saves the currently loaded remote configuration data to the Kubernetes cluster.
   * @throws {@link SoloError} if there is no remote configuration data to save.
   */
  private async save(): Promise<void> {
    if (!this.remoteConfig) {
      throw new SoloError('Attempted to save remote config without data');
    }

    await this.replaceConfigMap();
  }

  /**
   * Loads the remote configuration from the Kubernetes cluster if it exists.
   * @returns true if the configuration is loaded successfully.
   */
  private async load(): Promise<boolean> {
    if (this.remoteConfig) return true;

    const configMap = await this.getConfigMap();
    if (!configMap) return false;

    this.remoteConfig = RemoteConfigDataWrapper.fromConfigmap(this.configManager, configMap);

    return true;
  }

  /**
   * Loads the remote configuration, performs a validation and returns it
   * @returns RemoteConfigDataWrapper
   */
  public async get(): Promise<RemoteConfigDataWrapper> {
    await this.load();
    try {
      await RemoteConfigValidator.validateComponents(this.remoteConfig.components, this.k8);
    } catch {
      throw new SoloError(ErrorMessages.REMOTE_CONFIG_IS_INVALID(this.k8.getCurrentClusterName()));
    }
    return this.remoteConfig;
  }

  public static compare(remoteConfig1: RemoteConfigDataWrapper, remoteConfig2: RemoteConfigDataWrapper): boolean {
    // Compare clusters
    const clusters1 = Object.keys(remoteConfig1.clusters);
    const clusters2 = Object.keys(remoteConfig2.clusters);
    if (clusters1.length !== clusters2.length) return false;

    for (const i in clusters1) {
      if (clusters1[i] !== clusters2[i]) {
        return false;
      }
    }

    return true;
  }

  /* ---------- Listr Task Builders ---------- */

  /**
   * Performs the loading of the remote configuration.
   * Checks if the configuration is already loaded, otherwise loads and adds the command to history.
   *
   * @param argv - arguments containing command input for historical reference.
   */
  public async loadAndValidate(argv: {_: string[]}) {
    const self = this;
    try {
      self.setDefaultNamespaceIfNotSet();
      self.setDefaultContextIfNotSet();
    } catch (e) {
      self.logger.showUser(chalk.red(e.message));
      return;
    }

    if (!(await self.load())) {
      self.logger.showUser(chalk.red('remote config not found'));

      // TODO see if this should be disabled to make it an optional feature
      return;
      // throw new SoloError('Failed to load remote config')
    }

    await RemoteConfigValidator.validateComponents(self.remoteConfig.components, self.k8);

    const currentCommand = argv._.join(' ');
    self.remoteConfig!.addCommandToHistory(currentCommand);

    await self.remoteConfig.flags.handleFlags(argv);

    await self.save();
  }

  public async createAndValidate(cluster: Cluster, context: Context, namespace: Namespace) {
    const self = this;
    self.k8.setCurrentContext(context);

<<<<<<< HEAD
    return {
      title: 'Load remote config',
      task: async (): Promise<void> => {
        await self.loadAndValidate(argv);
      },
    };
  }

  /**
   * Builds a task for creating a new remote configuration, intended for use with Listr task management.
   * Merges cluster mappings from the provided context into the local configuration, then creates the remote config.
   *
   * @returns a Listr task which creates the remote configuration.
   */
  public buildCreateTask(
    cluster: Cluster,
    context: Context,
    namespace: Namespace,
    argv: AnyObject,
  ): SoloListrTask<ListrContext> {
    const self = this;

    return {
      title: `Create remote config in cluster: ${cluster}`,
      task: async (_, task): Promise<void> => {
        self.k8.setCurrentContext(context);

        if (!(await self.k8.hasNamespace(namespace))) {
          await self.k8.createNamespace(namespace);
        }
=======
    if (!(await self.k8.hasNamespace(namespace))) {
      await self.k8.createNamespace(namespace);
    }
>>>>>>> 9d1a8cb0

    const localConfigExists = this.localConfig.configFileExists();
    if (!localConfigExists) {
      throw new SoloError("Local config doesn't exist");
    }

    self.unload();
    if (await self.load()) {
      self.logger.showUser(chalk.red('Remote config already exists'));
      throw new SoloError('Remote config already exists');
    }

<<<<<<< HEAD
        await self.create(argv);
      },
    };
=======
    await self.create();
>>>>>>> 9d1a8cb0
  }

  /* ---------- Utilities ---------- */

  /** Empties the component data inside the remote config */
  public async deleteComponents() {
    await this.modify(async remoteConfig => {
      remoteConfig.components = ComponentsDataWrapper.initializeEmpty();
    });
  }

  public isLoaded(): boolean {
    return !!this.remoteConfig;
  }

  public unload() {
    delete this.remoteConfig;
  }

  /**
   * Retrieves the ConfigMap containing the remote configuration from the Kubernetes cluster.
   *
   * @returns the remote configuration data.
   * @throws {@link SoloError} if the ConfigMap could not be read and the error is not a 404 status.
   */
  public async getConfigMap(): Promise<k8s.V1ConfigMap> {
    try {
      return await this.k8.getNamespacedConfigMap(constants.SOLO_REMOTE_CONFIGMAP_NAME);
    } catch (error: any) {
      if (error.meta?.statusCode !== StatusCodes.NOT_FOUND) {
        throw new SoloError('Failed to read remote config from cluster', error);
      }

      return null;
    }
  }

  /**
   * Creates a new ConfigMap entry in the Kubernetes cluster with the remote configuration data.
   */
  private async createConfigMap(): Promise<void> {
    await this.k8.createNamespacedConfigMap(
      constants.SOLO_REMOTE_CONFIGMAP_NAME,
      constants.SOLO_REMOTE_CONFIGMAP_LABELS,
      {'remote-config-data': yaml.stringify(this.remoteConfig.toObject())},
    );
  }

  /** Replaces an existing ConfigMap in the Kubernetes cluster with the current remote configuration data. */
  private async replaceConfigMap(): Promise<void> {
    await this.k8.replaceNamespacedConfigMap(
      constants.SOLO_REMOTE_CONFIGMAP_NAME,
      constants.SOLO_REMOTE_CONFIGMAP_LABELS,
      {'remote-config-data': yaml.stringify(this.remoteConfig.toObject() as any)},
    );
  }

  private setDefaultNamespaceIfNotSet(): void {
    if (this.configManager.hasFlag(flags.namespace)) return;

    if (!this.localConfig?.currentDeploymentName) {
      this.logger.error('Current deployment name is not set in local config', this.localConfig);
      throw new SoloError('Current deployment name is not set in local config');
    }

    // TODO: Current quick fix for commands where namespace is not passed
    const namespace = this.localConfig.currentDeploymentName.replace(/^kind-/, '');

    this.configManager.setFlag(flags.namespace, namespace);
  }

  private setDefaultContextIfNotSet(): void {
    if (this.configManager.hasFlag(flags.context)) return;

    const context = this.k8.getCurrentContext();

    if (!context) {
      this.logger.error("Context is not passed and default one can't be acquired", this.localConfig);
      throw new SoloError("Context is not passed and default one can't be acquired");
    }

    this.configManager.setFlag(flags.context, context);
  }

  // cluster will be retrieved from LocalConfig based the context to cluster mapping

  /**
   * Retrieves the namespace value from the configuration manager's flags.
   * @returns string - The namespace value if set.
   */
  private getNamespace(): string {
    const ns = this.configManager.getFlag<string>(flags.namespace) as string;
    if (!ns) throw new MissingArgumentError('namespace is not set');
    return ns;
  }
}<|MERGE_RESOLUTION|>--- conflicted
+++ resolved
@@ -220,11 +220,15 @@
     await self.save();
   }
 
-  public async createAndValidate(cluster: Cluster, context: Context, namespace: Namespace) {
+  /**
+   * Builds a listr task for loading the remote configuration.
+   *
+   * @param argv - arguments containing command input for historical reference.
+   * @returns a Listr task which loads the remote configuration.
+   */
+  public buildLoadTask(argv: {_: string[]}): SoloListrTask<EmptyContextConfig> {
     const self = this;
-    self.k8.setCurrentContext(context);
-
-<<<<<<< HEAD
+
     return {
       title: 'Load remote config',
       task: async (): Promise<void> => {
@@ -255,11 +259,31 @@
         if (!(await self.k8.hasNamespace(namespace))) {
           await self.k8.createNamespace(namespace);
         }
-=======
+
+        const localConfigExists = this.localConfig.configFileExists();
+        if (!localConfigExists) {
+          throw new SoloError("Local config doesn't exist");
+        }
+
+        self.unload();
+        if (await self.load()) {
+          task.title = `${task.title} - ${chalk.red('Remote config already exists')}}`;
+          throw new SoloError('Remote config already exists');
+        }
+
+        await self.create(argv);
+      },
+    };
+  }
+
+  /// ---- - not mine ---- - - -- - --
+  public async createAndValidate(cluster: Cluster, context: Context, namespace: Namespace) {
+    const self = this;
+    self.k8.setCurrentContext(context);
+
     if (!(await self.k8.hasNamespace(namespace))) {
       await self.k8.createNamespace(namespace);
     }
->>>>>>> 9d1a8cb0
 
     const localConfigExists = this.localConfig.configFileExists();
     if (!localConfigExists) {
@@ -272,13 +296,7 @@
       throw new SoloError('Remote config already exists');
     }
 
-<<<<<<< HEAD
-        await self.create(argv);
-      },
-    };
-=======
     await self.create();
->>>>>>> 9d1a8cb0
   }
 
   /* ---------- Utilities ---------- */
