--- conflicted
+++ resolved
@@ -157,16 +157,6 @@
 
   /**
    * Loads the remote configuration from the Kubernetes cluster if it exists.
-<<<<<<< HEAD
-   * @param [context]
-   * @returns true if the configuration is loaded successfully.
-   */
-  private async load(context?: string): Promise<boolean> {
-    if (this.remoteConfig) return true;
-
-    try {
-      const configMap = await this.getConfigMap(context);
-=======
    * @param namespace - The namespace to search for the ConfigMap.
    * @param context - The context to use for the Kubernetes client.
    * @returns true if the configuration is loaded successfully.
@@ -176,7 +166,6 @@
 
     try {
       const configMap = await this.getConfigMap(namespace, context);
->>>>>>> be509722
 
       if (configMap) {
         this.remoteConfig = RemoteConfigDataWrapper.fromConfigmap(this.configManager, configMap);
@@ -184,7 +173,7 @@
       }
 
       return false;
-    } catch (e) {
+    } catch {
       return false;
     }
   }
@@ -194,10 +183,12 @@
    * @returns RemoteConfigDataWrapper
    */
   public async get(context?: string): Promise<RemoteConfigDataWrapper> {
-    await this.load(context);
+    const namespace = this.configManager.getFlag<NamespaceName>(flags.namespace) ?? (await this.getNamespace());
+
+    await this.load(namespace, context);
     try {
       await RemoteConfigValidator.validateComponents(
-        await this.getNamespace(),
+        namespace,
         this.remoteConfig.components,
         this.k8Factory,
         this.localConfig,
@@ -349,19 +340,6 @@
   /**
    * Retrieves the ConfigMap containing the remote configuration from the Kubernetes cluster.
    *
-<<<<<<< HEAD
-   * @param [context]
-   *
-   * @returns the remote configuration data.
-   * @throws if the ConfigMap could not be read and the error is not a 404 status, will throw a SoloError {@link SoloError}
-   */
-  public async getConfigMap(context?: string): Promise<k8s.V1ConfigMap> {
-    try {
-      return await this.k8Factory
-        .getK8(context)
-        .configMaps()
-        .read(await this.getNamespace(), constants.SOLO_REMOTE_CONFIGMAP_NAME);
-=======
    * @param namespace - The namespace to search for the ConfigMap.
    * @param context - The context to use for the Kubernetes client.
    * @returns the remote configuration data.
@@ -377,7 +355,6 @@
 
     try {
       return await this.k8Factory.getK8(context).configMaps().read(namespace, constants.SOLO_REMOTE_CONFIGMAP_NAME);
->>>>>>> be509722
     } catch (e) {
       if (!(e instanceof ResourceNotFoundError)) {
         throw new SoloError('Failed to read remote config from cluster', e);
