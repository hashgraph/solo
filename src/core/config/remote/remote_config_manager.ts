--- conflicted
+++ resolved
@@ -360,17 +360,10 @@
       return await this.k8Factory
         .default()
         .configMaps()
-<<<<<<< HEAD
         .read(await this.getNamespace(), constants.SOLO_REMOTE_CONFIGMAP_NAME);
     } catch (e) {
       if (!(e instanceof ResourceNotFoundError)) {
         throw new SoloError('Failed to read remote config from cluster', e);
-=======
-        .read(this.getNamespace(), constants.SOLO_REMOTE_CONFIGMAP_NAME);
-    } catch (error) {
-      if (!(error instanceof ResourceNotFoundError)) {
-        throw new SoloError('Failed to read remote config from cluster', error);
->>>>>>> eacdf1fd
       }
 
       return null;
