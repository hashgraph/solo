/**
 * SPDX-License-Identifier: Apache-2.0
 */
import {type BaseCommand} from '../../../commands/base.js';
import {type SoloListrTask} from '../../../types/index.js';
import {type AnyObject} from '../../../types/aliases.js';
<<<<<<< HEAD
=======
import {type RemoteConfigManager} from './remote_config_manager.js';
import {type NamespaceName} from '../../kube/resources/namespace/namespace_name.js';
>>>>>>> 6e53bcf6

/**
 * Static class that handles all tasks related to remote config used by other commands.
 */
export class ListrRemoteConfig {
  /**
   * Loads the remote config from the config class and performs component validation.
   *
   * @param remoteConfigManager
   * @param argv - used to update the last executed command and command history
   */
  public static loadRemoteConfig(
    remoteConfigManager: RemoteConfigManager,
    argv: {_: string[]} & AnyObject,
  ): SoloListrTask<any> {
    return {
      title: 'Load remote config',
      task: async (): Promise<void> => {
        await remoteConfigManager.loadAndValidate(argv);
      },
    };
  }
}<|MERGE_RESOLUTION|>--- conflicted
+++ resolved
@@ -1,14 +1,9 @@
 /**
  * SPDX-License-Identifier: Apache-2.0
  */
-import {type BaseCommand} from '../../../commands/base.js';
 import {type SoloListrTask} from '../../../types/index.js';
 import {type AnyObject} from '../../../types/aliases.js';
-<<<<<<< HEAD
-=======
 import {type RemoteConfigManager} from './remote_config_manager.js';
-import {type NamespaceName} from '../../kube/resources/namespace/namespace_name.js';
->>>>>>> 6e53bcf6
 
 /**
  * Static class that handles all tasks related to remote config used by other commands.
