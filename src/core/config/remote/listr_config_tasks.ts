/**
 * SPDX-License-Identifier: Apache-2.0
 */
import chalk from 'chalk';
import {type BaseCommand} from '../../../commands/base.js';
import {type ClusterRef, type Context} from './types.js';
import {type SoloListrTask} from '../../../types/index.js';
import {type AnyObject} from '../../../types/aliases.js';
import {type NamespaceName} from '../../kube/resources/namespace/namespace_name.js';

/**
 * Static class that handles all tasks related to remote config used by other commands.
 */
export class ListrRemoteConfig {
  /**
   * Prevents instantiation of this utility class.
   */
  private constructor() {
    throw new Error('This class cannot be instantiated');
  }

  /* ----------- Create and Load ----------- */

  /**
   * Loads the remote config from the config class and performs component validation.
   *
   * @param command - the BaseCommand object on which an action will be performed
   * @param argv - used to update the last executed command and command history
   */
  public static loadRemoteConfig(command: BaseCommand, argv: {_: string[]} & AnyObject): SoloListrTask<any> {
    return {
      title: 'Load remote config',
      task: async (): Promise<void> => {
        await command.getRemoteConfigManager().loadAndValidate(argv);
      },
    };
  }

  /**
   * Create remoteConfig and save it to the provided cluster.
   */
  public static createRemoteConfig(
    command: BaseCommand,
    clusterRef: ClusterRef,
    context: Context,
    namespace: NamespaceName,
    argv: AnyObject,
  ): SoloListrTask<any> {
    return {
      title: `Create remote config in cluster: ${chalk.cyan(clusterRef)}`,
      task: async (): Promise<void> => {
        await command.getRemoteConfigManager().createAndValidate(clusterRef, context, namespace.name, argv);
      },
    };
  }

  /**
   * Create a remoteConfig object and save it to multiple clusters, read from ctx config
   *
   * @param command - the BaseCommand object on which an action will be performed
   * @param argv
   */
  public static createRemoteConfigInMultipleClusters(command: BaseCommand, argv: AnyObject): SoloListrTask<any> {
    return {
      title: 'Create remoteConfig in clusters',
      task: async (ctx, task) => {
        const subTasks: SoloListrTask<Context>[] = [];

<<<<<<< HEAD
        for (const cluster of command.localConfig.deployments[ctx.config.deployment].clusters) {
          const context = command.localConfig.clusterRefs?.[cluster];
=======
        for (const clusterRef of command.localConfig.deployments[ctx.config.deployment].clusters) {
          const context = command.localConfig.clusterContextMapping?.[clusterRef];
>>>>>>> 77b769f7
          if (!context) continue;

          subTasks.push(ListrRemoteConfig.createRemoteConfig(command, clusterRef, context, ctx.config.namespace, argv));
        }

        return task.newListr(subTasks, {
          concurrent: false,
          rendererOptions: {collapseSubtasks: false},
        });
      },
    };
  }
}<|MERGE_RESOLUTION|>--- conflicted
+++ resolved
@@ -66,13 +66,8 @@
       task: async (ctx, task) => {
         const subTasks: SoloListrTask<Context>[] = [];
 
-<<<<<<< HEAD
-        for (const cluster of command.localConfig.deployments[ctx.config.deployment].clusters) {
-          const context = command.localConfig.clusterRefs?.[cluster];
-=======
         for (const clusterRef of command.localConfig.deployments[ctx.config.deployment].clusters) {
-          const context = command.localConfig.clusterContextMapping?.[clusterRef];
->>>>>>> 77b769f7
+          const context = command.localConfig.clusterRefs?.[clusterRef];
           if (!context) continue;
 
           subTasks.push(ListrRemoteConfig.createRemoteConfig(command, clusterRef, context, ctx.config.namespace, argv));
