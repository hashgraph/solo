/**
 * Copyright (C) 2024 Hedera Hashgraph, LLC
 *
 * Licensed under the Apache License, Version 2.0 (the ""License"");
 * you may not use this file except in compliance with the License.
 * You may obtain a copy of the License at
 *
 *      http://www.apache.org/licenses/LICENSE-2.0
 *
 * Unless required by applicable law or agreed to in writing, software
 * distributed under the License is distributed on an ""AS IS"" BASIS,
 * WITHOUT WARRANTIES OR CONDITIONS OF ANY KIND, either express or implied.
 * See the License for the specific language governing permissions and
 * limitations under the License.
 *
 */
<<<<<<< HEAD
=======
import chalk from 'chalk';
>>>>>>> 4ab4dd5e
import type {BaseCommand} from '../../../commands/base.js';
import type {Cluster, Context, Namespace} from './types.js';
import type {SoloListrTask} from '../../../types/index.js';
import type {AnyObject} from '../../../types/aliases.js';

/**
 * Static class that handles all tasks related to remote config used by other commands.
 */
export class ListrRemoteConfig {
  /**
   * Prevents instantiation of this utility class.
   */
  private constructor() {
    throw new Error('This class cannot be instantiated');
  }

  /* ----------- Create and Load ----------- */

  /**
   * Loads the remote config from the config class and performs component validation.
   *
   * @param command - the BaseCommand object on which an action will be performed
   * @param argv - used to update the last executed command and command history
   */
<<<<<<< HEAD
  public static loadRemoteConfig(command: BaseCommand, argv: any): SoloListrTask<any> {
=======
  public static loadRemoteConfig(command: BaseCommand, argv: {_: string[]} & AnyObject): SoloListrTask<any> {
>>>>>>> 4ab4dd5e
    return {
      title: 'Load remote config',
      task: async (): Promise<void> => {
        await command.getRemoteConfigManager().loadAndValidate(argv);
      },
    };
  }

  /**
   * Create remoteConfig and save it to the provided cluster.
   */
  public static createRemoteConfig(
    command: BaseCommand,
    cluster: Cluster,
    context: Context,
    namespace: Namespace,
<<<<<<< HEAD
    argv: AnyObject,
  ): SoloListrTask<any> {
    return {
      title: `Create remote config in cluster: ${cluster}`,
      task: async (): Promise<void> => {
        await command.getRemoteConfigManager().createAndValidate(cluster, context, namespace, argv);
=======
  ): SoloListrTask<any> {
    return {
      title: `Create remote config in cluster: ${chalk.cyan(cluster)}`,
      task: async (): Promise<void> => {
        await command.getRemoteConfigManager().createAndValidate(cluster, context, namespace);
>>>>>>> 4ab4dd5e
      },
    };
  }

  /**
   * Create a remoteConfig object and save it to multiple clusters, read from ctx config
   *
   * @param command - the BaseCommand object on which an action will be performed
   * @param argv
   */
<<<<<<< HEAD
  public static createRemoteConfigInMultipleClusters(command: BaseCommand, argv: AnyObject): SoloListrTask<any> {
=======
  public static createRemoteConfigInMultipleClusters(command: BaseCommand): SoloListrTask<any> {
>>>>>>> 4ab4dd5e
    return {
      title: 'Create remoteConfig in clusters',
      task: async (ctx, task) => {
        const subTasks: SoloListrTask<Context>[] = [];

<<<<<<< HEAD
        for (const context of Object.keys(ctx.config.contextCluster)) {
          const cluster = ctx.config.contextCluster[context];
          subTasks.push(ListrRemoteConfig.createRemoteConfig(command, cluster, context, ctx.config.namespace, argv));
=======
        for (const cluster of command.localConfig.deployments[ctx.config.namespace].clusters) {
          const context = command.localConfig.clusterContextMapping?.[cluster];
          if (!context) continue;

          subTasks.push(ListrRemoteConfig.createRemoteConfig(command, cluster, context, ctx.config.namespace));
>>>>>>> 4ab4dd5e
        }

        return task.newListr(subTasks, {
          concurrent: false,
          rendererOptions: {collapseSubtasks: false},
        });
      },
    };
  }
}<|MERGE_RESOLUTION|>--- conflicted
+++ resolved
@@ -14,10 +14,7 @@
  * limitations under the License.
  *
  */
-<<<<<<< HEAD
-=======
 import chalk from 'chalk';
->>>>>>> 4ab4dd5e
 import type {BaseCommand} from '../../../commands/base.js';
 import type {Cluster, Context, Namespace} from './types.js';
 import type {SoloListrTask} from '../../../types/index.js';
@@ -42,11 +39,7 @@
    * @param command - the BaseCommand object on which an action will be performed
    * @param argv - used to update the last executed command and command history
    */
-<<<<<<< HEAD
-  public static loadRemoteConfig(command: BaseCommand, argv: any): SoloListrTask<any> {
-=======
   public static loadRemoteConfig(command: BaseCommand, argv: {_: string[]} & AnyObject): SoloListrTask<any> {
->>>>>>> 4ab4dd5e
     return {
       title: 'Load remote config',
       task: async (): Promise<void> => {
@@ -63,20 +56,12 @@
     cluster: Cluster,
     context: Context,
     namespace: Namespace,
-<<<<<<< HEAD
     argv: AnyObject,
-  ): SoloListrTask<any> {
-    return {
-      title: `Create remote config in cluster: ${cluster}`,
-      task: async (): Promise<void> => {
-        await command.getRemoteConfigManager().createAndValidate(cluster, context, namespace, argv);
-=======
   ): SoloListrTask<any> {
     return {
       title: `Create remote config in cluster: ${chalk.cyan(cluster)}`,
       task: async (): Promise<void> => {
-        await command.getRemoteConfigManager().createAndValidate(cluster, context, namespace);
->>>>>>> 4ab4dd5e
+        await command.getRemoteConfigManager().createAndValidate(cluster, context, namespace, argv);
       },
     };
   }
@@ -87,27 +72,17 @@
    * @param command - the BaseCommand object on which an action will be performed
    * @param argv
    */
-<<<<<<< HEAD
   public static createRemoteConfigInMultipleClusters(command: BaseCommand, argv: AnyObject): SoloListrTask<any> {
-=======
-  public static createRemoteConfigInMultipleClusters(command: BaseCommand): SoloListrTask<any> {
->>>>>>> 4ab4dd5e
     return {
       title: 'Create remoteConfig in clusters',
       task: async (ctx, task) => {
         const subTasks: SoloListrTask<Context>[] = [];
 
-<<<<<<< HEAD
-        for (const context of Object.keys(ctx.config.contextCluster)) {
-          const cluster = ctx.config.contextCluster[context];
-          subTasks.push(ListrRemoteConfig.createRemoteConfig(command, cluster, context, ctx.config.namespace, argv));
-=======
         for (const cluster of command.localConfig.deployments[ctx.config.namespace].clusters) {
           const context = command.localConfig.clusterContextMapping?.[cluster];
           if (!context) continue;
 
-          subTasks.push(ListrRemoteConfig.createRemoteConfig(command, cluster, context, ctx.config.namespace));
->>>>>>> 4ab4dd5e
+          subTasks.push(ListrRemoteConfig.createRemoteConfig(command, cluster, context, ctx.config.namespace, argv));
         }
 
         return task.newListr(subTasks, {
