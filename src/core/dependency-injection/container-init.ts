--- conflicted
+++ resolved
@@ -91,7 +91,6 @@
       return;
     }
 
-<<<<<<< HEAD
     const defaults = {
       LogLevel: [{useValue: logLevel}],
       DevMode: [{useValue: devMode}],
@@ -155,98 +154,17 @@
       }
       return 0;
     });
-=======
-    // SoloLogger
-    container.register(InjectTokens.LogLevel, {useValue: logLevel});
-    container.register(InjectTokens.DevelopmentMode, {useValue: developmentMode});
-    if (testLogger) {
-      container.registerInstance(InjectTokens.SoloLogger, testLogger);
-      container.resolve<SoloLogger>(InjectTokens.SoloLogger).debug('Using test logger');
-    } else {
-      container.register(InjectTokens.SoloLogger, {useClass: SoloWinstonLogger}, {lifecycle: Lifecycle.Singleton});
-      container.resolve<SoloLogger>(InjectTokens.SoloLogger).debug('Using default logger');
-    }
-
-    // Data Layer ObjectMapper
-    container.register(InjectTokens.ObjectMapper, {useClass: CTObjectMapper}, {lifecycle: Lifecycle.Singleton});
-    container.register(InjectTokens.KeyFormatter, {useValue: ConfigKeyFormatter.instance()});
-
-    // Data Layer Config
-    container.register(
-      InjectTokens.ConfigProvider,
-      {useClass: LayeredConfigProvider},
-      {lifecycle: Lifecycle.Singleton},
-    );
-
-    container.register(InjectTokens.PackageDownloader, {useClass: PackageDownloader}, {lifecycle: Lifecycle.Singleton});
-    container.register(InjectTokens.Zippy, {useClass: Zippy}, {lifecycle: Lifecycle.Singleton});
-    container.register(InjectTokens.DependencyManager, {useClass: DependencyManager}, {lifecycle: Lifecycle.Singleton});
-
-    // Helm & HelmDependencyManager
-    container.register(InjectTokens.OsPlatform, {useValue: os.platform()});
-    container.register(InjectTokens.Helm, {useClass: DefaultHelmClient}, {lifecycle: Lifecycle.Singleton});
-    container.register(
-      InjectTokens.HelmExecutionBuilder,
-      {useClass: HelmExecutionBuilder},
-      {lifecycle: Lifecycle.Singleton},
-    );
-
-    // HelmDependencyManager
-    container.register(InjectTokens.HelmInstallationDir, {
-      useValue: PathEx.join(constants.SOLO_HOME_DIR, 'bin'),
-    });
-    container.register(InjectTokens.OsArch, {useValue: os.arch()});
-    container.register(InjectTokens.HelmVersion, {useValue: version.HELM_VERSION});
-    container.register(
-      InjectTokens.HelmDependencyManager,
-      {useClass: HelmDependencyManager},
-      {lifecycle: Lifecycle.Singleton},
-    );
-
-    container.register(InjectTokens.ChartManager, {useClass: ChartManager}, {lifecycle: Lifecycle.Singleton});
-    container.register(InjectTokens.ConfigManager, {useClass: ConfigManager}, {lifecycle: Lifecycle.Singleton});
-    container.register(InjectTokens.K8Factory, {useClass: K8ClientFactory}, {lifecycle: Lifecycle.Singleton});
-    container.register(InjectTokens.AccountManager, {useClass: AccountManager}, {lifecycle: Lifecycle.Singleton});
-    container.register(InjectTokens.PlatformInstaller, {useClass: PlatformInstaller}, {lifecycle: Lifecycle.Singleton});
-    container.register(InjectTokens.KeyManager, {useClass: KeyManager}, {lifecycle: Lifecycle.Singleton});
-
-    // ProfileManager
-    container.register(InjectTokens.CacheDir, {useValue: cacheDirectory});
-    container.register(InjectTokens.ProfileManager, {useClass: ProfileManager}, {lifecycle: Lifecycle.Singleton});
-    // LeaseRenewalService
-    container.register(
-      InjectTokens.LockRenewalService,
-      {useClass: IntervalLockRenewalService},
-      {lifecycle: Lifecycle.Singleton},
-    );
->>>>>>> 484f219c
 
     for (const tokenName of orderedKeys) {
       if (dependencies[tokenName]) {
         // @ts-ignore
         container.register(InjectTokens[tokenName], ...dependencies[tokenName]);
 
-<<<<<<< HEAD
         if (overrides[tokenName]) {
           container.resolve<SoloLogger>(InjectTokens.SoloLogger).debug('Using overridden dependency for %s', tokenName);
         }
       }
     }
-=======
-    // LocalConfig
-    const localConfigPath = PathEx.join(homeDirectory, constants.DEFAULT_LOCAL_CONFIG_FILE);
-    container.register(InjectTokens.LocalConfigFilePath, {useValue: localConfigPath});
-    container.register(InjectTokens.LocalConfig, {useClass: LocalConfig}, {lifecycle: Lifecycle.Singleton});
-
-    container.register(
-      InjectTokens.RemoteConfigManager,
-      {useClass: RemoteConfigManager},
-      {lifecycle: Lifecycle.Singleton},
-    );
-
-    container.register(InjectTokens.ClusterChecks, {useClass: ClusterChecks}, {lifecycle: Lifecycle.Singleton});
-    container.register(InjectTokens.NetworkNodes, {useClass: NetworkNodes}, {lifecycle: Lifecycle.Singleton});
->>>>>>> 484f219c
 
     container.resolve<SoloLogger>(InjectTokens.SoloLogger).debug('Container initialized');
     Container.isInitialized = true;
@@ -262,31 +180,19 @@
    * @param overrides - mocked instances to use instead of the default implementations
    */
   public reset(
-<<<<<<< HEAD
-    homeDir?: string,
-    cacheDir?: string,
-    logLevel?: string,
-    devMode?: boolean,
-    testLogger?: SoloLogger,
-    overrides = {},
-=======
     homeDirectory?: string,
     cacheDirectory?: string,
     logLevel?: string,
     developmentMode?: boolean,
     testLogger?: SoloLogger,
->>>>>>> 484f219c
+    overrides = {},
   ) {
     if (Container.instance && Container.isInitialized) {
       container.resolve<SoloLogger>(InjectTokens.SoloLogger).debug('Resetting container');
       container.reset();
       Container.isInitialized = false;
     }
-<<<<<<< HEAD
-    Container.getInstance().init(homeDir, cacheDir, logLevel, devMode, testLogger, overrides);
-=======
-    Container.getInstance().init(homeDirectory, cacheDirectory, logLevel, developmentMode, testLogger);
->>>>>>> 484f219c
+    Container.getInstance().init(homeDirectory, cacheDirectory, logLevel, developmentMode, testLogger, overrides);
   }
 
   /**
@@ -310,11 +216,7 @@
       container.clearInstances();
       Container.isInitialized = false;
     } else {
-<<<<<<< HEAD
-      Container.getInstance().init(homeDir, cacheDir, logLevel, devMode, testLogger, overrides);
-=======
-      Container.getInstance().init(homeDirectory, cacheDirectory, logLevel, developmentMode, testLogger);
->>>>>>> 484f219c
+      Container.getInstance().init(homeDirectory, cacheDirectory, logLevel, developmentMode, testLogger, overrides);
     }
   }
 
