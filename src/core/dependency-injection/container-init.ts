--- conflicted
+++ resolved
@@ -34,7 +34,6 @@
 import {ErrorHandler} from '../error-handler.js';
 import {CTObjectMapper} from '../../data/mapper/impl/ct-object-mapper.js';
 import {HelpRenderer} from '../help-renderer.js';
-import {Middlewares} from '../middlewares.js';
 import {PathEx} from '../../business/utils/path-ex.js';
 import {ConfigKeyFormatter} from '../../data/key/config-key-formatter.js';
 import {AccountCommand} from '../../commands/account.js';
@@ -90,7 +89,6 @@
       return;
     }
 
-<<<<<<< HEAD
     const defaults = {
       LogLevel: [{useValue: logLevel}],
       DevMode: [{useValue: devMode}],
@@ -140,6 +138,8 @@
       ObjectMapper: [{useClass: CTObjectMapper}, {lifecycle: Lifecycle.Singleton}],
       KeyFormatter: [{useValue: ConfigKeyFormatter.instance()}],
       Middlewares: [{useClass: Middlewares}, {lifecycle: Lifecycle.Singleton}],
+      HelpRenderer: [{useClass: HelpRenderer}, {lifecycle: Lifecycle.Singleton}],
+      ConfigProvider: [{useClass: LayeredConfigProvider}, {lifecycle: Lifecycle.Singleton}],
     };
 
     const dependencies = {...defaults, ...overrides};
@@ -150,41 +150,6 @@
         return -1;
       }
       return 0;
-=======
-    // SoloLogger
-    container.register(InjectTokens.LogLevel, {useValue: logLevel});
-    container.register(InjectTokens.DevMode, {useValue: devMode});
-    if (testLogger) {
-      container.registerInstance(InjectTokens.SoloLogger, testLogger);
-      container.resolve<SoloLogger>(InjectTokens.SoloLogger).debug('Using test logger');
-    } else {
-      container.register(InjectTokens.SoloLogger, {useClass: SoloLogger}, {lifecycle: Lifecycle.Singleton});
-      container.resolve<SoloLogger>(InjectTokens.SoloLogger).debug('Using default logger');
-    }
-
-    // Data Layer ObjectMapper
-    container.register(InjectTokens.ObjectMapper, {useClass: CTObjectMapper}, {lifecycle: Lifecycle.Singleton});
-    container.register(InjectTokens.KeyFormatter, {useValue: ConfigKeyFormatter.instance()});
-
-    // Data Layer Config
-    container.register(
-      InjectTokens.ConfigProvider,
-      {useClass: LayeredConfigProvider},
-      {lifecycle: Lifecycle.Singleton},
-    );
-
-    container.register(InjectTokens.PackageDownloader, {useClass: PackageDownloader}, {lifecycle: Lifecycle.Singleton});
-    container.register(InjectTokens.Zippy, {useClass: Zippy}, {lifecycle: Lifecycle.Singleton});
-    container.register(InjectTokens.DependencyManager, {useClass: DependencyManager}, {lifecycle: Lifecycle.Singleton});
-
-    // Helm & HelmDependencyManager
-    container.register(InjectTokens.OsPlatform, {useValue: os.platform()});
-    container.register(InjectTokens.Helm, {useClass: Helm}, {lifecycle: Lifecycle.Singleton});
-
-    // HelmDependencyManager
-    container.register(InjectTokens.HelmInstallationDir, {
-      useValue: PathEx.join(constants.SOLO_HOME_DIR, 'bin'),
->>>>>>> 51ffe399
     });
 
     for (const tokenName of orderedKeys) {
@@ -200,41 +165,6 @@
 
     container.resolve<SoloLogger>(InjectTokens.SoloLogger).debug('Container initialized');
     Container.isInitialized = true;
-<<<<<<< HEAD
-=======
-
-    // Commands
-    container.register(
-      InjectTokens.ClusterCommandHandlers,
-      {useClass: ClusterCommandHandlers},
-      {lifecycle: Lifecycle.Singleton},
-    );
-    container.register(
-      InjectTokens.ClusterCommandTasks,
-      {useClass: ClusterCommandTasks},
-      {lifecycle: Lifecycle.Singleton},
-    );
-    container.register(
-      InjectTokens.NodeCommandHandlers,
-      {useClass: NodeCommandHandlers},
-      {lifecycle: Lifecycle.Singleton},
-    );
-    container.register(InjectTokens.NodeCommandTasks, {useClass: NodeCommandTasks}, {lifecycle: Lifecycle.Singleton});
-    container.register(
-      InjectTokens.ClusterCommandConfigs,
-      {useClass: ClusterCommandConfigs},
-      {lifecycle: Lifecycle.Singleton},
-    );
-    container.register(
-      InjectTokens.NodeCommandConfigs,
-      {useClass: NodeCommandConfigs},
-      {lifecycle: Lifecycle.Singleton},
-    );
-
-    container.register(InjectTokens.ErrorHandler, {useClass: ErrorHandler}, {lifecycle: Lifecycle.Singleton});
-    container.register(InjectTokens.HelpRenderer, {useClass: HelpRenderer}, {lifecycle: Lifecycle.Singleton});
-    container.register(InjectTokens.Middlewares, {useClass: Middlewares}, {lifecycle: Lifecycle.Singleton});
->>>>>>> 51ffe399
   }
 
   /**
@@ -246,8 +176,7 @@
    * @param testLogger - a test logger to use, if provided
    * @param overrides - mocked instances to use instead of the default implementations
    */
-<<<<<<< HEAD
-  reset(
+  public reset(
     homeDir?: string,
     cacheDir?: string,
     logLevel?: string,
@@ -255,9 +184,6 @@
     testLogger?: SoloLogger,
     overrides = {},
   ) {
-=======
-  public reset(homeDir?: string, cacheDir?: string, logLevel?: string, devMode?: boolean, testLogger?: SoloLogger) {
->>>>>>> 51ffe399
     if (Container.instance && Container.isInitialized) {
       container.resolve<SoloLogger>(InjectTokens.SoloLogger).debug('Resetting container');
       container.reset();
@@ -275,20 +201,13 @@
    * @param testLogger - a test logger to use, if provided
    * @param overrides - mocked instances to use instead of the default implementations
    */
-<<<<<<< HEAD
-  clearInstances(
-=======
   public clearInstances(
->>>>>>> 51ffe399
     homeDir?: string,
     cacheDir?: string,
     logLevel?: string,
     devMode?: boolean,
     testLogger?: SoloLogger,
-<<<<<<< HEAD
     overrides = {},
-=======
->>>>>>> 51ffe399
   ) {
     if (Container.instance && Container.isInitialized) {
       container.clearInstances();
