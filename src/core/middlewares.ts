--- conflicted
+++ resolved
@@ -12,17 +12,11 @@
 import {type ClusterRef} from './config/remote/types.js';
 import {type LocalConfig} from './config/local/local-config.js';
 import {SoloError} from './errors/solo-error.js';
-<<<<<<< HEAD
-import {inject, injectable} from 'tsyringe-neo';
-import {InjectTokens} from './dependency-injection/inject-tokens.js';
-import {patchInject} from './dependency-injection/container-helper.js';
-=======
 import {SilentBreak} from './errors/silent-break.js';
 import {type HelpRenderer} from './help-renderer.js';
 import {patchInject} from './dependency-injection/container-helper.js';
 import {InjectTokens} from './dependency-injection/inject-tokens.js';
 import {inject, injectable} from 'tsyringe-neo';
->>>>>>> 51ffe399
 
 @injectable()
 export class Middlewares {
@@ -32,10 +26,7 @@
     @inject(InjectTokens.K8Factory) private readonly k8Factory: K8Factory,
     @inject(InjectTokens.SoloLogger) private readonly logger: SoloLogger,
     @inject(InjectTokens.LocalConfig) private readonly localConfig: LocalConfig,
-<<<<<<< HEAD
-=======
     @inject(InjectTokens.HelpRenderer) private readonly helpRenderer: HelpRenderer,
->>>>>>> 51ffe399
   ) {
     this.configManager = patchInject(configManager, InjectTokens.ConfigManager, this.constructor.name);
     this.remoteConfigManager = patchInject(
@@ -46,8 +37,6 @@
     this.k8Factory = patchInject(k8Factory, InjectTokens.K8Factory, this.constructor.name);
     this.logger = patchInject(logger, InjectTokens.SoloLogger, this.constructor.name);
     this.localConfig = patchInject(localConfig, InjectTokens.LocalConfig, this.constructor.name);
-<<<<<<< HEAD
-=======
     this.helpRenderer = patchInject(helpRenderer, InjectTokens.HelpRenderer, this.constructor.name);
   }
 
@@ -65,8 +54,8 @@
       });
       throw new SilentBreak('printed help, exiting');
     };
->>>>>>> 51ffe399
-  }
+  }
+
   public setLoggerDevFlag() {
     const logger = this.logger;
 
