/**
 * Copyright (C) 2024 Hedera Hashgraph, LLC
 *
 * Licensed under the Apache License, Version 2.0 (the ""License"");
 * you may not use this file except in compliance with the License.
 * You may obtain a copy of the License at
 *
 *      http://www.apache.org/licenses/LICENSE-2.0
 *
 * Unless required by applicable law or agreed to in writing, software
 * distributed under the License is distributed on an ""AS IS"" BASIS,
 * WITHOUT WARRANTIES OR CONDITIONS OF ANY KIND, either express or implied.
 * See the License for the specific language governing permissions and
 * limitations under the License.
 *
 */
'use strict'
import fs from 'fs'
import os from 'os'
import path from 'path'
import util from 'util'
import { SoloError } from './errors.mjs'
import * as paths from 'path'
import { fileURLToPath } from 'url'
import * as semver from 'semver'
import { Templates } from './templates.mjs'
import { HEDERA_HAPI_PATH, ROOT_CONTAINER, SOLO_LOGS_DIR } from './constants.mjs'
import { constants } from './index.mjs'
import { FileContentsQuery, FileId } from '@hashgraph/sdk'
<<<<<<< HEAD
import { Listr } from 'listr2'
=======
import * as yaml from 'js-yaml'
>>>>>>> 538e40da

// cache current directory
const CUR_FILE_DIR = paths.dirname(fileURLToPath(import.meta.url))

/**
 * @param {number} ms
 * @returns {Promise<void>}
 */
export function sleep (ms) {
  return new Promise((resolve) => {
    setTimeout(resolve, ms)
  })
}

/**
 * @param {string} input
 * @returns {string[]}
 */
export function parseNodeIds (input) {
  return splitFlagInput(input, ',')
}

/**
 * @param {string} input
 * @param {string} separator
 * @returns {string[]}
 */
export function splitFlagInput (input, separator = ',') {
  if (typeof input === 'string') {
    const items = []
    input.split(separator).forEach(s => {
      const item = s.trim()
      if (s) {
        items.push(item)
      }
    })

    return items
  }

  throw new SoloError('input is not a comma separated string')
}

/**
 * @template T
 * @param {T[]} arr - The array to be cloned
 * @returns {T[]} A new array with the same elements as the input array
 */
export function cloneArray (arr) {
  return JSON.parse(JSON.stringify(arr))
}

/**
 * load package.json
 * @returns {*}
 */
export function loadPackageJSON () {
  try {
    const raw = fs.readFileSync(path.join(CUR_FILE_DIR, '..', '..', 'package.json'))
    return JSON.parse(raw.toString())
  } catch (e) {
    throw new SoloError('failed to load package.json', e)
  }
}

/**
 * @returns {string}
 */
export function packageVersion () {
  const packageJson = loadPackageJSON()
  return packageJson.version
}

/**
 * Return the required root image for a platform version
 * @param {string} releaseTag - platform version
 * @returns {string}
 */
export function getRootImageRepository (releaseTag) {
  const releaseVersion = semver.parse(releaseTag, { includePrerelease: true })
  if (releaseVersion.minor < 46) {
    return 'hashgraph/full-stack-testing/ubi8-init-java17'
  }

  return 'hashgraph/full-stack-testing/ubi8-init-java21'
}

/**
 * @returns {string}
 */
export function getTmpDir () {
  return fs.mkdtempSync(path.join(os.tmpdir(), 'solo-'))
}

/**
 * @param {string} destDir
 * @param {string} prefix
 * @param {Date} curDate
 * @returns {string}
 */
export function createBackupDir (destDir, prefix = 'backup', curDate = new Date()) {
  const dateDir = util.format('%s%s%s_%s%s%s',
    curDate.getFullYear(),
    curDate.getMonth().toString().padStart(2, '0'),
    curDate.getDate().toString().padStart(2, '0'),
    curDate.getHours().toString().padStart(2, '0'),
    curDate.getMinutes().toString().padStart(2, '0'),
    curDate.getSeconds().toString().padStart(2, '0')
  )

  const backupDir = path.join(destDir, prefix, dateDir)
  if (!fs.existsSync(backupDir)) {
    fs.mkdirSync(backupDir, { recursive: true })
  }

  return backupDir
}

/**
 * @param {Map<string, string>} [fileMap]
 * @param {boolean} removeOld
 */
export function makeBackup (fileMap = new Map(), removeOld = true) {
  for (const entry of fileMap) {
    const srcPath = entry[0]
    const destPath = entry[1]
    if (fs.existsSync(srcPath)) {
      fs.cpSync(srcPath, destPath)
      if (removeOld) {
        fs.rmSync(srcPath)
      }
    }
  }
}

/**
 * @param {string[]} nodeIds
 * @param {string} keysDir
 * @param {Date} curDate
 * @param {string} dirPrefix
 * @returns {string}
 */
export function backupOldTlsKeys (nodeIds, keysDir, curDate = new Date(), dirPrefix = 'tls') {
  const backupDir = createBackupDir(keysDir, `unused-${dirPrefix}`, curDate)
  const fileMap = new Map()
  for (const nodeId of nodeIds) {
    const srcPath = path.join(keysDir, Templates.renderTLSPemPrivateKeyFile(nodeId))
    const destPath = path.join(backupDir, Templates.renderTLSPemPrivateKeyFile(nodeId))
    fileMap.set(srcPath, destPath)
  }

  makeBackup(fileMap, true)

  return backupDir
}

/**
 * @param {string[]} nodeIds
 * @param {string} keysDir
 * @param {Date} curDate
 * @param {string} dirPrefix
 * @returns {string}
 */
export function backupOldPemKeys (nodeIds, keysDir, curDate = new Date(), dirPrefix = 'gossip-pem') {
  const backupDir = createBackupDir(keysDir, `unused-${dirPrefix}`, curDate)
  const fileMap = new Map()
  for (const nodeId of nodeIds) {
    const srcPath = path.join(keysDir, Templates.renderGossipPemPrivateKeyFile(nodeId))
    const destPath = path.join(backupDir, Templates.renderGossipPemPrivateKeyFile(nodeId))
    fileMap.set(srcPath, destPath)
  }

  makeBackup(fileMap, true)

  return backupDir
}

/**
 * @param {string} str
 * @returns {boolean}
 */
export function isNumeric (str) {
  if (typeof str !== 'string') return false // we only process strings!
  return !isNaN(str) && // use type coercion to parse the _entirety_ of the string (`parseFloat` alone does not do this)...
    !isNaN(parseFloat(str)) // ...and ensure strings of whitespace fail
}

/**
 * Validate a path provided by the user to prevent path traversal attacks
 * @param {string} input - the input provided by the user
 * @returns {string} a validated path
 */
export function validatePath (input) {
  if (input.indexOf('\0') !== -1) {
    throw new SoloError(`access denied for path: ${input}`)
  }
  return input
}

/**
 * Download logs files from all network pods and save to local solo log directory
 *    an instance of core/K8
 * @param {K8} k8 - an instance of core/K8
 * @param {string} namespace - the namespace of the network
 * @returns {Promise<void>} A promise that resolves when the logs are downloaded
 */
export async function getNodeLogs (k8, namespace) {
  k8.logger.debug('getNodeLogs: begin...')
  const pods = await k8.getPodsByLabel(['fullstack.hedera.com/type=network-node'])

  const timeString = new Date().toISOString().replace(/:/g, '-').replace(/\./g, '-')

  for (const pod of pods) {
    const podName = pod.metadata.name
    const targetDir = path.join(SOLO_LOGS_DIR, namespace, timeString)
    try {
      if (!fs.existsSync(targetDir)) {
        fs.mkdirSync(targetDir, { recursive: true })
      }
      const scriptName = 'support-zip.sh'
      const sourcePath = path.join(constants.RESOURCES_DIR, scriptName) // script source path
      await k8.copyTo(podName, ROOT_CONTAINER, sourcePath, `${HEDERA_HAPI_PATH}`)
      await k8.execContainer(podName, ROOT_CONTAINER, `chmod 0755 ${HEDERA_HAPI_PATH}/${scriptName}`)
      await k8.execContainer(podName, ROOT_CONTAINER, `${HEDERA_HAPI_PATH}/${scriptName}`)
      await k8.copyFrom(podName, ROOT_CONTAINER, `${HEDERA_HAPI_PATH}/${podName}.zip`, targetDir)
    } catch (e) {
      // not throw error here, so we can continue to finish downloading logs from other pods
      // and also delete namespace in the end
      k8.logger.error(`failed to download logs from pod ${podName}`, e)
    }
    k8.logger.debug('getNodeLogs: ...end')
  }
}

/**
 * Create a map of node IDs to account IDs
 * @param {string[]} nodeIDs
 * @returns {Map<string, string>} the map of node IDs to account IDs
 */
export function getNodeAccountMap (nodeIDs) {
  const accountMap = /** @type {Map<string,string>} **/ new Map()
  const realm = constants.HEDERA_NODE_ACCOUNT_ID_START.realm
  const shard = constants.HEDERA_NODE_ACCOUNT_ID_START.shard
  let accountId = constants.HEDERA_NODE_ACCOUNT_ID_START.num

  nodeIDs.forEach(nodeID => {
    const nodeAccount = `${realm}.${shard}.${accountId++}`
    accountMap.set(nodeID, nodeAccount)
  })
  return accountMap
}

/**
 * @param {AccountManager} accountManager
 * @param {string} namespace
 * @param {number} fileNum
 * @returns {Promise<string>}
 */
export async function getFileContents (accountManager, namespace, fileNum) {
  await accountManager.loadNodeClient(namespace)
  const client = accountManager._nodeClient
  const fileId = FileId.fromString(`0.0.${fileNum}`)
  const queryFees = new FileContentsQuery().setFileId(fileId)
  return Buffer.from(await queryFees.execute(client)).toString('hex')
}

/**
 * @param {Array} envVarArray
 * @param {string} name
 * @returns {string|null}
 */
export function getEnvValue (envVarArray, name) {
  const kvPair = envVarArray.find(v => v.startsWith(`${name}=`))
  return kvPair ? kvPair.split('=')[1] : null
}

/**
 * @param {string} ipAddress
 * @returns {Uint8Array}
 */
export function parseIpAddressToUint8Array (ipAddress) {
  const parts = ipAddress.split('.')
  const uint8Array = new Uint8Array(4)

  for (let i = 0; i < 4; i++) {
    uint8Array[i] = parseInt(parts[i], 10)
  }

  return uint8Array
}

/**
 * If the basename of the src did not match expected basename, rename it first, then copy to destination
 * @param srcFilePath
 * @param expectedBaseName
 * @param destDir
 */
export function renameAndCopyFile (srcFilePath, expectedBaseName, destDir) {
  const srcDir = path.dirname(srcFilePath)
  if (path.basename(srcFilePath) !== expectedBaseName) {
    fs.renameSync(srcFilePath, path.join(srcDir, expectedBaseName))
  }
  // copy public key and private key to key directory
  fs.copyFile(path.join(srcDir, expectedBaseName), path.join(destDir, expectedBaseName), (err) => {
    if (err) {
      self.logger.error(`Error copying file: ${err.message}`)
      throw new SoloError(`Error copying file: ${err.message}`)
    }
  })
}

/**
 * Add debug options to valuesArg used by helm chart
 * @param valuesArg the valuesArg to update
 * @param debugNodeId the node ID to attach the debugger to
 * @param index the index of extraEnv to add the debug options to
 * @returns updated valuesArg
 */
export function addDebugOptions (valuesArg, debugNodeId, index = 0) {
  if (debugNodeId) {
    const nodeId = Templates.nodeNumberFromNodeId(debugNodeId) - 1
    valuesArg += ` --set "hedera.nodes[${nodeId}].root.extraEnv[${index}].name=JAVA_OPTS"`
    valuesArg += ` --set "hedera.nodes[${nodeId}].root.extraEnv[${index}].value=-agentlib:jdwp=transport=dt_socket\\,server=y\\,suspend=y\\,address=*:${constants.JVM_DEBUG_PORT}"`
  }
  return valuesArg
}

<<<<<<< HEAD
export function commandActionBuilder (actionTasks, options, errorString = 'Error') {
  /**
   * @param {Object} argv
   * @param {BaseCommand} commandDef
   * @returns {Promise<boolean>}
   */
  return async function (argv, commandDef) {
    const tasks = new Listr([
      ...actionTasks
    ], options)

    try {
      await tasks.run()
    } catch (e) {
      commandDef.logger.error(`${errorString}: ${e.message}`, e)
      throw new FullstackTestingError(`${errorString}: ${e.message}`, e)
    } finally {
      await commandDef.close()
    }
  }
}

/**
 * Adds all the types of flags as properties on the provided argv object
 * @param argv
 * @param flags
 * @returns {*}
 */
export function addFlagsToArgv (argv, flags) {
  argv.requiredFlags = flags.requiredFlags
  argv.requiredFlagsWithDisabledPrompt = flags.requiredFlagsWithDisabledPrompt
  argv.optionalFlags = flags.optionalFlags

  return argv
=======
/**
 * Convert yaml file to object
 * @param yamlFile
 */
export function yamlToObject (yamlFile) {
  try {
    if (fs.existsSync(yamlFile)) {
      const yamlData = fs.readFileSync(yamlFile, 'utf8')
      const configItems = yaml.load(yamlData)
      const configMap = {}
      for (const key in configItems) {
        let config = configItems[key]
        config = config || {}
        configMap[key] = config
      }
      return configMap
    }
  } catch (e) {
    throw new SoloError(`failed to convert yaml file ${yamlFile} to object: ${e.message}`, e)
  }
>>>>>>> 538e40da
}<|MERGE_RESOLUTION|>--- conflicted
+++ resolved
@@ -27,11 +27,8 @@
 import { HEDERA_HAPI_PATH, ROOT_CONTAINER, SOLO_LOGS_DIR } from './constants.mjs'
 import { constants } from './index.mjs'
 import { FileContentsQuery, FileId } from '@hashgraph/sdk'
-<<<<<<< HEAD
 import { Listr } from 'listr2'
-=======
 import * as yaml from 'js-yaml'
->>>>>>> 538e40da
 
 // cache current directory
 const CUR_FILE_DIR = paths.dirname(fileURLToPath(import.meta.url))
@@ -359,7 +356,6 @@
   return valuesArg
 }
 
-<<<<<<< HEAD
 export function commandActionBuilder (actionTasks, options, errorString = 'Error') {
   /**
    * @param {Object} argv
@@ -375,7 +371,7 @@
       await tasks.run()
     } catch (e) {
       commandDef.logger.error(`${errorString}: ${e.message}`, e)
-      throw new FullstackTestingError(`${errorString}: ${e.message}`, e)
+      throw new SoloError(`${errorString}: ${e.message}`, e)
     } finally {
       await commandDef.close()
     }
@@ -394,7 +390,7 @@
   argv.optionalFlags = flags.optionalFlags
 
   return argv
-=======
+}
 /**
  * Convert yaml file to object
  * @param yamlFile
@@ -415,5 +411,4 @@
   } catch (e) {
     throw new SoloError(`failed to convert yaml file ${yamlFile} to object: ${e.message}`, e)
   }
->>>>>>> 538e40da
 }