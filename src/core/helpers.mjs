--- conflicted
+++ resolved
@@ -26,12 +26,9 @@
 import { Templates } from './templates.mjs'
 import { HEDERA_HAPI_PATH, ROOT_CONTAINER, SOLO_LOGS_DIR } from './constants.mjs'
 import { constants } from './index.mjs'
-<<<<<<< HEAD
+import { FileContentsQuery, FileId, PrivateKey, ServiceEndpoint } from '@hashgraph/sdk'
 import { FileContentsQuery, FileId } from '@hashgraph/sdk'
 import { Listr } from 'listr2'
-=======
-import { FileContentsQuery, FileId, PrivateKey, ServiceEndpoint } from '@hashgraph/sdk'
->>>>>>> b2512768
 import * as yaml from 'js-yaml'
 
 // cache current directory
@@ -360,6 +357,135 @@
   return valuesArg
 }
 
+/**
+ * Returns an object that can be written to a file without data loss.
+ * Contains fields needed for adding a new node through separate commands
+ * @param ctx
+ * @returns file writable object
+ */
+export function addSaveContextParser (ctx) {
+  const exportedCtx = {}
+
+  const config = /** @type {NodeAddConfigClass} **/ ctx.config
+  const exportedFields = [
+    'tlsCertHash',
+    'upgradeZipHash',
+    'newNode'
+  ]
+
+  exportedCtx.signingCertDer = ctx.signingCertDer.toString()
+  exportedCtx.gossipEndpoints = ctx.gossipEndpoints.map(ep => `${ep.getDomainName}:${ep.getPort}`)
+  exportedCtx.grpcServiceEndpoints = ctx.grpcServiceEndpoints.map(ep => `${ep.getDomainName}:${ep.getPort}`)
+  exportedCtx.adminKey = ctx.adminKey.toString()
+  exportedCtx.existingNodeIds = config.existingNodeIds
+
+  for (const prop of exportedFields) {
+    exportedCtx[prop] = ctx[prop]
+  }
+  return exportedCtx
+}
+
+/**
+ * Initializes objects in the context from a provided string
+ * Contains fields needed for adding a new node through separate commands
+ * @param ctx - accumulator object
+ * @param ctxData - data in string format
+ * @returns file writable object
+ */
+export function addLoadContextParser (ctx, ctxData) {
+  const config = /** @type {NodeAddConfigClass} **/ ctx.config
+  ctx.signingCertDer = new Uint8Array(ctxData.signingCertDer.split(','))
+  ctx.gossipEndpoints = prepareEndpoints(ctx.config.endpointType, ctxData.gossipEndpoints, constants.HEDERA_NODE_INTERNAL_GOSSIP_PORT)
+  ctx.grpcServiceEndpoints = prepareEndpoints(ctx.config.endpointType, ctxData.grpcServiceEndpoints, constants.HEDERA_NODE_EXTERNAL_GOSSIP_PORT)
+  ctx.adminKey = PrivateKey.fromStringED25519(ctxData.adminKey)
+  config.nodeId = ctxData.newNode.name
+  config.existingNodeIds = ctxData.existingNodeIds
+  config.allNodeIds = [...config.existingNodeIds, ctxData.newNode.name]
+
+  const fieldsToImport = [
+    'tlsCertHash',
+    'upgradeZipHash',
+    'newNode'
+  ]
+
+  for (const prop of fieldsToImport) {
+    ctx[prop] = ctxData[prop]
+  }
+}
+
+/**
+ * Returns an object that can be written to a file without data loss.
+ * Contains fields needed for deleting a node through separate commands
+ * @param ctx - accumulator object
+ * @returns file writable object
+ */
+export function deleteSaveContextParser (ctx) {
+  const exportedCtx = {}
+
+  const config = /** @type {NodeDeleteConfigClass} **/ ctx.config
+  exportedCtx.adminKey = config.adminKey.toString()
+  exportedCtx.existingNodeIds = config.existingNodeIds
+  exportedCtx.upgradeZipHash = ctx.upgradeZipHash
+  exportedCtx.nodeId = config.nodeId
+  return exportedCtx
+}
+
+/**
+ * Initializes objects in the context from a provided string
+ * Contains fields needed for deleting a node through separate commands
+ * @param ctx - accumulator object
+ * @param ctxData - data in string format
+ * @returns file writable object
+ */
+export function deleteLoadContextParser (ctx, ctxData) {
+  const config = /** @type {NodeDeleteConfigClass} **/ ctx.config
+  config.adminKey = PrivateKey.fromStringED25519(ctxData.adminKey)
+  config.nodeId = ctxData.nodeId
+  config.existingNodeIds = ctxData.existingNodeIds
+  config.allNodeIds = ctxData.existingNodeIds
+  ctx.upgradeZipHash = ctxData.upgradeZipHash
+  config.podNames = {}
+}
+
+/**
+ * @param {string} endpointType
+ * @param {string[]} endpoints
+ * @param {number} defaultPort
+ * @returns {ServiceEndpoint[]}
+ */
+export function prepareEndpoints (endpointType, endpoints, defaultPort) {
+  const ret = /** @typedef ServiceEndpoint **/[]
+  for (const endpoint of endpoints) {
+    const parts = endpoint.split(':')
+
+    let url = ''
+    let port = defaultPort
+
+    if (parts.length === 2) {
+      url = parts[0].trim()
+      port = parts[1].trim()
+    } else if (parts.length === 1) {
+      url = parts[0]
+    } else {
+      throw new SoloError(`incorrect endpoint format. expected url:port, found ${endpoint}`)
+    }
+
+    if (endpointType.toUpperCase() === constants.ENDPOINT_TYPE_IP) {
+      ret.push(new ServiceEndpoint({
+        port,
+        ipAddressV4: parseIpAddressToUint8Array(url)
+      }))
+    } else {
+      ret.push(new ServiceEndpoint({
+        port,
+        domainName: url
+      }))
+    }
+  }
+
+  return ret
+}
+
 export function commandActionBuilder (actionTasks, options, errorString = 'Error') {
   /**
    * @param {Object} argv
@@ -395,135 +521,6 @@
 
   return argv
 }
-/**
- * Returns an object that can be written to a file without data loss.
- * Contains fields needed for adding a new node through separate commands
- * @param ctx
- * @returns file writable object
- */
-export function addSaveContextParser (ctx) {
-  const exportedCtx = {}
-
-  const config = /** @type {NodeAddConfigClass} **/ ctx.config
-  const exportedFields = [
-    'tlsCertHash',
-    'upgradeZipHash',
-    'newNode'
-  ]
-
-  exportedCtx.signingCertDer = ctx.signingCertDer.toString()
-  exportedCtx.gossipEndpoints = ctx.gossipEndpoints.map(ep => `${ep.getDomainName}:${ep.getPort}`)
-  exportedCtx.grpcServiceEndpoints = ctx.grpcServiceEndpoints.map(ep => `${ep.getDomainName}:${ep.getPort}`)
-  exportedCtx.adminKey = ctx.adminKey.toString()
-  exportedCtx.existingNodeIds = config.existingNodeIds
-
-  for (const prop of exportedFields) {
-    exportedCtx[prop] = ctx[prop]
-  }
-  return exportedCtx
-}
-
-/**
- * Initializes objects in the context from a provided string
- * Contains fields needed for adding a new node through separate commands
- * @param ctx - accumulator object
- * @param ctxData - data in string format
- * @returns file writable object
- */
-export function addLoadContextParser (ctx, ctxData) {
-  const config = /** @type {NodeAddConfigClass} **/ ctx.config
-  ctx.signingCertDer = new Uint8Array(ctxData.signingCertDer.split(','))
-  ctx.gossipEndpoints = prepareEndpoints(ctx.config.endpointType, ctxData.gossipEndpoints, constants.HEDERA_NODE_INTERNAL_GOSSIP_PORT)
-  ctx.grpcServiceEndpoints = prepareEndpoints(ctx.config.endpointType, ctxData.grpcServiceEndpoints, constants.HEDERA_NODE_EXTERNAL_GOSSIP_PORT)
-  ctx.adminKey = PrivateKey.fromStringED25519(ctxData.adminKey)
-  config.nodeId = ctxData.newNode.name
-  config.existingNodeIds = ctxData.existingNodeIds
-  config.allNodeIds = [...config.existingNodeIds, ctxData.newNode.name]
-
-  const fieldsToImport = [
-    'tlsCertHash',
-    'upgradeZipHash',
-    'newNode'
-  ]
-
-  for (const prop of fieldsToImport) {
-    ctx[prop] = ctxData[prop]
-  }
-}
-
-/**
- * Returns an object that can be written to a file without data loss.
- * Contains fields needed for deleting a node through separate commands
- * @param ctx - accumulator object
- * @returns file writable object
- */
-export function deleteSaveContextParser (ctx) {
-  const exportedCtx = {}
-
-  const config = /** @type {NodeDeleteConfigClass} **/ ctx.config
-  exportedCtx.adminKey = config.adminKey.toString()
-  exportedCtx.existingNodeIds = config.existingNodeIds
-  exportedCtx.upgradeZipHash = ctx.upgradeZipHash
-  exportedCtx.nodeId = config.nodeId
-  return exportedCtx
-}
-
-/**
- * Initializes objects in the context from a provided string
- * Contains fields needed for deleting a node through separate commands
- * @param ctx - accumulator object
- * @param ctxData - data in string format
- * @returns file writable object
- */
-export function deleteLoadContextParser (ctx, ctxData) {
-  const config = /** @type {NodeDeleteConfigClass} **/ ctx.config
-  config.adminKey = PrivateKey.fromStringED25519(ctxData.adminKey)
-  config.nodeId = ctxData.nodeId
-  config.existingNodeIds = ctxData.existingNodeIds
-  config.allNodeIds = ctxData.existingNodeIds
-  ctx.upgradeZipHash = ctxData.upgradeZipHash
-  config.podNames = {}
-}
-
-/**
- * @param {string} endpointType
- * @param {string[]} endpoints
- * @param {number} defaultPort
- * @returns {ServiceEndpoint[]}
- */
-export function prepareEndpoints (endpointType, endpoints, defaultPort) {
-  const ret = /** @typedef ServiceEndpoint **/[]
-  for (const endpoint of endpoints) {
-    const parts = endpoint.split(':')
-
-    let url = ''
-    let port = defaultPort
-
-    if (parts.length === 2) {
-      url = parts[0].trim()
-      port = parts[1].trim()
-    } else if (parts.length === 1) {
-      url = parts[0]
-    } else {
-      throw new SoloError(`incorrect endpoint format. expected url:port, found ${endpoint}`)
-    }
-
-    if (endpointType.toUpperCase() === constants.ENDPOINT_TYPE_IP) {
-      ret.push(new ServiceEndpoint({
-        port,
-        ipAddressV4: parseIpAddressToUint8Array(url)
-      }))
-    } else {
-      ret.push(new ServiceEndpoint({
-        port,
-        domainName: url
-      }))
-    }
-  }
-
-  return ret
-}
-
 /**
  * Convert yaml file to object
  * @param yamlFile
