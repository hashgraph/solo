/**
 * SPDX-License-Identifier: Apache-2.0
 */
import * as Base64 from 'js-base64';
import * as constants from './constants.js';
import {IGNORED_NODE_ACCOUNT_ID} from './constants.js';
import {
  AccountCreateTransaction,
  AccountId,
  AccountInfoQuery,
  AccountUpdateTransaction,
  Client,
  FileContentsQuery,
  FileId,
  Hbar,
  HbarUnit,
  type Key,
  KeyList,
  Logger,
  LogLevel,
  PrivateKey,
  Status,
  TransferTransaction,
} from '@hashgraph/sdk';
import {MissingArgumentError, ResourceNotFoundError, SoloError} from './errors.js';
import {Templates} from './templates.js';
import {type NetworkNodeServices, NetworkNodeServicesBuilder} from './network_node_services.js';
import path from 'path';

import {type SoloLogger} from './logging.js';
import {type K8Factory} from './kube/k8_factory.js';
import {type AccountIdWithKeyPairObject, type ExtendedNetServer, type Optional} from '../types/index.js';
import {type NodeAlias, type SdkNetworkEndpoint} from '../types/aliases.js';
import {PodName} from './kube/resources/pod/pod_name.js';
import {isNumeric, sleep} from './helpers.js';
import {Duration} from './time/duration.js';
import {inject, injectable} from 'tsyringe-neo';
import {patchInject} from './dependency_injection/container_helper.js';
import {type NamespaceName} from './kube/resources/namespace/namespace_name.js';
import {PodRef} from './kube/resources/pod/pod_ref.js';
import {SecretType} from './kube/resources/secret/secret_type.js';
import {type V1Pod} from '@kubernetes/client-node';
import {InjectTokens} from './dependency_injection/inject_tokens.js';
import {type ClusterRef, type DeploymentName, type ClusterRefs} from './config/remote/types.js';
import {type Service} from './kube/resources/service/service.js';
import {SoloService} from './model/solo_service.js';

const REASON_FAILED_TO_GET_KEYS = 'failed to get keys for accountId';
const REASON_SKIPPED = 'skipped since it does not have a genesis key';
const REASON_FAILED_TO_UPDATE_ACCOUNT = 'failed to update account keys';
const REASON_FAILED_TO_CREATE_K8S_S_KEY = 'failed to create k8s scrt key';
const FULFILLED = 'fulfilled';
const REJECTED = 'rejected';

@injectable()
export class AccountManager {
  private _portForwards: ExtendedNetServer[];
  public _nodeClient: Client | null;

  constructor(
    @inject(InjectTokens.SoloLogger) private readonly logger?: SoloLogger,
    @inject(InjectTokens.K8Factory) private readonly k8Factory?: K8Factory,
  ) {
    this.logger = patchInject(logger, InjectTokens.SoloLogger, this.constructor.name);
    this.k8Factory = patchInject(k8Factory, InjectTokens.K8Factory, this.constructor.name);

    this._portForwards = [];
    this._nodeClient = null;
  }

  /**
   * Gets the account keys from the Kubernetes secret from which it is stored
   * @param accountId - the account ID for which we want its keys
   * @param namespace - the namespace storing the secret
   * @param [context]
   */
  async getAccountKeysFromSecret(
    accountId: string,
    namespace: NamespaceName,
    context?: Optional<string>,
  ): Promise<AccountIdWithKeyPairObject> {
    try {
      const k8 = this.k8Factory.getK8(context);
      const secrets = await k8.secrets().list(namespace, [Templates.renderAccountKeySecretLabelSelector(accountId)]);

      if (secrets.length > 0) {
        const secret = secrets[0];
        return {
          accountId: secret.labels['solo.hedera.com/account-id'],
          privateKey: Base64.decode(secret.data.privateKey),
          publicKey: Base64.decode(secret.data.publicKey),
        };
      }
    } catch (e) {
      if (!(e instanceof ResourceNotFoundError)) {
        throw e;
      }
    }

    // if it isn't in the secrets we can load genesis key
    return {
      accountId,
      privateKey: constants.GENESIS_KEY,
      publicKey: PrivateKey.fromStringED25519(constants.GENESIS_KEY).publicKey.toString(),
    };
  }

  /**
   * Gets the treasury account private key from Kubernetes secret if it exists, else
   * returns the Genesis private key, then will return an AccountInfo object with the
   * accountId, ed25519PrivateKey, publicKey
   * @param namespace - the namespace that the secret is in
   * @param [context]
   */
  async getTreasuryAccountKeys(namespace: NamespaceName, context?: Optional<string>) {
    // check to see if the treasure account is in the secrets
    return await this.getAccountKeysFromSecret(constants.TREASURY_ACCOUNT_ID, namespace, context);
  }

  /**
   * batch up the accounts into sets to be processed
   * @param [accountRange]
   * @returns an array of arrays of numbers representing the accounts to update
   */
  batchAccounts(accountRange = constants.SYSTEM_ACCOUNTS) {
    const batchSize = constants.ACCOUNT_UPDATE_BATCH_SIZE as number;
    const batchSets: number[][] = [];

    let currentBatch = [];
    for (const [start, end] of accountRange) {
      let batchCounter = start;
      for (let i = start; i <= end; i++) {
        currentBatch.push(i);
        batchCounter++;

        if (batchCounter % batchSize === 0) {
          batchSets.push(currentBatch);
          currentBatch = [];
          batchCounter = 0;
        }
      }
    }

    if (currentBatch.length > 0) {
      batchSets.push(currentBatch);
    }

    batchSets.push([constants.TREASURY_ACCOUNT]);

    return batchSets;
  }

  /** stops and closes the port forwards and the _nodeClient */
  async close() {
    this._nodeClient?.close();
    if (this._portForwards) {
      for (const srv of this._portForwards) {
        await this.k8Factory.default().pods().readByRef(null).stopPortForward(srv);
      }
    }

    this._nodeClient = null;
    this._portForwards = [];
    this.logger.debug('node client and port forwards have been closed');
  }

  /**
   * loads and initializes the Node Client
   * @param namespace - the namespace of the network
<<<<<<< HEAD
   * @param [context]
   */
  async loadNodeClient(namespace: NamespaceName, context?: Optional<string>) {
=======
   * @param clusterRefs
   * @param deployment
   */
  async loadNodeClient(namespace: NamespaceName, clusterRefs?: ClusterRefs, deployment?: DeploymentName) {
>>>>>>> 23e17aa5
    try {
      this.logger.debug(
        `loading node client: [!this._nodeClient=${!this._nodeClient}, this._nodeClient.isClientShutDown=${this._nodeClient?.isClientShutDown}]`,
      );
      if (!this._nodeClient || this._nodeClient?.isClientShutDown) {
        this.logger.debug(
          `refreshing node client: [!this._nodeClient=${!this._nodeClient}, this._nodeClient.isClientShutDown=${this._nodeClient?.isClientShutDown}]`,
        );
<<<<<<< HEAD
        await this.refreshNodeClient(namespace, undefined, context);
=======
        await this.refreshNodeClient(namespace, undefined, clusterRefs, deployment);
>>>>>>> 23e17aa5
      } else {
        try {
          if (!constants.SKIP_NODE_PING) {
            await this._nodeClient.ping(this._nodeClient.operatorAccountId);
          }
        } catch {
          this.logger.debug('node client ping failed, refreshing node client');
<<<<<<< HEAD
          await this.refreshNodeClient(namespace, undefined, context);
=======
          await this.refreshNodeClient(namespace, undefined, clusterRefs, deployment);
>>>>>>> 23e17aa5
        }
      }

      return this._nodeClient!;
    } catch (e) {
      const message = `failed to load node client: ${e.message}`;
      this.logger.error(message, e);
      throw new SoloError(message, e);
    }
  }

  /**
   * loads and initializes the Node Client, throws a SoloError if anything fails
   * @param namespace - the namespace of the network
   * @param skipNodeAlias - the node alias to skip
   * @param [context]
   */
<<<<<<< HEAD
  async refreshNodeClient(namespace: NamespaceName, skipNodeAlias?: NodeAlias, context?: Optional<string>) {
    try {
      await this.close();
      const treasuryAccountInfo = await this.getTreasuryAccountKeys(namespace, context);
      const networkNodeServicesMap = await this.getNodeServiceMap(namespace);
=======
  async refreshNodeClient(
    namespace: NamespaceName,
    skipNodeAlias?: NodeAlias,
    clusterRefs?: ClusterRefs,
    deployment?: DeploymentName,
  ) {
    try {
      await this.close();
      const treasuryAccountInfo = await this.getTreasuryAccountKeys(namespace);
      const networkNodeServicesMap = await this.getNodeServiceMap(namespace, clusterRefs, deployment);
>>>>>>> 23e17aa5

      this._nodeClient = await this._getNodeClient(
        namespace,
        networkNodeServicesMap,
        treasuryAccountInfo.accountId,
        treasuryAccountInfo.privateKey,
        skipNodeAlias,
      );

      this.logger.debug('node client has been refreshed');
      return this._nodeClient;
    } catch (e) {
      const message = `failed to refresh node client: ${e.message}`;
      this.logger.error(message, e);
      throw new SoloError(message, e);
    }
  }

  /**
   * if the load balancer IP is not set, then we should use the local host port forward
   * @param networkNodeServices
   * @returns whether to use the local host port forward
   */
  private shouldUseLocalHostPortForward(networkNodeServices: NetworkNodeServices) {
    return !networkNodeServices.haProxyLoadBalancerIp;
  }

  /**
   * Returns a node client that can be used to make calls against
   * @param namespace - the namespace for which the node client resides
   * @param networkNodeServicesMap - a map of the service objects that proxy the nodes
   * @param operatorId - the account id of the operator of the transactions
   * @param operatorKey - the private key of the operator of the transactions
   * @param skipNodeAlias - the node alias to skip
   * @returns a node client that can be used to call transactions
   */
  async _getNodeClient(
    namespace: NamespaceName,
    networkNodeServicesMap: Map<string, NetworkNodeServices>,
    operatorId: string,
    operatorKey: string,
    skipNodeAlias: string,
  ) {
    let nodes = {};
    const configureNodeAccessPromiseArray = [];

    try {
      let localPort = constants.LOCAL_NODE_START_PORT;

      for (const networkNodeService of networkNodeServicesMap.values()) {
        if (
          networkNodeService.accountId !== IGNORED_NODE_ACCOUNT_ID &&
          networkNodeService.nodeAlias !== skipNodeAlias
        ) {
          configureNodeAccessPromiseArray.push(
            this.configureNodeAccess(networkNodeService, localPort, networkNodeServicesMap.size),
          );
          localPort++;
        }
      }
      this.logger.debug(`configuring node access for ${configureNodeAccessPromiseArray.length} nodes`);

      await Promise.allSettled(configureNodeAccessPromiseArray).then(results => {
        for (const result of results) {
          switch (result.status) {
            case REJECTED:
              throw new SoloError(`failed to configure node access: ${result.reason}`);
            case FULFILLED:
              nodes = {...nodes, ...result.value};
              break;
          }
        }
      });
      this.logger.debug(`configured node access for ${Object.keys(nodes).length} nodes`);

      let formattedNetworkConnection = '';
      Object.keys(nodes).forEach(key => (formattedNetworkConnection += `${key}:${nodes[key]}, `));
      this.logger.info(`creating client from network configuration: [${formattedNetworkConnection}]`);

      // scheduleNetworkUpdate is set to false, because the ports 50212/50211 are hardcoded in JS SDK that will not work
      // when running locally or in a pipeline
      this._nodeClient = Client.fromConfig({network: nodes, scheduleNetworkUpdate: false});
      this._nodeClient.setOperator(operatorId, operatorKey);
      this._nodeClient.setLogger(new Logger(LogLevel.Trace, path.join(constants.SOLO_LOGS_DIR, 'hashgraph-sdk.log')));
      this._nodeClient.setMaxAttempts(constants.NODE_CLIENT_MAX_ATTEMPTS as number);
      this._nodeClient.setMinBackoff(constants.NODE_CLIENT_MIN_BACKOFF as number);
      this._nodeClient.setMaxBackoff(constants.NODE_CLIENT_MAX_BACKOFF as number);
      this._nodeClient.setRequestTimeout(constants.NODE_CLIENT_REQUEST_TIMEOUT as number);

      // ping the node client to ensure it is working
      if (!constants.SKIP_NODE_PING) {
        await this._nodeClient.ping(AccountId.fromString(operatorId));
      }

      // start a background pinger to keep the node client alive, Hashgraph SDK JS has a 90-second keep alive time, and
      // 5-second keep alive timeout
      this.startIntervalPinger(operatorId);

      return this._nodeClient;
    } catch (e: Error | any) {
      throw new SoloError(`failed to setup node client: ${e.message}`, e);
    }
  }

  /**
   * pings the node client at a set interval, can throw an exception if the ping fails
   * @param operatorId
   * @private
   */
  private startIntervalPinger(operatorId: string) {
    const interval = constants.NODE_CLIENT_PING_INTERVAL;
    const intervalId = setInterval(async () => {
      if (this._nodeClient || !this._nodeClient?.isClientShutDown) {
        this.logger.debug('node client has been closed, clearing node client ping interval');
        clearInterval(intervalId);
      } else {
        try {
          this.logger.debug(`pinging node client at an interval of ${Duration.ofMillis(interval).seconds} seconds`);
          if (!constants.SKIP_NODE_PING) {
            await this._nodeClient.ping(AccountId.fromString(operatorId));
          }
        } catch (e: Error | any) {
          const message = `failed to ping node client while running the interval pinger: ${e.message}`;
          this.logger.error(message, e);
          throw new SoloError(message, e);
        }
      }
    }, interval);
  }

  private async configureNodeAccess(networkNodeService: NetworkNodeServices, localPort: number, totalNodes: number) {
    this.logger.debug(`configuring node access for node: ${networkNodeService.nodeAlias}`);
    const obj = {} as Record<SdkNetworkEndpoint, AccountId>;
    const port = +networkNodeService.haProxyGrpcPort;
    const accountId = AccountId.fromString(networkNodeService.accountId as string);

    try {
      // if the load balancer IP is set, then we should use that and avoid the local host port forward
      if (!this.shouldUseLocalHostPortForward(networkNodeService)) {
        const host = networkNodeService.haProxyLoadBalancerIp as string;
        const targetPort = port;
        this.logger.debug(`using load balancer IP: ${host}:${targetPort}`);

        try {
          obj[`${host}:${targetPort}`] = accountId;
          await this.pingNetworkNode(obj, accountId);
          this.logger.debug(`successfully pinged network node: ${host}:${targetPort}`);

          return obj;
        } catch {
          // if the connection fails, then we should use the local host port forward
        }
      }
      // if the load balancer IP is not set or the test connection fails, then we should use the local host port forward
      const host = '127.0.0.1';
      const targetPort = localPort;

      if (this._portForwards.length < totalNodes) {
        this._portForwards.push(
          await this.k8Factory
            .default()
            .pods()
            .readByRef(PodRef.of(networkNodeService.namespace, networkNodeService.haProxyPodName))
            .portForward(localPort, port),
        );
      }

      this.logger.debug(`using local host port forward: ${host}:${targetPort}`);
      obj[`${host}:${targetPort}`] = accountId;

      await this.testNodeClientConnection(obj, accountId);

      return obj;
    } catch (e) {
      throw new SoloError(`failed to configure node access: ${e.message}`, e);
    }
  }

  /**
   * pings the network node to ensure that the connection is working
   * @param obj - the object containing the network node service and the account id
   * @param accountId - the account id to ping
   * @throws {@link SoloError} if the ping fails
   * @private
   */
  private async testNodeClientConnection(obj: Record<SdkNetworkEndpoint, AccountId>, accountId: AccountId) {
    const maxRetries = constants.NODE_CLIENT_PING_MAX_RETRIES;
    const sleepInterval = constants.NODE_CLIENT_PING_RETRY_INTERVAL;

    let currentRetry = 0;
    let success = false;

    try {
      while (!success && currentRetry < maxRetries) {
        try {
          this.logger.debug(
            `attempting to ping network node: ${Object.keys(obj)[0]}, attempt: ${currentRetry}, of ${maxRetries}`,
          );
          await this.pingNetworkNode(obj, accountId);
          success = true;

          return;
        } catch (e: Error | any) {
          this.logger.error(`failed to ping network node: ${Object.keys(obj)[0]}, ${e.message}`);
          currentRetry++;
          await sleep(Duration.ofMillis(sleepInterval));
        }
      }
    } catch (e) {
      const message = `failed testing node client connection for network node: ${Object.keys(obj)[0]}, after ${maxRetries} retries: ${e.message}`;
      this.logger.error(message, e);
      throw new SoloError(message, e);
    }

    if (currentRetry >= maxRetries) {
      throw new SoloError(`failed to ping network node: ${Object.keys(obj)[0]}, after ${maxRetries} retries`);
    }

    return;
  }

  /**
   * TODO: Take from other branch once it's been migrated to use multi-cluster
   *
   * Gets a Map of the Hedera node services and the attributes needed, throws a SoloError if anything fails
   * @param namespace - the namespace of the solo network deployment
   * @param clusterRefs - the cluster references to use
   * @param deployment - the deployment to use
   * @returns a map of the network node services
   */
  async getNodeServiceMap(namespace: NamespaceName, clusterRefs?: ClusterRefs, deployment?: string) {
    const labelSelector = 'solo.hedera.com/node-name';

    const serviceBuilderMap = new Map<NodeAlias, NetworkNodeServicesBuilder>();

    try {
      const services: SoloService[] = [];
      for (const [clusterRef, context] of Object.entries(clusterRefs)) {
        const serviceList: Service[] = await this.k8Factory.getK8(context).services().list(namespace, [labelSelector]);
        services.push(
          ...serviceList.map(service => SoloService.getFromK8Service(service, clusterRef, context, deployment)),
        );
      }

      // retrieve the list of services and build custom objects for the attributes we need
      for (const service of services) {
        let nodeId;
        const clusterRef = service.clusterRef;

        let serviceBuilder = new NetworkNodeServicesBuilder(
          service.metadata.labels['solo.hedera.com/node-name'] as NodeAlias,
        );

        if (serviceBuilderMap.has(serviceBuilder.key())) {
          serviceBuilder = serviceBuilderMap.get(serviceBuilder.key()) as NetworkNodeServicesBuilder;
        } else {
          serviceBuilder = new NetworkNodeServicesBuilder(
            service.metadata.labels['solo.hedera.com/node-name'] as NodeAlias,
          );
          serviceBuilder.withNamespace(namespace);
          serviceBuilder.withClusterRef(clusterRef);
          serviceBuilder.withContext(clusterRefs[clusterRef]);
          serviceBuilder.withDeployment(deployment);
        }

        const serviceType = service.metadata.labels['solo.hedera.com/type'];
        switch (serviceType) {
          // solo.hedera.com/type: envoy-proxy-svc
          case 'envoy-proxy-svc':
            serviceBuilder
              .withEnvoyProxyName(service.metadata!.name as string)
              .withEnvoyProxyClusterIp(service.spec!.clusterIP as string)
              .withEnvoyProxyLoadBalancerIp(
                service.status.loadBalancer.ingress ? service.status.loadBalancer.ingress[0].ip : undefined,
              )
              .withEnvoyProxyGrpcWebPort(service.spec!.ports!.filter(port => port.name === 'hedera-grpc-web')[0].port);
            break;
          // solo.hedera.com/type: haproxy-svc
          case 'haproxy-svc':
            serviceBuilder
              .withHaProxyAppSelector(service.spec!.selector!.app)
              .withHaProxyName(service.metadata!.name as string)
              .withHaProxyClusterIp(service.spec!.clusterIP as string)
              // @ts-ignore
              .withHaProxyLoadBalancerIp(
                service.status.loadBalancer.ingress ? service.status.loadBalancer.ingress[0].ip : undefined,
              )
              .withHaProxyGrpcPort(
                service.spec!.ports!.filter(port => port.name === 'non-tls-grpc-client-port')[0].port,
              )
              .withHaProxyGrpcsPort(service.spec!.ports!.filter(port => port.name === 'tls-grpc-client-port')[0].port);
            break;
          // solo.hedera.com/type: network-node-svc
          case 'network-node-svc':
            if (
              service.metadata!.labels!['solo.hedera.com/node-id'] !== '' &&
              isNumeric(service.metadata!.labels!['solo.hedera.com/node-id'])
            ) {
              nodeId = service.metadata!.labels!['solo.hedera.com/node-id'];
            } else {
              nodeId = `${Templates.nodeIdFromNodeAlias(service.metadata.labels['solo.hedera.com/node-name'] as NodeAlias)}`;
              this.logger.warn(
                `received an incorrect node id of ${service.metadata!.labels!['solo.hedera.com/node-id']} for ` +
                  `${service.metadata.labels['solo.hedera.com/node-name']}`,
              );
            }

            serviceBuilder
              .withAccountId(service.metadata!.labels!['solo.hedera.com/account-id'])
              .withNodeServiceName(service.metadata!.name as string)
              .withNodeServiceClusterIp(service.spec!.clusterIP as string)
              .withNodeServiceLoadBalancerIp(
                service.status.loadBalancer.ingress ? service.status.loadBalancer.ingress[0].ip : undefined,
              )
              .withNodeServiceGossipPort(service.spec!.ports!.filter(port => port.name === 'gossip')[0].port)
              .withNodeServiceGrpcPort(service.spec!.ports!.filter(port => port.name === 'grpc-non-tls')[0].port)
              .withNodeServiceGrpcsPort(service.spec!.ports!.filter(port => port.name === 'grpc-tls')[0].port);

            if (nodeId) serviceBuilder.withNodeId(nodeId);
            break;
        }
        serviceBuilderMap.set(serviceBuilder.key(), serviceBuilder);
      }

      // get the pod name for the service to use with portForward if needed
      for (const serviceBuilder of serviceBuilderMap.values()) {
        const podList: V1Pod[] = await this.k8Factory
          .getK8(serviceBuilder.context)
          .pods()
          .list(namespace, [`app=${serviceBuilder.haProxyAppSelector}`]);
        serviceBuilder.withHaProxyPodName(PodName.of(podList[0].metadata.name));
      }

      for (const [clusterRef, context] of Object.entries(clusterRefs)) {
        // get the pod name of the network node
        const pods: V1Pod[] = await this.k8Factory
          .getK8(context)
          .pods()
          .list(namespace, ['solo.hedera.com/type=network-node']);
        for (const pod of pods) {
          // eslint-disable-next-line no-prototype-builtins
          if (!pod.metadata?.labels?.hasOwnProperty('solo.hedera.com/node-name')) {
            // TODO Review why this fixes issue
            continue;
          }
          const podName = PodName.of(pod.metadata!.name);
          const nodeAlias = pod.metadata!.labels!['solo.hedera.com/node-name'] as NodeAlias;
          const serviceBuilder = serviceBuilderMap.get(nodeAlias) as NetworkNodeServicesBuilder;
          serviceBuilder.withNodePodName(podName);
        }
      }

      const serviceMap = new Map<NodeAlias, NetworkNodeServices>();
      for (const networkNodeServicesBuilder of serviceBuilderMap.values()) {
        serviceMap.set(networkNodeServicesBuilder.key(), networkNodeServicesBuilder.build());
      }

      this.logger.debug('node services have been loaded');
      return serviceMap;
    } catch (e) {
      throw new SoloError(`failed to get node services: ${e.message}`, e);
    }
  }

  /**
   * updates a set of special accounts keys with a newly generated key and stores them in a Kubernetes secret
   * @param namespace the namespace of the nodes network
   * @param currentSet - the accounts to update
   * @param updateSecrets - whether to delete the secret prior to creating a new secret
   * @param resultTracker - an object to keep track of the results from the accounts that are being updated
   * @returns the updated resultTracker object
   */
  async updateSpecialAccountsKeys(
    namespace: NamespaceName,
    currentSet: number[],
    updateSecrets: boolean,
    resultTracker: {
      skippedCount: number;
      rejectedCount: number;
      fulfilledCount: number;
    },
  ) {
    const genesisKey = PrivateKey.fromStringED25519(constants.OPERATOR_KEY);
    const realm = constants.HEDERA_NODE_ACCOUNT_ID_START.realm;
    const shard = constants.HEDERA_NODE_ACCOUNT_ID_START.shard;

    const accountUpdatePromiseArray = [];

    for (const accountNum of currentSet) {
      accountUpdatePromiseArray.push(
        this.updateAccountKeys(
          namespace,
          AccountId.fromString(`${realm}.${shard}.${accountNum}`),
          genesisKey,
          updateSecrets,
        ),
      );
    }

    await Promise.allSettled(accountUpdatePromiseArray).then(results => {
      for (const result of results) {
        // @ts-ignore
        switch (result.value.status) {
          case REJECTED:
            // @ts-ignore
            if (result.value.reason === REASON_SKIPPED) {
              resultTracker.skippedCount++;
            } else {
              // @ts-ignore
              this.logger.error(`REJECT: ${result.value.reason}: ${result.value.value}`);
              resultTracker.rejectedCount++;
            }
            break;
          case FULFILLED:
            resultTracker.fulfilledCount++;
            break;
        }
      }
    });

    this.logger.debug(
      `Current counts: [fulfilled: ${resultTracker.fulfilledCount}, ` +
        `skipped: ${resultTracker.skippedCount}, ` +
        `rejected: ${resultTracker.rejectedCount}]`,
    );

    return resultTracker;
  }

  /**
   * update the account keys for a given account and store its new key in a Kubernetes secret
   * @param namespace - the namespace of the nodes network
   * @param accountId - the account that will get its keys updated
   * @param genesisKey - the genesis key to compare against
   * @param updateSecrets - whether to delete the secret prior to creating a new secret
   * @returns the result of the call
   */
  async updateAccountKeys(
    namespace: NamespaceName,
    accountId: AccountId,
    genesisKey: PrivateKey,
    updateSecrets: boolean,
  ): Promise<{value: string; status: string} | {reason: string; value: string; status: string}> {
    let keys: Key[];
    try {
      keys = await this.getAccountKeys(accountId);
    } catch (e: Error | any) {
      this.logger.error(`failed to get keys for accountId ${accountId.toString()}, e: ${e.toString()}\n  ${e.stack}`);
      return {
        status: REJECTED,
        reason: REASON_FAILED_TO_GET_KEYS,
        value: accountId.toString(),
      };
    }

    if (!keys || !keys[0]) {
      return {
        status: REJECTED,
        reason: REASON_FAILED_TO_GET_KEYS,
        value: accountId.toString(),
      };
    }

    if (constants.OPERATOR_PUBLIC_KEY !== keys[0].toString()) {
      this.logger.debug(`account ${accountId.toString()} can be skipped since it does not have a genesis key`);
      return {
        status: REJECTED,
        reason: REASON_SKIPPED,
        value: accountId.toString(),
      };
    }

    this.logger.debug(`updating account ${accountId.toString()} since it is using the genesis key`);

    const newPrivateKey = PrivateKey.generateED25519();
    const data = {
      privateKey: Base64.encode(newPrivateKey.toString()),
      publicKey: Base64.encode(newPrivateKey.publicKey.toString()),
    };

    try {
      const createdOrUpdated = updateSecrets
        ? await this.k8Factory
            .default()
            .secrets()
            .replace(
              namespace,
              Templates.renderAccountKeySecretName(accountId),
              SecretType.OPAQUE,
              data,
              Templates.renderAccountKeySecretLabelObject(accountId),
            )
        : await this.k8Factory
            .default()
            .secrets()
            .create(
              namespace,
              Templates.renderAccountKeySecretName(accountId),
              SecretType.OPAQUE,
              data,
              Templates.renderAccountKeySecretLabelObject(accountId),
            );

      if (!createdOrUpdated) {
        this.logger.error(`failed to create secret for accountId ${accountId.toString()}`);
        return {
          status: REJECTED,
          reason: REASON_FAILED_TO_CREATE_K8S_S_KEY,
          value: accountId.toString(),
        };
      }
    } catch (e: Error | any) {
      this.logger.error(`failed to create secret for accountId ${accountId.toString()}, e: ${e.toString()}`);
      return {
        status: REJECTED,
        reason: REASON_FAILED_TO_CREATE_K8S_S_KEY,
        value: accountId.toString(),
      };
    }

    try {
      if (!(await this.sendAccountKeyUpdate(accountId, newPrivateKey, genesisKey))) {
        this.logger.error(`failed to update account keys for accountId ${accountId.toString()}`);
        return {
          status: REJECTED,
          reason: REASON_FAILED_TO_UPDATE_ACCOUNT,
          value: accountId.toString(),
        };
      }
    } catch (e: Error | any) {
      this.logger.error(`failed to update account keys for accountId ${accountId.toString()}, e: ${e.toString()}`);
      return {
        status: REJECTED,
        reason: REASON_FAILED_TO_UPDATE_ACCOUNT,
        value: accountId.toString(),
      };
    }

    return {
      status: FULFILLED,
      value: accountId.toString(),
    };
  }

  /**
   * gets the account info from Hedera network
   * @param accountId - the account
   * @returns the private key of the account
   */
  async accountInfoQuery(accountId: AccountId | string) {
    if (!this._nodeClient) {
      throw new MissingArgumentError('node client is not initialized');
    }

    return await new AccountInfoQuery()
      .setAccountId(accountId)
      .setMaxAttempts(3)
      .setMaxBackoff(1000)
      .execute(this._nodeClient);
  }

  /**
   * gets the account private and public key from the Kubernetes secret from which it is stored
   * @param accountId - the account
   * @returns the private key of the account
   */
  async getAccountKeys(accountId: AccountId | string) {
    const accountInfo = await this.accountInfoQuery(accountId);

    let keys: Key[] = [];
    if (accountInfo.key instanceof KeyList) {
      keys = accountInfo.key.toArray();
    } else {
      keys.push(accountInfo.key);
    }

    return keys;
  }

  /**
   * send an account key update transaction to the network of nodes
   * @param accountId - the account that will get its keys updated
   * @param newPrivateKey - the new private key
   * @param oldPrivateKey - the genesis key that is the current key
   * @returns whether the update was successful
   */
  async sendAccountKeyUpdate(
    accountId: AccountId | string,
    newPrivateKey: PrivateKey | string,
    oldPrivateKey: PrivateKey | string,
  ) {
    if (typeof newPrivateKey === 'string') {
      newPrivateKey = PrivateKey.fromStringED25519(newPrivateKey);
    }

    if (typeof oldPrivateKey === 'string') {
      oldPrivateKey = PrivateKey.fromStringED25519(oldPrivateKey);
    }

    // Create the transaction to update the key on the account
    const transaction = new AccountUpdateTransaction()
      .setAccountId(accountId)
      .setKey(newPrivateKey.publicKey)
      .freezeWith(this._nodeClient);

    // Sign the transaction with the old key and new key
    const signTx = await (await transaction.sign(oldPrivateKey)).sign(newPrivateKey);

    // SIgn the transaction with the client operator private key and submit to a Hedera network
    // @ts-ignore
    const txResponse = await signTx.execute(this._nodeClient);

    // Request the receipt of the transaction
    // @ts-ignore
    const receipt = await txResponse.getReceipt(this._nodeClient);

    return receipt.status === Status.Success;
  }

  /**
   * creates a new Hedera account
   * @param namespace - the namespace to store the Kubernetes key secret into
   * @param privateKey - the private key of type PrivateKey
   * @param amount - the amount of HBAR to add to the account
   * @param [setAlias] - whether to set the alias of the account to the public key, requires the ed25519PrivateKey supplied to be ECDSA
   * @returns a custom object with the account information in it
   */
  async createNewAccount(namespace: NamespaceName, privateKey: PrivateKey, amount: number, setAlias = false) {
    const newAccountTransaction = new AccountCreateTransaction()
      .setKey(privateKey)
      .setInitialBalance(Hbar.from(amount, HbarUnit.Hbar));

    if (setAlias) {
      newAccountTransaction.setAlias(privateKey.publicKey.toEvmAddress());
    }

    // @ts-ignore
    const newAccountResponse = await newAccountTransaction.execute(this._nodeClient);

    // Get the new account ID
    // @ts-ignore
    const transactionReceipt = await newAccountResponse.getReceipt(this._nodeClient);
    const accountInfo: {
      accountId: string;
      privateKey: string;
      publicKey: string;
      balance: number;
      accountAlias?: string;
    } = {
      accountId: transactionReceipt.accountId!.toString(),
      privateKey: privateKey.toString(),
      publicKey: privateKey.publicKey.toString(),
      balance: amount,
    };

    // add the account alias if setAlias is true
    if (setAlias) {
      const accountId = accountInfo.accountId;
      const realm = transactionReceipt.accountId!.realm;
      const shard = transactionReceipt.accountId!.shard;
      const accountInfoQueryResult = await this.accountInfoQuery(accountId);
      accountInfo.accountAlias = `${realm}.${shard}.${accountInfoQueryResult.contractAccountId}`;
    }

    try {
      const accountSecretCreated = await this.k8Factory
        .default()
        .secrets()
        .createOrReplace(
          namespace,
          Templates.renderAccountKeySecretName(accountInfo.accountId),
          SecretType.OPAQUE,
          {
            privateKey: Base64.encode(accountInfo.privateKey),
            publicKey: Base64.encode(accountInfo.publicKey),
          },
          Templates.renderAccountKeySecretLabelObject(accountInfo.accountId),
        );

      if (!accountSecretCreated) {
        this.logger.error(
          `new account created [accountId=${accountInfo.accountId}, amount=${amount} HBAR, publicKey=${accountInfo.publicKey}, privateKey=${accountInfo.privateKey}] but failed to create secret in Kubernetes`,
        );

        throw new SoloError(
          `failed to create secret for accountId ${accountInfo.accountId.toString()}, keys were sent to log file`,
        );
      }
    } catch (e: Error | any) {
      if (e instanceof SoloError) {
        throw e;
      }
      throw new SoloError(
        `failed to create secret for accountId ${accountInfo.accountId.toString()}, e: ${e.toString()}`,
        e,
      );
    }

    return accountInfo;
  }

  /**
   * transfer the specified amount of HBAR from one account to another
   * @param fromAccountId - the account to pull the HBAR from
   * @param toAccountId - the account to put the HBAR
   * @param hbarAmount - the amount of HBAR
   * @returns if the transaction was successfully posted
   */
  async transferAmount(fromAccountId: AccountId | string, toAccountId: AccountId | string, hbarAmount: number) {
    try {
      const transaction = new TransferTransaction()
        .addHbarTransfer(fromAccountId, new Hbar(-1 * hbarAmount))
        .addHbarTransfer(toAccountId, new Hbar(hbarAmount))
        .freezeWith(this._nodeClient);

      // @ts-ignore
      const txResponse = await transaction.execute(this._nodeClient);

      // @ts-ignore
      const receipt = await txResponse.getReceipt(this._nodeClient);

      this.logger.debug(
        `The transfer from account ${fromAccountId} to account ${toAccountId} for amount ${hbarAmount} was ${receipt.status.toString()} `,
      );

      return receipt.status === Status.Success;
    } catch (e: Error | any) {
      const errorMessage = `transfer amount failed with an error: ${e.toString()}`;
      this.logger.error(errorMessage);
      throw new SoloError(errorMessage, e);
    }
  }

  /**
   * Fetch and prepare address book as a base64 string
   */
  async prepareAddressBookBase64() {
    // fetch AddressBook
    const fileQuery = new FileContentsQuery().setFileId(FileId.ADDRESS_BOOK);
    const addressBookBytes = await fileQuery.execute(this._nodeClient);

    // convert addressBook into base64
    // @ts-ignore
    return Base64.encode(addressBookBytes);
  }

  async getFileContents(
    namespace: NamespaceName,
    fileNum: number,
    clusterRefs?: ClusterRefs,
    deployment?: DeploymentName,
  ) {
    await this.loadNodeClient(namespace, clusterRefs, deployment);
    const client = this._nodeClient;
    const fileId = FileId.fromString(`0.0.${fileNum}`);
    const queryFees = new FileContentsQuery().setFileId(fileId);
    return Buffer.from(await queryFees.execute(client)).toString('hex');
  }

  /**
   * Pings the network node with a grpc call to ensure it is working, throws a SoloError if the ping fails
   * @param obj - the network node object where the key is the network endpoint and the value is the account id
   * @param accountId - the account id to ping
   * @throws {@link SoloError} if the ping fails
   * @private
   */
  private async pingNetworkNode(obj: Record<SdkNetworkEndpoint, AccountId>, accountId: AccountId) {
    let nodeClient: Client;
    try {
      nodeClient = Client.fromConfig({network: obj, scheduleNetworkUpdate: false});
      this.logger.debug(`pinging network node: ${Object.keys(obj)[0]}`);
      try {
        if (!constants.SKIP_NODE_PING) {
          await nodeClient.ping(accountId);
        }
        this.logger.debug(`ping successful for network node: ${Object.keys(obj)[0]}`);
      } catch (e) {
        const message = `failed to ping network node: ${Object.keys(obj)[0]} ${e.message}`;
        this.logger.error(message, e);
        throw new SoloError(message, e);
      }

      return;
    } catch (e) {
      throw new SoloError(`failed to ping network node: ${Object.keys(obj)[0]} ${e.message}`, e);
    } finally {
      if (nodeClient) {
        try {
          nodeClient.close();
        } catch {
          // continue if nodeClient.close() fails
        }
      }
    }
  }
}<|MERGE_RESOLUTION|>--- conflicted
+++ resolved
@@ -167,16 +167,10 @@
   /**
    * loads and initializes the Node Client
    * @param namespace - the namespace of the network
-<<<<<<< HEAD
-   * @param [context]
-   */
-  async loadNodeClient(namespace: NamespaceName, context?: Optional<string>) {
-=======
    * @param clusterRefs
    * @param deployment
    */
   async loadNodeClient(namespace: NamespaceName, clusterRefs?: ClusterRefs, deployment?: DeploymentName) {
->>>>>>> 23e17aa5
     try {
       this.logger.debug(
         `loading node client: [!this._nodeClient=${!this._nodeClient}, this._nodeClient.isClientShutDown=${this._nodeClient?.isClientShutDown}]`,
@@ -185,11 +179,7 @@
         this.logger.debug(
           `refreshing node client: [!this._nodeClient=${!this._nodeClient}, this._nodeClient.isClientShutDown=${this._nodeClient?.isClientShutDown}]`,
         );
-<<<<<<< HEAD
-        await this.refreshNodeClient(namespace, undefined, context);
-=======
         await this.refreshNodeClient(namespace, undefined, clusterRefs, deployment);
->>>>>>> 23e17aa5
       } else {
         try {
           if (!constants.SKIP_NODE_PING) {
@@ -197,11 +187,7 @@
           }
         } catch {
           this.logger.debug('node client ping failed, refreshing node client');
-<<<<<<< HEAD
-          await this.refreshNodeClient(namespace, undefined, context);
-=======
           await this.refreshNodeClient(namespace, undefined, clusterRefs, deployment);
->>>>>>> 23e17aa5
         }
       }
 
@@ -217,15 +203,7 @@
    * loads and initializes the Node Client, throws a SoloError if anything fails
    * @param namespace - the namespace of the network
    * @param skipNodeAlias - the node alias to skip
-   * @param [context]
-   */
-<<<<<<< HEAD
-  async refreshNodeClient(namespace: NamespaceName, skipNodeAlias?: NodeAlias, context?: Optional<string>) {
-    try {
-      await this.close();
-      const treasuryAccountInfo = await this.getTreasuryAccountKeys(namespace, context);
-      const networkNodeServicesMap = await this.getNodeServiceMap(namespace);
-=======
+   */
   async refreshNodeClient(
     namespace: NamespaceName,
     skipNodeAlias?: NodeAlias,
@@ -236,7 +214,6 @@
       await this.close();
       const treasuryAccountInfo = await this.getTreasuryAccountKeys(namespace);
       const networkNodeServicesMap = await this.getNodeServiceMap(namespace, clusterRefs, deployment);
->>>>>>> 23e17aa5
 
       this._nodeClient = await this._getNodeClient(
         namespace,
@@ -459,8 +436,6 @@
   }
 
   /**
-   * TODO: Take from other branch once it's been migrated to use multi-cluster
-   *
    * Gets a Map of the Hedera node services and the attributes needed, throws a SoloError if anything fails
    * @param namespace - the namespace of the solo network deployment
    * @param clusterRefs - the cluster references to use
