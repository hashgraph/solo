/**
 * Copyright (C) 2024 Hedera Hashgraph, LLC
 *
 * Licensed under the Apache License, Version 2.0 (the ""License"");
 * you may not use this file except in compliance with the License.
 * You may obtain a copy of the License at
 *
 *      http://www.apache.org/licenses/LICENSE-2.0
 *
 * Unless required by applicable law or agreed to in writing, software
 * distributed under the License is distributed on an ""AS IS"" BASIS,
 * WITHOUT WARRANTIES OR CONDITIONS OF ANY KIND, either express or implied.
 * See the License for the specific language governing permissions and
 * limitations under the License.
 *
 */
'use strict'
import * as x509 from '@peculiar/x509'
import os from 'os'
import path from 'path'
import { DataValidationError, FullstackTestingError, IllegalArgumentError, MissingArgumentError } from './errors.mjs'
import { constants } from './index.mjs'

export class Templates {
  /**
   * @param {string} nodeId
   * @returns {string}
   */
  static renderNetworkPodName (nodeId) {
    return `network-${nodeId}-0`
  }

  /**
   * @param {string} nodeId
   * @returns {string}
   */
  static renderNetworkSvcName (nodeId) {
    return `network-${nodeId}-svc`
  }

  /**
   * @param {string} svcName
   * @returns {string}
   */
  static nodeIdFromNetworkSvcName (svcName) {
    return svcName.split('-').slice(1, -1).join('-')
  }

  /**
   * @param {string} nodeId
   * @returns {string}
   */
  static renderNetworkHeadlessSvcName (nodeId) {
    return `network-${nodeId}`
  }

<<<<<<< HEAD
=======
  /**
   * Generate pfx node private key file name
   * @param {string} nodeId
   * @returns {string}
   */
  static renderGossipPfxPrivateKeyFile (nodeId) {
    return `private-${nodeId}.pfx`
  }

  /**
   * @param {string} prefix
   * @param {string} nodeId
   * @returns {string}
   */
>>>>>>> 4bb352b6
  static renderGossipPemPrivateKeyFile (prefix, nodeId) {
    // s-node0-key.pem
    return `${prefix}-private-${nodeId}.pem`
  }

  /**
   * @param {string} prefix
   * @param {string} nodeId
   * @returns {string}
   */
  static renderGossipPemPublicKeyFile (prefix, nodeId) {
    // s-node0-cert.pem
    return `${prefix}-public-${nodeId}.pem`
  }

  /**
   * @param {string} nodeId
   * @returns {string}
   */
  static renderTLSPemPrivateKeyFile (nodeId) {
    return `hedera-${nodeId}.key`
  }

  /**
   * @param {string} nodeId
   * @returns {string}
   */
  static renderTLSPemPublicKeyFile (nodeId) {
    // s-node0-cert.pem
    return `hedera-${nodeId}.crt`
  }

  /**
   * @param {string} prefix
   * @param {string} nodeId
   * @param {string} [suffix]
   * @returns {string}
   */
  static renderNodeFriendlyName (prefix, nodeId, suffix = '') {
    const parts = [prefix, nodeId]
    if (suffix) parts.push(suffix)
    return parts.join('-')
  }

  /**
   * @param {string} podName
   * @returns {string}
   */
  static extractNodeIdFromPodName (podName) {
    const parts = podName.split('-')
    if (parts.length !== 3) throw new DataValidationError(`pod name is malformed : ${podName}`, 3, parts.length)
    return parts[1].trim()
  }

  /**
   * @param {string} tag
   * @returns {string}
   */
  static prepareReleasePrefix (tag) {
    if (!tag) throw new MissingArgumentError('tag cannot be empty')

    const parsed = tag.split('.')
    if (parsed.length < 3) throw new Error(`tag (${tag}) must include major, minor and patch fields (e.g. v0.40.4)`)
    return `${parsed[0]}.${parsed[1]}`
  }

  /**
   * renders the name to be used to store the new account key as a Kubernetes secret
   * @param {AccountId|string} accountId
   * @returns {string} the name of the Kubernetes secret to store the account key
   */
  static renderAccountKeySecretName (accountId) {
    return `account-key-${accountId.toString()}`
  }

  /**
   * renders the label selector to be used to fetch the new account key from the Kubernetes secret
   * @param {AccountId|string} accountId
   * @returns {string} the label selector of the Kubernetes secret to retrieve the account key   */
  static renderAccountKeySecretLabelSelector (accountId) {
    return `fullstack.hedera.com/account-id=${accountId.toString()}`
  }

  /**
   * renders the label object to be used to store the new account key in the Kubernetes secret
   * @param {AccountId|string} accountId
   * @returns {{'fullstack.hedera.com/account-id': string}} the label object to be used to
   * store the new account key in the Kubernetes secret
   */
  static renderAccountKeySecretLabelObject (accountId) {
    return {
      'fullstack.hedera.com/account-id': accountId.toString()
    }
  }

  /**
   * @param {string} nodeId
   * @param {string} [state]
   * @param {string} [locality]
   * @param {string} [org]
   * @param {string} [orgUnit]
   * @param {string} [country]
   * @returns {x509.Name}
   */
  static renderDistinguishedName (nodeId,
    state = 'TX',
    locality = 'Richardson',
    org = 'Hedera',
    orgUnit = 'Hedera',
    country = 'US'
  ) {
    return new x509.Name(`CN=${nodeId},ST=${state},L=${locality},O=${org},OU=${orgUnit},C=${country}`)
  }

  /**
   * @param {string} cacheDir
   * @param {string} releaseTag
   * @returns {string}
   */
  static renderStagingDir (cacheDir, releaseTag) {
    if (!cacheDir) {
      throw new IllegalArgumentError('cacheDir cannot be empty')
    }

    if (!releaseTag) {
      throw new IllegalArgumentError('releaseTag cannot be empty')
    }

    const releasePrefix = this.prepareReleasePrefix(releaseTag)
    if (!releasePrefix) {
      throw new IllegalArgumentError('releasePrefix cannot be empty')
    }

    return path.resolve(path.join(cacheDir, releasePrefix, 'staging', releaseTag))
  }

  /**
   * @param {string} dep
   * @param {NodeJS.Platform} [osPlatform]
   * @param {string} [installationDir]
   * @returns {string}
   */
  static installationPath (
    dep,
    osPlatform = os.platform(),
    installationDir = path.join(constants.SOLO_HOME_DIR, 'bin')
  ) {
    switch (dep) {
      case constants.HELM:
        if (osPlatform === constants.OS_WINDOWS) {
          return path.join(installationDir, `${dep}.exe`)
        }

        return path.join(installationDir, dep)
      case constants.KEYTOOL:
        if (osPlatform === constants.OS_WINDOWS) {
          return path.join(installationDir, 'jre', 'bin', `${dep}.exe`)
        }

        return path.join(installationDir, 'jre', 'bin', dep)

      default:
        throw new FullstackTestingError(`unknown dep: ${dep}`)
    }
  }

  /**
   * @param {string} namespace
   * @param {string} nodeId
   * @returns {string}
   */
  static renderFullyQualifiedNetworkPodName (namespace, nodeId) {
    return `${Templates.renderNetworkPodName(nodeId)}.${Templates.renderNetworkHeadlessSvcName(nodeId)}.${namespace}.svc.cluster.local`
  }

  /**
   * @param {string} namespace
   * @param {string} nodeId
   * @returns {string}
   */
  static renderFullyQualifiedNetworkSvcName (namespace, nodeId) {
    return `${Templates.renderNetworkSvcName(nodeId)}.${namespace}.svc.cluster.local`
  }

  /**
   * @param {string} svcName
   * @returns {string}
   */
  static nodeIdFromFullyQualifiedNetworkSvcName (svcName) {
    const parts = svcName.split('.')
    return this.nodeIdFromNetworkSvcName(parts[0])
  }

  /**
   * @param {string} nodeId
   * @returns {number}
   */
  static nodeNumberFromNodeId (nodeId) {
    for (let i = nodeId.length - 1; i > 0; i--) {
      if (isNaN(nodeId[i])) {
        return parseInt(nodeId.substring(i + 1, nodeId.length))
      }
    }
  }

  static renderGossipKeySecretName (nodeId) {
    return `network-${nodeId}-keys-secrets`
  }

  static renderGossipKeySecretLabelObject (nodeId) {
    return {
      'fullstack.hedera.com/node-name': nodeId
    }
  }
}<|MERGE_RESOLUTION|>--- conflicted
+++ resolved
@@ -54,23 +54,6 @@
     return `network-${nodeId}`
   }
 
-<<<<<<< HEAD
-=======
-  /**
-   * Generate pfx node private key file name
-   * @param {string} nodeId
-   * @returns {string}
-   */
-  static renderGossipPfxPrivateKeyFile (nodeId) {
-    return `private-${nodeId}.pfx`
-  }
-
-  /**
-   * @param {string} prefix
-   * @param {string} nodeId
-   * @returns {string}
-   */
->>>>>>> 4bb352b6
   static renderGossipPemPrivateKeyFile (prefix, nodeId) {
     // s-node0-key.pem
     return `${prefix}-private-${nodeId}.pem`
