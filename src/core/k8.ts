--- conflicted
+++ resolved
@@ -33,8 +33,7 @@
 import type { PodName } from '../types/aliases.js'
 import type { ExtendedNetServer, LocalContextObject } from '../types/index.js'
 import type * as http from 'node:http'
-import { Cluster } from "node:cluster";
-import { Context } from "./config/remote/types.js";
+import { Context, Cluster } from "./config/remote/types.js";
 
 interface TDirectoryData {directory: boolean; owner: string; group: string; size: string; modifiedAt: string; name: string}
 
@@ -1164,7 +1163,6 @@
     return resp.response.statusCode === 200.0
   }
 
-<<<<<<< HEAD
   /* ------------- ConfigMap ------------- */
 
   /**
@@ -1231,12 +1229,8 @@
     }
   }
 
-  /* ------------- Lease ------------- */
-  public async createNamespacedLease (namespace: string, leaseName: string, holderName: string): Promise<k8s.V1Lease> {
-=======
   // --------------------------------------- LEASES --------------------------------------- //
   async createNamespacedLease (namespace: string, leaseName: string, holderName: string, durationSeconds = 20) {
->>>>>>> 7fa86ad1
     const lease = new k8s.V1Lease()
 
     const metadata = new k8s.V1ObjectMeta()
@@ -1278,9 +1272,6 @@
     return body as k8s.V1Lease
   }
 
-<<<<<<< HEAD
-  public async deleteNamespacedLease (name: string, namespace: string): Promise<k8s.V1Status> {
-=======
   async transferNamespaceLease (lease: k8s.V1Lease, newHolderName: string): Promise<V1Lease> {
     lease.spec.leaseTransitions++
     lease.spec.renewTime = new k8s.V1MicroTime()
@@ -1295,8 +1286,7 @@
     return body as k8s.V1Lease
   }
 
-  async deleteNamespacedLease (name: string, namespace: string) {
->>>>>>> 7fa86ad1
+  public async deleteNamespacedLease (name: string, namespace: string): Promise<k8s.V1Status> {
     const { response, body } = await this.coordinationApiClient.deleteNamespacedLease(name, namespace)
       .catch(e => e)
 
