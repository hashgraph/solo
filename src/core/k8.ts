--- conflicted
+++ resolved
@@ -25,29 +25,19 @@
 import {v4 as uuid4} from 'uuid';
 import {type V1Lease, V1ObjectMeta, V1Secret, type Context, type V1Pod} from '@kubernetes/client-node';
 import * as stream from 'node:stream';
+import type * as http from 'node:http';
+import type * as WebSocket from 'ws';
 import {getReasonPhrase, StatusCodes} from 'http-status-codes';
 import {sleep} from './helpers.js';
 import * as constants from './constants.js';
-<<<<<<< HEAD
-import {HEDERA_HAPI_PATH, ROOT_CONTAINER, SOLO_LOGS_DIR} from './constants.js';
-import {Duration} from './time/duration.js';
-import type * as http from 'node:http';
-import type * as WebSocket from 'ws';
-import type {ConfigManager} from './config_manager.js';
-import type {SoloLogger} from './logging.js';
-import type {PodName, TarCreateFilter} from '../types/aliases.js';
-import type {AnyObject, ExtendedNetServer, LocalContextObject, Optional} from '../types/index.js';
-import type {Namespace} from './config/remote/types.js';
-=======
 import {ConfigManager} from './config_manager.js';
 import {SoloLogger} from './logging.js';
 import {type PodName, type TarCreateFilter} from '../types/aliases.js';
-import type {ExtendedNetServer, LocalContextObject} from '../types/index.js';
+import type {ExtendedNetServer, LocalContextObject, Optional} from '../types/index.js';
 import {HEDERA_HAPI_PATH, ROOT_CONTAINER, SOLO_LOGS_DIR} from './constants.js';
 import {Duration} from './time/duration.js';
 import {inject, injectable} from 'tsyringe-neo';
 import {patchInject} from './container_helper.js';
->>>>>>> 3d074b11
 
 interface TDirectoryData {
   directory: boolean;
@@ -57,8 +47,6 @@
   modifiedAt: string;
   name: string;
 }
-
-const _ = undefined;
 
 /**
  * A kubernetes API wrapper class providing custom functionalities required by solo
@@ -116,7 +104,7 @@
    * @param [filters] - an object with metadata fields and value
    * @returns a list of items that match the filters
    */
-  applyMetadataFilter(items: AnyObject[], filters: Record<string, string> = {}) {
+  applyMetadataFilter(items: (object | any)[], filters: Record<string, string> = {}) {
     if (!filters) throw new MissingArgumentError('filters are required');
 
     const matched = [];
@@ -147,7 +135,7 @@
    * @param items - list of items
    * @param [filters] - an object with metadata fields and value
    */
-  filterItem(items: AnyObject[], filters: Record<string, string> = {}) {
+  filterItem(items: (object | any)[], filters: Record<string, string> = {}) {
     const filtered = this.applyMetadataFilter(items, filters);
     if (filtered.length > 1) throw new SoloError('multiple items found with filters', {filters});
     return filtered[0];
@@ -210,15 +198,15 @@
     const fieldSelector = `metadata.name=${name}`;
     const resp = await this.kubeClient.listNamespacedPod(
       ns,
-      _,
-      _,
-      _,
+      undefined,
+      undefined,
+      undefined,
       fieldSelector,
-      _,
-      _,
-      _,
-      _,
-      _,
+      undefined,
+      undefined,
+      undefined,
+      undefined,
+      undefined,
       Duration.ofMinutes(5).toMillis(),
     );
 
@@ -234,15 +222,15 @@
     const labelSelector = labels.join(',');
     const result = await this.kubeClient.listNamespacedPod(
       ns,
-      _,
-      _,
-      _,
-      _,
+      undefined,
+      undefined,
+      undefined,
+      undefined,
       labelSelector,
-      _,
-      _,
-      _,
-      _,
+      undefined,
+      undefined,
+      undefined,
+      undefined,
       Duration.ofMinutes(5).toMillis(),
     );
 
@@ -256,7 +244,14 @@
   async getSecretsByLabel(labels: string[] = []) {
     const ns = this._getNamespace();
     const labelSelector = labels.join(',');
-    const result = await this.kubeClient.listNamespacedSecret(ns, _, _, _, _, labelSelector);
+    const result = await this.kubeClient.listNamespacedSecret(
+      ns,
+      undefined,
+      undefined,
+      undefined,
+      undefined,
+      labelSelector,
+    );
 
     return result.body.items;
   }
@@ -286,15 +281,15 @@
     const fieldSelector = `metadata.name=${name}`;
     const resp = await this.kubeClient.listNamespacedService(
       ns,
-      _,
-      _,
-      _,
+      undefined,
+      undefined,
+      undefined,
       fieldSelector,
-      _,
-      _,
-      _,
-      _,
-      _,
+      undefined,
+      undefined,
+      undefined,
+      undefined,
+      undefined,
       Duration.ofMinutes(5).toMillis(),
     );
 
@@ -1021,21 +1016,6 @@
 
       const check = async (resolve: (items: k8s.V1Pod[]) => void, reject: (reason?: Error) => void) => {
         // wait for the pod to be available with the given status and labels
-<<<<<<< HEAD
-        const resp = await this.kubeClient.listNamespacedPod(
-          ns,
-          _,
-          false,
-          _,
-          _,
-          labelSelector,
-          podCount,
-          _,
-          _,
-          _,
-          Duration.ofMinutes(5).toMillis(),
-        );
-=======
         try {
           const resp = await this.kubeClient.listNamespacedPod(
             ns,
@@ -1057,7 +1037,6 @@
           if (resp.body?.items?.length === podCount) {
             let phaseMatchCount = 0;
             let predicateMatchCount = 0;
->>>>>>> 3d074b11
 
             for (const item of resp.body.items) {
               if (phases.includes(item.status?.phase)) {
@@ -1073,7 +1052,7 @@
               return resolve(resp.body.items);
             }
           }
-        } catch (e: Error | any) {
+        } catch (e) {
           this.logger.info('Error occurred while waiting for pods, retrying', e);
         }
 
@@ -1156,15 +1135,15 @@
     const labelSelector = labels.join(',');
     const resp = await this.kubeClient.listNamespacedPersistentVolumeClaim(
       namespace,
-      _,
-      _,
-      _,
-      _,
+      undefined,
+      undefined,
+      undefined,
+      undefined,
       labelSelector,
-      _,
-      _,
-      _,
-      _,
+      undefined,
+      undefined,
+      undefined,
+      undefined,
       Duration.ofMinutes(5).toMillis(),
     );
 
@@ -1186,15 +1165,15 @@
     const labelSelector = labels.join(',');
     const resp = await this.kubeClient.listNamespacedSecret(
       namespace,
-      _,
-      _,
-      _,
-      _,
+      undefined,
+      undefined,
+      undefined,
+      undefined,
       labelSelector,
-      _,
-      _,
-      _,
-      _,
+      undefined,
+      undefined,
+      undefined,
+      undefined,
       Duration.ofMinutes(5).toMillis(),
     );
 
@@ -1241,15 +1220,15 @@
   async getSecret(namespace: string, labelSelector: string) {
     const result = await this.kubeClient.listNamespacedSecret(
       namespace,
-      _,
-      _,
-      _,
-      _,
+      undefined,
+      undefined,
+      undefined,
+      undefined,
       labelSelector,
-      _,
-      _,
-      _,
-      _,
+      undefined,
+      undefined,
+      undefined,
+      undefined,
       Duration.ofMinutes(5).toMillis(),
     );
 
@@ -1572,7 +1551,7 @@
    */
   async killPod(podName: string, namespace: string) {
     try {
-      const result = await this.kubeClient.deleteNamespacedPod(podName, namespace, _, _, 1);
+      const result = await this.kubeClient.deleteNamespacedPod(podName, namespace, undefined, undefined, 1);
       if (result.response.statusCode !== StatusCodes.OK) {
         throw new SoloError(
           `Failed to delete pod ${podName} in namespace ${namespace}: statusCode: ${result.response.statusCode}`,
