--- conflicted
+++ resolved
@@ -33,11 +33,8 @@
 import type { PodName } from '../types/aliases.js'
 import type { ExtendedNetServer, LocalContextObject } from '../types/index.js'
 import type * as http from 'node:http'
-<<<<<<< HEAD
+import { MINUTES } from './constants.js'
 import type { Context } from './config/remote/types.ts'
-=======
-import { MINUTES } from './constants.js'
->>>>>>> 13ea46d7
 
 interface TDirectoryData {directory: boolean; owner: string; group: string; size: string; modifiedAt: string; name: string}
 
