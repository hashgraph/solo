/**
 * Copyright (C) 2024 Hedera Hashgraph, LLC
 *
 * Licensed under the Apache License, Version 2.0 (the ""License"");
 * you may not use this file except in compliance with the License.
 * You may obtain a copy of the License at
 *
 *      http://www.apache.org/licenses/LICENSE-2.0
 *
 * Unless required by applicable law or agreed to in writing, software
 * distributed under the License is distributed on an ""AS IS"" BASIS,
 * WITHOUT WARRANTIES OR CONDITIONS OF ANY KIND, either express or implied.
 * See the License for the specific language governing permissions and
 * limitations under the License.
 *
 */
import * as k8s from '@kubernetes/client-node';
import fs from 'fs';
import net from 'net';
import os from 'os';
import path from 'path';
import {Flags as flags} from '../commands/flags.js';
import {SoloError, IllegalArgumentError, MissingArgumentError} from './errors.js';
import * as tar from 'tar';
import {v4 as uuid4} from 'uuid';
import {type V1Lease, V1ObjectMeta, V1Secret, type Context, type V1Pod} from '@kubernetes/client-node';
import * as stream from 'node:stream';
<<<<<<< HEAD
=======
import type * as http from 'node:http';
import type * as WebSocket from 'ws';
import {getReasonPhrase, StatusCodes} from 'http-status-codes';

>>>>>>> a4ef7006
import {sleep} from './helpers.js';
import * as constants from './constants.js';
import {HEDERA_HAPI_PATH, ROOT_CONTAINER, SOLO_LOGS_DIR} from './constants.js';
import {Duration} from './time/duration.js';
import type * as http from 'node:http';
import type * as WebSocket from 'ws';
import type {ConfigManager} from './config_manager.js';
import type {SoloLogger} from './logging.js';
import type {PodName, TarCreateFilter} from '../types/aliases.js';
import type {AnyObject, ExtendedNetServer, LocalContextObject, Optional} from '../types/index.js';
import type {Namespace} from './config/remote/types.js';

interface TDirectoryData {
  directory: boolean;
  owner: string;
  group: string;
  size: string;
  modifiedAt: string;
  name: string;
}

const _ = undefined;

/**
 * A kubernetes API wrapper class providing custom functionalities required by solo
 *
 * Note: Take care if the same instance is used for parallel execution, as the behaviour may be unpredictable.
 * For parallel execution, create separate instances by invoking clone()
 */
export class K8 {
  private _cachedContexts: Context[];

  static PodReadyCondition = new Map<string, string>().set(
    constants.POD_CONDITION_READY,
    constants.POD_CONDITION_STATUS_TRUE,
  );
  private kubeConfig!: k8s.KubeConfig;
  kubeClient!: k8s.CoreV1Api;
  private coordinationApiClient: k8s.CoordinationV1Api;

  constructor(
    private readonly configManager: ConfigManager,
    public readonly logger: SoloLogger,
  ) {
    if (!configManager) throw new MissingArgumentError('An instance of core/ConfigManager is required');
    if (!logger) throw new MissingArgumentError('An instance of core/SoloLogger is required');

    this.init();
  }

  /**
   * Clone a new instance with the same config manager and logger
   * Internally it instantiates a new kube API client
   */
  clone() {
    const c = new K8(this.configManager, this.logger);
    return c.init();
  }

  getKubeConfig() {
    return this.kubeConfig;
  }

  init() {
    this.kubeConfig = new k8s.KubeConfig();
    this.kubeConfig.loadFromDefault();

    if (!this.kubeConfig.getCurrentContext()) {
      throw new SoloError('No active kubernetes context found. ' + 'Please set current kubernetes context.');
    }

    if (!this.kubeConfig.getCurrentCluster()) {
      throw new SoloError('No active kubernetes cluster found. ' + 'Please create a cluster and set current context.');
    }

    this.kubeClient = this.kubeConfig.makeApiClient(k8s.CoreV1Api);
    this.coordinationApiClient = this.kubeConfig.makeApiClient(k8s.CoordinationV1Api);

    return this; // to enable chaining
  }

  /**
   * Apply filters to metadata
   * @param items - list of items
   * @param [filters] - an object with metadata fields and value
   * @returns a list of items that match the filters
   */
  applyMetadataFilter(items: AnyObject[], filters: Record<string, string> = {}) {
    if (!filters) throw new MissingArgumentError('filters are required');

    const matched = [];
    const filterMap = new Map(Object.entries(filters));
    for (const item of items) {
      // match all filters
      let foundMatch = true;
      for (const entry of filterMap.entries()) {
        const field = entry[0];
        const value = entry[1];

        if (item.metadata[field] !== value) {
          foundMatch = false;
          break;
        }
      }

      if (foundMatch) {
        matched.push(item);
      }
    }

    return matched;
  }

  /**
   * Filter a single item using metadata filter
   * @param items - list of items
   * @param [filters] - an object with metadata fields and value
   */
  filterItem(items: AnyObject[], filters: Record<string, string> = {}) {
    const filtered = this.applyMetadataFilter(items, filters);
    if (filtered.length > 1) throw new SoloError('multiple items found with filters', {filters});
    return filtered[0];
  }

  /**
   * Create a new namespace
   * @param name - name of the namespace
   */
  async createNamespace(name: string) {
    const payload = {
      metadata: {
        name,
      },
    };

    const resp = await this.kubeClient.createNamespace(payload);
    return resp.response.statusCode === StatusCodes.CREATED;
  }

  /**
   * Delete a namespace
   * @param name - name of the namespace
   */
  async deleteNamespace(name: string) {
    const resp = await this.kubeClient.deleteNamespace(name);
    return resp.response.statusCode === StatusCodes.OK;
  }

  /** Get a list of namespaces */
  async getNamespaces() {
    const resp = await this.kubeClient.listNamespace();
    if (resp.body && resp.body.items) {
      const namespaces: string[] = [];
      resp.body.items.forEach(item => {
        namespaces.push(item.metadata!.name);
      });

      return namespaces;
    }

    throw new SoloError('incorrect response received from kubernetes API. Unable to list namespaces');
  }

  /**
   * Returns true if a namespace exists with the given name
   * @param namespace namespace name
   */
  async hasNamespace(namespace: string) {
    const namespaces = await this.getNamespaces();
    return namespaces.includes(namespace);
  }

  /**
   * Get a podName by name
   * @param name - podName name
   */
  async getPodByName(name: string): Promise<k8s.V1Pod> {
    const ns = this._getNamespace();
    const fieldSelector = `metadata.name=${name}`;
    const resp = await this.kubeClient.listNamespacedPod(
      ns,
      _,
      _,
      _,
      fieldSelector,
      _,
      _,
      _,
      _,
      _,
      Duration.ofMinutes(5).toMillis(),
    );

    return this.filterItem(resp.body.items, {name});
  }

  /**
   * Get pods by labels
   * @param labels - list of labels
   */
  async getPodsByLabel(labels: string[] = []) {
    const ns = this._getNamespace();
    const labelSelector = labels.join(',');
    const result = await this.kubeClient.listNamespacedPod(
      ns,
      _,
      _,
      _,
      _,
      labelSelector,
      _,
      _,
      _,
      _,
      Duration.ofMinutes(5).toMillis(),
    );

    return result.body.items;
  }

  /**
   * Get secrets by labels
   * @param labels - list of labels
   */
  async getSecretsByLabel(labels: string[] = []) {
    const ns = this._getNamespace();
    const labelSelector = labels.join(',');
    const result = await this.kubeClient.listNamespacedSecret(ns, _, _, _, _, labelSelector);

    return result.body.items;
  }

  /**
   * Get host IP of a podName
   * @param podNameName -  name of the podName
   * @returns podName IP
   */
  async getPodIP(podNameName: string) {
    const pod = await this.getPodByName(podNameName);
    if (pod && pod.status && pod.status.podIP) {
      this.logger.debug(`Found pod IP for ${podNameName}: ${pod.status.podIP}`);
      return pod.status.podIP;
    }

    this.logger.debug(`Unable to find pod IP for ${podNameName}`);
    throw new SoloError(`unable to find host IP of podName: ${podNameName}`);
  }

  /**
   * Get a svc by name
   * @param name - svc name
   */
  async getSvcByName(name: string): Promise<k8s.V1Service> {
    const ns = this._getNamespace();
    const fieldSelector = `metadata.name=${name}`;
    const resp = await this.kubeClient.listNamespacedService(
      ns,
      _,
      _,
      _,
      fieldSelector,
      _,
      _,
      _,
      _,
      _,
      Duration.ofMinutes(5).toMillis(),
    );

    return this.filterItem(resp.body.items, {name});
  }

  /**
   * Get cluster IP of a service
   * @param svcName - name of the service
   * @returns cluster IP
   */
  async getClusterIP(svcName: string) {
    const svc = await this.getSvcByName(svcName);
    if (svc && svc.spec && svc.spec.clusterIP) {
      return svc.spec.clusterIP;
    }

    throw new SoloError(`unable to find cluster IP for svc: ${svcName}`);
  }

  /**
   * Get a list of clusters
   * @returns a list of cluster names
   */
  getClusters() {
    const clusters: string[] = [];
    for (const cluster of this.kubeConfig.getClusters()) {
      clusters.push(cluster.name);
    }

    return clusters;
  }

  /**
   * Get a list of contexts
   * @returns a list of context names
   */
  getContextNames(): string[] {
    const contexts: string[] = [];

    for (const context of this.getContexts()) {
      contexts.push(context.name);
    }

    return contexts;
  }

  getContexts(): Context[] {
    if (!this._cachedContexts) {
      this._cachedContexts = this.kubeConfig.getContexts();
    }

    return this._cachedContexts;
  }

  /**
   * List files and directories in a container
   *
   * It runs ls -la on the specified path and returns a list of object containing the entries.
   * For example:
   * [{
   *    directory: false,
   *    owner: hedera,
   *    group: hedera,
   *    size: 121,
   *    modifiedAt: Jan 15 13:50
   *    name: config.txt
   * }]
   *
   * @param podName
   * @param containerName
   * @param destPath - path inside the container
   * @returns a promise that returns array of directory entries, custom object
   */
  async listDir(podName: PodName, containerName: string, destPath: string) {
    try {
      const output = (await this.execContainer(podName, containerName, ['ls', '-la', destPath])) as string;
      if (!output) return [];

      // parse the output and return the entries
      const items: TDirectoryData[] = [];
      const lines = output.split('\n');
      for (let line of lines) {
        line = line.replace(/\s+/g, '|');
        const parts = line.split('|');
        if (parts.length >= 9) {
          let name = parts[parts.length - 1];
          // handle unique file format (without single quotes): 'usedAddressBook_vHederaSoftwareVersion{hapiVersion=v0.53.0, servicesVersion=v0.53.0}_2024-07-30-20-39-06_node_0.txt.debug'
          for (let i = parts.length - 1; i > 8; i--) {
            name = `${parts[i - 1]} ${name}`;
          }

          if (name !== '.' && name !== '..') {
            const permission = parts[0];
            const item: TDirectoryData = {
              directory: permission[0] === 'd',
              owner: parts[2],
              group: parts[3],
              size: parts[4],
              modifiedAt: `${parts[5]} ${parts[6]} ${parts[7]}`,
              name,
            };

            items.push(item);
          }
        }
      }

      return items;
    } catch (e) {
      throw new SoloError(`unable to check path in '${podName}':${containerName}' - ${destPath}: ${e.message}`, e);
    }
  }

  /**
   * Check if a filepath exists in the container
   * @param podName
   * @param containerName
   * @param destPath - path inside the container
   * @param [filters] - an object with metadata fields and value
   */
  async hasFile(podName: PodName, containerName: string, destPath: string, filters: object = {}) {
    const parentDir = path.dirname(destPath);
    const fileName = path.basename(destPath);
    const filterMap = new Map(Object.entries(filters));

    try {
      const entries = await this.listDir(podName, containerName, parentDir);

      for (const item of entries) {
        if (item.name === fileName && !item.directory) {
          let found = true;

          for (const entry of filterMap.entries()) {
            const field = entry[0];
            const value = entry[1];
            this.logger.debug(
              `Checking file ${podName}:${containerName} ${destPath}; ${field} expected ${value}, found ${item[field]}`,
              {filters},
            );
            if (`${value}` !== `${item[field]}`) {
              found = false;
              break;
            }
          }

          if (found) {
            this.logger.debug(`File check succeeded ${podName}:${containerName} ${destPath}`, {filters});
            return true;
          }
        }
      }
    } catch (e) {
      const error = new SoloError(
        `unable to check file in '${podName}':${containerName}' - ${destPath}: ${e.message}`,
        e,
      );
      this.logger.error(error.message, error);
      throw error;
    }

    return false;
  }

  /**
   * Check if a directory path exists in the container
   * @param podName
   * @param containerName
   * @param destPath - path inside the container
   */
  async hasDir(podName: string, containerName: string, destPath: string) {
    return (
      (await this.execContainer(podName, containerName, [
        'bash',
        '-c',
        '[[ -d "' + destPath + '" ]] && echo -n "true" || echo -n "false"',
      ])) === 'true'
    );
  }

  mkdir(podName: PodName, containerName: string, destPath: string) {
    return this.execContainer(podName, containerName, ['bash', '-c', 'mkdir -p "' + destPath + '"']);
  }

  exitWithError(localContext: LocalContextObject, errorMessage: string) {
    localContext.errorMessage = localContext.errorMessage
      ? `${localContext.errorMessage}:${errorMessage}`
      : errorMessage;
    this.logger.error(errorMessage);
    return localContext.reject(new SoloError(localContext.errorMessage));
  }

  handleCallback(status: string, localContext: LocalContextObject, messagePrefix: string) {
    if (status === 'Failure') {
      return this.exitWithError(localContext, `${messagePrefix} Failure occurred`);
    }
    this.logger.debug(`${messagePrefix} callback(status)=${status}`);
  }

  registerConnectionOnError(localContext: LocalContextObject, messagePrefix: string, conn: WebSocket.WebSocket) {
    conn.on('error', e => {
      return this.exitWithError(localContext, `${messagePrefix} failed, connection error: ${e.message}`);
    });
  }

  registerConnectionOnMessage(messagePrefix: string) {
    this.logger.debug(`${messagePrefix} received message`);
  }

  registerErrorStreamOnData(localContext: LocalContextObject, stream: stream.PassThrough) {
    stream.on('data', data => {
      localContext.errorMessage = localContext.errorMessage
        ? `${localContext.errorMessage}${data.toString()}`
        : data.toString();
    });
  }

  registerErrorStreamOnError(
    localContext: LocalContextObject,
    messagePrefix: string,
    stream: stream.PassThrough | fs.WriteStream,
  ) {
    stream.on('error', err => {
      return this.exitWithError(localContext, `${messagePrefix} error encountered, err: ${err.toString()}`);
    });
  }

  registerOutputPassthroughStreamOnData(
    localContext: LocalContextObject,
    messagePrefix: string,
    outputPassthroughStream: stream.PassThrough,
    outputFileStream: fs.WriteStream,
  ) {
    outputPassthroughStream.on('data', chunk => {
      this.logger.debug(`${messagePrefix} received chunk size=${chunk.length}`);
      const canWrite = outputFileStream.write(chunk); // Write chunk to file and check if buffer is full
      if (!canWrite) {
        this.logger.debug(`${messagePrefix} buffer is full, pausing data stream...`);
        outputPassthroughStream.pause(); // Pause the data stream if buffer is full
      }
    });
  }

  registerOutputFileStreamOnDrain(
    localContext: LocalContextObject,
    messagePrefix: string,
    outputPassthroughStream: stream.PassThrough,
    outputFileStream: fs.WriteStream,
  ) {
    outputFileStream.on('drain', () => {
      outputPassthroughStream.resume();
      this.logger.debug(`${messagePrefix} stream drained, resume write`);
    });
  }

  /**
   * Copy a file into a container
   *
   * It overwrites any existing file inside the container at the destination directory
   *
   * @param podName
   * @param containerName
   * @param srcPath - source file path in the local
   * @param destDir - destination directory in the container
   * @param [filter] - the filter to pass to tar to keep or skip files or directories
   * @returns a Promise that performs the copy operation
   */
  async copyTo(
    podName: PodName,
    containerName: string,
    srcPath: string,
    destDir: string,
    filter: TarCreateFilter | undefined = undefined,
  ) {
    const self = this;
    const namespace = this._getNamespace();
    const guid = uuid4();
    const messagePrefix = `copyTo[${podName},${guid}]: `;

    if (!(await self.getPodByName(podName))) throw new IllegalArgumentError(`Invalid pod ${podName}`);

    self.logger.info(`${messagePrefix}[srcPath=${srcPath}, destDir=${destDir}]`);

    if (!(await this.hasDir(podName, containerName, destDir))) {
      throw new SoloError(`invalid destination path: ${destDir}`);
    }

    if (!fs.existsSync(srcPath)) {
      throw new SoloError(`invalid source path: ${srcPath}`);
    }

    const localContext = {} as LocalContextObject;
    try {
      const srcFile = path.basename(srcPath);
      const srcDir = path.dirname(srcPath);

      // Create a temporary tar file for the source file
      const tmpFile = self._tempFileFor(srcFile);

      await tar.c({file: tmpFile, cwd: srcDir, filter}, [srcFile]);

      return new Promise<boolean>((resolve, reject) => {
        localContext.reject = reject;
        const execInstance = new k8s.Exec(self.kubeConfig);
        const command = ['tar', 'xf', '-', '-C', destDir];
        const inputStream = fs.createReadStream(tmpFile);
        const errPassthroughStream = new stream.PassThrough();
        const inputPassthroughStream = new stream.PassThrough({highWaterMark: 10 * 1024 * 1024}); // Handle backpressure

        // Use pipe() to automatically handle backpressure
        inputStream.pipe(inputPassthroughStream);

        execInstance
          .exec(
            namespace,
            podName,
            containerName,
            command,
            null,
            errPassthroughStream,
            inputPassthroughStream,
            false,
            ({status}) => self.handleCallback(status, localContext, messagePrefix),
          )
          .then(conn => {
            self.logger.info(`${messagePrefix} connection established`);
            localContext.connection = conn;

            self.registerConnectionOnError(localContext, messagePrefix, conn);

            self.registerConnectionOnMessage(messagePrefix);

            conn.on('close', (code, reason) => {
              self.logger.debug(`${messagePrefix} connection closed`);
              if (code !== 1000) {
                // code 1000 is the success code
                return self.exitWithError(localContext, `${messagePrefix} failed with code=${code}, reason=${reason}`);
              }

              // Cleanup temp file after successful copy
              inputPassthroughStream.end(); // End the passthrough stream
              self._deleteTempFile(tmpFile); // Cleanup temp file
              self.logger.info(`${messagePrefix} Successfully copied!`);
              return resolve(true);
            });
          });

        self.registerErrorStreamOnData(localContext, errPassthroughStream);

        self.registerErrorStreamOnError(localContext, messagePrefix, inputPassthroughStream);
      });
    } catch (e) {
      const errorMessage = `${messagePrefix} failed to upload file: ${e.message}`;
      self.logger.error(errorMessage, e);
      throw new SoloError(errorMessage, e);
    }
  }

  /**
   * Copy a file from a container
   *
   * It overwrites any existing file at the destination directory
   *
   * @param podName
   * @param containerName
   * @param srcPath - source file path in the container
   * @param destDir - destination directory in the local
   */
  async copyFrom(podName: PodName, containerName: string, srcPath: string, destDir: string) {
    const self = this;
    const namespace = self._getNamespace();
    const guid = uuid4();
    const messagePrefix = `copyFrom[${podName},${guid}]: `;

    if (!(await self.getPodByName(podName))) throw new IllegalArgumentError(`Invalid pod ${podName}`);

    self.logger.info(`${messagePrefix}[srcPath=${srcPath}, destDir=${destDir}]`);

    // get stat for source file in the container
    let entries = await self.listDir(podName, containerName, srcPath);
    if (entries.length !== 1) {
      throw new SoloError(`${messagePrefix}invalid source path: ${srcPath}`);
    }
    // handle symbolic link
    if (entries[0].name.indexOf(' -> ') > -1) {
      const redirectSrcPath = path.join(
        path.dirname(srcPath),
        entries[0].name.substring(entries[0].name.indexOf(' -> ') + 4),
      );
      entries = await self.listDir(podName, containerName, redirectSrcPath);
      if (entries.length !== 1) {
        throw new SoloError(`${messagePrefix}invalid source path: ${redirectSrcPath}`);
      }
    }
    const srcFileDesc = entries[0]; // cache for later comparison after copy

    if (!fs.existsSync(destDir)) {
      throw new SoloError(`${messagePrefix}invalid destination path: ${destDir}`);
    }

    const localContext = {} as LocalContextObject;
    try {
      const srcFileSize = Number.parseInt(srcFileDesc.size);

      const srcFile = path.basename(entries[0].name);
      const srcDir = path.dirname(entries[0].name);
      const destPath = path.join(destDir, srcFile);

      // download the tar file to a temp location
      const tmpFile = self._tempFileFor(srcFile);

      return new Promise((resolve, reject) => {
        localContext.reject = reject;
        const execInstance = new k8s.Exec(self.kubeConfig);
        const command = ['cat', `${srcDir}/${srcFile}`];
        const outputFileStream = fs.createWriteStream(tmpFile);
        const outputPassthroughStream = new stream.PassThrough({highWaterMark: 10 * 1024 * 1024});
        const errPassthroughStream = new stream.PassThrough();

        // Use pipe() to automatically handle backpressure between streams
        outputPassthroughStream.pipe(outputFileStream);

        self.registerOutputPassthroughStreamOnData(
          localContext,
          messagePrefix,
          outputPassthroughStream,
          outputFileStream,
        );

        self.registerOutputFileStreamOnDrain(localContext, messagePrefix, outputPassthroughStream, outputFileStream);

        self.logger.debug(`${messagePrefix} running...`);
        execInstance
          .exec(
            namespace,
            podName,
            containerName,
            command,
            outputFileStream,
            errPassthroughStream,
            null,
            false,
            ({status}) => {
              if (status === 'Failure') {
                self._deleteTempFile(tmpFile);
                return self.exitWithError(localContext, `${messagePrefix} Failure occurred`);
              }
              self.logger.debug(`${messagePrefix} callback(status)=${status}`);
            },
          )
          .then(conn => {
            self.logger.debug(`${messagePrefix} connection established`);
            localContext.connection = conn;

            conn.on('error', e => {
              self._deleteTempFile(tmpFile);
              return self.exitWithError(localContext, `${messagePrefix} failed, connection error: ${e.message}`);
            });

            self.registerConnectionOnMessage(messagePrefix);

            conn.on('close', (code, reason) => {
              self.logger.debug(`${messagePrefix} connection closed`);
              if (code !== 1000) {
                // code 1000 is the success code
                return self.exitWithError(localContext, `${messagePrefix} failed with code=${code}, reason=${reason}`);
              }

              outputFileStream.end();
              outputFileStream.close(() => {
                try {
                  fs.copyFileSync(tmpFile, destPath);

                  self._deleteTempFile(tmpFile);

                  const stat = fs.statSync(destPath);
                  if (stat && stat.size === srcFileSize) {
                    self.logger.debug(`${messagePrefix} finished`);
                    return resolve(true);
                  }

                  return self.exitWithError(
                    localContext,
                    `${messagePrefix} files did not match, srcFileSize=${srcFileSize}, stat.size=${stat?.size}`,
                  );
                } catch {
                  return self.exitWithError(localContext, `${messagePrefix} failed to complete download`);
                }
              });
            });
          });

        self.registerErrorStreamOnData(localContext, errPassthroughStream);

        self.registerErrorStreamOnError(localContext, messagePrefix, outputFileStream);
      });
    } catch (e) {
      const errorMessage = `${messagePrefix}failed to download file: ${e.message}`;
      self.logger.error(errorMessage, e);
      throw new SoloError(errorMessage, e);
    }
  }

  /**
   * Invoke sh command within a container and return the console output as string
   * @param podName
   * @param containerName
   * @param command - sh commands as an array to be run within the containerName (e.g 'ls -la /opt/hgcapp')
   * @returns console output as string
   */
  async execContainer(podName: string, containerName: string, command: string | string[]) {
    const self = this;
    const namespace = self._getNamespace();
    const guid = uuid4();
    const messagePrefix = `execContainer[${podName},${guid}]:`;

    if (!(await self.getPodByName(podName))) throw new IllegalArgumentError(`Invalid pod ${podName}`);

    if (!command) throw new MissingArgumentError('command cannot be empty');
    if (!Array.isArray(command)) {
      command = command.split(' ');
    }

    self.logger.info(`${messagePrefix} begin... command=[${command.join(' ')}]`);

    return new Promise<string>((resolve, reject) => {
      const localContext = {} as LocalContextObject;
      localContext.reject = reject;
      const execInstance = new k8s.Exec(self.kubeConfig);
      const tmpFile = self._tempFileFor(`${podName}-output.txt`);
      const outputFileStream = fs.createWriteStream(tmpFile);
      const outputPassthroughStream = new stream.PassThrough({highWaterMark: 10 * 1024 * 1024});
      const errPassthroughStream = new stream.PassThrough();

      // Use pipe() to automatically handle backpressure between streams
      outputPassthroughStream.pipe(outputFileStream);

      self.registerOutputPassthroughStreamOnData(
        localContext,
        messagePrefix,
        outputPassthroughStream,
        outputFileStream,
      );

      self.registerOutputFileStreamOnDrain(localContext, messagePrefix, outputPassthroughStream, outputFileStream);

      self.logger.debug(`${messagePrefix} running...`);
      execInstance
        .exec(
          namespace,
          podName,
          containerName,
          command,
          outputFileStream,
          errPassthroughStream,
          null,
          false,
          ({status}) => self.handleCallback(status, localContext, messagePrefix),
        )
        .then(conn => {
          self.logger.debug(`${messagePrefix} connection established`);
          localContext.connection = conn;

          self.registerConnectionOnError(localContext, messagePrefix, conn);

          self.registerConnectionOnMessage(messagePrefix);

          conn.on('close', (code, reason) => {
            self.logger.debug(`${messagePrefix} connection closed`);
            if (!localContext.errorMessage) {
              if (code !== 1000) {
                // code 1000 is the success code
                return self.exitWithError(localContext, `${messagePrefix} failed with code=${code}, reason=${reason}`);
              }

              outputFileStream.end();
              outputFileStream.close(() => {
                self.logger.debug(`${messagePrefix} finished`);
                const outData = fs.readFileSync(tmpFile);
                return resolve(outData.toString());
              });
            }
          });
        });

      self.registerErrorStreamOnData(localContext, errPassthroughStream);

      self.registerErrorStreamOnError(localContext, messagePrefix, outputFileStream);
    });
  }

  /**
   * Port forward a port from a pod to localhost
   *
   * This simple server just forwards traffic from itself to a service running in kubernetes
   * -> localhost:localPort -> port-forward-tunnel -> kubernetes-pod:targetPort
   */
  async portForward(podName: PodName, localPort: number, podPort: number) {
    const ns = this._getNamespace();
    const forwarder = new k8s.PortForward(this.kubeConfig, false);
    const server = (await net.createServer(socket => {
      forwarder.portForward(ns, podName, [podPort], socket, null, socket, 3);
    })) as ExtendedNetServer;

    // add info for logging
    server.info = `${podName}:${podPort} -> ${constants.LOCAL_HOST}:${localPort}`;
    server.localPort = localPort;
    this.logger.debug(`Starting port-forwarder [${server.info}]`);
    return server.listen(localPort, constants.LOCAL_HOST);
  }

  /**
   * to test the connection to a pod within the network
   * @param host - the host of the target connection
   * @param port - the port of the target connection
   */
  testConnection(host: string, port: number) {
    const self = this;

    return new Promise<boolean>((resolve, reject) => {
      const s = new net.Socket();
      s.on('error', e => {
        s.destroy();
        reject(new SoloError(`failed to connect to '${host}:${port}': ${e.message}`, e));
      });

      s.connect(port, host, () => {
        self.logger.debug(`Connection test successful: ${host}:${port}`);
        s.destroy();
        resolve(true);
      });
    });
  }

  /**
   * Stop the port forwarder server
   *
   * @param server - an instance of server returned by portForward method
   * @param [maxAttempts] - the maximum number of attempts to check if the server is stopped
   * @param [timeout] - the delay between checks in milliseconds
   */
  async stopPortForward(server: ExtendedNetServer, maxAttempts = 20, timeout = 500) {
    if (!server) {
      return;
    }

    this.logger.debug(`Stopping port-forwarder [${server.info}]`);

    // try to close the websocket server
    await new Promise<void>((resolve, reject) => {
      server.close(e => {
        if (e) {
          if (e.message?.includes('Server is not running')) {
            this.logger.debug(`Server not running, port-forwarder [${server.info}]`);
            resolve();
          } else {
            this.logger.debug(`Failed to stop port-forwarder [${server.info}]: ${e.message}`, e);
            reject(e);
          }
        } else {
          this.logger.debug(`Stopped port-forwarder [${server.info}]`);
          resolve();
        }
      });
    });

    // test to see if the port has been closed or if it is still open
    let attempts = 0;
    while (attempts < maxAttempts) {
      let hasError = 0;
      attempts++;

      try {
        const isPortOpen = await new Promise(resolve => {
          const testServer = net
            .createServer()
            .once('error', err => {
              if (err) {
                resolve(false);
              }
            })
            .once('listening', () => {
              testServer
                .once('close', () => {
                  hasError++;
                  if (hasError > 1) {
                    resolve(false);
                  } else {
                    resolve(true);
                  }
                })
                .close();
            })
            .listen(server.localPort, '0.0.0.0');
        });
        if (isPortOpen) {
          return;
        }
      } catch {
        return;
      }
      await sleep(Duration.ofMillis(timeout));
    }
    if (attempts >= maxAttempts) {
      throw new SoloError(`failed to stop port-forwarder [${server.info}]`);
    }
  }

  async waitForPods(
    phases = [constants.POD_PHASE_RUNNING],
    labels: string[] = [],
    podCount = 1,
    maxAttempts = constants.PODS_RUNNING_MAX_ATTEMPTS,
    delay = constants.PODS_RUNNING_DELAY,
    podItemPredicate?: (items: k8s.V1Pod) => boolean,
  ): Promise<k8s.V1Pod[]> {
    const ns = this._getNamespace();
    const labelSelector = labels.join(',');

    this.logger.debug(`WaitForPod [labelSelector: ${labelSelector}, namespace:${ns}, maxAttempts: ${maxAttempts}]`);

    return new Promise<k8s.V1Pod[]>((resolve, reject) => {
      let attempts = 0;

      const check = async (resolve: (items: k8s.V1Pod[]) => void, reject: (reason?: Error) => void) => {
        // wait for the pod to be available with the given status and labels
        const resp = await this.kubeClient.listNamespacedPod(
          ns,
          _,
          false,
          _,
          _,
          labelSelector,
          podCount,
          _,
          _,
          _,
          Duration.ofMinutes(5).toMillis(),
        );

        this.logger.debug(
          `[attempt: ${attempts}/${maxAttempts}] ${resp.body?.items?.length}/${podCount} pod found [labelSelector: ${labelSelector}, namespace:${ns}]`,
        );
        if (resp.body?.items?.length === podCount) {
          let phaseMatchCount = 0;
          let predicateMatchCount = 0;

          for (const item of resp.body.items) {
            if (phases.includes(item.status?.phase)) {
              phaseMatchCount++;
            }

            if (podItemPredicate && podItemPredicate(item)) {
              predicateMatchCount++;
            }
          }

          if (phaseMatchCount === podCount && (!podItemPredicate || predicateMatchCount === podCount)) {
            return resolve(resp.body.items);
          }
        }

        if (++attempts < maxAttempts) {
          setTimeout(() => check(resolve, reject), delay);
        } else {
          return reject(
            new SoloError(
              `Expected number of pod (${podCount}) not found for labels: ${labelSelector}, phases: ${phases.join(',')} [attempts = ${attempts}/${maxAttempts}]`,
            ),
          );
        }
      };

      check(resolve, reject);
    });
  }

  /**
   * Check if pod is ready
   * @param [labels] - pod labels
   * @param [podCount] - number of pod expected
   * @param [maxAttempts] - maximum attempts to check
   * @param [delay] - delay between checks in milliseconds
   */
  async waitForPodReady(labels: string[] = [], podCount = 1, maxAttempts = 10, delay = 500) {
    try {
      return await this.waitForPodConditions(K8.PodReadyCondition, labels, podCount, maxAttempts, delay);
    } catch (e: Error | unknown) {
      throw new SoloError(`Pod not ready [maxAttempts = ${maxAttempts}]`, e);
    }
  }

  /**
   * Check pods for conditions
   * @param conditionsMap - a map of conditions and values
   * @param [labels] - pod labels
   * @param [podCount] - number of pod expected
   * @param [maxAttempts] - maximum attempts to check
   * @param [delay] - delay between checks in milliseconds
   */
  async waitForPodConditions(
    conditionsMap: Map<string, string>,
    labels: string[] = [],
    podCount = 1,
    maxAttempts = 10,
    delay = 500,
  ) {
    if (!conditionsMap || conditionsMap.size === 0) throw new MissingArgumentError('pod conditions are required');

    return await this.waitForPods([constants.POD_PHASE_RUNNING], labels, podCount, maxAttempts, delay, pod => {
      if (pod.status?.conditions?.length > 0) {
        for (const cond of pod.status.conditions) {
          for (const entry of conditionsMap.entries()) {
            const condType = entry[0];
            const condStatus = entry[1];
            if (cond.type === condType && cond.status === condStatus) {
              this.logger.debug(
                `Pod condition met for ${pod.metadata?.name} [type: ${cond.type} status: ${cond.status}]`,
              );
              return true;
            }
          }
        }
      }

      // condition not found
      return false;
    });
  }

  /**
   * Get a list of persistent volume claim names for the given namespace
   * @param namespace - the namespace of the persistent volume claims to return
   * @param [labels] - labels
   * @returns list of persistent volume claim names
   */
  async listPvcsByNamespace(namespace: string, labels: string[] = []) {
    const pvcs: string[] = [];
    const labelSelector = labels.join(',');
    const resp = await this.kubeClient.listNamespacedPersistentVolumeClaim(
      namespace,
      _,
      _,
      _,
      _,
      labelSelector,
      _,
      _,
      _,
      _,
      Duration.ofMinutes(5).toMillis(),
    );

    for (const item of resp.body.items) {
      pvcs.push(item.metadata!.name as string);
    }

    return pvcs;
  }

  /**
   * Get a list of secrets for the given namespace
   * @param namespace - the namespace of the secrets to return
   * @param [labels] - labels
   * @returns list of secret names
   */
  async listSecretsByNamespace(namespace: string, labels: string[] = []) {
    const secrets: string[] = [];
    const labelSelector = labels.join(',');
    const resp = await this.kubeClient.listNamespacedSecret(
      namespace,
      _,
      _,
      _,
      _,
      labelSelector,
      _,
      _,
      _,
      _,
      Duration.ofMinutes(5).toMillis(),
    );

    for (const item of resp.body.items) {
      secrets.push(item.metadata!.name as string);
    }

    return secrets;
  }

  /**
   * Delete a persistent volume claim
   * @param name - the name of the persistent volume claim to delete
   * @param namespace - the namespace of the persistent volume claim to delete
   * @returns true if the persistent volume claim was deleted
   */
  async deletePvc(name: string, namespace: string) {
    const resp = await this.kubeClient.deleteNamespacedPersistentVolumeClaim(name, namespace);

    return resp.response.statusCode === StatusCodes.OK;
  }

  // --------------------------------------- Utility Methods --------------------------------------- //

  public async testClusterConnection(context: string): Promise<boolean> {
    this.kubeConfig.setCurrentContext(context);

    return await this.kubeConfig
      .makeApiClient(k8s.CoreV1Api)
      .listNamespace()
      .then(() => true)
      .catch(() => false);
  }

  // --------------------------------------- Secret --------------------------------------- //

  /**
   * retrieve the secret of the given namespace and label selector, if there is more than one, it returns the first
   * @param namespace - the namespace of the secret to search for
   * @param labelSelector - the label selector used to fetch the Kubernetes secret
   * @returns a custom secret object with the relevant attributes, the values of the data key:value pair
   *   objects must be base64 decoded
   */
  async getSecret(namespace: string, labelSelector: string) {
    const result = await this.kubeClient.listNamespacedSecret(
      namespace,
      _,
      _,
      _,
      _,
      labelSelector,
      _,
      _,
      _,
      _,
      Duration.ofMinutes(5).toMillis(),
    );

    if (result.response.statusCode === StatusCodes.OK && result.body.items && result.body.items.length > 0) {
      const secretObject = result.body.items[0];
      return {
        name: secretObject.metadata!.name as string,
        labels: secretObject.metadata!.labels as Record<string, string>,
        namespace: secretObject.metadata!.namespace as string,
        type: secretObject.type as string,
        data: secretObject.data as Record<string, string>,
      };
    }
    return null;
  }

  /**
   * creates a new Kubernetes secret with the provided attributes
   * @param name - the name of the new secret
   * @param namespace - the namespace to store the secret
   * @param secretType - the secret type
   * @param data - the secret, any values of a key:value pair must be base64 encoded
   * @param labels - the label to use for future label selector queries
   * @param recreate - if we should first run delete in the case that there the secret exists from a previous install
   * @returns whether the secret was created successfully
   */
  async createSecret(
    name: string,
    namespace: string,
    secretType: string,
    data: Record<string, string>,
    labels: Optional<Record<string, string>>,
    recreate: boolean,
  ) {
    if (recreate) {
      try {
        await this.kubeClient.deleteNamespacedSecret(name, namespace);
      } catch {
        // do nothing
      }
    }

    const v1Secret = new V1Secret();
    v1Secret.apiVersion = 'v1';
    v1Secret.kind = 'Secret';
    v1Secret.type = secretType;
    v1Secret.data = data;
    v1Secret.metadata = new V1ObjectMeta();
    v1Secret.metadata.name = name;
    v1Secret.metadata.labels = labels;

    try {
      const resp = await this.kubeClient.createNamespacedSecret(namespace, v1Secret);

<<<<<<< HEAD
      return resp.response.statusCode === 201;
    } catch (e) {
=======
      return resp.response.statusCode === StatusCodes.CREATED;
    } catch (e: Error | any) {
>>>>>>> a4ef7006
      throw new SoloError(
        `failed to create secret ${name} in namespace ${namespace}: ${e.message}, ${e?.body?.message}`,
        e,
      );
    }
  }

  /**
   * Delete a secret from the namespace
   * @param name - the name of the new secret
   * @param namespace - the namespace to store the secret
   * @returns whether the secret was deleted successfully
   */
  async deleteSecret(name: string, namespace: string) {
    const resp = await this.kubeClient.deleteNamespacedSecret(name, namespace);
    return resp.response.statusCode === StatusCodes.OK;
  }

  /* ------------- ConfigMap ------------- */

  /**
   * @param name - name of the configmap
   * @returns the configmap if found
   * @throws SoloError - if the response if not found or the response is not OK
   */
  public async getNamespacedConfigMap(name: string): Promise<k8s.V1ConfigMap> {
    const {response, body} = await this.kubeClient.readNamespacedConfigMap(name, this._getNamespace()).catch(e => e);

    this.handleKubernetesClientError(response, body, 'Failed to get namespaced configmap');

    return body as k8s.V1ConfigMap;
  }

  /**
   * @param name - for the config name
   * @param labels - for the config metadata
   * @param data - to contain in the config
   */
  public async createNamespacedConfigMap(
    name: string,
    labels: Record<string, string>,
    data: Record<string, string>,
  ): Promise<boolean> {
    const namespace = this._getNamespace();

    const configMap = new k8s.V1ConfigMap();
    configMap.data = data;

    const metadata = new k8s.V1ObjectMeta();
    metadata.name = name;
    metadata.namespace = namespace;
    metadata.labels = labels;
    configMap.metadata = metadata;
    try {
      const resp = await this.kubeClient.createNamespacedConfigMap(namespace, configMap);

<<<<<<< HEAD
      return resp.response.statusCode === 201;
    } catch (e) {
=======
      return resp.response.statusCode === StatusCodes.CREATED;
    } catch (e: Error | any) {
>>>>>>> a4ef7006
      throw new SoloError(
        `failed to create configmap ${name} in namespace ${namespace}: ${e.message}, ${e?.body?.message}`,
        e,
      );
    }
  }

  /**
   * @param name - for the config name
   * @param labels - for the config metadata
   * @param data - to contain in the config
   */
  public async replaceNamespacedConfigMap(
    name: string,
    labels: Record<string, string>,
    data: Record<string, string>,
  ): Promise<boolean> {
    const namespace = this._getNamespace();

    const configMap = new k8s.V1ConfigMap();
    configMap.data = data;

    const metadata = new k8s.V1ObjectMeta();
    metadata.name = name;
    metadata.namespace = namespace;
    metadata.labels = labels;
    configMap.metadata = metadata;
    try {
      const resp = await this.kubeClient.replaceNamespacedConfigMap(name, namespace, configMap);

<<<<<<< HEAD
      return resp.response.statusCode === 201;
    } catch (e) {
=======
      return resp.response.statusCode === StatusCodes.CREATED;
    } catch (e: Error | any) {
>>>>>>> a4ef7006
      throw new SoloError(
        `failed to create configmap ${name} in namespace ${namespace}: ${e.message}, ${e?.body?.message}`,
        e,
      );
    }
  }

  public async deleteNamespacedConfigMap(name: string, namespace: string): Promise<boolean> {
    try {
      const resp = await this.kubeClient.deleteNamespacedConfigMap(name, namespace);

<<<<<<< HEAD
      return resp.response.statusCode === 201;
    } catch (e) {
=======
      return resp.response.statusCode === StatusCodes.CREATED;
    } catch (e: Error | any) {
>>>>>>> a4ef7006
      throw new SoloError(
        `failed to create configmap ${name} in namespace ${namespace}: ${e.message}, ${e?.body?.message}`,
        e,
      );
    }
  }

  // --------------------------------------- LEASES --------------------------------------- //
  async createNamespacedLease(namespace: string, leaseName: string, holderName: string, durationSeconds = 20) {
    const lease = new k8s.V1Lease();

    const metadata = new k8s.V1ObjectMeta();
    metadata.name = leaseName;
    metadata.namespace = namespace;
    lease.metadata = metadata;

    const spec = new k8s.V1LeaseSpec();
    spec.holderIdentity = holderName;
    spec.leaseDurationSeconds = durationSeconds;
    spec.acquireTime = new k8s.V1MicroTime();
    lease.spec = spec;

    const {response, body} = await this.coordinationApiClient.createNamespacedLease(namespace, lease).catch(e => e);

    this.handleKubernetesClientError(response, body, 'Failed to create namespaced lease');

    return body as k8s.V1Lease;
  }

  async readNamespacedLease(leaseName: string, namespace: string, timesCalled = 0) {
    const {response, body} = await this.coordinationApiClient.readNamespacedLease(leaseName, namespace).catch(e => e);

    if (response?.statusCode === StatusCodes.INTERNAL_SERVER_ERROR && timesCalled < 4) {
      // could be k8s control plane has no resources available
      this.logger.debug(
        `Retrying readNamespacedLease(${leaseName}, ${namespace}) in 5 seconds because of ${getReasonPhrase(StatusCodes.INTERNAL_SERVER_ERROR)}`,
      );
      await sleep(Duration.ofSeconds(5));
      return await this.readNamespacedLease(leaseName, namespace, timesCalled + 1);
    }

    this.handleKubernetesClientError(response, body, 'Failed to read namespaced lease');

    return body as k8s.V1Lease;
  }

  async renewNamespaceLease(leaseName: string, namespace: string, lease: k8s.V1Lease) {
    lease.spec.renewTime = new k8s.V1MicroTime();

    const {response, body} = await this.coordinationApiClient
      .replaceNamespacedLease(leaseName, namespace, lease)
      .catch(e => e);

    this.handleKubernetesClientError(response, body, 'Failed to renew namespaced lease');

    return body as k8s.V1Lease;
  }

  async transferNamespaceLease(lease: k8s.V1Lease, newHolderName: string): Promise<V1Lease> {
    lease.spec.leaseTransitions++;
    lease.spec.renewTime = new k8s.V1MicroTime();
    lease.spec.holderIdentity = newHolderName;

    const {response, body} = await this.coordinationApiClient
      .replaceNamespacedLease(lease.metadata.name, lease.metadata.namespace, lease)
      .catch(e => e);

    this.handleKubernetesClientError(response, body, 'Failed to transfer namespaced lease');

    return body as k8s.V1Lease;
  }

  async deleteNamespacedLease(name: string, namespace: string) {
    const {response, body} = await this.coordinationApiClient.deleteNamespacedLease(name, namespace).catch(e => e);

    this.handleKubernetesClientError(response, body, 'Failed to delete namespaced lease');

    return body as k8s.V1Status;
  }

  // --------------------------------------- Pod Identifiers --------------------------------------- //

  /**
   * Check if cert-manager is installed inside any namespace.
   * @returns if cert-manager is found
   */
  public async isCertManagerInstalled(): Promise<boolean> {
    try {
      const pods = await this.kubeClient.listPodForAllNamespaces(_, _, _, 'app=cert-manager');

      return pods.body.items.length > 0;
    } catch (e) {
      this.logger.error('Failed to find cert-manager:', e);

      return false;
    }
  }

  /**
   * Check if minio is installed inside the namespace.
   * @returns if minio is found
   */
  public async isMinioInstalled(): Promise<boolean> {
    const namespace = this._getNamespace();
    try {
      const pods = await this.kubeClient.listNamespacedPod(namespace, _, _, _, _, 'app=minio');

      return pods.body.items.length > 0;
    } catch (e) {
      this.logger.error('Failed to find cert-manager:', e);

      return false;
    }
  }

  /* ------------- Utilities ------------- */

  /**
   * @param response - response object from the kubeclient call
   * @param error - body of the response becomes the error if the status is not OK
   * @param errorMessage - the error message to be passed in case it fails
   *
   * @throws SoloError - if the status code is not OK
   */
<<<<<<< HEAD
  private handleKubernetesClientError(
    response: http.IncomingMessage,
    error: Error | unknown,
    errorMessage: string,
  ): void {
    const statusCode = +response?.statusCode || 500;
=======
  private handleKubernetesClientError(response: http.IncomingMessage, error: Error | any, errorMessage: string): void {
    const statusCode = +response?.statusCode || StatusCodes.INTERNAL_SERVER_ERROR;
>>>>>>> a4ef7006

    if (statusCode <= StatusCodes.ACCEPTED) return;
    errorMessage += `, statusCode: ${statusCode}`;
    this.logger.error(errorMessage, error);

    throw new SoloError(errorMessage, errorMessage, {statusCode: statusCode});
  }

  private _getNamespace(): Namespace {
    const ns = this.configManager.getFlag<string>(flags.namespace);
    if (!ns) throw new MissingArgumentError('namespace is not set');
    return ns;
  }

  private _tempFileFor(fileName: string) {
    const tmpFile = `${fileName}-${uuid4()}`;
    return path.join(os.tmpdir(), tmpFile);
  }

  private _deleteTempFile(tmpFile: string) {
    if (fs.existsSync(tmpFile)) {
      fs.rmSync(tmpFile);
    }
  }

  /**
   * Get a pod by name and namespace, will check every 1 second until the pod is no longer found.
   * Can throw a SoloError if there is an error while deleting the pod.
   * @param podName - the name of the pod
   * @param namespace - the namespace of the pod
   */
  async killPod(podName: string, namespace: string) {
    try {
<<<<<<< HEAD
      const result = await this.kubeClient.deleteNamespacedPod(podName, namespace, _, _, 1);
      if (result.response.statusCode !== 200) {
=======
      const result = await this.kubeClient.deleteNamespacedPod(podName, namespace, undefined, undefined, 1);
      if (result.response.statusCode !== StatusCodes.OK) {
>>>>>>> a4ef7006
        throw new SoloError(
          `Failed to delete pod ${podName} in namespace ${namespace}: statusCode: ${result.response.statusCode}`,
        );
      }
      let podExists = true;
      while (podExists) {
        const pod = await this.getPodByName(podName);
        if (!pod?.metadata?.deletionTimestamp) {
          podExists = false;
        } else {
          await sleep(Duration.ofSeconds(1));
        }
      }
    } catch (e) {
      const errorMessage = `Failed to delete pod ${podName} in namespace ${namespace}: ${e.message}`;
      if (e.body?.code === StatusCodes.NOT_FOUND || e.response?.body?.code === StatusCodes.NOT_FOUND) {
        this.logger.info(`Pod not found: ${errorMessage}`, e);
        return;
      }
      this.logger.error(errorMessage, e);
      throw new SoloError(errorMessage, e);
    }
  }

  /**
   * Download logs files from all network pods and save to local solo log directory
   * @param namespace - the namespace of the network
   * @returns a promise that resolves when the logs are downloaded
   */
  async getNodeLogs(namespace: string) {
    const pods = await this.getPodsByLabel(['solo.hedera.com/type=network-node']);

    const timeString = new Date().toISOString().replace(/:/g, '-').replace(/\./g, '-');

    const promises = [];
    for (const pod of pods) {
      promises.push(this.getNodeLog(pod, namespace, timeString));
    }
    return await Promise.all(promises);
  }

  private async getNodeLog(pod: V1Pod, namespace: string, timeString: string) {
    const podName = pod.metadata!.name as PodName;
    this.logger.debug(`getNodeLogs(${pod.metadata.name}): begin...`);
    const targetDir = path.join(SOLO_LOGS_DIR, namespace, timeString);
    try {
      if (!fs.existsSync(targetDir)) {
        fs.mkdirSync(targetDir, {recursive: true});
      }
      const scriptName = 'support-zip.sh';
      const sourcePath = path.join(constants.RESOURCES_DIR, scriptName); // script source path
      await this.copyTo(podName, ROOT_CONTAINER, sourcePath, `${HEDERA_HAPI_PATH}`);
      await sleep(Duration.ofSeconds(1)); // wait for the script to sync to the file system
      await this.execContainer(podName, ROOT_CONTAINER, [
        'bash',
        '-c',
        `sync ${HEDERA_HAPI_PATH} && sudo chown hedera:hedera ${HEDERA_HAPI_PATH}/${scriptName}`,
      ]);
      await this.execContainer(podName, ROOT_CONTAINER, [
        'bash',
        '-c',
        `sudo chmod 0755 ${HEDERA_HAPI_PATH}/${scriptName}`,
      ]);
      await this.execContainer(podName, ROOT_CONTAINER, `${HEDERA_HAPI_PATH}/${scriptName}`);
      await this.copyFrom(podName, ROOT_CONTAINER, `${HEDERA_HAPI_PATH}/data/${podName}.zip`, targetDir);
    } catch (e: Error | unknown) {
      // not throw error here, so we can continue to finish downloading logs from other pods
      // and also delete namespace in the end
      this.logger.error(`${constants.NODE_LOG_FAILURE_MSG} ${podName}`, e);
    }
    this.logger.debug(`getNodeLogs(${pod.metadata.name}): ...end`);
  }

  /**
   * Download state files from a pod
   * @param namespace - the namespace of the network
   * @param nodeAlias - the pod name
   * @returns a promise that resolves when the state files are downloaded
   */
  async getNodeStatesFromPod(namespace: string, nodeAlias: string) {
    const pods = await this.getPodsByLabel([`solo.hedera.com/node-name=${nodeAlias}`]);
    // get length of pods
    const promises = [];
    for (const pod of pods) {
      promises.push(this.getNodeState(pod, namespace));
    }
    return await Promise.all(promises);
  }

  async getNodeState(pod: V1Pod, namespace: string) {
    const podName = pod.metadata!.name as PodName;
    this.logger.debug(`getNodeState(${pod.metadata.name}): begin...`);
    const targetDir = path.join(SOLO_LOGS_DIR, namespace);
    try {
      if (!fs.existsSync(targetDir)) {
        fs.mkdirSync(targetDir, {recursive: true});
      }
      const zipCommand = `tar -czf ${HEDERA_HAPI_PATH}/${podName}-state.zip -C ${HEDERA_HAPI_PATH}/data/saved .`;
      await this.execContainer(podName, ROOT_CONTAINER, zipCommand);
      await this.copyFrom(podName, ROOT_CONTAINER, `${HEDERA_HAPI_PATH}/${podName}-state.zip`, targetDir);
    } catch (e: Error | unknown) {
      this.logger.error(`failed to download state from pod ${podName}`, e);
      this.logger.showUser(`Failed to download state from pod ${podName}` + e);
    }
    this.logger.debug(`getNodeState(${pod.metadata.name}): ...end`);
  }
}<|MERGE_RESOLUTION|>--- conflicted
+++ resolved
@@ -25,13 +25,10 @@
 import {v4 as uuid4} from 'uuid';
 import {type V1Lease, V1ObjectMeta, V1Secret, type Context, type V1Pod} from '@kubernetes/client-node';
 import * as stream from 'node:stream';
-<<<<<<< HEAD
-=======
 import type * as http from 'node:http';
 import type * as WebSocket from 'ws';
 import {getReasonPhrase, StatusCodes} from 'http-status-codes';
 
->>>>>>> a4ef7006
 import {sleep} from './helpers.js';
 import * as constants from './constants.js';
 import {HEDERA_HAPI_PATH, ROOT_CONTAINER, SOLO_LOGS_DIR} from './constants.js';
@@ -1287,13 +1284,8 @@
     try {
       const resp = await this.kubeClient.createNamespacedSecret(namespace, v1Secret);
 
-<<<<<<< HEAD
-      return resp.response.statusCode === 201;
+      return resp.response.statusCode === StatusCodes.CREATED;
     } catch (e) {
-=======
-      return resp.response.statusCode === StatusCodes.CREATED;
-    } catch (e: Error | any) {
->>>>>>> a4ef7006
       throw new SoloError(
         `failed to create secret ${name} in namespace ${namespace}: ${e.message}, ${e?.body?.message}`,
         e,
@@ -1350,13 +1342,8 @@
     try {
       const resp = await this.kubeClient.createNamespacedConfigMap(namespace, configMap);
 
-<<<<<<< HEAD
-      return resp.response.statusCode === 201;
+      return resp.response.statusCode === StatusCodes.CREATED;
     } catch (e) {
-=======
-      return resp.response.statusCode === StatusCodes.CREATED;
-    } catch (e: Error | any) {
->>>>>>> a4ef7006
       throw new SoloError(
         `failed to create configmap ${name} in namespace ${namespace}: ${e.message}, ${e?.body?.message}`,
         e,
@@ -1387,13 +1374,8 @@
     try {
       const resp = await this.kubeClient.replaceNamespacedConfigMap(name, namespace, configMap);
 
-<<<<<<< HEAD
-      return resp.response.statusCode === 201;
+      return resp.response.statusCode === StatusCodes.CREATED;
     } catch (e) {
-=======
-      return resp.response.statusCode === StatusCodes.CREATED;
-    } catch (e: Error | any) {
->>>>>>> a4ef7006
       throw new SoloError(
         `failed to create configmap ${name} in namespace ${namespace}: ${e.message}, ${e?.body?.message}`,
         e,
@@ -1405,13 +1387,8 @@
     try {
       const resp = await this.kubeClient.deleteNamespacedConfigMap(name, namespace);
 
-<<<<<<< HEAD
-      return resp.response.statusCode === 201;
+      return resp.response.statusCode === StatusCodes.CREATED;
     } catch (e) {
-=======
-      return resp.response.statusCode === StatusCodes.CREATED;
-    } catch (e: Error | any) {
->>>>>>> a4ef7006
       throw new SoloError(
         `failed to create configmap ${name} in namespace ${namespace}: ${e.message}, ${e?.body?.message}`,
         e,
@@ -1536,17 +1513,12 @@
    *
    * @throws SoloError - if the status code is not OK
    */
-<<<<<<< HEAD
   private handleKubernetesClientError(
     response: http.IncomingMessage,
     error: Error | unknown,
     errorMessage: string,
   ): void {
-    const statusCode = +response?.statusCode || 500;
-=======
-  private handleKubernetesClientError(response: http.IncomingMessage, error: Error | any, errorMessage: string): void {
     const statusCode = +response?.statusCode || StatusCodes.INTERNAL_SERVER_ERROR;
->>>>>>> a4ef7006
 
     if (statusCode <= StatusCodes.ACCEPTED) return;
     errorMessage += `, statusCode: ${statusCode}`;
@@ -1580,13 +1552,8 @@
    */
   async killPod(podName: string, namespace: string) {
     try {
-<<<<<<< HEAD
       const result = await this.kubeClient.deleteNamespacedPod(podName, namespace, _, _, 1);
-      if (result.response.statusCode !== 200) {
-=======
-      const result = await this.kubeClient.deleteNamespacedPod(podName, namespace, undefined, undefined, 1);
       if (result.response.statusCode !== StatusCodes.OK) {
->>>>>>> a4ef7006
         throw new SoloError(
           `Failed to delete pod ${podName} in namespace ${namespace}: statusCode: ${result.response.statusCode}`,
         );
