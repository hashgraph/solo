--- conflicted
+++ resolved
@@ -198,7 +198,6 @@
     }
   }
 
-<<<<<<< HEAD
   /**
    * Dynamically builds a class with properties from the provided list of flags
    * and extra properties, will keep track of which properties are used.  Call
@@ -277,7 +276,8 @@
    */
   public getUnusedConfigs(configName: string): string[] {
     return this._configMaps.get(configName).getUnusedConfigs();
-=======
+  }
+
   public getFlagFile(flag: CommandFlag): string {
     if (this.getFlag(flag) === flag.definition.defaultValue) {
       const cacheDir: string =
@@ -285,6 +285,5 @@
       return path.join(cacheDir, this.getFlag(flag));
     }
     return this.getFlag(flag);
->>>>>>> 0ae1b1fc
   }
 }