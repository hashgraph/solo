/**
 * Copyright (C) 2024 Hedera Hashgraph, LLC
 *
 * Licensed under the Apache License, Version 2.0 (the ""License"");
 * you may not use this file except in compliance with the License.
 * You may obtain a copy of the License at
 *
 *      http://www.apache.org/licenses/LICENSE-2.0
 *
 * Unless required by applicable law or agreed to in writing, software
 * distributed under the License is distributed on an ""AS IS"" BASIS,
 * WITHOUT WARRANTIES OR CONDITIONS OF ANY KIND, either express or implied.
 * See the License for the specific language governing permissions and
 * limitations under the License.
 *
 */
import { AccountId } from '@hashgraph/sdk'
import { color, PRESET_TIMER } from 'listr2'
import { dirname, normalize } from 'path'
import { fileURLToPath } from 'url'
import chalk from 'chalk'

// -------------------- solo related constants ---------------------------------------------------------------------
export const CUR_FILE_DIR = dirname(fileURLToPath(import.meta.url))
export const USER = `${process.env.USER}`
export const USER_SANITIZED = USER.replace(/[\W_]+/g, '-')
export const SOLO_HOME_DIR = process.env.SOLO_HOME || `${process.env.HOME}/.solo`
export const SOLO_LOGS_DIR = `${SOLO_HOME_DIR}/logs`
export const SOLO_CACHE_DIR = `${SOLO_HOME_DIR}/cache`
export const DEFAULT_NAMESPACE = 'default'
export const HELM = 'helm'
export const KEYTOOL = 'keytool'
export const CWD = process.cwd()
export const SOLO_CONFIG_FILE = `${SOLO_HOME_DIR}/solo.config`
export const RESOURCES_DIR = normalize(CUR_FILE_DIR + '/../../resources')

export const ROOT_CONTAINER = 'root-container'

// --------------- Hedera network and node related constants --------------------------------------------------------------------
export const HEDERA_CHAIN_ID = process.env.SOLO_CHAIN_ID || '298'
export const HEDERA_HGCAPP_DIR = '/opt/hgcapp'
export const HEDERA_SERVICES_PATH = `${HEDERA_HGCAPP_DIR}/services-hedera`
export const HEDERA_HAPI_PATH = `${HEDERA_SERVICES_PATH}/HapiApp2.0`
export const HEDERA_DATA_APPS_DIR = 'data/apps'
export const HEDERA_DATA_LIB_DIR = 'data/lib'
export const HEDERA_USER_HOME_DIR = '/home/hedera'
export const HEDERA_APP_NAME = 'HederaNode.jar'
export const HEDERA_BUILDS_URL = 'https://builds.hedera.com'
export const HEDERA_NODE_ACCOUNT_ID_START = AccountId.fromString(process.env.SOLO_NODE_ACCOUNT_ID_START || '0.0.3')
export const HEDERA_NODE_INTERNAL_GOSSIP_PORT = process.env.SOLO_NODE_INTERNAL_GOSSIP_PORT || '50111'
export const HEDERA_NODE_EXTERNAL_GOSSIP_PORT = process.env.SOLO_NODE_EXTERNAL_GOSSIP_PORT || '50111'

export const HEDERA_NODE_GRPC_PORT = process.env.SOLO_NODE_GRPC_PORT || '50211'
export const HEDERA_NODE_GRPCS_PORT = process.env.SOLO_NODE_GRPC_PORT || '50212'
export const HEDERA_NODE_DEFAULT_STAKE_AMOUNT = process.env.SOLO_NODE_DEFAULT_STAKE_AMOUNT || 1

// --------------- Logging related constants ---------------------------------------------------------------------------
export const LOG_STATUS_PROGRESS = chalk.cyan('>>')
export const LOG_STATUS_DONE = chalk.green('OK')
export const LOG_GROUP_DIVIDER = chalk.yellow('----------------------------------------------------------------------------')

// --------------- Charts related constants ----------------------------------------------------------------------------
export const FULLSTACK_SETUP_NAMESPACE = 'fullstack-setup'
export const FULLSTACK_TESTING_CHART_URL = 'https://hashgraph.github.io/full-stack-testing/charts'
export const FULLSTACK_TESTING_CHART = 'full-stack-testing'
export const FULLSTACK_CLUSTER_SETUP_CHART = 'fullstack-cluster-setup'
export const FULLSTACK_DEPLOYMENT_CHART = 'fullstack-deployment'
export const JSON_RPC_RELAY_CHART_URL = 'https://hashgraph.github.io/hedera-json-rpc-relay/charts'
export const JSON_RPC_RELAY_CHART = 'hedera-json-rpc-relay'
export const MIRROR_NODE_CHART_URL = 'https://hashgraph.github.io/hedera-mirror-node/charts'
export const MIRROR_NODE_CHART = 'hedera-mirror'
export const DEFAULT_CHART_REPO = new Map()
  .set(FULLSTACK_TESTING_CHART, FULLSTACK_TESTING_CHART_URL)
  .set(JSON_RPC_RELAY_CHART, JSON_RPC_RELAY_CHART_URL)
  .set(MIRROR_NODE_CHART, MIRROR_NODE_CHART_URL)

// ------------------- Hedera Account related ---------------------------------------------------------------------------------
export const OPERATOR_ID = process.env.SOLO_OPERATOR_ID || '0.0.2'
export const OPERATOR_KEY = process.env.SOLO_OPERATOR_KEY || '302e020100300506032b65700422042091132178e72057a1d7528025956fe39b0b847f200ab59b2fdd367017f3087137'
export const OPERATOR_PUBLIC_KEY = process.env.SOLO_OPERATOR_PUBLIC_KEY || '302a300506032b65700321000aa8e21064c61eab86e2a9c164565b4e7a9a4146106e0a6cd03a8c395a110e92'
export const TREASURY_ACCOUNT_ID = `${HEDERA_NODE_ACCOUNT_ID_START.realm}.${HEDERA_NODE_ACCOUNT_ID_START.shard}.2`
export const GENESIS_KEY = process.env.GENESIS_KEY || '302e020100300506032b65700422042091132178e72057a1d7528025956fe39b0b847f200ab59b2fdd367017f3087137'
export const SYSTEM_ACCOUNTS = [[3, 100], [200, 349], [400, 750], [900, 1000]] // do account 0.0.2 last and outside the loop
export const TREASURY_ACCOUNT = 2
export const LOCAL_NODE_START_PORT = process.env.LOCAL_NODE_START_PORT || 30212
export const ACCOUNT_CREATE_BATCH_SIZE = process.env.ACCOUNT_CREATE_BATCH_SIZE || 50

export const POD_STATUS_RUNNING = 'Running'
export const POD_STATUS_READY = 'Ready'

// Listr related
export const LISTR_DEFAULT_RENDERER_TIMER_OPTION = {
  ...PRESET_TIMER,
  condition: (duration) => duration > 100,
  format: (duration) => {
    if (duration > 30000) {
      return color.red
    }

    return color.green
  }
}

export const LISTR_DEFAULT_RENDERER_OPTION = {
  collapseSubtasks: false,
  timer: LISTR_DEFAULT_RENDERER_TIMER_OPTION
}

export const KEY_FORMAT_PEM = 'pem'

export const KEY_FORMAT_PFX = 'pfx'

<<<<<<< HEAD
=======
export const KEY_TYPE_GOSSIP = 'gossip'

export const PUBLIC_PFX = 'public.pfx'

export const KEY_TYPE_TLS = 'tls'
>>>>>>> 54efab36
export const SIGNING_KEY_PREFIX = 's'
export const AGREEMENT_KEY_PREFIX = 'a'
export const ENCRYPTION_KEY_PREFIX = 'e'
export const CERTIFICATE_VALIDITY_YEARS = 100 // years

export const PUBLIC_PFX = 'public.pfx'

export const OS_WINDOWS = 'windows'
export const OS_WIN32 = 'win32'
export const OS_DARWIN = 'darwin'
<<<<<<< HEAD
export const OS_MAC = 'mac'
export const OS_LINUX = 'linux'
=======
export const OS_LINUX = 'linux'

export const LOCAL_HOST = '127.0.0.1'
>>>>>>> 54efab36
<|MERGE_RESOLUTION|>--- conflicted
+++ resolved
@@ -109,15 +109,8 @@
 export const KEY_FORMAT_PEM = 'pem'
 
 export const KEY_FORMAT_PFX = 'pfx'
-
-<<<<<<< HEAD
-=======
 export const KEY_TYPE_GOSSIP = 'gossip'
-
-export const PUBLIC_PFX = 'public.pfx'
-
 export const KEY_TYPE_TLS = 'tls'
->>>>>>> 54efab36
 export const SIGNING_KEY_PREFIX = 's'
 export const AGREEMENT_KEY_PREFIX = 'a'
 export const ENCRYPTION_KEY_PREFIX = 'e'
@@ -128,11 +121,7 @@
 export const OS_WINDOWS = 'windows'
 export const OS_WIN32 = 'win32'
 export const OS_DARWIN = 'darwin'
-<<<<<<< HEAD
 export const OS_MAC = 'mac'
 export const OS_LINUX = 'linux'
-=======
-export const OS_LINUX = 'linux'
 
-export const LOCAL_HOST = '127.0.0.1'
->>>>>>> 54efab36
+export const LOCAL_HOST = '127.0.0.1'