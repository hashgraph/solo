--- conflicted
+++ resolved
@@ -93,11 +93,7 @@
 export const POD_CONDITION_POD_SCHEDULED = 'PodScheduled'
 export const POD_CONDITION_STATUS_TRUE = 'True'
 
-<<<<<<< HEAD
-export const K8_COPY_FROM_RETRY_TIMES = 5
-=======
 export const K8_COPY_FROM_RETRY_TIMES = process.env.K8_COPY_FROM_RETRY_TIMES || 5
->>>>>>> 32dcf0cc
 /**
  * Listr related
  * @return a object that defines the default color options
