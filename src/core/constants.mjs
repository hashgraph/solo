--- conflicted
+++ resolved
@@ -148,7 +148,6 @@
 export const ALL_PROFILES = [PROFILE_LOCAL, PROFILE_TINY, PROFILE_SMALL, PROFILE_MEDIUM, PROFILE_LARGE]
 export const DEFAULT_PROFILE_FILE = `${SOLO_CACHE_DIR}/profiles/custom-spec.yaml`
 
-<<<<<<< HEAD
 // a function generate map between the nodeId and their account ids
 export function getNodeAccountMap (nodeIDs) {
   const accountMap = new Map()
@@ -162,10 +161,9 @@
   })
   return accountMap
 }
-=======
+
 // ------ Hedera SDK Related ------
 export const NODE_CLIENT_MAX_ATTEMPTS = process.env.NODE_CLIENT_MAX_ATTEMPTS || 60
 export const NODE_CLIENT_MIN_BACKOFF = process.env.NODE_CLIENT_MIN_BACKOFF || 1000
 export const NODE_CLIENT_MAX_BACKOFF = process.env.NODE_CLIENT_MAX_BACKOFF || 1000
-export const NODE_CLIENT_REQUEST_TIMEOUT = process.env.NODE_CLIENT_REQUEST_TIMEOUT || 120000
->>>>>>> 37d44f30
+export const NODE_CLIENT_REQUEST_TIMEOUT = process.env.NODE_CLIENT_REQUEST_TIMEOUT || 120000