--- conflicted
+++ resolved
@@ -18,11 +18,6 @@
 import { color, PRESET_TIMER } from 'listr2'
 import { dirname, normalize } from 'path'
 import { fileURLToPath } from 'url'
-<<<<<<< HEAD
-import chalk from 'chalk'
-import { constants } from './index.mjs'
-=======
->>>>>>> fc64142a
 
 // -------------------- solo related constants ---------------------------------------------------------------------
 export const CUR_FILE_DIR = dirname(fileURLToPath(import.meta.url))
