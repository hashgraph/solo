/**
 * Copyright (C) 2024 Hedera Hashgraph, LLC
 *
 * Licensed under the Apache License, Version 2.0 (the ""License"");
 * you may not use this file except in compliance with the License.
 * You may obtain a copy of the License at
 *
 *      http://www.apache.org/licenses/LICENSE-2.0
 *
 * Unless required by applicable law or agreed to in writing, software
 * distributed under the License is distributed on an ""AS IS"" BASIS,
 * WITHOUT WARRANTIES OR CONDITIONS OF ANY KIND, either express or implied.
 * See the License for the specific language governing permissions and
 * limitations under the License.
 *
 */
'use strict'
import * as k8s from '@kubernetes/client-node'
import fs from 'fs'
import net from 'net'
import os from 'os'
import path from 'path'
import { flags } from '../commands/index.mjs'
import { FullstackTestingError, IllegalArgumentError, MissingArgumentError } from './errors.mjs'
import * as sb from 'stream-buffers'
import * as tar from 'tar'
import { v4 as uuid4 } from 'uuid'
import { V1ObjectMeta, V1Secret } from '@kubernetes/client-node'
import { sleep } from './helpers.mjs'
import { constants } from './index.mjs'
import * as stream from 'node:stream'

/**
 * A kubernetes API wrapper class providing custom functionalities required by solo
 *
 * Note: Take care if the same instance is used for parallel execution, as the behaviour may be unpredictable.
 * For parallel execution, create separate instances by invoking clone()
 */
export class K8 {
  static PodReadyCondition = new Map().set(constants.POD_CONDITION_READY, constants.POD_CONDITION_STATUS_TRUE)

  /**
   * @param {ConfigManager} configManager
   * @param {Logger} logger
   */
  constructor (configManager, logger) {
    if (!configManager) throw new MissingArgumentError('An instance of core/ConfigManager is required')
    if (!logger) throw new MissingArgumentError('An instance of core/Logger is required')

    this.configManager = configManager
    this.logger = logger

    this.init()
  }

  /**
   * Clone a new instance with the same config manager and logger
   * Internally it instantiates a new kube API client
   *
   * @returns {K8}
   */
  clone () {
    const c = new K8(this.configManager, this.logger)
    return c.init()
  }

  /**
   * @returns {k8s.KubeConfig}
   */
  getKubeConfig () {
    return this.kubeConfig
  }

  /**
   * @returns {K8}
   */
  init () {
    this.kubeConfig = new k8s.KubeConfig()
    this.kubeConfig.loadFromDefault()

    if (!this.kubeConfig.getCurrentCluster()) {
      throw new FullstackTestingError('No active kubernetes cluster found. ' +
        'Please create a cluster and set current context.')
    }

    if (!this.kubeConfig.getCurrentContext()) {
      throw new FullstackTestingError('No active kubernetes context found. ' +
        'Please set current kubernetes context.')
    }

    this.kubeClient = this.kubeConfig.makeApiClient(k8s.CoreV1Api)

    return this // to enable chaining
  }

  /**
   * Apply filters to metadata
   * @param {Object[]} items - list of items
   * @param {Object} [filters] - an object with metadata fields and value
   * @returns {Object[]} a list of items that match the filters
   */
  applyMetadataFilter (items, filters = {}) {
    if (!filters) throw new MissingArgumentError('filters are required')

    const matched = []
    const filterMap = new Map(Object.entries(filters))
    for (const item of items) {
      // match all filters
      let foundMatch = true
      for (const entry of filterMap.entries()) {
        const field = entry[0]
        const value = entry[1]

        if (item.metadata[field] !== value) {
          foundMatch = false
          break
        }
      }

      if (foundMatch) {
        matched.push(item)
      }
    }

    return matched
  }

  /**
   * Filter a single item using metadata filter
   * @param {Object[]} items - list of items
   * @param {Object} [filters] - an object with metadata fields and value
   * @returns {Object}
   */
  filterItem (items, filters = {}) {
    const filtered = this.applyMetadataFilter(items, filters)
    if (filtered.length > 1) throw new FullstackTestingError('multiple items found with filters', { filters })
    return filtered[0]
  }

  /**
   * Create a new namespace
   * @param {string} name - name of the namespace
   * @returns {Promise<boolean>}
   */
  async createNamespace (name) {
    const payload = {
      metadata: {
        name
      }
    }

    const resp = await this.kubeClient.createNamespace(payload)
    return resp.response.statusCode === 201
  }

  /**
   * Delete a namespace
   * @param {string} name - name of the namespace
   * @returns {Promise<boolean>}
   */
  async deleteNamespace (name) {
    const resp = await this.kubeClient.deleteNamespace(name)
    return resp.response.statusCode === 200.0
  }

  /**
   * Get a list of namespaces
   * @returns {string[]} list of namespaces
   */
  async getNamespaces () {
    const resp = await this.kubeClient.listNamespace()
    if (resp.body && resp.body.items) {
      const namespaces = []
      resp.body.items.forEach(item => {
        namespaces.push(item.metadata.name)
      })

      return namespaces
    }

    throw new FullstackTestingError('incorrect response received from kubernetes API. Unable to list namespaces')
  }

  /**
   * Returns true if a namespace exists with the given name
   * @param {string} namespace namespace name
   * @returns {Promise<boolean>}
   */
  async hasNamespace (namespace) {
    const namespaces = await this.getNamespaces()
    return namespaces.includes(namespace)
  }

  /**
   * Get a podName by name
   * @param {string} name - podName name
   * @returns {Promise<Object>} k8s.V1Pod object
   */
  async getPodByName (name) {
    const ns = this._getNamespace()
    const fieldSelector = `metadata.name=${name}`
    const resp = await this.kubeClient.listNamespacedPod(
      ns,
      undefined,
      undefined,
      undefined,
      fieldSelector
    )

    return this.filterItem(resp.body.items, { name })
  }

  /**
   * Get pods by labels
   * @param {string[]} labels - list of labels
   * @returns {Promise<Array<V1Pod>>}
   */
  async getPodsByLabel (labels = []) {
    const ns = this._getNamespace()
    const labelSelector = labels.join(',')
    const result = await this.kubeClient.listNamespacedPod(
      ns,
      undefined,
      undefined,
      undefined,
      undefined,
      labelSelector
    )

    return result.body.items
  }

  /**
   * Get secrets by labels
   * @param {string[]} labels - list of labels
   * @returns {Promise<Array<V1Secret>>}
   */
  async getSecretsByLabel (labels = []) {
    const ns = this._getNamespace()
    const labelSelector = labels.join(',')
    const result = await this.kubeClient.listNamespacedSecret(
      ns,
      undefined,
      undefined,
      undefined,
      undefined,
      labelSelector
    )

    return result.body.items
  }

  /**
   * Get host IP of a podName
   * @param {string} podNameName -  name of the podName
   * @returns {Promise<string>} podName IP
   */
  async getPodIP (podNameName) {
    const pod = await this.getPodByName(podNameName)
    if (pod && pod.status && pod.status.podIP) {
      this.logger.debug(`Found pod IP for ${podNameName}: ${pod.status.podIP}`)
      return pod.status.podIP
    }

    this.logger.debug(`Unable to find pod IP for ${podNameName}`)
    throw new FullstackTestingError(`unable to find host IP of podName: ${podNameName}`)
  }

  /**
   * Get a svc by name
   * @param {string} name - svc name
   * @returns {Promise<Object>} k8s.V1Service object
   */
  async getSvcByName (name) {
    const ns = this._getNamespace()
    const fieldSelector = `metadata.name=${name}`
    const resp = await this.kubeClient.listNamespacedService(
      ns,
      undefined,
      undefined,
      undefined,
      fieldSelector
    )

    return this.filterItem(resp.body.items, { name })
  }

  /**
   * Get cluster IP of a service
   * @param {string} svcName - name of the service
   * @returns {Promise<string>} cluster IP
   */
  async getClusterIP (svcName) {
    const svc = await this.getSvcByName(svcName)
    if (svc && svc.spec && svc.spec.clusterIP) {
      return svc.spec.clusterIP
    }

    throw new FullstackTestingError(`unable to find cluster IP for svc: ${svcName}`)
  }

  /**
   * Get a list of clusters
   * @returns {string[]} a list of cluster names
   */
  async getClusters () {
    const clusters = []
    for (const cluster of this.kubeConfig.getClusters()) {
      clusters.push(cluster.name)
    }

    return clusters
  }

  /**
   * Get a list of contexts
   * @returns {string[]} a list of context names
   */
  async getContexts () {
    const contexts = []
    for (const context of this.kubeConfig.getContexts()) {
      contexts.push(context.name)
    }

    return contexts
  }

  /**
   * List files and directories in a container
   *
   * It runs ls -la on the specified path and returns a list of object containing the entries.
   * For example:
   * [{
   *    directory: false,
   *    owner: hedera,
   *    group: hedera,
   *    size: 121,
   *    modifiedAt: Jan 15 13:50
   *    name: config.txt
   * }]
   *
   * @param {string} podName
   * @param {string} containerName
   * @param {string} destPath - path inside the container
   * @param {number} [timeout] - timeout in ms
   * @returns {Promise<{owner: string, size: number, modifiedAt: string, name: string, directory: boolean, group: string}[]>}
   * array of directory entries, custom object
   */
  async listDir (podName, containerName, destPath, timeout = 5000) {
    try {
      const output = await this.execContainer(podName, containerName, ['ls', '-la', destPath])
      if (!output) return []

      // parse the output and return the entries
      const items = []
      const lines = output.split('\n')
      for (let line of lines) {
        line = line.replace(/\s+/g, '|')
        const parts = line.split('|')
        if (parts.length >= 9) {
          let name = parts[parts.length - 1]
          // handle unique file format (without single quotes): 'usedAddressBook_vHederaSoftwareVersion{hapiVersion=v0.53.0, servicesVersion=v0.53.0}_2024-07-30-20-39-06_node_0.txt.debug'
          for (let i = parts.length - 1; i > 8; i--) {
            name = `${parts[i - 1]} ${name}`
          }

          if (name !== '.' && name !== '..') {
            const permission = parts[0]
            const item = {
              directory: permission[0] === 'd',
              owner: parts[2],
              group: parts[3],
              size: parts[4],
              modifiedAt: `${parts[5]} ${parts[6]} ${parts[7]}`,
              name
            }

            items.push(item)
          }
        }
      }

      return items
    } catch (e) {
      throw new FullstackTestingError(`unable to check path in '${podName}':${containerName}' - ${destPath}: ${e.message}`, e)
    }
  }

  /**
   * Check if a filepath exists in the container
   * @param {string} podName
   * @param {string} containerName
   * @param {string} destPath - path inside the container
   * @param {Object} [filters] - an object with metadata fields and value
   * @returns {Promise<boolean>}
   */
  async hasFile (podName, containerName, destPath, filters = {}) {
    const parentDir = path.dirname(destPath)
    const fileName = path.basename(destPath)
    const filterMap = new Map(Object.entries(filters))

    try {
      const entries = await this.listDir(podName, containerName, parentDir)

      for (const item of entries) {
        if (item.name === fileName && !item.directory) {
          let found = true

          for (const entry of filterMap.entries()) {
            const field = entry[0]
            const value = entry[1]
            this.logger.debug(`Checking file ${podName}:${containerName} ${destPath}; ${field} expected ${value}, found ${item[field]}`, { filters })
            if (`${value}` !== `${item[field]}`) {
              found = false
              break
            }
          }

          if (found) {
            this.logger.debug(`File check succeeded ${podName}:${containerName} ${destPath}`, { filters })
            return true
          }
        }
      }
    } catch (e) {
      const error = new FullstackTestingError(`unable to check file in '${podName}':${containerName}' - ${destPath}: ${e.message}`, e)
      this.logger.error(error.message, error)
      throw error
    }

    return false
  }

  /**
   * Check if a directory path exists in the container
   * @param {string} podName
   * @param {string} containerName
   * @param {string} destPath - path inside the container
   * @returns {Promise<boolean>}
   */
  async hasDir (podName, containerName, destPath) {
    return await this.execContainer(
      podName,
      containerName,
      ['bash', '-c', '[[ -d "' + destPath + '" ]] && echo -n "true" || echo -n "false"']
    ) === 'true'
  }

  /**
   * @param {string} podName
   * @param {string} containerName
   * @param {string} destPath
   * @returns {Promise<string>}
   */
  async mkdir (podName, containerName, destPath) {
    return this.execContainer(
      podName,
      containerName,
      ['bash', '-c', 'mkdir -p "' + destPath + '"']
    )
  }

  /**
   * Copy a file into a container
   *
   * It overwrites any existing file inside the container at the destination directory
   *
   * @param {string} podName
   * @param {string} containerName
   * @param {string} srcPath - source file path in the local
   * @param {string} destDir - destination directory in the container
   * @returns {Promise<boolean>} return a Promise that performs the copy operation
   */
  async copyTo (podName, containerName, srcPath, destDir) {
    const namespace = this._getNamespace()

    if (!await this.hasDir(podName, containerName, destDir)) {
      throw new FullstackTestingError(`invalid destination path: ${destDir}`)
    }

    if (!fs.existsSync(srcPath)) {
      throw new FullstackTestingError(`invalid source path: ${srcPath}`)
    }

    try {
      const srcFile = path.basename(srcPath)
      const srcDir = path.dirname(srcPath)
      const destPath = `${destDir}/${srcFile}`

      // zip the source file
      const tmpFile = this._tempFileFor(srcFile)
      await tar.c({
        file: tmpFile,
        cwd: srcDir
      }, [srcFile])

      const self = this
      return new Promise((resolve, reject) => {
        const execInstance = new k8s.Exec(this.kubeConfig)
        const command = ['tar', 'xf', '-', '-C', destDir]
        const readStream = fs.createReadStream(tmpFile)
        const errStream = new sb.WritableStreamBuffer()

        execInstance.exec(namespace, podName, containerName, command, null, errStream, readStream, false,
          async ({ status }) => {
            if (status === 'Failure' || errStream.size()) {
              self._deleteTempFile(tmpFile)
            }
          }).then(conn => {
          conn.on('close', async (code, reason) => {
            if (code !== 1000) { // code 1000 is the success code
              return reject(new FullstackTestingError(`failed to copy because of error (${code}): ${reason}`))
            }

            return resolve(true)
          })

          conn.on('error', (e) => {
            self._deleteTempFile(tmpFile)
            return reject(new FullstackTestingError(`failed to copy file ${destPath} because of connection error: ${e.message}`, e))
          })
        })
      })
    } catch (e) {
      throw new FullstackTestingError(`failed to copy file to ${podName}:${containerName} [${srcPath} -> ${destDir}]: ${e.message}`, e)
    }
  }

  /**
   * Copy a file from a container
   *
   * It overwrites any existing file at the destination directory
   *
   * @param {string} podName
   * @param {string} containerName
   * @param {string} srcPath - source file path in the container
   * @param {string} destDir - destination directory in the local
   * @returns {Promise<boolean>}
   */
  async copyFrom (podName, containerName, srcPath, destDir) {
    const namespace = this._getNamespace()

    // get stat for source file in the container
    let entries = await this.listDir(podName, containerName, srcPath)
    if (entries.length !== 1) {
      throw new FullstackTestingError(`invalid source path: ${srcPath}`)
    }
    // handle symbolic link
    if (entries[0].name.indexOf(' -> ') > -1) {
      const redirectSrcPath = path.join(path.dirname(srcPath), entries[0].name.substring(entries[0].name.indexOf(' -> ') + 4))
      entries = await this.listDir(podName, containerName, redirectSrcPath)
      if (entries.length !== 1) {
        throw new FullstackTestingError(`invalid source path: ${redirectSrcPath}`)
      }
    }
    const srcFileDesc = entries[0] // cache for later comparison after copy

    if (!fs.existsSync(destDir)) {
      throw new FullstackTestingError(`invalid destination path: ${destDir}`)
    }

    try {
      const srcFileSize = Number.parseInt(srcFileDesc.size)

      const srcFile = path.basename(entries[0].name)
      const srcDir = path.dirname(entries[0].name)
      const destPath = path.join(destDir, srcFile)

      // download the tar file to a temp location
      const tmpFile = this._tempFileFor(srcFile)

      const self = this
      return new Promise((resolve, reject) => {
        const execInstance = new k8s.Exec(this.kubeConfig)
<<<<<<< HEAD
        const command = ['tar', 'zcf', '-', '-C', srcDir, srcFile]
        const writerStream = fs.createWriteStream(tmpFile)
        const errStream = new sb.WritableStreamBuffer()
=======
        const command = ['cat', `${srcDir}/${srcFile}`]
        const outputFileStream = fs.createWriteStream(tmpFile)
        const outputPassthroughStream = new stream.PassThrough({ highWaterMark: 10 * 1024 * 1024 })
        const errStream = new stream.PassThrough()
        let additionalErrorMessageDetail = ''

        // Use pipe() to automatically handle backpressure between streams
        outputPassthroughStream.pipe(outputFileStream)

        outputPassthroughStream.on('data', (chunk) => {
          this.logger.debug(`received chunk size=${chunk.length}`)
          const canWrite = outputFileStream.write(chunk) // Write chunk to file and check if buffer is full

          if (!canWrite) {
            console.log(`Buffer is full, pausing data stream... for copying from ${podName}:${srcDir}/${srcFile} to ${destPath}`)
            outputPassthroughStream.pause() // Pause the data stream if buffer is full
          }
        })

        outputFileStream.on('drain', () => {
          outputPassthroughStream.resume()
          this.logger.debug(`stream drained, resume write for copying from ${podName}:${srcDir}/${srcFile} to ${destPath}`)
        })
>>>>>>> e6c79eb5

        execInstance.exec(
          namespace,
          podName,
          containerName,
          command,
          outputFileStream,
          errStream,
          null,
          false,
          ({ status }) => {
            if (status === 'Failure') {
              self._deleteTempFile(tmpFile)
              const errorMessage = `tar command failed with status Failure while copying from ${podName}:${srcDir}/${srcFile} to ${destPath}`
              this.logger.error(errorMessage)
              return reject(new FullstackTestingError(errorMessage))
            }
            this.logger.debug(`copyFrom.callback(status)=${status}`)
          })
          .then(conn => {
            conn.on('error', (e) => {
              self._deleteTempFile(tmpFile)
              return reject(new FullstackTestingError(
                  `failed copying from ${podName}:${srcDir}/${srcFile} to ${destPath} because of connection error: ${e.message}`, e))
            })

            conn.on('close', (code, reason) => {
              this.logger.debug(`connection closed copying from ${podName}:${srcDir}/${srcFile} to ${destPath}`)
              if (code !== 1000) { // code 1000 is the success code
                const errorMessage = `failed copying from ${podName}:${srcDir}/${srcFile} to ${destPath} because of error (${code}): ${reason}`
                this.logger.error(errorMessage)
                return reject(new FullstackTestingError(errorMessage))
              }

              outputFileStream.end()
              outputFileStream.close(() => {
                this.logger.debug(`finished closing writerStream copying from ${podName}:${srcDir}/${srcFile} to ${destPath}`)

                try {
                  fs.copyFileSync(tmpFile, destPath)

                  self._deleteTempFile(tmpFile)

                  const stat = fs.statSync(destPath)
                  let rejection
                  if (stat && stat.size === srcFileSize) {
                    this.logger.info(`Finished successfully copying from ${podName}:${srcDir}/${srcFile} to ${destPath}`)
                  } else {
                    rejection = true
                    if (!stat) {
                      additionalErrorMessageDetail = ', statSync returned no file status for the destination file'
                    } else {
                      additionalErrorMessageDetail = `, stat.size=${stat.size} != srcFileSize=${srcFileSize}`
                    }
                  }

                  if (rejection) {
                    const errorMessage = `failed copying from ${podName}:${srcDir}/${srcFile} to ${destPath} to download file completely: ${destPath}${additionalErrorMessageDetail}`
                    this.logger.error(errorMessage)
                    return reject(new FullstackTestingError(errorMessage))
                  } else {
                    return resolve(true)
                  }
                } catch (e) {
                  const errorMessage = `failed to complete copying from ${podName}:${srcDir}/${srcFile} to ${destPath} to extract file: ${destPath}`
                  this.logger.error(errorMessage, e)
                  return reject(new FullstackTestingError(errorMessage, e))
                }
              })
            })
          })

        errStream.on('data', (data) => {
          const errorMessage = `error encountered copying from ${podName}:${srcDir}/${srcFile} to ${destPath}, error: ${data.toString()}`
          this.logger.error(errorMessage)
          return reject(new FullstackTestingError(errorMessage))
        })

        outputFileStream.on('close', () => {
          this.logger.debug(`finished copying from ${podName}:${srcDir}/${srcFile} to ${destPath}`)
        })

        outputFileStream.on('error', (err) => {
          const errorMessage = `writerStream error encountered copying from ${podName}:${srcDir}/${srcFile} to ${destPath}, err: ${err.toString()}`
          this.logger.error(errorMessage, err)
          return reject(new FullstackTestingError(errorMessage, err))
        })

        outputFileStream.on('end', () => {
          this.logger.debug(`writerStream has ended for copying from ${podName}:${srcDir}/${srcFile} to ${destPath}`)
        })

        outputPassthroughStream.on('end', () => {
          this.logger.debug(`writerPassthroughStream has ended for copying from ${podName}:${srcDir}/${srcFile} to ${destPath}`)
        })

        outputFileStream.on('finish', () => {
          this.logger.debug(`stopping copy, writerStream has finished for copying from ${podName}:${srcDir}/${srcFile} to ${destPath}`)
        })

        outputPassthroughStream.on('finish', () => {
          this.logger.debug(`stopping copy, writerPassthroughStream has finished for copying from ${podName}:${srcDir}/${srcFile} to ${destPath}`)
        })
      })
    } catch (e) {
      const errorMessage = `failed to download file from ${podName}:${containerName} [${srcPath} -> ${destDir}]: ${e.message}`
      this.logger.error(errorMessage, e)
      throw new FullstackTestingError(errorMessage, e)
    }
  }

  /**
   * Invoke sh command within a container and return the console output as string
   *
   * @param {string} podName
   * @param {string} containerName
   * @param {string|string[]} command - sh commands as an array to be run within the containerName (e.g 'ls -la /opt/hgcapp')
   * @param {number} [timeoutMs] - timout in milliseconds
   * @returns {Promise<string>} console output as string
   */
  async execContainer (podName, containerName, command, timeoutMs = 1000) {
    const ns = this._getNamespace()
    if (timeoutMs < 0 || timeoutMs === 0) throw new MissingArgumentError('timeout cannot be negative or zero')
    if (!command) throw new MissingArgumentError('command cannot be empty')
    if (!Array.isArray(command)) {
      command = command.split(' ')
    }
    if (!await this.getPodByName(podName)) throw new IllegalArgumentError(`Invalid pod ${podName}`)

    const self = this
    return new Promise((resolve, reject) => {
      const execInstance = new k8s.Exec(this.kubeConfig)
      const outStream = new sb.WritableStreamBuffer()
      const errStream = new sb.WritableStreamBuffer()

      self.logger.debug(`Running exec ${podName} -c ${containerName} -- ${command.join(' ')}`)
      execInstance.exec(
        ns,
        podName,
        containerName,
        command,
        outStream,
        errStream,
        null,
        false,
        ({ status }) => {
          if (status === 'Failure' || errStream.size()) {
            reject(new FullstackTestingError(`Exec error:
              [exec ${podName} -c ${containerName} -- ${command.join(' ')}'] - error details:
              ${errStream.getContentsAsString()}`))
            return
          }

          const output = outStream.getContentsAsString()
          self.logger.debug(`Finished exec ${podName} -c ${containerName} -- ${command.join(' ')}`, { output })

          resolve(output)
        }
      )
    })
  }

  /**
   * Port forward a port from a pod to localhost
   *
   * This simple server just forwards traffic from itself to a service running in kubernetes
   * -> localhost:localPort -> port-forward-tunnel -> kubernetes-pod:targetPort
   *
   * @param {string} podName
   * @param {number} localPort
   * @param {number} podPort
   * @returns {Promise<net.Server>}
   */
  async portForward (podName, localPort, podPort) {
    const ns = this._getNamespace()
    const forwarder = new k8s.PortForward(this.kubeConfig, false)
    const server = await net.createServer((socket) => {
      forwarder.portForward(ns, podName, [podPort], socket, null, socket, 3)
    })

    // add info for logging
    server.info = `${podName}:${podPort} -> ${constants.LOCAL_HOST}:${localPort}`
    server.localPort = localPort
    this.logger.debug(`Starting port-forwarder [${server.info}]`)
    return server.listen(localPort, constants.LOCAL_HOST)
  }

  /**
   * to test the connection to a pod within the network
   * @param {string} host - the host of the target connection
   * @param {number} port - the port of the target connection
   * @returns {Promise<boolean>}
   */
  async testConnection (host, port) {
    const self = this

    return new Promise((resolve, reject) => {
      const s = new net.Socket()
      s.on('error', (e) => {
        s.destroy()
        reject(new FullstackTestingError(`failed to connect to '${host}:${port}': ${e.message}`, e))
      })

      s.connect(port, host, () => {
        self.logger.debug(`Connection test successful: ${host}:${port}`)
        s.destroy()
        resolve(true)
      })
    })
  }

  /**
   * Stop the port forwarder server
   *
   * @param {net.Server} server - an instance of server returned by portForward method
   * @param {number} [maxAttempts] - the maximum number of attempts to check if the server is stopped
   * @param {number} [timeout] - the delay between checks in milliseconds
   * @returns {Promise<void>}
   */
  async stopPortForward (server, maxAttempts = 20, timeout = 500) {
    if (!server) {
      return
    }

    this.logger.debug(`Stopping port-forwarder [${server.info}]`)

    // try to close the websocket server
    await new Promise((resolve, reject) => {
      server.close((e) => {
        if (e) {
          if (e.message?.includes('Server is not running')) {
            this.logger.debug(`Server not running, port-forwarder [${server.info}]`)
            resolve()
          } else {
            this.logger.debug(`Failed to stop port-forwarder [${server.info}]: ${e.message}`, e)
            reject(e)
          }
        } else {
          this.logger.debug(`Stopped port-forwarder [${server.info}]`)
          resolve()
        }
      })
    })

    // test to see if the port has been closed or if it is still open
    let attempts = 0
    while (attempts < maxAttempts) {
      let hasError = 0
      attempts++

      try {
        const isPortOpen = await new Promise((resolve, reject) => {
          const testServer = net.createServer()
            .once('error', err => {
              if (err) {
                resolve(false)
              }
            })
            .once('listening', () => {
              testServer
                .once('close', () => {
                  hasError++
                  if (hasError > 1) {
                    resolve(false)
                  } else {
                    resolve(true)
                  }
                })
                .close()
            })
            .listen(server.localPort, '0.0.0.0')
        })
        if (isPortOpen) {
          return
        }
      } catch (e) {
        return
      }
      await sleep(timeout)
    }
    if (attempts >= maxAttempts) {
      throw new FullstackTestingError(`failed to stop port-forwarder [${server.info}]`)
    }
  }

  /**
   * Wait for pod
   * @param {string[]} [phases] - an array of acceptable phases of the pods
   * @param {string[]} [labels] - pod labels
   * @param {number} [podCount] - number of pod expected
   * @param {number} [maxAttempts] - maximum attempts to check
   * @param {number} [delay] - delay between checks in milliseconds
   * @param {Function} podItemPredicate - a predicate function to check the pod item
   * @returns {Promise<Object[]>} a Promise that checks the status of an array of pods
   */
  async waitForPods (phases = [constants.POD_PHASE_RUNNING], labels = [], podCount = 1, maxAttempts = 10, delay = 500, podItemPredicate) {
    const ns = this._getNamespace()
    const labelSelector = labels.join(',')

    this.logger.debug(`WaitForPod [namespace:${ns}, labelSelector: ${labelSelector}], maxAttempts: ${maxAttempts}`)

    return new Promise((resolve, reject) => {
      let attempts = 0

      const check = async (resolve, reject) => {
        this.logger.debug(`Checking for pod [namespace:${ns}, labelSelector: ${labelSelector}] [attempt: ${attempts}/${maxAttempts}]`)

        // wait for the pod to be available with the given status and labels
        const resp = await this.kubeClient.listNamespacedPod(
          ns,
          false,
          false,
          undefined,
          undefined,
          labelSelector,
          podCount
        )

        this.logger.debug(`${resp.body?.items?.length}/${podCount} pod found [namespace:${ns}, labelSelector: ${labelSelector}] [attempt: ${attempts}/${maxAttempts}]`)
        if (resp.body?.items?.length === podCount) {
          let phaseMatchCount = 0
          let predicateMatchCount = 0

          for (const item of resp.body.items) {
            if (phases.includes(item.status?.phase)) {
              phaseMatchCount++
            }

            if (podItemPredicate && podItemPredicate(item)) {
              predicateMatchCount++
            }
          }

          if (phaseMatchCount === podCount && (!podItemPredicate || (predicateMatchCount === podCount))) {
            return resolve(resp.body.items)
          }
        }

        if (++attempts < maxAttempts) {
          setTimeout(() => check(resolve, reject), delay)
        } else {
          return reject(new FullstackTestingError(`Expected number of pod (${podCount}) not found for labels: ${labelSelector}, phases: ${phases.join(',')} [attempts = ${attempts}/${maxAttempts}]`))
        }
      }

      check(resolve, reject)
    })
  }

  /**
   * Check if pod is ready
   * @param {string[]} [labels] - pod labels
   * @param {number} [podCount] - number of pod expected
   * @param {number} [maxAttempts] - maximum attempts to check
   * @param {number} [delay] - delay between checks in milliseconds
   * @returns {Promise<unknown>}
   */
  async waitForPodReady (labels = [], podCount = 1, maxAttempts = 10, delay = 500) {
    try {
      return await this.waitForPodConditions(K8.PodReadyCondition, labels, podCount, maxAttempts, delay)
    } catch (e) {
      throw new FullstackTestingError(`Pod not ready [maxAttempts = ${maxAttempts}]`, e)
    }
  }

  /**
   * Check pods for conditions
   * @param {Map} conditionsMap - a map of conditions and values
   * @param {string[]} [labels] - pod labels
   * @param {number} [podCount] - number of pod expected
   * @param {number} [maxAttempts] - maximum attempts to check
   * @param {number} [delay] - delay between checks in milliseconds
   * @returns {Promise<Object[]>}
   */
  async waitForPodConditions (
    conditionsMap,
    labels = [],
    podCount = 1, maxAttempts = 10, delay = 500) {
    if (!conditionsMap || conditionsMap.size === 0) throw new MissingArgumentError('pod conditions are required')

    return await this.waitForPods([constants.POD_PHASE_RUNNING], labels, podCount, maxAttempts, delay, (pod) => {
      if (pod.status?.conditions?.length > 0) {
        for (const cond of pod.status.conditions) {
          for (const entry of conditionsMap.entries()) {
            const condType = entry[0]
            const condStatus = entry[1]
            if (cond.type === condType && cond.status === condStatus) {
              this.logger.debug(`Pod condition met for ${pod.metadata.name} [type: ${cond.type} status: ${cond.status}]`)
              return true
            }
          }
        }
      }

      // condition not found
      return false
    })
  }

  /**
   * Get a list of persistent volume claim names for the given namespace
   * @param {string} namespace - the namespace of the persistent volume claims to return
   * @param {string[]} [labels] - labels
   * @returns {Promise<string[]>} return list of persistent volume claim names
   */
  async listPvcsByNamespace (namespace, labels = []) {
    const pvcs = []
    const labelSelector = labels.join(',')
    const resp = await this.kubeClient.listNamespacedPersistentVolumeClaim(
      namespace,
      null,
      null,
      null,
      null,
      labelSelector
    )

    for (const item of resp.body.items) {
      pvcs.push(item.metadata.name)
    }

    return pvcs
  }

  /**
   * Get a list of secrets for the given namespace
   * @param {string} namespace - the namespace of the secrets to return
   * @param {string[]} [labels] - labels
   * @returns {Promise<string[]>} return list of secret names
   */
  async listSecretsByNamespace (namespace, labels = []) {
    const secrets = []
    const labelSelector = labels.join(',')
    const resp = await this.kubeClient.listNamespacedSecret(
      namespace,
      null,
      null,
      null,
      null,
      labelSelector
    )

    for (const item of resp.body.items) {
      secrets.push(item.metadata.name)
    }

    return secrets
  }

  /**
   * Delete a persistent volume claim
   * @param {string} name - the name of the persistent volume claim to delete
   * @param {string} namespace - the namespace of the persistent volume claim to delete
   * @returns {Promise<boolean>} true if the persistent volume claim was deleted
   */
  async deletePvc (name, namespace) {
    const resp = await this.kubeClient.deleteNamespacedPersistentVolumeClaim(
      name,
      namespace
    )

    return resp.response.statusCode === 200.0
  }

  /**
   * retrieve the secret of the given namespace and label selector, if there is more than one, it returns the first
   * @param {string} namespace - the namespace of the secret to search for
   * @param {string} labelSelector - the label selector used to fetch the Kubernetes secret
   * @returns {Promise<{name: string, labels: Object, namespace: string, type: string, data: Object} | null>} a custom
   * secret object with the relevant attributes, the values of the data key:value pair objects must be base64 decoded
   */
  async getSecret (namespace, labelSelector) {
    const result = await this.kubeClient.listNamespacedSecret(
      namespace, null, null, null, null, labelSelector)
    if (result.response.statusCode === 200 && result.body.items && result.body.items.length > 0) {
      const secretObject = result.body.items[0]
      return {
        name: secretObject.metadata.name,
        labels: secretObject.metadata.labels,
        namespace: secretObject.metadata.namespace,
        type: secretObject.type,
        data: secretObject.data
      }
    } else {
      return null
    }
  }

  /**
   * creates a new Kubernetes secret with the provided attributes
   * @param {string} name - the name of the new secret
   * @param {string} namespace - the namespace to store the secret
   * @param {string} secretType - the secret type
   * @param {Object} data - the secret, any values of a key:value pair must be base64 encoded
   * @param {*} labels - the label to use for future label selector queries
   * @param {boolean} recreate - if we should first run delete in the case that there the secret exists from a previous install
   * @returns {Promise<boolean>} whether the secret was created successfully
   */
  async createSecret (name, namespace, secretType, data, labels, recreate) {
    if (recreate) {
      try {
        await this.kubeClient.deleteNamespacedSecret(name, namespace)
      } catch {
        // do nothing
      }
    }

    const v1Secret = new V1Secret()
    v1Secret.apiVersion = 'v1'
    v1Secret.kind = 'Secret'
    v1Secret.type = secretType
    v1Secret.data = data
    v1Secret.metadata = new V1ObjectMeta()
    v1Secret.metadata.name = name
    v1Secret.metadata.labels = labels

    try {
      const resp = await this.kubeClient.createNamespacedSecret(namespace, v1Secret)

      return resp.response.statusCode === 201
    } catch (e) {
      throw new FullstackTestingError(`failed to create secret ${name} in namespace ${namespace}: ${e.message}, ${e?.body?.message}`, e)
    }
  }

  /**
   * delete a secret from the namespace
   * @param {string} name - the name of the new secret
   * @param {string} namespace - the namespace to store the secret
   * @returns {Promise<boolean>} whether the secret was deleted successfully
   */
  async deleteSecret (name, namespace) {
    const resp = await this.kubeClient.deleteNamespacedSecret(name, namespace)
    return resp.response.statusCode === 200.0
  }

  /**
   * @returns {string}
   * @private
   */
  _getNamespace () {
    const ns = this.configManager.getFlag(flags.namespace)
    if (!ns) throw new MissingArgumentError('namespace is not set')
    return ns
  }

  /**
   * @param {string} fileName
   * @returns {string}
   * @private
   */
  _tempFileFor (fileName) {
    const tmpFile = `${fileName}-${uuid4()}`
    return path.join(os.tmpdir(), tmpFile)
  }

  /**
   * @param {string} tmpFile
   * @private
   */
  _deleteTempFile (tmpFile) {
    if (fs.existsSync(tmpFile)) {
      fs.rmSync(tmpFile)
    }
  }
}<|MERGE_RESOLUTION|>--- conflicted
+++ resolved
@@ -572,11 +572,6 @@
       const self = this
       return new Promise((resolve, reject) => {
         const execInstance = new k8s.Exec(this.kubeConfig)
-<<<<<<< HEAD
-        const command = ['tar', 'zcf', '-', '-C', srcDir, srcFile]
-        const writerStream = fs.createWriteStream(tmpFile)
-        const errStream = new sb.WritableStreamBuffer()
-=======
         const command = ['cat', `${srcDir}/${srcFile}`]
         const outputFileStream = fs.createWriteStream(tmpFile)
         const outputPassthroughStream = new stream.PassThrough({ highWaterMark: 10 * 1024 * 1024 })
@@ -600,7 +595,6 @@
           outputPassthroughStream.resume()
           this.logger.debug(`stream drained, resume write for copying from ${podName}:${srcDir}/${srcFile} to ${destPath}`)
         })
->>>>>>> e6c79eb5
 
         execInstance.exec(
           namespace,
