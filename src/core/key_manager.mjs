/**
 * Copyright (C) 2024 Hedera Hashgraph, LLC
 *
 * Licensed under the Apache License, Version 2.0 (the ""License"");
 * you may not use this file except in compliance with the License.
 * You may obtain a copy of the License at
 *
 *      http://www.apache.org/licenses/LICENSE-2.0
 *
 * Unless required by applicable law or agreed to in writing, software
 * distributed under the License is distributed on an ""AS IS"" BASIS,
 * WITHOUT WARRANTIES OR CONDITIONS OF ANY KIND, either express or implied.
 * See the License for the specific language governing permissions and
 * limitations under the License.
 *
 */
'use strict'
import * as x509 from '@peculiar/x509'
import crypto from 'crypto'
import fs from 'fs'
import path from 'path'
import { SoloError, IllegalArgumentError, MissingArgumentError } from './errors.mjs'
import { constants } from './index.mjs'
import { SoloLogger } from './logging.mjs'
import { Templates } from './templates.mjs'
import * as helpers from './helpers.mjs'
import chalk from 'chalk'

x509.cryptoProvider.set(crypto)

/**
 * @typedef {Object} NodeKeyObject
 * @property {CryptoKey} privateKey
 * @property {x509.X509Certificate} certificate
 * @property {x509.X509Certificates} certificateChain
 */

/**
 * @typedef {Object} PrivateKeyAndCertificateObject
 * @property {string} privateKeyFile
 * @property {string} certificateFile
 */

export class KeyManager {
  static SigningKeyAlgo = {
    name: 'RSASSA-PKCS1-v1_5',
    hash: 'SHA-384',
    publicExponent: new Uint8Array([1, 0, 1]),
    modulusLength: 3072
  }

  /** @type {KeyUsage[]} */
  static SigningKeyUsage = ['sign', 'verify']

  static TLSKeyAlgo = {
    name: 'RSASSA-PKCS1-v1_5',
    hash: 'SHA-384',
    publicExponent: new Uint8Array([1, 0, 1]),
    modulusLength: 4096
  }

  /** @type {KeyUsage[]} */
  static TLSKeyUsage = ['sign', 'verify']
  static TLSCertKeyUsages =
    x509.KeyUsageFlags.digitalSignature |
    x509.KeyUsageFlags.keyEncipherment |
    x509.KeyUsageFlags.dataEncipherment

  static TLSCertKeyExtendedUsages = [
    x509.ExtendedKeyUsage.serverAuth,
    x509.ExtendedKeyUsage.clientAuth
  ]

  static ECKeyAlgo = {
    name: 'ECDSA',
    namedCurve: 'P-384',
    hash: 'SHA-384'
  }

  /**
   * @param {SoloLogger} logger
   */
  constructor (logger) {
    if (!logger || !(logger instanceof SoloLogger)) throw new MissingArgumentError('An instance of core/SoloLogger is required')
    this.logger = logger
  }

  /**
   * Convert CryptoKey into PEM string
   * @param {CryptoKey} privateKey
   * @returns {Promise<string>}
   */
  async convertPrivateKeyToPem (privateKey) {
    const ab = await crypto.subtle.exportKey('pkcs8', privateKey)
    return x509.PemConverter.encode(ab, 'PRIVATE KEY')
  }

  /**
   * Convert PEM private key into CryptoKey
   * @param {string} pemStr - PEM string
   * @param {*} algo - key algorithm
   * @param {KeyUsage[]} [keyUsages]
   * @returns {Promise<CryptoKey>}
   */
  async convertPemToPrivateKey (pemStr, algo, keyUsages = ['sign']) {
    if (!algo) throw new MissingArgumentError('algo is required')

    const items = x509.PemConverter.decode(pemStr)

    // Since pem file may include multiple PEM data, the decoder returns an array
    // However for private key there should be a single item.
    // So, we just being careful here to pick the last item (similar to how last PEM data represents the actual cert in
    // a certificate bundle)
    const lastItem = items[items.length - 1]

    return await crypto.subtle.importKey('pkcs8', lastItem, algo, false, keyUsages)
  }

  /**
   * Return file names for node key
   * @param {NodeAlias} nodeAlias
   * @param {string} keysDir - directory where keys and certs are stored
   * @param {string} [keyPrefix] - key prefix such as constants.SIGNING_KEY_PREFIX
   * @returns {PrivateKeyAndCertificateObject}
   */
  prepareNodeKeyFilePaths (nodeAlias, keysDir, keyPrefix = constants.SIGNING_KEY_PREFIX) {
    if (!nodeAlias) throw new MissingArgumentError('nodeAlias is required')
    if (!keysDir) throw new MissingArgumentError('keysDir is required')
    if (!keyPrefix) throw new MissingArgumentError('keyPrefix is required')

    const keyFile = path.join(keysDir, Templates.renderGossipPemPrivateKeyFile(keyPrefix, nodeAlias))
    const certFile = path.join(keysDir, Templates.renderGossipPemPublicKeyFile(keyPrefix, nodeAlias))

    return {
      privateKeyFile: keyFile,
      certificateFile: certFile
    }
  }

  /**
   * Return file names for TLS key
   * @param {NodeAlias} nodeAlias
   * @param {string} keysDir - directory where keys and certs are stored
   * @returns {PrivateKeyAndCertificateObject}
   */
  prepareTLSKeyFilePaths (nodeAlias, keysDir) {
    if (!nodeAlias) throw new MissingArgumentError('nodeAlias is required')
    if (!keysDir) throw new MissingArgumentError('keysDir is required')

    const keyFile = path.join(keysDir, `hedera-${nodeAlias}.key`)
    const certFile = path.join(keysDir, `hedera-${nodeAlias}.crt`)

    return {
      privateKeyFile: keyFile,
      certificateFile: certFile
    }
  }

  /**
   * Store node keys and certs as PEM files
   * @param {NodeAlias} nodeAlias
   * @param {NodeKeyObject} nodeKey
   * @param {string} keysDir - directory where keys and certs are stored
   * @param {PrivateKeyAndCertificateObject} nodeKeyFiles
   * @param {string} [keyName] - optional key type name for logging
   * @returns {Promise<PrivateKeyAndCertificateObject>} a Promise that saves the keys and certs as PEM files
   */
  async storeNodeKey (nodeAlias, nodeKey, keysDir, nodeKeyFiles, keyName = '') {
    if (!nodeAlias) {
      throw new MissingArgumentError('nodeAlias is required')
    }

    if (!nodeKey || !nodeKey.privateKey) {
      throw new MissingArgumentError('nodeKey.privateKey is required')
    }

    if (!nodeKey || !nodeKey.certificateChain) {
      throw new MissingArgumentError('nodeKey.certificateChain is required')
    }

    if (!keysDir) {
      throw new MissingArgumentError('keysDir is required')
    }

    if (!nodeKeyFiles || !nodeKeyFiles.privateKeyFile) {
      throw new MissingArgumentError('nodeKeyFiles.privateKeyFile is required')
    }

    if (!nodeKeyFiles || !nodeKeyFiles.certificateFile) {
      throw new MissingArgumentError('nodeKeyFiles.certificateFile is required')
    }

    const keyPem = await this.convertPrivateKeyToPem(nodeKey.privateKey)
    const certPems = []
    nodeKey.certificateChain.forEach(cert => {
      certPems.push(cert.toString('pem'))
    })

    const self = this
    return new Promise((resolve, reject) => {
      try {
        this.logger.debug(`Storing ${keyName} key for node: ${nodeAlias}`, { nodeKeyFiles })

        fs.writeFileSync(nodeKeyFiles.privateKeyFile, keyPem)

        // remove if the certificate file exists already as otherwise we'll keep appending to the last
        if (fs.existsSync(nodeKeyFiles.certificateFile)) {
          fs.rmSync(nodeKeyFiles.certificateFile)
        }

        certPems.forEach(certPem => {
          fs.writeFileSync(nodeKeyFiles.certificateFile, certPem + '\n', { flag: 'a' })
        })

        self.logger.debug(`Stored ${keyName} key for node: ${nodeAlias}`, {
          nodeKeyFiles
        })

        resolve(nodeKeyFiles)
      } catch (e) {
        reject(e)
      }
    })
  }

  /**
   * Load node keys and certs from PEM files
   * @param {NodeAlias} nodeAlias
   * @param {string} keysDir - directory where keys and certs are stored
   * @param {*} algo - algorithm used for key
   * @param {{privateKeyFile: string, certificateFile: string}} nodeKeyFiles an object stores privateKeyFile and certificateFile
   * @param {string} [keyName] - optional key type name for logging
   * @returns {Promise<NodeKeyObject>}
   */
  async loadNodeKey (nodeAlias, keysDir, algo, nodeKeyFiles, keyName = '') {
    if (!nodeAlias) {
      throw new MissingArgumentError('nodeAlias is required')
    }

    if (!keysDir) {
      throw new MissingArgumentError('keysDir is required')
    }

    if (!algo) {
      throw new MissingArgumentError('algo is required')
    }

    if (!nodeKeyFiles || !nodeKeyFiles.privateKeyFile) {
      throw new MissingArgumentError('nodeKeyFiles.privateKeyFile is required')
    }

    if (!nodeKeyFiles || !nodeKeyFiles.certificateFile) {
      throw new MissingArgumentError('nodeKeyFiles.certificateFile is required')
    }

    this.logger.debug(`Loading ${keyName}-keys for node: ${nodeAlias}`, { nodeKeyFiles })

    const keyBytes = await fs.readFileSync(nodeKeyFiles.privateKeyFile)
    const keyPem = keyBytes.toString()
    const key = await this.convertPemToPrivateKey(keyPem, algo)

    const certBytes = await fs.readFileSync(nodeKeyFiles.certificateFile)
    const certPems = x509.PemConverter.decode(certBytes.toString())

    /** @type {x509.X509Certificate[]} */
    const certs = []
    certPems.forEach(certPem => {
      const cert = new x509.X509Certificate(certPem)
      certs.push(cert)
    })

    const certChain = await new x509.X509ChainBuilder({ certificates: certs.slice(1) }).build(certs[0])

    this.logger.debug(`Loaded ${keyName}-key for node: ${nodeAlias}`, {
      nodeKeyFiles,
      cert: certs[0].toString('pem')
    })
    return {
      privateKey: key,
      certificate: certs[0],
      certificateChain: certChain
    }
  }

  /**
   * Generate signing key and certificate
<<<<<<< HEAD
   * @param {NodeAlias} nodeAlias
   * @returns {Promise<{NodeKeyObject>}
=======
   * @param {string} nodeId
   * @returns {Promise<NodeKeyObject>}
>>>>>>> efa17832
   */
  async generateSigningKey (nodeAlias) {
    try {
      const keyPrefix = constants.SIGNING_KEY_PREFIX
      const curDate = new Date()
      const friendlyName = Templates.renderNodeFriendlyName(keyPrefix, nodeAlias)

      this.logger.debug(`generating ${keyPrefix}-key for node: ${nodeAlias}`, { friendlyName })

      const keypair = await crypto.subtle.generateKey(
        KeyManager.SigningKeyAlgo,
        true,
        KeyManager.SigningKeyUsage)

      const cert = await x509.X509CertificateGenerator.createSelfSigned({
        serialNumber: '01',
        name: `CN=${friendlyName}`,
        notBefore: curDate,
        notAfter: new Date().setFullYear(curDate.getFullYear() + constants.CERTIFICATE_VALIDITY_YEARS),
        keys: keypair,
        extensions: [
          new x509.BasicConstraintsExtension(true, 1, true),
          new x509.ExtendedKeyUsageExtension([x509.ExtendedKeyUsage.serverAuth, x509.ExtendedKeyUsage.clientAuth], true),
          new x509.KeyUsagesExtension(x509.KeyUsageFlags.keyCertSign | x509.KeyUsageFlags.cRLSign, true),
          await x509.SubjectKeyIdentifierExtension.create(keypair.publicKey)
        ]
      })

      const certChain = await new x509.X509ChainBuilder().build(cert)

      this.logger.debug(`generated ${keyPrefix}-key for node: ${nodeAlias}`, { cert: cert.toString('pem') })

      return {
        privateKey: keypair.privateKey,
        certificate: cert,
        certificateChain: certChain
      }
    } catch (e) {
      throw new SoloError(`failed to generate signing key: ${e.message}`, e)
    }
  }

  /**
   * Store signing key and certificate
   * @param {NodeAlias} nodeAlias
   * @param {NodeKeyObject} nodeKey - an object containing privateKeyPem, certificatePem data
   * @param {string} keysDir - directory where keys and certs are stored
   * @returns {Promise<*>} returns a Promise that saves the keys and certs as PEM files
   */
  async storeSigningKey (nodeAlias, nodeKey, keysDir) {
    const nodeKeyFiles = this.prepareNodeKeyFilePaths(nodeAlias, keysDir, constants.SIGNING_KEY_PREFIX)
    return this.storeNodeKey(nodeAlias, nodeKey, keysDir, nodeKeyFiles, 'signing')
  }

  /**
   * Load signing key and certificate
   * @param {NodeAlias} nodeAlias
   * @param {string} keysDir - directory path where pem files are stored
   * @returns {Promise<NodeKeyObject>}
   */
  async loadSigningKey (nodeAlias, keysDir) {
    const nodeKeyFiles = this.prepareNodeKeyFilePaths(nodeAlias, keysDir, constants.SIGNING_KEY_PREFIX)
    return this.loadNodeKey(nodeAlias, keysDir, KeyManager.SigningKeyAlgo, nodeKeyFiles, 'signing')
  }

  /**
   * Generate EC key and cert
   *
   * @param {NodeAlias} nodeAlias
   * @param {string} keyPrefix - key prefix such as constants.SIGNING_KEY_PREFIX
   * @param {NodeKeyObject} signingKey
   * @returns {Promise<NodeKeyObject>} a dictionary object stores privateKey, certificate, certificateChain
   */
  async ecKey (nodeAlias, keyPrefix, signingKey) {
    if (!nodeAlias) throw new MissingArgumentError('nodeAlias is required')
    if (!keyPrefix) throw new MissingArgumentError('keyPrefix is required')
    if (!signingKey) throw new MissingArgumentError('no signing key found')

    try {
      const curDate = new Date()
      const notAfter = new Date().setFullYear(curDate.getFullYear() + constants.CERTIFICATE_VALIDITY_YEARS)
      const friendlyName = Templates.renderNodeFriendlyName(keyPrefix, nodeAlias)

      this.logger.debug(`generating ${keyPrefix}-key for node: ${nodeAlias}`, { friendlyName })

      const keypair = await crypto.subtle.generateKey(KeyManager.ECKeyAlgo, true, ['sign', 'verify'])

      const cert = await x509.X509CertificateGenerator.create({
        publicKey: keypair.publicKey,
        signingKey: signingKey.privateKey,
        subject: `CN=${friendlyName}`,
        issuer: signingKey.certificate.subject,
        serialNumber: '01',
        notBefore: curDate,
        notAfter,
        extensions: [
          new x509.KeyUsagesExtension(
            x509.KeyUsageFlags.digitalSignature | x509.KeyUsageFlags.keyEncipherment)
        ]
      })

      if (!await cert.verify({
        date: new Date(notAfter),
        publicKey: signingKey.certificate.publicKey,
        signatureOnly: true
      })) {
        throw new SoloError(`failed to verify generated certificate for '${friendlyName}'`)
      }

      const certChain = await new x509.X509ChainBuilder({ certificates: [signingKey.certificate] }).build(cert)

      this.logger.debug(`generated ${keyPrefix}-key for node: ${nodeAlias}`, { cert: cert.toString('pem') })
      return {
        privateKey: keypair.privateKey,
        certificate: cert,
        certificateChain: certChain
      }
    } catch (e) {
      throw new SoloError(`failed to generate ${keyPrefix}-key: ${e.message}`, e)
    }
  }

  /**
   * Generate gRPC TLS key
   *
   * It generates TLS keys in PEM format such as below:
   *  hedera-<nodeAlias>.key
   *  hedera-<nodeAlias>.crt
   *
   * @param {NodeAlias} nodeAlias
   * @param {x509.Name} distinguishedName distinguished name as: new x509.Name(`CN=${nodeAlias},ST=${state},L=${locality},O=${org},OU=${orgUnit},C=${country}`)
   * @returns {Promise<NodeKeyObject>}
   */
  async generateGrpcTLSKey (nodeAlias, distinguishedName = new x509.Name(`CN=${nodeAlias}`)) {
    if (!nodeAlias) throw new MissingArgumentError('nodeAlias is required')
    if (!distinguishedName) throw new MissingArgumentError('distinguishedName is required')

    try {
      const curDate = new Date()

      this.logger.debug(`generating gRPC TLS for node: ${nodeAlias}`, { distinguishedName })

      const keypair = await crypto.subtle.generateKey(
        KeyManager.TLSKeyAlgo,
        true,
        KeyManager.TLSKeyUsage)

      const cert = await x509.X509CertificateGenerator.createSelfSigned({
        serialNumber: '01',
        name: distinguishedName,
        notBefore: curDate,
        notAfter: new Date().setFullYear(curDate.getFullYear() + constants.CERTIFICATE_VALIDITY_YEARS),
        keys: keypair,
        extensions:
          [
            new x509.BasicConstraintsExtension(false, 0, true),
            new x509.KeyUsagesExtension(KeyManager.TLSCertKeyUsages, true),
            new x509.ExtendedKeyUsageExtension(KeyManager.TLSCertKeyExtendedUsages, true),
            await x509.SubjectKeyIdentifierExtension.create(keypair.publicKey, false),
            await x509.AuthorityKeyIdentifierExtension.create(keypair.publicKey, false)
          ]
      })

      const certChain = await new x509.X509ChainBuilder().build(cert)

      this.logger.debug(`generated gRPC TLS for node: ${nodeAlias}`, { cert: cert.toString('pem') })

      return {
        privateKey: keypair.privateKey,
        certificate: cert,
        certificateChain: certChain
      }
    } catch (e) {
      throw new SoloError(`failed to generate gRPC TLS key: ${e.message}`, e)
    }
  }

  /**
   * Store TLS key and certificate
   * @param {NodeAlias} nodeAlias
   * @param {NodeKeyObject} nodeKey
   * @param {string} keysDir - directory where keys and certs are stored
   * @returns {Promise<PrivateKeyAndCertificateObject>} a Promise that saves the keys and certs as PEM files
   */
  async storeTLSKey (nodeAlias, nodeKey, keysDir) {
    const nodeKeyFiles = this.prepareTLSKeyFilePaths(nodeAlias, keysDir)
    return this.storeNodeKey(nodeAlias, nodeKey, keysDir, nodeKeyFiles, 'gRPC TLS')
  }

  /**
   * Load TLS key and certificate
   * @param {NodeAlias} nodeAlias
   * @param {string} keysDir - directory path where pem files are stored
   * @returns {Promise<NodeKeyObject>}
   */
  async loadTLSKey (nodeAlias, keysDir) {
    const nodeKeyFiles = this.prepareTLSKeyFilePaths(nodeAlias, keysDir)
    return this.loadNodeKey(nodeAlias, keysDir, KeyManager.TLSKeyAlgo, nodeKeyFiles, 'gRPC TLS')
  }

  /**
   * @param {PrivateKeyAndCertificateObject} nodeKey
   * @param {string} destDir
   * @returns {Promise<void>}
   */
  async copyNodeKeysToStaging (nodeKey, destDir) {
    for (const keyFile of [nodeKey.privateKeyFile, nodeKey.certificateFile]) {
      if (!fs.existsSync(keyFile)) {
        throw new SoloError(`file (${keyFile}) is missing`)
      }

      const fileName = path.basename(keyFile)
      fs.cpSync(keyFile, path.join(destDir, fileName))
    }
  }

  /**
   * @param {string} keysDir
   * @param {string} stagingKeysDir
<<<<<<< HEAD
   * @param {NodeAliases} nodeAliases
   * @returns {Promise<void>}
   */
  async copyGossipKeysToStaging (keysDir, stagingKeysDir, nodeAliases) {
=======
   * @param {string[]} nodeIds
   * @returns {Promise<void>}
   */
  async copyGossipKeysToStaging (keysDir, stagingKeysDir, nodeIds) {
>>>>>>> efa17832
    // copy gossip keys to the staging
    for (const nodeAlias of nodeAliases) {
      const signingKeyFiles = this.prepareNodeKeyFilePaths(nodeAlias, keysDir, constants.SIGNING_KEY_PREFIX)
      await this.copyNodeKeysToStaging(signingKeyFiles, stagingKeysDir)
    }
  }

  /**
   * Return a list of subtasks to generate gossip keys
   *
   * WARNING: These tasks MUST run in sequence.
   *
<<<<<<< HEAD
   * @param keytoolDepManager - an instance of core/KeytoolDepManager
   * @param {NodeAliases} nodeAliases
   * @param keysDir - keys directory
   * @param curDate - current date
   * @param {NodeAliases|null} allNodeAliases - includes the nodeAliases to get new keys as well as existing nodeAliases that will be included in the public.pfx file
   * @return a list of subtasks
   * @private
=======
   * @param {KeytoolDependencyManager} keytoolDepManager - an instance of core/KeytoolDepManager
   * @param {string[]} nodeIds - node ids
   * @param {string} keysDir - keys directory
   * @param {Date} [curDate] - current date
   * @param {string[]} [allNodeIds] - includes the nodeIds to get new keys as well as existing nodeIds that will be included in the public.pfx file
   * @returns {Object[]} a list of subtasks
   * @public
>>>>>>> efa17832
   */
  taskGenerateGossipKeys (keytoolDepManager, nodeAliases, keysDir, curDate = new Date(), allNodeAliases = null) {
    allNodeAliases = allNodeAliases || nodeAliases
    if (!Array.isArray(nodeAliases) || !nodeAliases.every((nodeAlias) => typeof nodeAlias === 'string')) {
      throw new IllegalArgumentError('nodeAliases must be an array of strings, nodeAliases = ' + JSON.stringify(nodeAliases))
    }
    const self = this
    const subTasks = []

    subTasks.push({
      title: 'Backup old files',
      task: () => helpers.backupOldPemKeys(nodeAliases, keysDir, curDate)
    }
    )

    for (const nodeAlias of nodeAliases) {
      subTasks.push({
        title: `Gossip key for node: ${chalk.yellow(nodeAlias)}`,
        task: async () => {
          const signingKey = await self.generateSigningKey(nodeAlias)
          const signingKeyFiles = await self.storeSigningKey(nodeAlias, signingKey, keysDir)
          this.logger.debug(`generated Gossip signing keys for node ${nodeAlias}`, { keyFiles: signingKeyFiles })
        }
      })
    }
    return subTasks
  }

  /**
   *  Return a list of subtasks to generate gRPC TLS keys
   *
   * WARNING: These tasks should run in sequence
   *
   * @param {NodeAliases} nodeAliases
   * @param keysDir keys directory
   * @param curDate current date
   * @return return a list of subtasks
   * @public
   */
<<<<<<< HEAD
  taskGenerateTLSKeys (nodeAliases, keysDir, curDate = new Date()) {
    // check if nodeAliases is an array of strings
    if (!Array.isArray(nodeAliases) || !nodeAliases.every((nodeAlias) => typeof nodeAlias === 'string')) {
      throw new FullstackTestingError('nodeAliases must be an array of strings')
=======
  taskGenerateTLSKeys (nodeIds, keysDir, curDate = new Date()) {
    // check if nodeIds is an array of strings
    if (!Array.isArray(nodeIds) || !nodeIds.every((nodeId) => typeof nodeId === 'string')) {
      throw new SoloError('nodeIds must be an array of strings')
>>>>>>> efa17832
    }
    const self = this
    const nodeKeyFiles = new Map()
    const subTasks = []

    subTasks.push({
      title: 'Backup old files',
      task: () => helpers.backupOldTlsKeys(nodeAliases, keysDir, curDate)
    }
    )

    for (const nodeAlias of nodeAliases) {
      subTasks.push({
        title: `TLS key for node: ${chalk.yellow(nodeAlias)}`,
        task: async () => {
          const tlsKey = await self.generateGrpcTLSKey(nodeAlias)
          const tlsKeyFiles = await self.storeTLSKey(nodeAlias, tlsKey, keysDir)
          nodeKeyFiles.set(nodeAlias, {
            tlsKeyFiles
          })
        }
      })
    }

    return subTasks
  }
}<|MERGE_RESOLUTION|>--- conflicted
+++ resolved
@@ -284,13 +284,8 @@
 
   /**
    * Generate signing key and certificate
-<<<<<<< HEAD
-   * @param {NodeAlias} nodeAlias
-   * @returns {Promise<{NodeKeyObject>}
-=======
-   * @param {string} nodeId
+   * @param {NodeAlias} nodeAlias
    * @returns {Promise<NodeKeyObject>}
->>>>>>> efa17832
    */
   async generateSigningKey (nodeAlias) {
     try {
@@ -510,17 +505,10 @@
   /**
    * @param {string} keysDir
    * @param {string} stagingKeysDir
-<<<<<<< HEAD
    * @param {NodeAliases} nodeAliases
    * @returns {Promise<void>}
    */
   async copyGossipKeysToStaging (keysDir, stagingKeysDir, nodeAliases) {
-=======
-   * @param {string[]} nodeIds
-   * @returns {Promise<void>}
-   */
-  async copyGossipKeysToStaging (keysDir, stagingKeysDir, nodeIds) {
->>>>>>> efa17832
     // copy gossip keys to the staging
     for (const nodeAlias of nodeAliases) {
       const signingKeyFiles = this.prepareNodeKeyFilePaths(nodeAlias, keysDir, constants.SIGNING_KEY_PREFIX)
@@ -533,23 +521,13 @@
    *
    * WARNING: These tasks MUST run in sequence.
    *
-<<<<<<< HEAD
-   * @param keytoolDepManager - an instance of core/KeytoolDepManager
+   * @param {KeytoolDependencyManager} keytoolDepManager - an instance of core/KeytoolDepManager
    * @param {NodeAliases} nodeAliases
-   * @param keysDir - keys directory
-   * @param curDate - current date
-   * @param {NodeAliases|null} allNodeAliases - includes the nodeAliases to get new keys as well as existing nodeAliases that will be included in the public.pfx file
-   * @return a list of subtasks
-   * @private
-=======
-   * @param {KeytoolDependencyManager} keytoolDepManager - an instance of core/KeytoolDepManager
-   * @param {string[]} nodeIds - node ids
    * @param {string} keysDir - keys directory
-   * @param {Date} [curDate] - current date
-   * @param {string[]} [allNodeIds] - includes the nodeIds to get new keys as well as existing nodeIds that will be included in the public.pfx file
-   * @returns {Object[]} a list of subtasks
+   * @param {Date} curDate - current date
+   * @param {NodeAliases|null} [allNodeAliases] - includes the nodeAliases to get new keys as well as existing nodeAliases that will be included in the public.pfx file
+   * @return {Object[]} a list of subtasks
    * @public
->>>>>>> efa17832
    */
   taskGenerateGossipKeys (keytoolDepManager, nodeAliases, keysDir, curDate = new Date(), allNodeAliases = null) {
     allNodeAliases = allNodeAliases || nodeAliases
@@ -589,17 +567,10 @@
    * @return return a list of subtasks
    * @public
    */
-<<<<<<< HEAD
   taskGenerateTLSKeys (nodeAliases, keysDir, curDate = new Date()) {
     // check if nodeAliases is an array of strings
     if (!Array.isArray(nodeAliases) || !nodeAliases.every((nodeAlias) => typeof nodeAlias === 'string')) {
-      throw new FullstackTestingError('nodeAliases must be an array of strings')
-=======
-  taskGenerateTLSKeys (nodeIds, keysDir, curDate = new Date()) {
-    // check if nodeIds is an array of strings
-    if (!Array.isArray(nodeIds) || !nodeIds.every((nodeId) => typeof nodeId === 'string')) {
-      throw new SoloError('nodeIds must be an array of strings')
->>>>>>> efa17832
+      throw new SoloError('nodeAliases must be an array of strings')
     }
     const self = this
     const nodeKeyFiles = new Map()
