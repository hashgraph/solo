/**
 * Copyright (C) 2024 Hedera Hashgraph, LLC
 *
 * Licensed under the Apache License, Version 2.0 (the ""License"");
 * you may not use this file except in compliance with the License.
 * You may obtain a copy of the License at
 *
 *      http://www.apache.org/licenses/LICENSE-2.0
 *
 * Unless required by applicable law or agreed to in writing, software
 * distributed under the License is distributed on an ""AS IS"" BASIS,
 * WITHOUT WARRANTIES OR CONDITIONS OF ANY KIND, either express or implied.
 * See the License for the specific language governing permissions and
 * limitations under the License.
 *
 */
'use strict'
import * as x509 from '@peculiar/x509'
import crypto from 'crypto'
import fs from 'fs'
import path from 'path'
import { FullstackTestingError, IllegalArgumentError, MissingArgumentError } from './errors.mjs'
import { constants } from './index.mjs'
import { Logger } from './logging.mjs'
import { Templates } from './templates.mjs'
import * as helpers from './helpers.mjs'
import chalk from 'chalk'

x509.cryptoProvider.set(crypto)

/**
 * @typedef {Object} NodeKeyObject
 * @property {CryptoKey} privateKey
 * @property {x509.X509Certificate} certificate
 * @property {x509.X509Certificates} certificateChain
 */

/**
 * @typedef {Object} PrivateKeyAndCertificateObject
 * @property {string} privateKeyFile
 * @property {string} certificateFile
 */

export class KeyManager {
  static SigningKeyAlgo = {
    name: 'RSASSA-PKCS1-v1_5',
    hash: 'SHA-384',
    publicExponent: new Uint8Array([1, 0, 1]),
    modulusLength: 3072
  }

  static SigningKeyUsage = ['sign', 'verify']

  static TLSKeyAlgo = {
    name: 'RSASSA-PKCS1-v1_5',
    hash: 'SHA-384',
    publicExponent: new Uint8Array([1, 0, 1]),
    modulusLength: 4096
  }

  static TLSKeyUsage = ['sign', 'verify']
  static TLSCertKeyUsages =
    x509.KeyUsageFlags.digitalSignature |
    x509.KeyUsageFlags.keyEncipherment |
    x509.KeyUsageFlags.dataEncipherment

  static TLSCertKeyExtendedUsages = [
    x509.ExtendedKeyUsage.serverAuth,
    x509.ExtendedKeyUsage.clientAuth
  ]

  static ECKeyAlgo = {
    name: 'ECDSA',
    namedCurve: 'P-384',
    hash: 'SHA-384'
  }

  /**
   * @param {Logger} logger
   */
  constructor (logger) {
    if (!logger || !(logger instanceof Logger)) throw new MissingArgumentError('An instance of core/Logger is required')
    this.logger = logger
  }

  /**
   * Convert CryptoKey into PEM string
   * @param {CryptoKey} privateKey
   * @returns {Promise<string>}
   */
  async convertPrivateKeyToPem (privateKey) {
    const ab = await crypto.subtle.exportKey('pkcs8', privateKey)
    return x509.PemConverter.encode(ab, 'PRIVATE KEY')
  }

  /**
   * Convert PEM private key into CryptoKey
   * @param {string} pemStr - PEM string
   * @param {*} algo - key algorithm
   * @param {string[]} [keyUsages]
   * @returns {Promise<CryptoKey>}
   */
  async convertPemToPrivateKey (pemStr, algo, keyUsages = ['sign']) {
    if (!algo) throw new MissingArgumentError('algo is required')

    const items = x509.PemConverter.decode(pemStr)

    // Since pem file may include multiple PEM data, the decoder returns an array
    // However for private key there should be a single item.
    // So, we just being careful here to pick the last item (similar to how last PEM data represents the actual cert in
    // a certificate bundle)
    const lastItem = items[items.length - 1]

    return await crypto.subtle.importKey('pkcs8', lastItem, algo, false, keyUsages)
  }

  /**
   * Return file names for node key
   * @param {string} nodeId
   * @param {string} keysDir - directory where keys and certs are stored
   * @param {string} [keyPrefix] - key prefix such as constants.SIGNING_KEY_PREFIX
   * @returns {PrivateKeyAndCertificateObject}
   */
  prepareNodeKeyFilePaths (nodeId, keysDir, keyPrefix = constants.SIGNING_KEY_PREFIX) {
    if (!nodeId) throw new MissingArgumentError('nodeId is required')
    if (!keysDir) throw new MissingArgumentError('keysDir is required')
    if (!keyPrefix) throw new MissingArgumentError('keyPrefix is required')

    const keyFile = path.join(keysDir, Templates.renderGossipPemPrivateKeyFile(keyPrefix, nodeId))
    const certFile = path.join(keysDir, Templates.renderGossipPemPublicKeyFile(keyPrefix, nodeId))

    return {
      privateKeyFile: keyFile,
      certificateFile: certFile
    }
  }

  /**
   * Return file names for TLS key
   * @param {string} nodeId
   * @param {string} keysDir - directory where keys and certs are stored
   * @returns {PrivateKeyAndCertificateObject}
   */
  prepareTLSKeyFilePaths (nodeId, keysDir) {
    if (!nodeId) throw new MissingArgumentError('nodeId is required')
    if (!keysDir) throw new MissingArgumentError('keysDir is required')

    const keyFile = path.join(keysDir, `hedera-${nodeId}.key`)
    const certFile = path.join(keysDir, `hedera-${nodeId}.crt`)

    return {
      privateKeyFile: keyFile,
      certificateFile: certFile
    }
  }

  /**
   * Store node keys and certs as PEM files
   * @param {string} nodeId
   * @param {NodeKeyObject} nodeKey
   * @param {string} keysDir - directory where keys and certs are stored
   * @param {PrivateKeyAndCertificateObject} nodeKeyFiles
   * @param {string} [keyName] - optional key type name for logging
   * @returns {Promise<PrivateKeyAndCertificateObject>} a Promise that saves the keys and certs as PEM files
   */
  async storeNodeKey (nodeId, nodeKey, keysDir, nodeKeyFiles, keyName = '') {
    if (!nodeId) {
      throw new MissingArgumentError('nodeId is required')
    }

    if (!nodeKey || !nodeKey.privateKey) {
      throw new MissingArgumentError('nodeKey.privateKey is required')
    }

    if (!nodeKey || !nodeKey.certificateChain) {
      throw new MissingArgumentError('nodeKey.certificateChain is required')
    }

    if (!keysDir) {
      throw new MissingArgumentError('keysDir is required')
    }

    if (!nodeKeyFiles || !nodeKeyFiles.privateKeyFile) {
      throw new MissingArgumentError('nodeKeyFiles.privateKeyFile is required')
    }

    if (!nodeKeyFiles || !nodeKeyFiles.certificateFile) {
      throw new MissingArgumentError('nodeKeyFiles.certificateFile is required')
    }

    const keyPem = await this.convertPrivateKeyToPem(nodeKey.privateKey)
    const certPems = []
    nodeKey.certificateChain.forEach(cert => {
      certPems.push(cert.toString('pem'))
    })

    const self = this
    return new Promise((resolve, reject) => {
      try {
        this.logger.debug(`Storing ${keyName} key for node: ${nodeId}`, { nodeKeyFiles })

        fs.writeFileSync(nodeKeyFiles.privateKeyFile, keyPem)

        // remove if the certificate file exists already as otherwise we'll keep appending to the last
        if (fs.existsSync(nodeKeyFiles.certificateFile)) {
          fs.rmSync(nodeKeyFiles.certificateFile)
        }

        certPems.forEach(certPem => {
          fs.writeFileSync(nodeKeyFiles.certificateFile, certPem + '\n', { flag: 'a' })
        })

        self.logger.debug(`Stored ${keyName} key for node: ${nodeId}`, {
          nodeKeyFiles
        })

        resolve(nodeKeyFiles)
      } catch (e) {
        reject(e)
      }
    })
  }

  /**
   * Load node keys and certs from PEM files
   * @param {string} nodeId
   * @param {string} keysDir - directory where keys and certs are stored
   * @param {*} algo - algorithm used for key
   * @param {{privateKeyFile: string, certificateFile: string}} nodeKeyFiles an object stores privateKeyFile and certificateFile
   * @param {string} [keyName] - optional key type name for logging
   * @returns {Promise<NodeKeyObject>}
   */
  async loadNodeKey (nodeId, keysDir, algo, nodeKeyFiles, keyName = '') {
    if (!nodeId) {
      throw new MissingArgumentError('nodeId is required')
    }

    if (!keysDir) {
      throw new MissingArgumentError('keysDir is required')
    }

    if (!algo) {
      throw new MissingArgumentError('algo is required')
    }

    if (!nodeKeyFiles || !nodeKeyFiles.privateKeyFile) {
      throw new MissingArgumentError('nodeKeyFiles.privateKeyFile is required')
    }

    if (!nodeKeyFiles || !nodeKeyFiles.certificateFile) {
      throw new MissingArgumentError('nodeKeyFiles.certificateFile is required')
    }

    this.logger.debug(`Loading ${keyName}-keys for node: ${nodeId}`, { nodeKeyFiles })

    const keyBytes = await fs.readFileSync(nodeKeyFiles.privateKeyFile)
    const keyPem = keyBytes.toString()
    const key = await this.convertPemToPrivateKey(keyPem, algo)

    const certBytes = await fs.readFileSync(nodeKeyFiles.certificateFile)
    const certPems = x509.PemConverter.decode(certBytes.toString())

    /** @type {x509.X509Certificate[]} */
    const certs = []
    certPems.forEach(certPem => {
      const cert = new x509.X509Certificate(certPem)
      certs.push(cert)
    })

    const certChain = await new x509.X509ChainBuilder({ certificates: certs.slice(1) }).build(certs[0])

    this.logger.debug(`Loaded ${keyName}-key for node: ${nodeId}`, {
      nodeKeyFiles,
      cert: certs[0].toString('pem')
    })
    return {
      privateKey: key,
      certificate: certs[0],
      certificateChain: certChain
    }
  }

  /**
   * Generate signing key and certificate
   * @param {string} nodeId
   * @returns {Promise<{NodeKeyObject>}
   */
  async generateSigningKey (nodeId) {
    try {
      const keyPrefix = constants.SIGNING_KEY_PREFIX
      const curDate = new Date()
      const friendlyName = Templates.renderNodeFriendlyName(keyPrefix, nodeId)

      this.logger.debug(`generating ${keyPrefix}-key for node: ${nodeId}`, { friendlyName })

      const keypair = await crypto.subtle.generateKey(
        KeyManager.SigningKeyAlgo,
        true,
        KeyManager.SigningKeyUsage)

      const cert = await x509.X509CertificateGenerator.createSelfSigned({
        serialNumber: '01',
        name: `CN=${friendlyName}`,
        notBefore: curDate,
        notAfter: new Date().setFullYear(curDate.getFullYear() + constants.CERTIFICATE_VALIDITY_YEARS),
        keys: keypair,
        extensions: [
          new x509.BasicConstraintsExtension(true, 1, true),
          new x509.ExtendedKeyUsageExtension([x509.ExtendedKeyUsage.serverAuth, x509.ExtendedKeyUsage.clientAuth], true),
          new x509.KeyUsagesExtension(x509.KeyUsageFlags.keyCertSign | x509.KeyUsageFlags.cRLSign, true),
          await x509.SubjectKeyIdentifierExtension.create(keypair.publicKey)
        ]
      })

      const certChain = await new x509.X509ChainBuilder().build(cert)

      this.logger.debug(`generated ${keyPrefix}-key for node: ${nodeId}`, { cert: cert.toString('pem') })

      return {
        privateKey: keypair.privateKey,
        certificate: cert,
        certificateChain: certChain
      }
    } catch (e) {
      throw new FullstackTestingError(`failed to generate signing key: ${e.message}`, e)
    }
  }

  /**
   * Store signing key and certificate
   * @param {string} nodeId
   * @param {NodeKeyObject} nodeKey - an object containing privateKeyPem, certificatePem data
   * @param {string} keysDir - directory where keys and certs are stored
   * @returns {Promise<*>} returns a Promise that saves the keys and certs as PEM files
   */
  async storeSigningKey (nodeId, nodeKey, keysDir) {
    const nodeKeyFiles = this.prepareNodeKeyFilePaths(nodeId, keysDir, constants.SIGNING_KEY_PREFIX)
    return this.storeNodeKey(nodeId, nodeKey, keysDir, nodeKeyFiles, 'signing')
  }

  /**
   * Load signing key and certificate
   * @param {string} nodeId
   * @param {string} keysDir - directory path where pem files are stored
   * @returns {Promise<NodeKeyObject>}
   */
  async loadSigningKey (nodeId, keysDir) {
    const nodeKeyFiles = this.prepareNodeKeyFilePaths(nodeId, keysDir, constants.SIGNING_KEY_PREFIX)
    return this.loadNodeKey(nodeId, keysDir, KeyManager.SigningKeyAlgo, nodeKeyFiles, 'signing')
  }

  /**
   * Generate EC key and cert
   *
   * @param {string} nodeId
   * @param {string} keyPrefix - key prefix such as constants.SIGNING_KEY_PREFIX
   * @param {NodeKeyObject} signingKey
   * @returns {Promise<NodeKeyObject>} a dictionary object stores privateKey, certificate, certificateChain
   */
  async ecKey (nodeId, keyPrefix, signingKey) {
    if (!nodeId) throw new MissingArgumentError('nodeId is required')
    if (!keyPrefix) throw new MissingArgumentError('keyPrefix is required')
    if (!signingKey) throw new MissingArgumentError('no signing key found')

    try {
      const curDate = new Date()
      const notAfter = new Date().setFullYear(curDate.getFullYear() + constants.CERTIFICATE_VALIDITY_YEARS)
      const friendlyName = Templates.renderNodeFriendlyName(keyPrefix, nodeId)

      this.logger.debug(`generating ${keyPrefix}-key for node: ${nodeId}`, { friendlyName })

      const keypair = await crypto.subtle.generateKey(KeyManager.ECKeyAlgo, true, ['sign', 'verify'])

      const cert = await x509.X509CertificateGenerator.create({
        publicKey: keypair.publicKey,
        signingKey: signingKey.privateKey,
        subject: `CN=${friendlyName}`,
        issuer: signingKey.certificate.subject,
        serialNumber: '01',
        notBefore: curDate,
        notAfter,
        extensions: [
          new x509.KeyUsagesExtension(
            x509.KeyUsageFlags.digitalSignature | x509.KeyUsageFlags.keyEncipherment)
        ]
      })

      if (!await cert.verify({
        date: new Date(notAfter),
        publicKey: signingKey.certificate.publicKey,
        signatureOnly: true
      })) {
        throw new FullstackTestingError(`failed to verify generated certificate for '${friendlyName}'`)
      }

      const certChain = await new x509.X509ChainBuilder({ certificates: [signingKey.certificate] }).build(cert)

      this.logger.debug(`generated ${keyPrefix}-key for node: ${nodeId}`, { cert: cert.toString('pem') })
      return {
        privateKey: keypair.privateKey,
        certificate: cert,
        certificateChain: certChain
      }
    } catch (e) {
      throw new FullstackTestingError(`failed to generate ${keyPrefix}-key: ${e.message}`, e)
    }
  }

  /**
   * Generate gRPC TLS key
   *
   * It generates TLS keys in PEM format such as below:
   *  hedera-<nodeID>.key
   *  hedera-<nodeID>.crt
   *
   * @param {string} nodeId
   * @param {x509.Name} distinguishedName distinguished name as: new x509.Name(`CN=${nodeId},ST=${state},L=${locality},O=${org},OU=${orgUnit},C=${country}`)
   * @returns {Promise<NodeKeyObject>}
   */
  async generateGrpcTLSKey (nodeId, distinguishedName = new x509.Name(`CN=${nodeId}`)) {
    if (!nodeId) throw new MissingArgumentError('nodeId is required')
    if (!distinguishedName) throw new MissingArgumentError('distinguishedName is required')

    try {
      const curDate = new Date()

      this.logger.debug(`generating gRPC TLS for node: ${nodeId}`, { distinguishedName })

      const keypair = await crypto.subtle.generateKey(
        KeyManager.TLSKeyAlgo,
        true,
        KeyManager.TLSKeyUsage)

      const cert = await x509.X509CertificateGenerator.createSelfSigned({
        serialNumber: '01',
        name: distinguishedName,
        notBefore: curDate,
        notAfter: new Date().setFullYear(curDate.getFullYear() + constants.CERTIFICATE_VALIDITY_YEARS),
        keys: keypair,
        extensions:
          [
            new x509.BasicConstraintsExtension(false, 0, true),
            new x509.KeyUsagesExtension(KeyManager.TLSCertKeyUsages, true),
            new x509.ExtendedKeyUsageExtension(KeyManager.TLSCertKeyExtendedUsages, true),
            await x509.SubjectKeyIdentifierExtension.create(keypair.publicKey, false),
            await x509.AuthorityKeyIdentifierExtension.create(keypair.publicKey, false)
          ]
      })

      const certChain = await new x509.X509ChainBuilder().build(cert)

      this.logger.debug(`generated gRPC TLS for node: ${nodeId}`, { cert: cert.toString('pem') })

      return {
        privateKey: keypair.privateKey,
        certificate: cert,
        certificateChain: certChain
      }
    } catch (e) {
      throw new FullstackTestingError(`failed to generate gRPC TLS key: ${e.message}`, e)
    }
  }

  /**
   * Store TLS key and certificate
   * @param {string} nodeId
   * @param {NodeKeyObject} nodeKey
   * @param {string} keysDir - directory where keys and certs are stored
   * @returns {Promise<PrivateKeyAndCertificateObject>} a Promise that saves the keys and certs as PEM files
   */
  async storeTLSKey (nodeId, nodeKey, keysDir) {
    const nodeKeyFiles = this.prepareTLSKeyFilePaths(nodeId, keysDir)
    return this.storeNodeKey(nodeId, nodeKey, keysDir, nodeKeyFiles, 'gRPC TLS')
  }

  /**
   * Load TLS key and certificate
   * @param {string} nodeId
   * @param {string} keysDir - directory path where pem files are stored
   * @returns {Promise<NodeKeyObject>}
   */
  async loadTLSKey (nodeId, keysDir) {
    const nodeKeyFiles = this.prepareTLSKeyFilePaths(nodeId, keysDir)
    return this.loadNodeKey(nodeId, keysDir, KeyManager.TLSKeyAlgo, nodeKeyFiles, 'gRPC TLS')
  }

<<<<<<< HEAD
  /**
   * Generate PFX private key file
   *
   * It generates 'private-<nodeID>.pfx' containing:
   *    - s-key & cert: self-signed signing key
   *    - a-key & cert: agreement key and signed cert
   *    - e-key & cert: encryption key and signed cert (currently unused)
   *
   * @param {Keytool} keytool - an instance of Keytool class
   * @param {string} nodeId
   * @param {string} keysDir - directory where the pfx files should be stored
   * @param {string} [tmpDir] - tmp directory where intermediate files can be stored.
   * @returns {Promise<string>} path to the pfx file
   */
  async generatePrivatePfxKeys (keytool, nodeId, keysDir, tmpDir = getTmpDir()) {
    if (!keytool || !(keytool instanceof Keytool)) throw new MissingArgumentError('An instance of core/Keytool is required')
    if (!nodeId) throw new MissingArgumentError('nodeId is required')
    if (!keysDir) throw new MissingArgumentError('keysDir is required')
    if (!fs.existsSync(keysDir)) throw new MissingArgumentError('keysDir does not exist')

    const privatePfxFile = path.join(keysDir, `private-${nodeId}.pfx`)
    if (fs.existsSync(privatePfxFile)) {
      this.logger.debug(`overwriteKeys is set to false and private pfx file already exists: ${privatePfxFile}`)
      return privatePfxFile
    }

    const validity = constants.CERTIFICATE_VALIDITY_YEARS * 365
    const tmpPrivatePfxFile = path.join(tmpDir, `private-${nodeId}.pfx`)
    const signedKeyAlias = `${constants.SIGNING_KEY_PREFIX}-${nodeId}`

    // signing key (s key)
    await keytool.genKeyPair(
      `-alias ${signedKeyAlias}`,
      `-keystore ${tmpPrivatePfxFile}`,
      '-storetype pkcs12',
      '-storepass password',
      `-dname cn=s-${nodeId}`,
      '-keyalg rsa',
      '-sigalg SHA384withRSA',
      '-keysize 3072',
      `-validity ${validity}`
    )

    // generate signed keys (a-key and e-key)
    for (const keyPrefix of [constants.ENCRYPTION_KEY_PREFIX]) {
      const certReqFile = path.join(tmpDir, `${nodeId}-cert-req-${keyPrefix}.pfx`)
      const certFile = path.join(tmpDir, `${nodeId}-signed-cert-${keyPrefix}.pfx`)
      const alias = `${keyPrefix}-${nodeId}`
      // generate key pair
      await keytool.genKeyPair(
        `-alias ${alias}`,
        `-keystore "${tmpPrivatePfxFile}"`,
        '-storetype pkcs12',
        '-storepass password',
        `-dname cn=${alias}`,
        '-keyalg ec',
        '-sigalg SHA384withECDSA',
        '-groupname secp384r1',
        `-validity ${validity}`
      )

      // cert-req
      await keytool.certReq(
        `-alias ${alias}`,
        `-keystore "${tmpPrivatePfxFile}"`,
        '-storetype pkcs12',
        '-storepass password',
        `-file "${certReqFile}"`
      )

      // signed cert
      await keytool.genCert(
        `-alias ${signedKeyAlias}`,
        `-keystore "${tmpPrivatePfxFile}"`,
        '-storetype pkcs12',
        '-storepass password',
        `-validity ${validity}`,
        `-infile "${certReqFile}"`,
        `-outfile "${certFile}"`
      )

      // import signed cert in private-pfx file
      await keytool.importCert(
        `-alias ${alias}`,
        `-keystore "${tmpPrivatePfxFile}"`,
        '-storetype pkcs12',
        '-storepass password',
        `-file "${certFile}"`
      )
    }

    this.logger.debug(`Copying generated private pfx file: ${tmpPrivatePfxFile} -> ${privatePfxFile}`)
    fs.cpSync(tmpPrivatePfxFile, privatePfxFile)

    const output = await keytool.list(`-storetype pkcs12 -storepass password -keystore ${privatePfxFile}`)
    if (!output.includes('Your keystore contains 3 entries')) {
      throw new FullstackTestingError(`malformed private pfx file: ${privatePfxFile}`)
    }

    return privatePfxFile
  }

  /**
   * Update PFX public key file
   *
   * WARNING: do not invoke this method in parallel as the same public.pfx will be modified for the given node ids.
   *
   * @param {Keytool} keytool - an instance of core/Keytool
   * @param {string[]} nodeIds
   * @param {string} keysDir - keys directory
   * @param {string} [tmpDir] - tmp directory where intermediate files can be stored.
   * @returns {Promise<string>}
   */
  async updatePublicPfxKey (keytool, nodeIds, keysDir, tmpDir = getTmpDir()) {
    if (!keytool || !(keytool instanceof Keytool)) throw new MissingArgumentError('An instance of core/Keytool is required')
    if (!nodeIds) throw new MissingArgumentError('nodeId is required')
    if (!keysDir) throw new MissingArgumentError('keysDir is required')
    if (!fs.existsSync(keysDir)) throw new MissingArgumentError('keysDir does not exist')

    const publicPfxFile = path.join(keysDir, 'public.pfx')
    const validity = constants.CERTIFICATE_VALIDITY_YEARS * 365
    const tmpPublicPfxFile = path.join(tmpDir, constants.PUBLIC_PFX)
    if (fs.existsSync(publicPfxFile)) {
      fs.cpSync(publicPfxFile, tmpPublicPfxFile)
    }

    for (const nodeId of nodeIds) {
      const privatePfxFile = path.join(keysDir, `private-${nodeId}.pfx`)
      if (!fs.existsSync(privatePfxFile)) throw new FullstackTestingError(`private pfx ${privatePfxFile} file does not exist`)

      for (const keyPrefix of
        [constants.SIGNING_KEY_PREFIX, constants.ENCRYPTION_KEY_PREFIX]) {
        const certFile = path.join(tmpDir, `${nodeId}-cert-${keyPrefix}.pfx`)
        const alias = `${keyPrefix}-${nodeId}`

        // export signed cert
        await keytool.exportCert(
          `-alias ${alias}`,
          `-keystore "${privatePfxFile}"`,
          '-storetype pkcs12',
          '-storepass password',
          `-validity ${validity}`,
          `-file "${certFile}"`
        )

        // import signed cert
        await keytool.importCert(
          `-alias ${alias}`,
          `-keystore "${tmpPublicPfxFile}"`,
          '-storetype pkcs12',
          '-storepass password',
          '-noprompt',
          `-file "${certFile}"`
        )
      }
    }

    // copy generated pfx file to desired location
    this.logger.debug(`Copying generated public.pfx file: ${tmpPublicPfxFile} -> ${publicPfxFile}`)
    fs.cpSync(tmpPublicPfxFile, publicPfxFile)

    const output = await keytool.list(`-storetype pkcs12 -storepass password -keystore ${publicPfxFile}`)
    if (!output.includes(`Your keystore contains ${nodeIds.length * 3} entries`)) {
      throw new FullstackTestingError(`malformed public.pfx file: ${publicPfxFile}`)
    }

    return publicPfxFile
  }

=======
>>>>>>> 12142c23
  async copyNodeKeysToStaging (nodeKey, destDir) {
    for (const keyFile of [nodeKey.privateKeyFile, nodeKey.certificateFile]) {
      if (!fs.existsSync(keyFile)) {
        throw new FullstackTestingError(`file (${keyFile}) is missing`)
      }

      const fileName = path.basename(keyFile)
      fs.cpSync(keyFile, path.join(destDir, fileName))
    }
  }

  async copyGossipKeysToStaging (keysDir, stagingKeysDir, nodeIds) {
    // copy gossip keys to the staging
    for (const nodeId of nodeIds) {
<<<<<<< HEAD
      switch (keyFormat) {
        case constants.KEY_FORMAT_PEM: {
          const signingKeyFiles = this.prepareNodeKeyFilePaths(nodeId, keysDir, constants.SIGNING_KEY_PREFIX)
          await this.copyNodeKeysToStaging(signingKeyFiles, stagingKeysDir)
          break
        }
=======
      const signingKeyFiles = this.prepareNodeKeyFilePaths(nodeId, keysDir, constants.SIGNING_KEY_PREFIX)
      await this.copyNodeKeysToStaging(signingKeyFiles, stagingKeysDir)
>>>>>>> 12142c23

      // generate missing agreement keys
      const agreementKeyFiles = this.prepareNodeKeyFilePaths(nodeId, keysDir, constants.AGREEMENT_KEY_PREFIX)
      await this.copyNodeKeysToStaging(agreementKeyFiles, stagingKeysDir)
    }
  }

  /**
   * Return a list of subtasks to generate gossip keys
   *
   * WARNING: These tasks MUST run in sequence.
   *
   * @param keytoolDepManager an instance of core/KeytoolDepManager
   * @param nodeIds node ids
   * @param keysDir keys directory
   * @param curDate current date
   * @param allNodeIds includes the nodeIds to get new keys as well as existing nodeIds that will be included in the public.pfx file
   * @return a list of subtasks
   * @private
   */
  taskGenerateGossipKeys (keytoolDepManager, nodeIds, keysDir, curDate = new Date(), allNodeIds = null) {
    allNodeIds = allNodeIds || nodeIds
    if (!Array.isArray(nodeIds) || !nodeIds.every((nodeId) => typeof nodeId === 'string')) {
      throw new IllegalArgumentError('nodeIds must be an array of strings, nodeIds = ' + JSON.stringify(nodeIds))
    }
    const self = this
    const subTasks = []

    subTasks.push({
      title: 'Backup old files',
      task: () => helpers.backupOldPemKeys(nodeIds, keysDir, curDate)
    }
    )

    for (const nodeId of nodeIds) {
      subTasks.push({
        title: `Gossip key for node: ${chalk.yellow(nodeId)}`,
        task: async () => {
          const signingKey = await self.generateSigningKey(nodeId)
          const signingKeyFiles = await self.storeSigningKey(nodeId, signingKey, keysDir)
          this.logger.debug(`generated Gossip signing keys for node ${nodeId}`, { keyFiles: signingKeyFiles })

<<<<<<< HEAD
      case constants.KEY_FORMAT_PEM: {
        subTasks.push({
          title: 'Backup old files',
          task: () => helpers.backupOldPemKeys(nodeIds, keysDir, curDate)
        }
        )

        for (const nodeId of nodeIds) {
          subTasks.push({
            title: `Gossip ${keyFormat} key for node: ${chalk.yellow(nodeId)}`,
            task: async () => {
              const signingKey = await self.generateSigningKey(nodeId)
              const signingKeyFiles = await self.storeSigningKey(nodeId, signingKey, keysDir)
              this.logger.debug(`generated Gossip signing keys for node ${nodeId}`, { keyFiles: signingKeyFiles })
            }
          })
=======
          const agreementKey = await self.generateAgreementKey(nodeId, signingKey)
          const agreementKeyFiles = await self.storeAgreementKey(nodeId, agreementKey, keysDir)
          this.logger.debug(`generated Gossip agreement keys for node ${nodeId}`, { keyFiles: agreementKeyFiles })
>>>>>>> 12142c23
        }
      })
    }
    return subTasks
  }

  /**
   *  Return a list of subtasks to generate gRPC TLS keys
   *
   * WARNING: These tasks should run in sequence
   *
   * @param nodeIds node ids
   * @param keysDir keys directory
   * @param curDate current date
   * @return return a list of subtasks
   * @private
   */
  taskGenerateTLSKeys (nodeIds, keysDir, curDate = new Date()) {
    // check if nodeIds is an array of strings
    if (!Array.isArray(nodeIds) || !nodeIds.every((nodeId) => typeof nodeId === 'string')) {
      throw new FullstackTestingError('nodeIds must be an array of strings')
    }
    const self = this
    const nodeKeyFiles = new Map()
    const subTasks = []

    subTasks.push({
      title: 'Backup old files',
      task: () => helpers.backupOldTlsKeys(nodeIds, keysDir, curDate)
    }
    )

    for (const nodeId of nodeIds) {
      subTasks.push({
        title: `TLS key for node: ${chalk.yellow(nodeId)}`,
        task: async () => {
          const tlsKey = await self.generateGrpcTLSKey(nodeId)
          const tlsKeyFiles = await self.storeTLSKey(nodeId, tlsKey, keysDir)
          nodeKeyFiles.set(nodeId, {
            tlsKeyFiles
          })
        }
      })
    }

    return subTasks
  }
}<|MERGE_RESOLUTION|>--- conflicted
+++ resolved
@@ -484,178 +484,6 @@
     return this.loadNodeKey(nodeId, keysDir, KeyManager.TLSKeyAlgo, nodeKeyFiles, 'gRPC TLS')
   }
 
-<<<<<<< HEAD
-  /**
-   * Generate PFX private key file
-   *
-   * It generates 'private-<nodeID>.pfx' containing:
-   *    - s-key & cert: self-signed signing key
-   *    - a-key & cert: agreement key and signed cert
-   *    - e-key & cert: encryption key and signed cert (currently unused)
-   *
-   * @param {Keytool} keytool - an instance of Keytool class
-   * @param {string} nodeId
-   * @param {string} keysDir - directory where the pfx files should be stored
-   * @param {string} [tmpDir] - tmp directory where intermediate files can be stored.
-   * @returns {Promise<string>} path to the pfx file
-   */
-  async generatePrivatePfxKeys (keytool, nodeId, keysDir, tmpDir = getTmpDir()) {
-    if (!keytool || !(keytool instanceof Keytool)) throw new MissingArgumentError('An instance of core/Keytool is required')
-    if (!nodeId) throw new MissingArgumentError('nodeId is required')
-    if (!keysDir) throw new MissingArgumentError('keysDir is required')
-    if (!fs.existsSync(keysDir)) throw new MissingArgumentError('keysDir does not exist')
-
-    const privatePfxFile = path.join(keysDir, `private-${nodeId}.pfx`)
-    if (fs.existsSync(privatePfxFile)) {
-      this.logger.debug(`overwriteKeys is set to false and private pfx file already exists: ${privatePfxFile}`)
-      return privatePfxFile
-    }
-
-    const validity = constants.CERTIFICATE_VALIDITY_YEARS * 365
-    const tmpPrivatePfxFile = path.join(tmpDir, `private-${nodeId}.pfx`)
-    const signedKeyAlias = `${constants.SIGNING_KEY_PREFIX}-${nodeId}`
-
-    // signing key (s key)
-    await keytool.genKeyPair(
-      `-alias ${signedKeyAlias}`,
-      `-keystore ${tmpPrivatePfxFile}`,
-      '-storetype pkcs12',
-      '-storepass password',
-      `-dname cn=s-${nodeId}`,
-      '-keyalg rsa',
-      '-sigalg SHA384withRSA',
-      '-keysize 3072',
-      `-validity ${validity}`
-    )
-
-    // generate signed keys (a-key and e-key)
-    for (const keyPrefix of [constants.ENCRYPTION_KEY_PREFIX]) {
-      const certReqFile = path.join(tmpDir, `${nodeId}-cert-req-${keyPrefix}.pfx`)
-      const certFile = path.join(tmpDir, `${nodeId}-signed-cert-${keyPrefix}.pfx`)
-      const alias = `${keyPrefix}-${nodeId}`
-      // generate key pair
-      await keytool.genKeyPair(
-        `-alias ${alias}`,
-        `-keystore "${tmpPrivatePfxFile}"`,
-        '-storetype pkcs12',
-        '-storepass password',
-        `-dname cn=${alias}`,
-        '-keyalg ec',
-        '-sigalg SHA384withECDSA',
-        '-groupname secp384r1',
-        `-validity ${validity}`
-      )
-
-      // cert-req
-      await keytool.certReq(
-        `-alias ${alias}`,
-        `-keystore "${tmpPrivatePfxFile}"`,
-        '-storetype pkcs12',
-        '-storepass password',
-        `-file "${certReqFile}"`
-      )
-
-      // signed cert
-      await keytool.genCert(
-        `-alias ${signedKeyAlias}`,
-        `-keystore "${tmpPrivatePfxFile}"`,
-        '-storetype pkcs12',
-        '-storepass password',
-        `-validity ${validity}`,
-        `-infile "${certReqFile}"`,
-        `-outfile "${certFile}"`
-      )
-
-      // import signed cert in private-pfx file
-      await keytool.importCert(
-        `-alias ${alias}`,
-        `-keystore "${tmpPrivatePfxFile}"`,
-        '-storetype pkcs12',
-        '-storepass password',
-        `-file "${certFile}"`
-      )
-    }
-
-    this.logger.debug(`Copying generated private pfx file: ${tmpPrivatePfxFile} -> ${privatePfxFile}`)
-    fs.cpSync(tmpPrivatePfxFile, privatePfxFile)
-
-    const output = await keytool.list(`-storetype pkcs12 -storepass password -keystore ${privatePfxFile}`)
-    if (!output.includes('Your keystore contains 3 entries')) {
-      throw new FullstackTestingError(`malformed private pfx file: ${privatePfxFile}`)
-    }
-
-    return privatePfxFile
-  }
-
-  /**
-   * Update PFX public key file
-   *
-   * WARNING: do not invoke this method in parallel as the same public.pfx will be modified for the given node ids.
-   *
-   * @param {Keytool} keytool - an instance of core/Keytool
-   * @param {string[]} nodeIds
-   * @param {string} keysDir - keys directory
-   * @param {string} [tmpDir] - tmp directory where intermediate files can be stored.
-   * @returns {Promise<string>}
-   */
-  async updatePublicPfxKey (keytool, nodeIds, keysDir, tmpDir = getTmpDir()) {
-    if (!keytool || !(keytool instanceof Keytool)) throw new MissingArgumentError('An instance of core/Keytool is required')
-    if (!nodeIds) throw new MissingArgumentError('nodeId is required')
-    if (!keysDir) throw new MissingArgumentError('keysDir is required')
-    if (!fs.existsSync(keysDir)) throw new MissingArgumentError('keysDir does not exist')
-
-    const publicPfxFile = path.join(keysDir, 'public.pfx')
-    const validity = constants.CERTIFICATE_VALIDITY_YEARS * 365
-    const tmpPublicPfxFile = path.join(tmpDir, constants.PUBLIC_PFX)
-    if (fs.existsSync(publicPfxFile)) {
-      fs.cpSync(publicPfxFile, tmpPublicPfxFile)
-    }
-
-    for (const nodeId of nodeIds) {
-      const privatePfxFile = path.join(keysDir, `private-${nodeId}.pfx`)
-      if (!fs.existsSync(privatePfxFile)) throw new FullstackTestingError(`private pfx ${privatePfxFile} file does not exist`)
-
-      for (const keyPrefix of
-        [constants.SIGNING_KEY_PREFIX, constants.ENCRYPTION_KEY_PREFIX]) {
-        const certFile = path.join(tmpDir, `${nodeId}-cert-${keyPrefix}.pfx`)
-        const alias = `${keyPrefix}-${nodeId}`
-
-        // export signed cert
-        await keytool.exportCert(
-          `-alias ${alias}`,
-          `-keystore "${privatePfxFile}"`,
-          '-storetype pkcs12',
-          '-storepass password',
-          `-validity ${validity}`,
-          `-file "${certFile}"`
-        )
-
-        // import signed cert
-        await keytool.importCert(
-          `-alias ${alias}`,
-          `-keystore "${tmpPublicPfxFile}"`,
-          '-storetype pkcs12',
-          '-storepass password',
-          '-noprompt',
-          `-file "${certFile}"`
-        )
-      }
-    }
-
-    // copy generated pfx file to desired location
-    this.logger.debug(`Copying generated public.pfx file: ${tmpPublicPfxFile} -> ${publicPfxFile}`)
-    fs.cpSync(tmpPublicPfxFile, publicPfxFile)
-
-    const output = await keytool.list(`-storetype pkcs12 -storepass password -keystore ${publicPfxFile}`)
-    if (!output.includes(`Your keystore contains ${nodeIds.length * 3} entries`)) {
-      throw new FullstackTestingError(`malformed public.pfx file: ${publicPfxFile}`)
-    }
-
-    return publicPfxFile
-  }
-
-=======
->>>>>>> 12142c23
   async copyNodeKeysToStaging (nodeKey, destDir) {
     for (const keyFile of [nodeKey.privateKeyFile, nodeKey.certificateFile]) {
       if (!fs.existsSync(keyFile)) {
@@ -670,21 +498,8 @@
   async copyGossipKeysToStaging (keysDir, stagingKeysDir, nodeIds) {
     // copy gossip keys to the staging
     for (const nodeId of nodeIds) {
-<<<<<<< HEAD
-      switch (keyFormat) {
-        case constants.KEY_FORMAT_PEM: {
-          const signingKeyFiles = this.prepareNodeKeyFilePaths(nodeId, keysDir, constants.SIGNING_KEY_PREFIX)
-          await this.copyNodeKeysToStaging(signingKeyFiles, stagingKeysDir)
-          break
-        }
-=======
       const signingKeyFiles = this.prepareNodeKeyFilePaths(nodeId, keysDir, constants.SIGNING_KEY_PREFIX)
       await this.copyNodeKeysToStaging(signingKeyFiles, stagingKeysDir)
->>>>>>> 12142c23
-
-      // generate missing agreement keys
-      const agreementKeyFiles = this.prepareNodeKeyFilePaths(nodeId, keysDir, constants.AGREEMENT_KEY_PREFIX)
-      await this.copyNodeKeysToStaging(agreementKeyFiles, stagingKeysDir)
     }
   }
 
@@ -722,29 +537,6 @@
           const signingKey = await self.generateSigningKey(nodeId)
           const signingKeyFiles = await self.storeSigningKey(nodeId, signingKey, keysDir)
           this.logger.debug(`generated Gossip signing keys for node ${nodeId}`, { keyFiles: signingKeyFiles })
-
-<<<<<<< HEAD
-      case constants.KEY_FORMAT_PEM: {
-        subTasks.push({
-          title: 'Backup old files',
-          task: () => helpers.backupOldPemKeys(nodeIds, keysDir, curDate)
-        }
-        )
-
-        for (const nodeId of nodeIds) {
-          subTasks.push({
-            title: `Gossip ${keyFormat} key for node: ${chalk.yellow(nodeId)}`,
-            task: async () => {
-              const signingKey = await self.generateSigningKey(nodeId)
-              const signingKeyFiles = await self.storeSigningKey(nodeId, signingKey, keysDir)
-              this.logger.debug(`generated Gossip signing keys for node ${nodeId}`, { keyFiles: signingKeyFiles })
-            }
-          })
-=======
-          const agreementKey = await self.generateAgreementKey(nodeId, signingKey)
-          const agreementKeyFiles = await self.storeAgreementKey(nodeId, agreementKey, keysDir)
-          this.logger.debug(`generated Gossip agreement keys for node ${nodeId}`, { keyFiles: agreementKeyFiles })
->>>>>>> 12142c23
         }
       })
     }
