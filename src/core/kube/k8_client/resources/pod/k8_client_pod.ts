// SPDX-License-Identifier: Apache-2.0

import {type Pod} from '../../../resources/pod/pod.js';
import {type ExtendedNetServer} from '../../../../../types/index.js';
<<<<<<< HEAD
import {type PodRef} from '../../../resources/pod/pod_ref.js';
import {SoloError} from '../../../../errors/SoloError.js';
=======
import {PodRef} from '../../../resources/pod/pod_ref.js';
import {SoloError} from '../../../../errors.js';
>>>>>>> ff7a44f4
import {sleep} from '../../../../helpers.js';
import {Duration} from '../../../../time/duration.js';
import {StatusCodes} from 'http-status-codes';
import {type SoloLogger} from '../../../../logging.js';
import {container} from 'tsyringe-neo';
import {
  type KubeConfig,
  type CoreV1Api,
  PortForward,
  V1Pod,
  V1Container,
  V1ExecAction,
  V1ObjectMeta,
  V1Probe,
  V1PodSpec,
} from '@kubernetes/client-node';
import {type Pods} from '../../../resources/pod/pods.js';
import * as constants from '../../../../constants.js';
import net from 'net';
import {InjectTokens} from '../../../../dependency_injection/inject_tokens.js';
import {NamespaceName} from '../../../resources/namespace/namespace_name.js';
import {ContainerName} from '../../../resources/container/container_name.js';
import {PodName} from '../../../resources/pod/pod_name.js';
import {K8ClientPodCondition} from './k8_client_pod_condition.js';
import {type PodCondition} from '../../../resources/pod/pod_condition.js';

export class K8ClientPod implements Pod {
  private readonly logger: SoloLogger;

  constructor(
    public readonly podRef: PodRef,
    private readonly pods: Pods,
    private readonly kubeClient: CoreV1Api,
    private readonly kubeConfig: KubeConfig,
    public readonly labels?: Record<string, string>,
    public readonly startupProbeCommand?: string[],
    public readonly containerName?: ContainerName,
    public readonly containerImage?: string,
    public readonly containerCommand?: string[],
    public readonly conditions?: PodCondition[],
    public readonly podIp?: string,
    public readonly deletionTimestamp?: Date,
  ) {
    this.logger = container.resolve(InjectTokens.SoloLogger);
  }

  public async killPod(): Promise<void> {
    try {
      const result = await this.kubeClient.deleteNamespacedPod(
        this.podRef.name.toString(),
        this.podRef.namespace.toString(),
        undefined,
        undefined,
        1,
      );

      if (result.response.statusCode !== StatusCodes.OK) {
        throw new SoloError(
          `Failed to delete pod ${this.podRef.name} in namespace ${this.podRef.namespace}: statusCode: ${result.response.statusCode}`,
        );
      }

      let podExists: boolean = true;
      while (podExists) {
        const pod: Pod = await this.pods.read(this.podRef);

        if (!pod?.deletionTimestamp) {
          podExists = false;
        } else {
          await sleep(Duration.ofSeconds(1));
        }
      }
    } catch (e) {
      const errorMessage = `Failed to delete pod ${this.podRef.name} in namespace ${this.podRef.namespace}: ${e.message}`;

      if (e.body?.code === StatusCodes.NOT_FOUND || e.response?.body?.code === StatusCodes.NOT_FOUND) {
        this.logger.info(`Pod not found: ${errorMessage}`, e);
        return;
      }

      throw new SoloError(errorMessage, e);
    }
  }

  public async portForward(localPort: number, podPort: number): Promise<ExtendedNetServer> {
    try {
      this.logger.debug(
        `Creating port-forwarder for ${this.podRef.name}:${podPort} -> ${constants.LOCAL_HOST}:${localPort}`,
      );

      const ns: NamespaceName = this.podRef.namespace;
      const forwarder: PortForward = new PortForward(this.kubeConfig, false);

      const server = (await net.createServer(socket => {
        forwarder.portForward(ns.name, this.podRef.name.toString(), [podPort], socket, null, socket, 3);
      })) as ExtendedNetServer;

      // add info for logging
      server.info = `${this.podRef.name}:${podPort} -> ${constants.LOCAL_HOST}:${localPort}`;
      server.localPort = localPort;
      this.logger.debug(`Starting port-forwarder [${server.info}]`);
      return server.listen(localPort, constants.LOCAL_HOST);
    } catch (e) {
<<<<<<< HEAD
      const message = `failed to start port-forwarder [${this.podRef.name}:${podPort} -> ${constants.LOCAL_HOST}:${localPort}]: ${e.message}`;
=======
      const message: string = `failed to start port-forwarder [${this.podRef.name}:${podPort} -> ${constants.LOCAL_HOST}:${localPort}]: ${e.message}`;
      this.logger.error(message, e);
>>>>>>> ff7a44f4
      throw new SoloError(message, e);
    }
  }

  public async stopPortForward(
    server: ExtendedNetServer,
    maxAttempts: number = 20,
    timeout: number = 500,
  ): Promise<void> {
    if (!server) {
      return;
    }

    this.logger.debug(`Stopping port-forwarder [${server.info}]`);

    // try to close the websocket server
    await new Promise<void>((resolve, reject) => {
      server.close(e => {
        if (e) {
          if (e.message?.includes('Server is not running')) {
            this.logger.debug(`Server not running, port-forwarder [${server.info}]`);
            resolve();
          } else {
            this.logger.debug(`Failed to stop port-forwarder [${server.info}]: ${e.message}`, e);
            reject(e);
          }
        } else {
          this.logger.debug(`Stopped port-forwarder [${server.info}]`);
          resolve();
        }
      });
    });

    // test to see if the port has been closed or if it is still open
    let attempts: number = 0;
    while (attempts < maxAttempts) {
      let hasError: number = 0;
      attempts++;

      try {
        const isPortOpen = await new Promise(resolve => {
          const testServer: net.Server = net
            .createServer()
            .once('error', err => {
              if (err) {
                resolve(false);
              }
            })
            .once('listening', () => {
              testServer
                .once('close', () => {
                  hasError++;
                  if (hasError > 1) {
                    resolve(false);
                  } else {
                    resolve(true);
                  }
                })
                .close();
            })
            .listen(server.localPort, '0.0.0.0');
        });
        if (isPortOpen) {
          return;
        }
      } catch {
        return;
      }
      await sleep(Duration.ofMillis(timeout));
    }
    if (attempts >= maxAttempts) {
      throw new SoloError(`failed to stop port-forwarder [${server.info}]`);
    }
  }

  public static toV1Pod(pod: Pod): V1Pod {
    const v1Metadata: V1ObjectMeta = new V1ObjectMeta();
    v1Metadata.name = pod.podRef.name.toString();
    v1Metadata.namespace = pod.podRef.namespace.toString();
    v1Metadata.labels = pod.labels;

    const v1ExecAction: V1ExecAction = new V1ExecAction();
    v1ExecAction.command = pod.startupProbeCommand;

    const v1Probe: V1Probe = new V1Probe();
    v1Probe.exec = v1ExecAction;

    const v1Container: V1Container = new V1Container();
    v1Container.name = pod.containerName.name;
    v1Container.image = pod.containerImage;
    v1Container.command = pod.containerCommand;
    v1Container.startupProbe = v1Probe;

    const v1Spec: V1PodSpec = new V1PodSpec();
    v1Spec.containers = [v1Container];

    const v1Pod: V1Pod = new V1Pod();
    v1Pod.metadata = v1Metadata;
    v1Pod.spec = v1Spec;

    return v1Pod;
  }

  public static fromV1Pod(v1Pod: V1Pod, pods: Pods, coreV1Api: CoreV1Api, kubeConfig: KubeConfig): Pod {
    if (!v1Pod) return null;

    return new K8ClientPod(
      PodRef.of(NamespaceName.of(v1Pod.metadata?.namespace), PodName.of(v1Pod.metadata?.name)),
      pods,
      coreV1Api,
      kubeConfig,
      v1Pod.metadata.labels,
      v1Pod.spec.containers[0]?.startupProbe?.exec?.command,
      ContainerName.of(v1Pod.spec.containers[0]?.name),
      v1Pod.spec.containers[0]?.image,
      v1Pod.spec.containers[0]?.command,
      v1Pod.status?.conditions?.map(condition => new K8ClientPodCondition(condition.type, condition.status)),
      v1Pod.status?.podIP,
      v1Pod.metadata.deletionTimestamp ? new Date(v1Pod.metadata.deletionTimestamp) : undefined,
    );
  }
}<|MERGE_RESOLUTION|>--- conflicted
+++ resolved
@@ -2,13 +2,8 @@
 
 import {type Pod} from '../../../resources/pod/pod.js';
 import {type ExtendedNetServer} from '../../../../../types/index.js';
-<<<<<<< HEAD
-import {type PodRef} from '../../../resources/pod/pod_ref.js';
+import {PodRef} from '../../../resources/pod/pod_ref.js';
 import {SoloError} from '../../../../errors/SoloError.js';
-=======
-import {PodRef} from '../../../resources/pod/pod_ref.js';
-import {SoloError} from '../../../../errors.js';
->>>>>>> ff7a44f4
 import {sleep} from '../../../../helpers.js';
 import {Duration} from '../../../../time/duration.js';
 import {StatusCodes} from 'http-status-codes';
@@ -112,12 +107,7 @@
       this.logger.debug(`Starting port-forwarder [${server.info}]`);
       return server.listen(localPort, constants.LOCAL_HOST);
     } catch (e) {
-<<<<<<< HEAD
-      const message = `failed to start port-forwarder [${this.podRef.name}:${podPort} -> ${constants.LOCAL_HOST}:${localPort}]: ${e.message}`;
-=======
       const message: string = `failed to start port-forwarder [${this.podRef.name}:${podPort} -> ${constants.LOCAL_HOST}:${localPort}]: ${e.message}`;
-      this.logger.error(message, e);
->>>>>>> ff7a44f4
       throw new SoloError(message, e);
     }
   }
