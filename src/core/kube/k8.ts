--- conflicted
+++ resolved
@@ -318,66 +318,13 @@
   deleteNamespacedLease(name: string, namespace: NamespaceName): Promise<k8s.V1Status>;
 
   /**
-<<<<<<< HEAD
-   * Check if cert-manager is installed inside any namespace.
-   * @returns if cert-manager is found
-   */
-  isCertManagerInstalled(): Promise<boolean>;
-
-  /**
-   * Check if minio is installed inside the namespace.
-   * @returns if minio is found
-   */
-  isMinioInstalled(namespace: NamespaceName): Promise<boolean>;
-
-  /**
-   * Check if the ingress controller is installed inside any namespace.
-   * @returns if ingress controller is found
-   */
-  isIngressControllerInstalled(labels: string[]): Promise<boolean>;
-
-  isRemoteConfigPresentInAnyNamespace(): Promise<boolean>;
-
-  isRemoteConfigPresentInNamespace(namespace: NamespaceName): Promise<boolean>;
-
-  isPrometheusInstalled(namespace: NamespaceName): Promise<boolean>;
-
-  /**
-=======
->>>>>>> 76435a48
    * Get a pod by name and namespace, will check every 1 second until the pod is no longer found.
    * Can throw a SoloError if there is an error while deleting the pod.
    * @param podRef - the pod reference
    */
   killPod(podRef: PodRef): Promise<void>;
-<<<<<<< HEAD
-
-  /**
-   * Download logs files from all network pods and save to local solo log directory
-   * @param namespace - the namespace of the network
-   * @returns a promise that resolves when the logs are downloaded
-   */
-  getNodeLogs(namespace: NamespaceName): Promise<Awaited<unknown>[]>;
-
-  /**
-   * Download state files from a pod
-   * @param namespace - the namespace of the network
-   * @param nodeAlias - the pod name
-   * @returns a promise that resolves when the state files are downloaded
-   */
-  getNodeStatesFromPod(namespace: NamespaceName, nodeAlias: string): Promise<Awaited<unknown>[]>;
-
-  setCurrentContext(context: string): void;
-
-  getCurrentContext(): string;
-
-  getCurrentContextNamespace(): NamespaceName;
-
-  getCurrentClusterName(): string;
 
   patchIngress(namespace: NamespaceName, ingressName: string, patch: object): Promise<void>;
 
   patchConfigMap(namespace: NamespaceName, configMapName: string, data: Record<string, string>): Promise<void>;
-=======
->>>>>>> 76435a48
 }