--- conflicted
+++ resolved
@@ -203,15 +203,6 @@
     return this.services().read(this.getNamespace(), name);
   }
 
-<<<<<<< HEAD
-  public getClusters(): string[] {
-    return this.clusters().list();
-=======
-  public getContextNames(): string[] {
-    return this.contexts().list();
->>>>>>> aff67576
-  }
-
   public async listDir(containerRef: ContainerRef, destPath: string) {
     return this.containers().readByRef(containerRef).listDir(destPath);
   }
@@ -439,24 +430,6 @@
     return this.pods().readByRef(podRef).killPod();
   }
 
-<<<<<<< HEAD
-  public getCurrentClusterName(): string {
-    return this.clusters().readCurrent();
-=======
-  // TODO make private once we are instantiating multiple K8 instances
-  public setCurrentContext(context: string) {
-    return this.contexts().updateCurrent(context);
-  }
-
-  public getCurrentContext(): string {
-    return this.contexts().readCurrent();
-  }
-
-  public getCurrentContextNamespace(): NamespaceName {
-    return this.contexts().readCurrentNamespace();
->>>>>>> aff67576
-  }
-
   public async listSvcs(namespace: NamespaceName, labels: string[]): Promise<Service[]> {
     return this.services().list(namespace, labels);
   }
