--- conflicted
+++ resolved
@@ -1602,8 +1602,7 @@
     return currentCluster.name;
   }
 
-<<<<<<< HEAD
-  public async patchMirrorIngressClassName(namespace: Namespace, className: string) {
+  public async patchMirrorIngressClassName(namespace: NamespaceName, className: string) {
     const ingressNames = [];
     await this.networkingApi
       .listIngressForAllNamespaces()
@@ -1628,7 +1627,7 @@
     ];
     for (const name of ingressNames) {
       await this.networkingApi
-        .patchNamespacedIngress(name, namespace, patch, undefined, undefined, undefined, undefined, undefined, {
+        .patchNamespacedIngress(name, namespace.name, patch, undefined, undefined, undefined, undefined, undefined, {
           headers: {'Content-Type': 'application/json-patch+json'},
         })
         .then(response => {
@@ -1640,7 +1639,7 @@
     }
   }
 
-  public async patchConfigMap(namespace: Namespace, configMapName: string, data: Record<string, string>) {
+  public async patchConfigMap(namespace: NamespaceName, configMapName: string, data: Record<string, string>) {
     const patch = {
       data: data,
     };
@@ -1652,7 +1651,7 @@
     await this.kubeClient
       .patchNamespacedConfigMap(
         configMapName,
-        namespace,
+        namespace.name,
         patch,
         undefined, // pretty
         undefined, // dryRun
@@ -1669,10 +1668,7 @@
       });
   }
 
-  public async listSvcs(namespace: string, labels: string[]): Promise<k8s.V1Service[]> {
-=======
   public async listSvcs(namespace: NamespaceName, labels: string[]): Promise<k8s.V1Service[]> {
->>>>>>> 77ce9e25
     const labelSelector = labels.join(',');
     const serviceList = await this.kubeClient.listNamespacedService(
       namespace.name,
