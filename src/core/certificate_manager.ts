/**
 * Copyright (C) 2024 Hedera Hashgraph, LLC
 *
 * Licensed under the Apache License, Version 2.0 (the ""License"");
 * you may not use this file except in compliance with the License.
 * You may obtain a copy of the License at
 *
 *      http://www.apache.org/licenses/LICENSE-2.0
 *
 * Unless required by applicable law or agreed to in writing, software
 * distributed under the License is distributed on an ""AS IS"" BASIS,
 * WITHOUT WARRANTIES OR CONDITIONS OF ANY KIND, either express or implied.
 * See the License for the specific language governing permissions and
 * limitations under the License.
 *
 */
import { MissingArgumentError, SoloError } from './errors.js'
import { flags } from '../commands/index.js'
import fs from 'fs'
import { Templates } from './templates.js'
import { GrpcProxyTlsEnums } from './enumerations.js'

<<<<<<< HEAD
import type { ConfigManager } from './config_manager.ts'
import type { K8 } from './k8.ts'
import type { SoloLogger } from './logging.ts'
import type { Listr, ListrTaskWrapper } from 'listr2'
import type { NodeAlias } from '../types/aliases.ts'
=======
import type { ConfigManager } from './config_manager.js'
import type { K8 } from './k8.js'
import type { SoloLogger } from './logging.js'
import type { ListrTaskWrapper } from 'listr2'
import type { NodeAlias } from '../types/aliases.js'
>>>>>>> 7fa86ad1

/**
 * Used to handle interactions with certificates data and inject it into the K8s cluster secrets
 */
export class CertificateManager {
  public constructor (
    private readonly k8: K8,
    private readonly logger: SoloLogger,
    private readonly configManager: ConfigManager
  ) {
    if (!k8) throw new MissingArgumentError('an instance of core/K8 is required')
    if (!logger) throw new MissingArgumentError('an instance of core/SoloLogger is required')
    if (!configManager) throw new MissingArgumentError('an instance of core/ConfigManager is required')
  }

  /**
   * Reads the certificate and key and build the secret with the appropriate structure
   *
   * @param cert - file path to the certificate file
   * @param key - file path to the key file
   * @param type - the certificate type if it's for gRPC or gRPC Web
   *
   * @returns the secret
   */
  private buildSecret (cert: string, key: string, type: GrpcProxyTlsEnums)
    : { 'tls.crt': string, 'tls.key': string }
    | { 'tls.pem': string }
  {
    switch (type) {
      //? HAProxy
      case GrpcProxyTlsEnums.GRPC: {
        const certData = fs.readFileSync(cert).toString()
        const keyData = fs.readFileSync(key).toString()
        const pem = `${certData}\n${keyData}`

        return {
          'tls.pem': Buffer.from(pem).toString('base64'),
        }
      }

      //? Envoy
      case GrpcProxyTlsEnums.GRPC_WEB: {
        return {
          'tls.crt': fs.readFileSync(cert).toString('base64'),
          'tls.key': fs.readFileSync(key).toString('base64'),
        }
      }
    }
  }

  /**
   * Copies the TLS Certificates into K8s namespaced secret.
   *
   * @param nodeAlias - the alias of the node to which the TLS certificate should apply
   * @param cert - file path to the certificate file
   * @param key - file path to the key file
   * @param type - the certificate type if it's for gRPC or gRPC Web
   */
  private async copyTlsCertificate (nodeAlias: NodeAlias, cert: string, key: string, type: GrpcProxyTlsEnums): Promise<void> {
    try {
      const data: Record<string, string> = this.buildSecret(cert, key, type)
      const name = Templates.renderGrpcTlsCertificatesSecretName(nodeAlias, type)
      const namespace = this.getNamespace()
      const labels = Templates.renderGrpcTlsCertificatesSecretLabelObject(nodeAlias, type)

      const isSecretCreated = await this.k8.createSecret(name, namespace, 'Opaque', data, labels, true)
      if (!isSecretCreated) {
        throw new SoloError(`failed to create secret for tsc certificates for node '${nodeAlias}'`)
      }
    } catch (e: Error | any) {
      const errorMessage = 'failed to copy tls certificate to secret ' +
        `'${Templates.renderGrpcTlsCertificatesSecretName(nodeAlias, type)}': ${e.message}`
      this.logger.error(errorMessage, e)
      throw new SoloError(errorMessage, e)
    }
  }

  /**
   * Creates sub-tasks for copying the TLS Certificates into K8s secrets for gRPC and gRPC Web
   *
   * @param task - Listr Task to which to attach the sub-tasks
   * @param grpcTlsCertificatePathsUnparsed - the unparsed (alias=path)[] for the gRPC Certificate
   * @param grpcWebTlsCertificatePathsUnparsed - the unparsed (alias=path)[] for the gRPC Web Certificate
   * @param grpcTlsKeyPathsUnparsed - the unparsed (alias=path)[] for the gRPC Certificate Key
   * @param grpcWebTlsKeyPathsUnparsed - the unparsed (alias=path)[] for the gRPC Web Certificate Key
   *
   * @returns the build sub-tasks for creating the secrets
   */
  public buildCopyTlsCertificatesTasks (
    task: ListrTaskWrapper<any, any, any>,
    grpcTlsCertificatePathsUnparsed: string,
    grpcWebTlsCertificatePathsUnparsed: string,
    grpcTlsKeyPathsUnparsed: string,
    grpcWebTlsKeyPathsUnparsed: string
  ): Listr<any, any, any> {
    const self = this
    const subTasks = []

    const grpcTlsParsedValues = {
      title: 'Copy gRPC TLS Certificate data',
      certType: GrpcProxyTlsEnums.GRPC,
      certs: self.parseAndValidate(grpcTlsCertificatePathsUnparsed, 'gRPC TLS Certificate paths'),
      keys: self.parseAndValidate(grpcTlsKeyPathsUnparsed, 'gRPC TLS Certificate Key paths'),
    }

    const grpcWebTlsParsedValue = {
      certType: GrpcProxyTlsEnums.GRPC_WEB,
      title: 'Copy gRPC Web TLS data',
      certs: self.parseAndValidate(grpcWebTlsCertificatePathsUnparsed, 'gRPC Web TLS Certificate paths'),
      keys: self.parseAndValidate(grpcWebTlsKeyPathsUnparsed, 'gRPC Web Certificate TLS Key paths'),
    }

    if (grpcTlsParsedValues.certs.length !== grpcTlsParsedValues.keys.length) {
      throw new SoloError('The structure of the gRPC TLS Certificate doesn\'t match' +
        `Certificates: ${grpcTlsCertificatePathsUnparsed}, Keys: ${grpcTlsKeyPathsUnparsed}`)
    }

    if (grpcTlsParsedValues.certs.length !== grpcTlsParsedValues.keys.length) {
      throw new SoloError('The structure of the gRPC Web TLS Certificate doesn\'t match' +
        `Certificates: ${grpcWebTlsCertificatePathsUnparsed}, Keys: ${grpcWebTlsKeyPathsUnparsed}`)
    }

    for (const { certType, title, certs, keys } of [grpcTlsParsedValues, grpcWebTlsParsedValue]) {
      if (!certs.length) continue

      for (let i = 0; i < certs.length; i++) {
        const nodeAlias = certs[i].nodeAlias
        const cert = certs[i].filePath
        const key = keys[i].filePath

        subTasks.push({
          title: `${title} for node ${nodeAlias}`,
          task: () => self.copyTlsCertificate(nodeAlias, cert, key, certType)
        })
      }
    }

    return task.newListr(subTasks, {
      concurrent: true,
      rendererOptions: { collapseSubtasks: false }
    })
  }

  /**
   * Handles parsing the unparsed data validating it follows the structure
   *
   * @param input - the unparsed data ( ex. node0=/usr/bob/grpc-web.cert )
   * @param type - of the data being parsed for the error logging
   *
   * @returns an array of parsed data with node alias and the path
   *
   * @throws SoloError - if the data doesn't follow the structure
   */
  private parseAndValidate (input: string, type: string): {nodeAlias: NodeAlias, filePath: string}[] {
    return input.split(',').map((line, i) => {
      if (!line.includes('=')) {
        throw new SoloError(`Failed to parse input ${input} of type ${type} on ${line}, index ${i}`)
      }

      const [nodeAlias, filePath] = line.split('=') as [NodeAlias, string]
      if (!nodeAlias?.length || !filePath?.length) {
        throw new SoloError(`Failed to parse input ${input} of type ${type} on ${line}, index ${i}`)
      }

      let fileExists = false
      try { fileExists = fs.statSync(filePath).isFile() } catch {}
      if (!fileExists) {
        throw new SoloError(`File doesn't exist on path ${input} input of type ${type} on ${line}, index ${i}`)
      }

      return { nodeAlias, filePath }
    })
  }

  private getNamespace (): string {
    const ns = this.configManager.getFlag<string>(flags.namespace) as string
    if (!ns) throw new MissingArgumentError('namespace is not set')
    return ns
  }
}<|MERGE_RESOLUTION|>--- conflicted
+++ resolved
@@ -20,19 +20,11 @@
 import { Templates } from './templates.js'
 import { GrpcProxyTlsEnums } from './enumerations.js'
 
-<<<<<<< HEAD
-import type { ConfigManager } from './config_manager.ts'
-import type { K8 } from './k8.ts'
-import type { SoloLogger } from './logging.ts'
-import type { Listr, ListrTaskWrapper } from 'listr2'
-import type { NodeAlias } from '../types/aliases.ts'
-=======
 import type { ConfigManager } from './config_manager.js'
 import type { K8 } from './k8.js'
 import type { SoloLogger } from './logging.js'
-import type { ListrTaskWrapper } from 'listr2'
+import type { Listr, ListrTaskWrapper } from 'listr2'
 import type { NodeAlias } from '../types/aliases.js'
->>>>>>> 7fa86ad1
 
 /**
  * Used to handle interactions with certificates data and inject it into the K8s cluster secrets
