--- conflicted
+++ resolved
@@ -14,29 +14,6 @@
  * limitations under the License.
  *
  */
-<<<<<<< HEAD
-import * as logging from './logging.ts'
-import * as constants from './constants.ts'
-import { Helm } from './helm.ts'
-import { K8 } from './k8.ts'
-import { PackageDownloader } from './package_downloader.ts'
-import { PlatformInstaller } from './platform_installer.ts'
-import { Zippy } from './zippy.ts'
-import { Templates } from './templates.ts'
-import { ChartManager } from './chart_manager.ts'
-import { ConfigManager } from './config_manager.ts'
-import { KeyManager } from './key_manager.ts'
-import { ProfileManager } from './profile_manager.ts'
-import { YargsCommand } from './yargs_command.ts'
-import { Task } from './task.ts'
-import * as helpers from './helpers.ts'
-import { DependencyManager } from './dependency_managers/index.ts'
-import { AccountManager } from './account_manager.ts'
-import { LeaseManager } from './lease_manager.ts'
-import { CertificateManager } from './certificate_manager.ts'
-import { RemoteConfigManager } from './config/remote/remote_config_manager.ts'
-import { LocalConfig } from './config/LocalConfig.ts'
-=======
 import * as logging from './logging.js'
 import * as constants from './constants.js'
 import { Helm } from './helm.js'
@@ -54,9 +31,10 @@
 import * as helpers from './helpers.js'
 import { DependencyManager } from './dependency_managers/index.js'
 import { AccountManager } from './account_manager.js'
-import { LeaseManager } from './lease/lease_manager.js'
+import { LeaseManager } from './lease_manager.js'
 import { CertificateManager } from './certificate_manager.js'
->>>>>>> 7fa86ad1
+import { RemoteConfigManager } from './config/remote/remote_config_manager.js'
+import { LocalConfig } from './config/LocalConfig.js'
 
 // Expose components from the core module
 export {
