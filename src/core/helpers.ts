--- conflicted
+++ resolved
@@ -27,13 +27,8 @@
 import { Listr } from 'listr2'
 import { type AccountManager } from './account_manager.ts'
 import { type NodeAlias, type NodeAliases, type PodName } from '../types/aliases.ts'
-<<<<<<< HEAD
-import { type NodeDeleteConfigClass } from '../commands/node/configs.ts'
-import { type CommandFlag } from '../types/index.js'
-=======
 import { type NodeDeleteConfigClass } from '../commands/node.ts'
 import { type CommandFlag } from '../types/index.ts'
->>>>>>> 476e7d32
 import { type V1Pod } from '@kubernetes/client-node'
 import { type SoloLogger } from './logging.js'
 import { type NodeCommandHandlers } from '../commands/node/handlers.js'
