/**
 * SPDX-License-Identifier: Apache-2.0
 */
import fs from 'fs';
import os from 'os';
import path from 'path';
import util from 'util';
<<<<<<< HEAD
import {MissingArgumentError, SoloError} from './errors.js';
=======
import * as semver from 'semver';
import {SoloError} from './errors.js';
>>>>>>> b1440a2f
import {Templates} from './templates.js';
import * as constants from './constants.js';
import {PrivateKey, ServiceEndpoint} from '@hashgraph/sdk';
import {type NodeAlias, type NodeAliases} from '../types/aliases.js';
import {type CommandFlag} from '../types/flag_types.js';
import {type SoloLogger} from './logging.js';
import {type Duration} from './time/duration.js';
import {type NodeAddConfigClass} from '../commands/node/node_add_config.js';
<<<<<<< HEAD
import {type Helm} from './helm.js';
import paths from 'path';
=======
import {type ConsensusNode} from './model/consensus_node.js';
import {type Optional} from '../types/index.js';
import {type Version} from './config/remote/types.js';
import {fileURLToPath} from 'url';
import {NamespaceName} from './kube/resources/namespace/namespace_name.js';
import {type K8} from './kube/k8.js';

export function getInternalIp(releaseVersion: semver.SemVer, namespaceName: NamespaceName, nodeAlias: NodeAlias) {
  //? Explanation: for v0.59.x the internal IP address is set to 127.0.0.1 to avoid an ISS
  let internalIp = '';

  // for versions that satisfy 0.58.5+
  // @ts-expect-error TS2353: Object literal may only specify known properties
  if (semver.gte(releaseVersion, '0.58.5', {includePrerelease: true})) {
    internalIp = '127.0.0.1';
  }
  // versions less than 0.58.5
  else {
    internalIp = Templates.renderFullyQualifiedNetworkPodName(namespaceName, nodeAlias);
  }

  return internalIp;
}

export async function getExternalAddress(
  consensusNode: ConsensusNode,
  k8: K8,
  useLoadBalancer: boolean,
): Promise<string> {
  if (useLoadBalancer) {
    return resolveLoadBalancerAddress(consensusNode, k8);
  }

  return consensusNode.fullyQualifiedDomainName;
}

async function resolveLoadBalancerAddress(consensusNode: ConsensusNode, k8: K8): Promise<string> {
  const ns = NamespaceName.of(consensusNode.namespace);
  const serviceList = await k8
    .services()
    .list(ns, [`solo.hedera.com/node-id=${consensusNode.nodeId},solo.hedera.com/type=network-node-svc`]);

  if (serviceList && serviceList.length > 0) {
    const svc = serviceList[0];

    if (!svc.metadata.name.startsWith('network-node')) {
      throw new SoloError(`Service found is not a network node service: ${svc.metadata.name}`);
    }

    if (svc.status?.loadBalancer?.ingress && svc.status.loadBalancer.ingress.length > 0) {
      for (let i = 0; i < svc.status.loadBalancer.ingress.length; i++) {
        const ingress = svc.status.loadBalancer.ingress[i];
        if (ingress.hostname) {
          return ingress.hostname;
        } else if (ingress.ip) {
          return ingress.ip;
        }
      }
    }
  }

  return consensusNode.fullyQualifiedDomainName;
}
>>>>>>> b1440a2f

export function sleep(duration: Duration) {
  return new Promise<void>(resolve => {
    setTimeout(resolve, duration.toMillis());
  });
}

export function parseNodeAliases(input: string): NodeAliases {
  return splitFlagInput(input, ',') as NodeAliases;
}

export function splitFlagInput(input: string, separator = ',') {
  if (!input) {
    return [];
  } else if (typeof input !== 'string') {
    throw new SoloError(`input [input='${input}'] is not a comma separated string`);
  }

  return input
    .split(separator)
    .map(s => s.trim())
    .filter(Boolean);
}

/**
 * @param arr - The array to be cloned
 * @returns a new array with the same elements as the input array
 */
export function cloneArray<T>(arr: T[]): T[] {
  return JSON.parse(JSON.stringify(arr));
}

export function getTmpDir() {
  return fs.mkdtempSync(path.join(os.tmpdir(), 'solo-'));
}

export function createBackupDir(destDir: string, prefix = 'backup', curDate = new Date()) {
  const dateDir = util.format(
    '%s%s%s_%s%s%s',
    curDate.getFullYear(),
    curDate.getMonth().toString().padStart(2, '0'),
    curDate.getDate().toString().padStart(2, '0'),
    curDate.getHours().toString().padStart(2, '0'),
    curDate.getMinutes().toString().padStart(2, '0'),
    curDate.getSeconds().toString().padStart(2, '0'),
  );

  const backupDir = path.join(destDir, prefix, dateDir);
  if (!fs.existsSync(backupDir)) {
    fs.mkdirSync(backupDir, {recursive: true});
  }

  return backupDir;
}

export function makeBackup(fileMap = new Map<string, string>(), removeOld = true) {
  for (const entry of fileMap) {
    const srcPath = entry[0];
    const destPath = entry[1];
    if (fs.existsSync(srcPath)) {
      fs.cpSync(srcPath, destPath);
      if (removeOld) {
        fs.rmSync(srcPath);
      }
    }
  }
}

export function backupOldTlsKeys(nodeAliases: NodeAliases, keysDir: string, curDate = new Date(), dirPrefix = 'tls') {
  const backupDir = createBackupDir(keysDir, `unused-${dirPrefix}`, curDate);

  const fileMap = new Map<string, string>();
  for (const nodeAlias of nodeAliases) {
    const srcPath = path.join(keysDir, Templates.renderTLSPemPrivateKeyFile(nodeAlias));
    const destPath = path.join(backupDir, Templates.renderTLSPemPrivateKeyFile(nodeAlias));
    fileMap.set(srcPath, destPath);
  }

  makeBackup(fileMap, true);

  return backupDir;
}

export function backupOldPemKeys(
  nodeAliases: NodeAliases,
  keysDir: string,
  curDate = new Date(),
  dirPrefix = 'gossip-pem',
) {
  const backupDir = createBackupDir(keysDir, `unused-${dirPrefix}`, curDate);

  const fileMap = new Map<string, string>();
  for (const nodeAlias of nodeAliases) {
    const srcPath = path.join(keysDir, Templates.renderGossipPemPrivateKeyFile(nodeAlias));
    const destPath = path.join(backupDir, Templates.renderGossipPemPrivateKeyFile(nodeAlias));
    fileMap.set(srcPath, destPath);
  }

  makeBackup(fileMap, true);

  return backupDir;
}

export function isNumeric(str: string) {
  if (typeof str !== 'string') return false; // we only process strings!
  return (
    !isNaN(str as any) && // use type coercion to parse the _entirety_ of the string (`parseFloat` alone does not do this)...
    !isNaN(parseFloat(str))
  ); // ...and ensure strings of whitespace fail
}

/**
 * Validate a path provided by the user to prevent path traversal attacks
 * @param input - the input provided by the user
 * @returns a validated path
 */
export function validatePath(input: string) {
  if (input.indexOf('\0') !== -1) {
    throw new SoloError(`access denied for path: ${input}`);
  }
  return input;
}

/**
 * Create a map of node aliases to account IDs
 * @param nodeAliases
 * @returns the map of node IDs to account IDs
 */
export function getNodeAccountMap(nodeAliases: NodeAliases) {
  const accountMap = new Map<NodeAlias, string>();
  const realm = constants.HEDERA_NODE_ACCOUNT_ID_START.realm;
  const shard = constants.HEDERA_NODE_ACCOUNT_ID_START.shard;
  let accountId = constants.HEDERA_NODE_ACCOUNT_ID_START.num;

  nodeAliases.forEach(nodeAlias => {
    const nodeAccount = `${realm}.${shard}.${accountId}`;
    accountId = accountId.add(1);
    accountMap.set(nodeAlias, nodeAccount);
  });
  return accountMap;
}

export function getEnvValue(envVarArray: string[], name: string) {
  const kvPair = envVarArray.find(v => v.startsWith(`${name}=`));
  return kvPair ? kvPair.split('=')[1] : null;
}

export function parseIpAddressToUint8Array(ipAddress: string) {
  const parts = ipAddress.split('.');
  const uint8Array = new Uint8Array(4);

  for (let i = 0; i < 4; i++) {
    uint8Array[i] = parseInt(parts[i], 10);
  }

  return uint8Array;
}

/** If the basename of the src did not match expected basename, rename it first, then copy to destination */
export function renameAndCopyFile(srcFilePath: string, expectedBaseName: string, destDir: string, logger: SoloLogger) {
  const srcDir = path.dirname(srcFilePath);
  if (path.basename(srcFilePath) !== expectedBaseName) {
    fs.renameSync(srcFilePath, path.join(srcDir, expectedBaseName));
  }
  // copy public key and private key to key directory
  fs.copyFile(path.join(srcDir, expectedBaseName), path.join(destDir, expectedBaseName), err => {
    if (err) {
      // @ts-ignore
      logger.error(`Error copying file: ${err.message}`);
      throw new SoloError(`Error copying file: ${err.message}`);
    }
  });
}

/**
 * Add debug options to valuesArg used by helm chart
 * @param valuesArg the valuesArg to update
 * @param debugNodeAlias the node ID to attach the debugger to
 * @param index the index of extraEnv to add the debug options to
 * @returns updated valuesArg
 */
export function addDebugOptions(valuesArg: string, debugNodeAlias: NodeAlias, index = 0) {
  if (debugNodeAlias) {
    const nodeId = Templates.nodeIdFromNodeAlias(debugNodeAlias);
    valuesArg += ` --set "hedera.nodes[${nodeId}].root.extraEnv[${index}].name=JAVA_OPTS"`;
    valuesArg += ` --set "hedera.nodes[${nodeId}].root.extraEnv[${index}].value=-agentlib:jdwp=transport=dt_socket\\,server=y\\,suspend=y\\,address=*:${constants.JVM_DEBUG_PORT}"`;
  }
  return valuesArg;
}

/**
 * Returns an object that can be written to a file without data loss.
 * Contains fields needed for adding a new node through separate commands
 * @param ctx
 * @returns file writable object
 */
export function addSaveContextParser(ctx: any) {
  const exportedCtx = {} as Record<string, string>;

  const config = ctx.config as NodeAddConfigClass;
  const exportedFields = ['tlsCertHash', 'upgradeZipHash', 'newNode'];

  exportedCtx.signingCertDer = ctx.signingCertDer.toString();
  exportedCtx.gossipEndpoints = ctx.gossipEndpoints.map((ep: any) => `${ep.getDomainName}:${ep.getPort}`);
  exportedCtx.grpcServiceEndpoints = ctx.grpcServiceEndpoints.map((ep: any) => `${ep.getDomainName}:${ep.getPort}`);
  exportedCtx.adminKey = ctx.adminKey.toString();
  // @ts-ignore
  exportedCtx.existingNodeAliases = config.existingNodeAliases;

  for (const prop of exportedFields) {
    exportedCtx[prop] = ctx[prop];
  }
  return exportedCtx;
}

/**
 * Initializes objects in the context from a provided string
 * Contains fields needed for adding a new node through separate commands
 * @param ctx - accumulator object
 * @param ctxData - data in string format
 * @returns file writable object
 */
export function addLoadContextParser(ctx: any, ctxData: any) {
  const config: any = ctx.config;
  ctx.signingCertDer = new Uint8Array(ctxData.signingCertDer.split(','));
  ctx.gossipEndpoints = prepareEndpoints(
    ctx.config.endpointType,
    ctxData.gossipEndpoints,
    constants.HEDERA_NODE_INTERNAL_GOSSIP_PORT,
  );
  ctx.grpcServiceEndpoints = prepareEndpoints(
    ctx.config.endpointType,
    ctxData.grpcServiceEndpoints,
    constants.HEDERA_NODE_EXTERNAL_GOSSIP_PORT,
  );
  ctx.adminKey = PrivateKey.fromStringED25519(ctxData.adminKey);
  config.nodeAlias = ctxData.newNode.name;
  config.existingNodeAliases = ctxData.existingNodeAliases;
  config.allNodeAliases = [...config.existingNodeAliases, ctxData.newNode.name];

  const fieldsToImport = ['tlsCertHash', 'upgradeZipHash', 'newNode'];

  for (const prop of fieldsToImport) {
    ctx[prop] = ctxData[prop];
  }
}

export function prepareEndpoints(endpointType: string, endpoints: string[], defaultPort: number | string) {
  const ret: ServiceEndpoint[] = [];
  for (const endpoint of endpoints) {
    const parts = endpoint.split(':');

    let url = '';
    let port = defaultPort;

    if (parts.length === 2) {
      url = parts[0].trim();
      port = +parts[1].trim();
    } else if (parts.length === 1) {
      url = parts[0];
    } else {
      throw new SoloError(`incorrect endpoint format. expected url:port, found ${endpoint}`);
    }

    if (endpointType.toUpperCase() === constants.ENDPOINT_TYPE_IP) {
      ret.push(
        new ServiceEndpoint({
          port: +port,
          ipAddressV4: parseIpAddressToUint8Array(url),
        }),
      );
    } else {
      ret.push(
        new ServiceEndpoint({
          port: +port,
          domainName: url,
        }),
      );
    }
  }

  return ret;
}

/** Adds all the types of flags as properties on the provided argv object */
export function addFlagsToArgv(
  argv: any,
  flags: {
    requiredFlags: CommandFlag[];
    requiredFlagsWithDisabledPrompt: CommandFlag[];
    optionalFlags: CommandFlag[];
  },
) {
  argv.requiredFlags = flags.requiredFlags;
  argv.requiredFlagsWithDisabledPrompt = flags.requiredFlagsWithDisabledPrompt;
  argv.optionalFlags = flags.optionalFlags;

  return argv;
}

export function resolveValidJsonFilePath(filePath: string, defaultPath?: string): string {
  if (!filePath) {
    if (defaultPath) {
      return resolveValidJsonFilePath(defaultPath, null);
    }

    return '';
  }

  const resolvedFilePath = fs.realpathSync(validatePath(filePath));

  if (!fs.existsSync(resolvedFilePath)) {
    if (defaultPath) {
      return resolveValidJsonFilePath(defaultPath, null);
    }

    throw new SoloError(`File does not exist: ${filePath}`);
  }

  // If the file is empty (or size cannot be determined) then fallback on the default values
  const throttleInfo = fs.statSync(resolvedFilePath);
  if (throttleInfo.size === 0 && defaultPath) {
    return resolveValidJsonFilePath(defaultPath, null);
  } else if (throttleInfo.size === 0) {
    throw new SoloError(`File is empty: ${filePath}`);
  }

  try {
    // Ensure the file contains valid JSON data
    JSON.parse(fs.readFileSync(resolvedFilePath, 'utf8'));
    return resolvedFilePath;
    // eslint-disable-next-line @typescript-eslint/no-unused-vars
  } catch (e: unknown) {
    // Fallback to the default values if an error occurs due to invalid JSON data or unable to read the file size
    if (defaultPath) {
      return resolveValidJsonFilePath(defaultPath, null);
    }

    throw new SoloError(`Invalid JSON data in file: ${filePath}`);
  }
}

<<<<<<< HEAD
export async function prepareChartPath(helm: Helm, chartDir: string, chartRepo: string, chartReleaseName: string) {
  if (!chartRepo) throw new MissingArgumentError('chart repo name is required');
  if (!chartReleaseName) throw new MissingArgumentError('chart release name is required');

  if (chartDir) {
    const chartPath = path.join(chartDir, chartReleaseName);
    await helm.dependency('update', chartPath);
    return chartPath;
  }

  return `${chartRepo}/${chartReleaseName}`;
}

export function prepareValuesFiles(valuesFile: string) {
  let valuesArg = '';
  if (valuesFile) {
    const valuesFiles = valuesFile.split(',');
    valuesFiles.forEach(vf => {
      const vfp = paths.resolve(vf);
      valuesArg += ` --values ${vfp}`;
    });
  }

  return valuesArg;
=======
export function populateHelmArgs(valuesMapping: Record<string, string | boolean | number>): string {
  let valuesArg = '';

  for (const [key, value] of Object.entries(valuesMapping)) {
    valuesArg += ` --set ${key}=${value}`;
  }

  return valuesArg;
}

/**
 * @param nodeAlias
 * @param consensusNodes
 * @returns context of the node
 */
export function extractContextFromConsensusNodes(
  nodeAlias: NodeAlias,
  consensusNodes?: ConsensusNode[],
): Optional<string> {
  if (!consensusNodes) return undefined;
  if (!consensusNodes.length) return undefined;
  const consensusNode = consensusNodes.find(node => node.name === nodeAlias);
  return consensusNode ? consensusNode.context : undefined;
}

export function getSoloVersion(): Version {
  if (process.env.npm_package_version) {
    return process.env.npm_package_version;
  }

  const __filename = fileURLToPath(import.meta.url);
  const __dirname = path.dirname(__filename);

  const packageJsonPath = path.resolve(__dirname, '../../package.json');
  const packageJson = JSON.parse(fs.readFileSync(packageJsonPath, 'utf-8'));
  return packageJson.version;
>>>>>>> b1440a2f
}<|MERGE_RESOLUTION|>--- conflicted
+++ resolved
@@ -5,12 +5,8 @@
 import os from 'os';
 import path from 'path';
 import util from 'util';
-<<<<<<< HEAD
 import {MissingArgumentError, SoloError} from './errors.js';
-=======
 import * as semver from 'semver';
-import {SoloError} from './errors.js';
->>>>>>> b1440a2f
 import {Templates} from './templates.js';
 import * as constants from './constants.js';
 import {PrivateKey, ServiceEndpoint} from '@hashgraph/sdk';
@@ -19,10 +15,8 @@
 import {type SoloLogger} from './logging.js';
 import {type Duration} from './time/duration.js';
 import {type NodeAddConfigClass} from '../commands/node/node_add_config.js';
-<<<<<<< HEAD
 import {type Helm} from './helm.js';
 import paths from 'path';
-=======
 import {type ConsensusNode} from './model/consensus_node.js';
 import {type Optional} from '../types/index.js';
 import {type Version} from './config/remote/types.js';
@@ -86,7 +80,6 @@
 
   return consensusNode.fullyQualifiedDomainName;
 }
->>>>>>> b1440a2f
 
 export function sleep(duration: Duration) {
   return new Promise<void>(resolve => {
@@ -429,7 +422,6 @@
   }
 }
 
-<<<<<<< HEAD
 export async function prepareChartPath(helm: Helm, chartDir: string, chartRepo: string, chartReleaseName: string) {
   if (!chartRepo) throw new MissingArgumentError('chart repo name is required');
   if (!chartReleaseName) throw new MissingArgumentError('chart release name is required');
@@ -454,7 +446,8 @@
   }
 
   return valuesArg;
-=======
+}
+
 export function populateHelmArgs(valuesMapping: Record<string, string | boolean | number>): string {
   let valuesArg = '';
 
@@ -491,5 +484,4 @@
   const packageJsonPath = path.resolve(__dirname, '../../package.json');
   const packageJson = JSON.parse(fs.readFileSync(packageJsonPath, 'utf-8'));
   return packageJson.version;
->>>>>>> b1440a2f
 }