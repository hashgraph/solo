/**
 * SPDX-License-Identifier: Apache-2.0
 */
import fs from 'fs';
import os from 'os';
import path from 'path';
import util from 'util';
import {SoloError} from './errors.js';
import {Templates} from './templates.js';
import {ROOT_DIR} from './constants.js';
import * as constants from './constants.js';
import {PrivateKey, ServiceEndpoint} from '@hashgraph/sdk';
import {type NodeAlias, type NodeAliases} from '../types/aliases.js';
import {type CommandFlag} from '../types/flag_types.js';
import {type SoloLogger} from './logging.js';
import {type Duration} from './time/duration.js';
import {type NodeAddConfigClass} from '../commands/node/node_add_config.js';
import {type ConsensusNode} from './model/consensus_node.js';
import {type Optional} from '../types/index.js';
<<<<<<< HEAD
import {type K8Factory} from './kube/k8_factory.js';
import {type Context} from './config/remote/types.js';
=======
>>>>>>> 4618a431

export function sleep(duration: Duration) {
  return new Promise<void>(resolve => {
    setTimeout(resolve, duration.toMillis());
  });
}

export function parseNodeAliases(input: string): NodeAliases {
  return splitFlagInput(input, ',') as NodeAliases;
}

export function splitFlagInput(input: string, separator = ',') {
  if (!input) {
    return [];
  } else if (typeof input !== 'string') {
    throw new SoloError(`input [input='${input}'] is not a comma separated string`);
  }

  return input
    .split(separator)
    .map(s => s.trim())
    .filter(Boolean);
}

/**
 * @param arr - The array to be cloned
 * @returns a new array with the same elements as the input array
 */
export function cloneArray<T>(arr: T[]): T[] {
  return JSON.parse(JSON.stringify(arr));
}

/** load package.json */
export function loadPackageJSON(): any {
  try {
    const raw = fs.readFileSync(path.join(ROOT_DIR, 'package.json'));
    return JSON.parse(raw.toString());
  } catch (e: Error | any) {
    throw new SoloError('failed to load package.json', e);
  }
}

export function packageVersion(): string {
  const packageJson = loadPackageJSON();
  return packageJson.version;
}

export function getTmpDir() {
  return fs.mkdtempSync(path.join(os.tmpdir(), 'solo-'));
}

export function createBackupDir(destDir: string, prefix = 'backup', curDate = new Date()) {
  const dateDir = util.format(
    '%s%s%s_%s%s%s',
    curDate.getFullYear(),
    curDate.getMonth().toString().padStart(2, '0'),
    curDate.getDate().toString().padStart(2, '0'),
    curDate.getHours().toString().padStart(2, '0'),
    curDate.getMinutes().toString().padStart(2, '0'),
    curDate.getSeconds().toString().padStart(2, '0'),
  );

  const backupDir = path.join(destDir, prefix, dateDir);
  if (!fs.existsSync(backupDir)) {
    fs.mkdirSync(backupDir, {recursive: true});
  }

  return backupDir;
}

export function makeBackup(fileMap = new Map<string, string>(), removeOld = true) {
  for (const entry of fileMap) {
    const srcPath = entry[0];
    const destPath = entry[1];
    if (fs.existsSync(srcPath)) {
      fs.cpSync(srcPath, destPath);
      if (removeOld) {
        fs.rmSync(srcPath);
      }
    }
  }
}

export function backupOldTlsKeys(nodeAliases: NodeAliases, keysDir: string, curDate = new Date(), dirPrefix = 'tls') {
  const backupDir = createBackupDir(keysDir, `unused-${dirPrefix}`, curDate);

  const fileMap = new Map<string, string>();
  for (const nodeAlias of nodeAliases) {
    const srcPath = path.join(keysDir, Templates.renderTLSPemPrivateKeyFile(nodeAlias));
    const destPath = path.join(backupDir, Templates.renderTLSPemPrivateKeyFile(nodeAlias));
    fileMap.set(srcPath, destPath);
  }

  makeBackup(fileMap, true);

  return backupDir;
}

export function backupOldPemKeys(
  nodeAliases: NodeAliases,
  keysDir: string,
  curDate = new Date(),
  dirPrefix = 'gossip-pem',
) {
  const backupDir = createBackupDir(keysDir, `unused-${dirPrefix}`, curDate);

  const fileMap = new Map<string, string>();
  for (const nodeAlias of nodeAliases) {
    const srcPath = path.join(keysDir, Templates.renderGossipPemPrivateKeyFile(nodeAlias));
    const destPath = path.join(backupDir, Templates.renderGossipPemPrivateKeyFile(nodeAlias));
    fileMap.set(srcPath, destPath);
  }

  makeBackup(fileMap, true);

  return backupDir;
}

export function isNumeric(str: string) {
  if (typeof str !== 'string') return false; // we only process strings!
  return (
    !isNaN(str as any) && // use type coercion to parse the _entirety_ of the string (`parseFloat` alone does not do this)...
    !isNaN(parseFloat(str))
  ); // ...and ensure strings of whitespace fail
}

/**
 * Validate a path provided by the user to prevent path traversal attacks
 * @param input - the input provided by the user
 * @returns a validated path
 */
export function validatePath(input: string) {
  if (input.indexOf('\0') !== -1) {
    throw new SoloError(`access denied for path: ${input}`);
  }
  return input;
}

/**
 * Create a map of node aliases to account IDs
 * @param nodeAliases
 * @returns the map of node IDs to account IDs
 */
export function getNodeAccountMap(nodeAliases: NodeAliases) {
  const accountMap = new Map<NodeAlias, string>();
  const realm = constants.HEDERA_NODE_ACCOUNT_ID_START.realm;
  const shard = constants.HEDERA_NODE_ACCOUNT_ID_START.shard;
  let accountId = constants.HEDERA_NODE_ACCOUNT_ID_START.num;

  nodeAliases.forEach(nodeAlias => {
    const nodeAccount = `${realm}.${shard}.${accountId}`;
    accountId = accountId.add(1);
    accountMap.set(nodeAlias, nodeAccount);
  });
  return accountMap;
}

export function getEnvValue(envVarArray: string[], name: string) {
  const kvPair = envVarArray.find(v => v.startsWith(`${name}=`));
  return kvPair ? kvPair.split('=')[1] : null;
}

export function parseIpAddressToUint8Array(ipAddress: string) {
  const parts = ipAddress.split('.');
  const uint8Array = new Uint8Array(4);

  for (let i = 0; i < 4; i++) {
    uint8Array[i] = parseInt(parts[i], 10);
  }

  return uint8Array;
}

/** If the basename of the src did not match expected basename, rename it first, then copy to destination */
export function renameAndCopyFile(srcFilePath: string, expectedBaseName: string, destDir: string, logger: SoloLogger) {
  const srcDir = path.dirname(srcFilePath);
  if (path.basename(srcFilePath) !== expectedBaseName) {
    fs.renameSync(srcFilePath, path.join(srcDir, expectedBaseName));
  }
  // copy public key and private key to key directory
  fs.copyFile(path.join(srcDir, expectedBaseName), path.join(destDir, expectedBaseName), err => {
    if (err) {
      // @ts-ignore
      logger.error(`Error copying file: ${err.message}`);
      throw new SoloError(`Error copying file: ${err.message}`);
    }
  });
}

/**
 * Add debug options to valuesArg used by helm chart
 * @param valuesArg the valuesArg to update
 * @param debugNodeAlias the node ID to attach the debugger to
 * @param index the index of extraEnv to add the debug options to
 * @returns updated valuesArg
 */
export function addDebugOptions(valuesArg: string, debugNodeAlias: NodeAlias, index = 0) {
  if (debugNodeAlias) {
    const nodeId = Templates.nodeIdFromNodeAlias(debugNodeAlias);
    valuesArg += ` --set "hedera.nodes[${nodeId}].root.extraEnv[${index}].name=JAVA_OPTS"`;
    valuesArg += ` --set "hedera.nodes[${nodeId}].root.extraEnv[${index}].value=-agentlib:jdwp=transport=dt_socket\\,server=y\\,suspend=y\\,address=*:${constants.JVM_DEBUG_PORT}"`;
  }
  return valuesArg;
}

/**
 * Returns an object that can be written to a file without data loss.
 * Contains fields needed for adding a new node through separate commands
 * @param ctx
 * @returns file writable object
 */
export function addSaveContextParser(ctx: any) {
  const exportedCtx = {} as Record<string, string>;

  const config = ctx.config as NodeAddConfigClass;
  const exportedFields = ['tlsCertHash', 'upgradeZipHash', 'newNode'];

  exportedCtx.signingCertDer = ctx.signingCertDer.toString();
  exportedCtx.gossipEndpoints = ctx.gossipEndpoints.map((ep: any) => `${ep.getDomainName}:${ep.getPort}`);
  exportedCtx.grpcServiceEndpoints = ctx.grpcServiceEndpoints.map((ep: any) => `${ep.getDomainName}:${ep.getPort}`);
  exportedCtx.adminKey = ctx.adminKey.toString();
  // @ts-ignore
  exportedCtx.existingNodeAliases = config.existingNodeAliases;

  for (const prop of exportedFields) {
    exportedCtx[prop] = ctx[prop];
  }
  return exportedCtx;
}

/**
 * Initializes objects in the context from a provided string
 * Contains fields needed for adding a new node through separate commands
 * @param ctx - accumulator object
 * @param ctxData - data in string format
 * @returns file writable object
 */
export function addLoadContextParser(ctx: any, ctxData: any) {
  const config: any = ctx.config;
  ctx.signingCertDer = new Uint8Array(ctxData.signingCertDer.split(','));
  ctx.gossipEndpoints = prepareEndpoints(
    ctx.config.endpointType,
    ctxData.gossipEndpoints,
    constants.HEDERA_NODE_INTERNAL_GOSSIP_PORT,
  );
  ctx.grpcServiceEndpoints = prepareEndpoints(
    ctx.config.endpointType,
    ctxData.grpcServiceEndpoints,
    constants.HEDERA_NODE_EXTERNAL_GOSSIP_PORT,
  );
  ctx.adminKey = PrivateKey.fromStringED25519(ctxData.adminKey);
  config.nodeAlias = ctxData.newNode.name;
  config.existingNodeAliases = ctxData.existingNodeAliases;
  config.allNodeAliases = [...config.existingNodeAliases, ctxData.newNode.name];

  const fieldsToImport = ['tlsCertHash', 'upgradeZipHash', 'newNode'];

  for (const prop of fieldsToImport) {
    ctx[prop] = ctxData[prop];
  }
}

export function prepareEndpoints(endpointType: string, endpoints: string[], defaultPort: number | string) {
  const ret: ServiceEndpoint[] = [];
  for (const endpoint of endpoints) {
    const parts = endpoint.split(':');

    let url = '';
    let port = defaultPort;

    if (parts.length === 2) {
      url = parts[0].trim();
      port = +parts[1].trim();
    } else if (parts.length === 1) {
      url = parts[0];
    } else {
      throw new SoloError(`incorrect endpoint format. expected url:port, found ${endpoint}`);
    }

    if (endpointType.toUpperCase() === constants.ENDPOINT_TYPE_IP) {
      ret.push(
        new ServiceEndpoint({
          port: +port,
          ipAddressV4: parseIpAddressToUint8Array(url),
        }),
      );
    } else {
      ret.push(
        new ServiceEndpoint({
          port: +port,
          domainName: url,
        }),
      );
    }
  }

  return ret;
}

/** Adds all the types of flags as properties on the provided argv object */
export function addFlagsToArgv(
  argv: any,
  flags: {
    requiredFlags: CommandFlag[];
    requiredFlagsWithDisabledPrompt: CommandFlag[];
    optionalFlags: CommandFlag[];
  },
) {
  argv.requiredFlags = flags.requiredFlags;
  argv.requiredFlagsWithDisabledPrompt = flags.requiredFlagsWithDisabledPrompt;
  argv.optionalFlags = flags.optionalFlags;

  return argv;
}

export function resolveValidJsonFilePath(filePath: string, defaultPath?: string): string {
  if (!filePath) {
    if (defaultPath) {
      return resolveValidJsonFilePath(defaultPath, null);
    }

    return '';
  }

  const resolvedFilePath = fs.realpathSync(validatePath(filePath));

  if (!fs.existsSync(resolvedFilePath)) {
    if (defaultPath) {
      return resolveValidJsonFilePath(defaultPath, null);
    }

    throw new SoloError(`File does not exist: ${filePath}`);
  }

  // If the file is empty (or size cannot be determined) then fallback on the default values
  const throttleInfo = fs.statSync(resolvedFilePath);
  if (throttleInfo.size === 0 && defaultPath) {
    return resolveValidJsonFilePath(defaultPath, null);
  } else if (throttleInfo.size === 0) {
    throw new SoloError(`File is empty: ${filePath}`);
  }

  try {
    // Ensure the file contains valid JSON data
    JSON.parse(fs.readFileSync(resolvedFilePath, 'utf8'));
    return resolvedFilePath;
    // eslint-disable-next-line @typescript-eslint/no-unused-vars
  } catch (e: unknown) {
    // Fallback to the default values if an error occurs due to invalid JSON data or unable to read the file size
    if (defaultPath) {
      return resolveValidJsonFilePath(defaultPath, null);
    }

    throw new SoloError(`Invalid JSON data in file: ${filePath}`);
  }
}

export function populateHelmArgs(valuesMapping: Record<string, string | boolean | number>): string {
  let valuesArg = '';

  for (const [key, value] of Object.entries(valuesMapping)) {
    valuesArg += ` --set ${key}=${value}`;
  }

  return valuesArg;
}

/**
 * @param nodeAlias
 * @param consensusNodes
 * @returns context of the node
 */
export function extractContextFromConsensusNodes(
  nodeAlias: NodeAlias,
  consensusNodes?: ConsensusNode[],
): Optional<string> {
  if (!consensusNodes) return undefined;
  if (!consensusNodes.length) return undefined;
  const consensusNode = consensusNodes.find(node => node.name === nodeAlias);
  return consensusNode ? consensusNode.context : undefined;
<<<<<<< HEAD
}

export function getK8FromContext(k8Factory: K8Factory, context?: Context) {
  return context ? k8Factory.getK8(context) : k8Factory.default();
=======
>>>>>>> 4618a431
}<|MERGE_RESOLUTION|>--- conflicted
+++ resolved
@@ -17,11 +17,8 @@
 import {type NodeAddConfigClass} from '../commands/node/node_add_config.js';
 import {type ConsensusNode} from './model/consensus_node.js';
 import {type Optional} from '../types/index.js';
-<<<<<<< HEAD
 import {type K8Factory} from './kube/k8_factory.js';
 import {type Context} from './config/remote/types.js';
-=======
->>>>>>> 4618a431
 
 export function sleep(duration: Duration) {
   return new Promise<void>(resolve => {
@@ -395,18 +392,15 @@
  * @returns context of the node
  */
 export function extractContextFromConsensusNodes(
-  nodeAlias: NodeAlias,
-  consensusNodes?: ConsensusNode[],
+    nodeAlias: NodeAlias,
+    consensusNodes?: ConsensusNode[],
 ): Optional<string> {
-  if (!consensusNodes) return undefined;
-  if (!consensusNodes.length) return undefined;
-  const consensusNode = consensusNodes.find(node => node.name === nodeAlias);
-  return consensusNode ? consensusNode.context : undefined;
-<<<<<<< HEAD
+    if (!consensusNodes) return undefined;
+    if (!consensusNodes.length) return undefined;
+    const consensusNode = consensusNodes.find(node => node.name === nodeAlias);
+    return consensusNode ? consensusNode.context : undefined;
 }
 
 export function getK8FromContext(k8Factory: K8Factory, context?: Context) {
   return context ? k8Factory.getK8(context) : k8Factory.default();
-=======
->>>>>>> 4618a431
 }