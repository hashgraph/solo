--- conflicted
+++ resolved
@@ -29,15 +29,8 @@
 import { type BaseCommand } from '../commands/base.ts'
 import { type NodeAlias, type NodeAliases, type PodName } from '../types/aliases.ts'
 import { type NodeDeleteConfigClass } from '../commands/node.ts'
-<<<<<<< HEAD
 import { type CommandFlag } from '../types/index.ts'
-
-// cache current directory
-const CUR_FILE_DIR = paths.dirname(fileURLToPath(import.meta.url))
-=======
-import { type CommandFlag } from '../types/index.js'
 import { type V1Pod } from '@kubernetes/client-node'
->>>>>>> 5d5d719b
 
 export function sleep (ms: number) {
   return new Promise<void>((resolve) => {
