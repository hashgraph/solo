--- conflicted
+++ resolved
@@ -25,17 +25,10 @@
 import { constants, type K8 } from './index.js'
 import { FileContentsQuery, FileId, PrivateKey, ServiceEndpoint } from '@hashgraph/sdk'
 import { Listr } from 'listr2'
-<<<<<<< HEAD
-import { type AccountManager } from './account_manager.ts'
-import { type NodeAlias, type NodeAliases, type PodName } from '../types/aliases.ts'
-import { type NodeDeleteConfigClass, type NodeUpdateConfigClass } from '../commands/node/configs.ts'
-import {type CommandFlag, CommandHandlers} from '../types/index.ts'
-=======
 import { type AccountManager } from './account_manager.js'
 import { type NodeAlias, type NodeAliases, type PodName } from '../types/aliases.js'
 import { type NodeDeleteConfigClass, type NodeUpdateConfigClass } from '../commands/node/configs.js'
-import { type CommandFlag } from '../types/index.js'
->>>>>>> 4acdecec
+import { type CommandFlag, CommandHandlers } from '../types/index.js'
 import { type V1Pod } from '@kubernetes/client-node'
 import { type SoloLogger } from './logging.js'
 import { type NodeCommandHandlers } from '../commands/node/handlers.js'
@@ -472,13 +465,8 @@
   return ret
 }
 
-<<<<<<< HEAD
-export function commandActionBuilder (actionTasks: any, options: any, errorString: string, lease: LeaseWrapper | null) {
+export function commandActionBuilder (actionTasks: any, options: any, errorString: string, lease: Lease | null) {
   return async function (argv: any, commandDef: CommandHandlers) {
-=======
-export function commandActionBuilder (actionTasks: any, options: any, errorString: string, lease: Lease | null) {
-  return async function (argv: any, commandDef: NodeCommandHandlers) {
->>>>>>> 4acdecec
     const tasks = new Listr([
       ...actionTasks
     ], options)
