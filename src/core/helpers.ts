--- conflicted
+++ resolved
@@ -22,11 +22,8 @@
 import {fileURLToPath} from 'url';
 import {NamespaceName} from './kube/resources/namespace/namespace_name.js';
 import {type K8} from './kube/k8.js';
-<<<<<<< HEAD
 import {type Helm} from './helm.js';
-=======
 import {type K8Factory} from './kube/k8_factory.js';
->>>>>>> 9967f56e
 
 export function getInternalIp(releaseVersion: semver.SemVer, namespaceName: NamespaceName, nodeAlias: NodeAlias) {
   //? Explanation: for v0.59.x the internal IP address is set to 127.0.0.1 to avoid an ISS
