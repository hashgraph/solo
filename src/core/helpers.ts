// SPDX-License-Identifier: Apache-2.0

import fs from 'fs';
import os from 'os';
import path from 'path';
import util from 'util';
import {MissingArgumentError} from './errors/missing-argument-error.js';
import {SoloError} from './errors/solo-error.js';
import * as semver from 'semver';
import {Templates} from './templates.js';
import * as constants from './constants.js';
import {PrivateKey, ServiceEndpoint} from '@hashgraph/sdk';
import {type AnyObject, type NodeAlias, type NodeAliases} from '../types/aliases.js';
import {type CommandFlag} from '../types/flag-types.js';
import {type SoloLogger} from './logging.js';
import {type Duration} from './time/duration.js';
import {type NodeAddConfigClass} from '../commands/node/node-add-config.js';
import {type ConsensusNode} from './model/consensus-node.js';
import {type Optional} from '../types/index.js';
import {type Version} from './config/remote/types.js';
import {fileURLToPath} from 'url';
import {NamespaceName} from './kube/resources/namespace/namespace-name.js';
import {type K8} from './kube/k8.js';
import {type K8Factory} from './kube/k8-factory.js';
import chalk from 'chalk';
<<<<<<< HEAD
import {type DefaultHelmClient} from './helm/impl/DefaultHelmClient.js';
=======
import {PathEx} from '../business/utils/path-ex.js';
>>>>>>> 98593341

export function getInternalIp(releaseVersion: semver.SemVer, namespaceName: NamespaceName, nodeAlias: NodeAlias) {
  //? Explanation: for v0.59.x the internal IP address is set to 127.0.0.1 to avoid an ISS
  let internalIp = '';

  // for versions that satisfy 0.58.5+
  // @ts-expect-error TS2353: Object literal may only specify known properties
  if (semver.gte(releaseVersion, '0.58.5', {includePrerelease: true})) {
    internalIp = '127.0.0.1';
  }
  // versions less than 0.58.5
  else {
    internalIp = Templates.renderFullyQualifiedNetworkPodName(namespaceName, nodeAlias);
  }

  return internalIp;
}

export async function getExternalAddress(
  consensusNode: ConsensusNode,
  k8: K8,
  useLoadBalancer: boolean,
): Promise<string> {
  if (useLoadBalancer) {
    return resolveLoadBalancerAddress(consensusNode, k8);
  }

  return consensusNode.fullyQualifiedDomainName;
}

async function resolveLoadBalancerAddress(consensusNode: ConsensusNode, k8: K8): Promise<string> {
  const ns = NamespaceName.of(consensusNode.namespace);
  const serviceList = await k8
    .services()
    .list(ns, [`solo.hedera.com/node-id=${consensusNode.nodeId},solo.hedera.com/type=network-node-svc`]);

  if (serviceList && serviceList.length > 0) {
    const svc = serviceList[0];

    if (!svc.metadata.name.startsWith('network-node')) {
      throw new SoloError(`Service found is not a network node service: ${svc.metadata.name}`);
    }

    if (svc.status?.loadBalancer?.ingress && svc.status.loadBalancer.ingress.length > 0) {
      for (let i = 0; i < svc.status.loadBalancer.ingress.length; i++) {
        const ingress = svc.status.loadBalancer.ingress[i];
        if (ingress.hostname) {
          return ingress.hostname;
        } else if (ingress.ip) {
          return ingress.ip;
        }
      }
    }
  }

  return consensusNode.fullyQualifiedDomainName;
}

export function sleep(duration: Duration) {
  return new Promise<void>(resolve => {
    setTimeout(resolve, duration.toMillis());
  });
}

export function parseNodeAliases(input: string): NodeAliases {
  return splitFlagInput(input, ',') as NodeAliases;
}

export function splitFlagInput(input: string, separator = ',') {
  if (!input) {
    return [];
  } else if (typeof input !== 'string') {
    throw new SoloError(`input [input='${input}'] is not a comma separated string`);
  }

  return input
    .split(separator)
    .map(s => s.trim())
    .filter(Boolean);
}

/**
 * @param arr - The array to be cloned
 * @returns a new array with the same elements as the input array
 */
export function cloneArray<T>(arr: T[]): T[] {
  return JSON.parse(JSON.stringify(arr));
}

export function getTmpDir() {
  return fs.mkdtempSync(PathEx.join(os.tmpdir(), 'solo-'));
}

export function createBackupDir(destDir: string, prefix = 'backup', curDate = new Date()) {
  const dateDir = util.format(
    '%s%s%s_%s%s%s',
    curDate.getFullYear(),
    curDate.getMonth().toString().padStart(2, '0'),
    curDate.getDate().toString().padStart(2, '0'),
    curDate.getHours().toString().padStart(2, '0'),
    curDate.getMinutes().toString().padStart(2, '0'),
    curDate.getSeconds().toString().padStart(2, '0'),
  );

  const backupDir = PathEx.join(destDir, prefix, dateDir);
  if (!fs.existsSync(backupDir)) {
    fs.mkdirSync(backupDir, {recursive: true});
  }

  return backupDir;
}

export function makeBackup(fileMap = new Map<string, string>(), removeOld = true) {
  for (const entry of fileMap) {
    const srcPath = entry[0];
    const destPath = entry[1];
    if (fs.existsSync(srcPath)) {
      fs.cpSync(srcPath, destPath);
      if (removeOld) {
        fs.rmSync(srcPath);
      }
    }
  }
}

export function backupOldTlsKeys(nodeAliases: NodeAliases, keysDir: string, curDate = new Date(), dirPrefix = 'tls') {
  const backupDir = createBackupDir(keysDir, `unused-${dirPrefix}`, curDate);

  const fileMap = new Map<string, string>();
  for (const nodeAlias of nodeAliases) {
    const srcPath = PathEx.join(keysDir, Templates.renderTLSPemPrivateKeyFile(nodeAlias));
    const destPath = PathEx.join(backupDir, Templates.renderTLSPemPrivateKeyFile(nodeAlias));
    fileMap.set(srcPath, destPath);
  }

  makeBackup(fileMap, true);

  return backupDir;
}

export function backupOldPemKeys(
  nodeAliases: NodeAliases,
  keysDir: string,
  curDate = new Date(),
  dirPrefix = 'gossip-pem',
) {
  const backupDir = createBackupDir(keysDir, `unused-${dirPrefix}`, curDate);

  const fileMap = new Map<string, string>();
  for (const nodeAlias of nodeAliases) {
    const srcPath = PathEx.join(keysDir, Templates.renderGossipPemPrivateKeyFile(nodeAlias));
    const destPath = PathEx.join(backupDir, Templates.renderGossipPemPrivateKeyFile(nodeAlias));
    fileMap.set(srcPath, destPath);
  }

  makeBackup(fileMap, true);

  return backupDir;
}

export function isNumeric(str: string) {
  if (typeof str !== 'string') return false; // we only process strings!
  return (
    !isNaN(str as any) && // use type coercion to parse the _entirety_ of the string (`parseFloat` alone does not do this)...
    !isNaN(parseFloat(str))
  ); // ...and ensure strings of whitespace fail
}

/**
 * Create a map of node aliases to account IDs
 * @param nodeAliases
 * @returns the map of node IDs to account IDs
 */
export function getNodeAccountMap(nodeAliases: NodeAliases) {
  const accountMap = new Map<NodeAlias, string>();
  const realm = constants.HEDERA_NODE_ACCOUNT_ID_START.realm;
  const shard = constants.HEDERA_NODE_ACCOUNT_ID_START.shard;
  let accountId = constants.HEDERA_NODE_ACCOUNT_ID_START.num;

  nodeAliases.forEach(nodeAlias => {
    const nodeAccount = `${realm}.${shard}.${accountId}`;
    accountId = accountId.add(1);
    accountMap.set(nodeAlias, nodeAccount);
  });
  return accountMap;
}

export function getEnvValue(envVarArray: string[], name: string) {
  const kvPair = envVarArray.find(v => v.startsWith(`${name}=`));
  return kvPair ? kvPair.split('=')[1] : null;
}

export function parseIpAddressToUint8Array(ipAddress: string) {
  const parts = ipAddress.split('.');
  const uint8Array = new Uint8Array(4);

  for (let i = 0; i < 4; i++) {
    uint8Array[i] = parseInt(parts[i], 10);
  }

  return uint8Array;
}

/** If the basename of the src did not match expected basename, rename it first, then copy to destination */
export function renameAndCopyFile(srcFilePath: string, expectedBaseName: string, destDir: string, logger: SoloLogger) {
  const srcDir = path.dirname(srcFilePath);
  if (path.basename(srcFilePath) !== expectedBaseName) {
    fs.renameSync(srcFilePath, PathEx.join(srcDir, expectedBaseName));
  }
  // copy public key and private key to key directory
  fs.copyFile(PathEx.joinWithRealPath(srcDir, expectedBaseName), PathEx.join(destDir, expectedBaseName), err => {
    if (err) {
      throw new SoloError(`Error copying file: ${err.message}`);
    }
  });
}

/**
 * Add debug options to valuesArg used by helm chart
 * @param valuesArg the valuesArg to update
 * @param debugNodeAlias the node ID to attach the debugger to
 * @param index the index of extraEnv to add the debug options to
 * @returns updated valuesArg
 */
export function addDebugOptions(valuesArg: string, debugNodeAlias: NodeAlias, index = 0) {
  if (debugNodeAlias) {
    const nodeId = Templates.nodeIdFromNodeAlias(debugNodeAlias);
    valuesArg += ` --set "hedera.nodes[${nodeId}].root.extraEnv[${index}].name=JAVA_OPTS"`;
    valuesArg += ` --set "hedera.nodes[${nodeId}].root.extraEnv[${index}].value=-agentlib:jdwp=transport=dt_socket\\,server=y\\,suspend=y\\,address=*:${constants.JVM_DEBUG_PORT}"`;
  }
  return valuesArg;
}

/**
 * Returns an object that can be written to a file without data loss.
 * Contains fields needed for adding a new node through separate commands
 * @param ctx
 * @returns file writable object
 */
export function addSaveContextParser(ctx: any) {
  const exportedCtx = {} as Record<string, string>;

  const config = ctx.config as NodeAddConfigClass;
  const exportedFields = ['tlsCertHash', 'upgradeZipHash', 'newNode'];

  exportedCtx.signingCertDer = ctx.signingCertDer.toString();
  exportedCtx.gossipEndpoints = ctx.gossipEndpoints.map((ep: any) => `${ep.getDomainName}:${ep.getPort}`);
  exportedCtx.grpcServiceEndpoints = ctx.grpcServiceEndpoints.map((ep: any) => `${ep.getDomainName}:${ep.getPort}`);
  exportedCtx.adminKey = ctx.adminKey.toString();
  // @ts-ignore
  exportedCtx.existingNodeAliases = config.existingNodeAliases;

  for (const prop of exportedFields) {
    exportedCtx[prop] = ctx[prop];
  }
  return exportedCtx;
}

/**
 * Initializes objects in the context from a provided string
 * Contains fields needed for adding a new node through separate commands
 * @param ctx - accumulator object
 * @param ctxData - data in string format
 * @returns file writable object
 */
export function addLoadContextParser(ctx: any, ctxData: any) {
  const config: any = ctx.config;
  ctx.signingCertDer = new Uint8Array(ctxData.signingCertDer.split(','));
  ctx.gossipEndpoints = prepareEndpoints(
    ctx.config.endpointType,
    ctxData.gossipEndpoints,
    constants.HEDERA_NODE_INTERNAL_GOSSIP_PORT,
  );
  ctx.grpcServiceEndpoints = prepareEndpoints(
    ctx.config.endpointType,
    ctxData.grpcServiceEndpoints,
    constants.HEDERA_NODE_EXTERNAL_GOSSIP_PORT,
  );
  ctx.adminKey = PrivateKey.fromStringED25519(ctxData.adminKey);
  config.nodeAlias = ctxData.newNode.name;
  config.existingNodeAliases = ctxData.existingNodeAliases;
  config.allNodeAliases = [...config.existingNodeAliases, ctxData.newNode.name];

  const fieldsToImport = ['tlsCertHash', 'upgradeZipHash', 'newNode'];

  for (const prop of fieldsToImport) {
    ctx[prop] = ctxData[prop];
  }
}

export function prepareEndpoints(endpointType: string, endpoints: string[], defaultPort: number | string) {
  const ret: ServiceEndpoint[] = [];
  for (const endpoint of endpoints) {
    const parts = endpoint.split(':');

    let url = '';
    let port = defaultPort;

    if (parts.length === 2) {
      url = parts[0].trim();
      port = +parts[1].trim();
    } else if (parts.length === 1) {
      url = parts[0];
    } else {
      throw new SoloError(`incorrect endpoint format. expected url:port, found ${endpoint}`);
    }

    if (endpointType.toUpperCase() === constants.ENDPOINT_TYPE_IP) {
      ret.push(
        new ServiceEndpoint({
          port: +port,
          ipAddressV4: parseIpAddressToUint8Array(url),
        }),
      );
    } else {
      ret.push(
        new ServiceEndpoint({
          port: +port,
          domainName: url,
        }),
      );
    }
  }

  return ret;
}

/** Adds all the types of flags as properties on the provided argv object */
export function addFlagsToArgv(
  argv: any,
  flags: {
    requiredFlags: CommandFlag[];
    requiredFlagsWithDisabledPrompt: CommandFlag[];
    optionalFlags: CommandFlag[];
  },
) {
  argv.requiredFlags = flags.requiredFlags;
  argv.requiredFlagsWithDisabledPrompt = flags.requiredFlagsWithDisabledPrompt;
  argv.optionalFlags = flags.optionalFlags;

  return argv;
}

export function resolveValidJsonFilePath(filePath: string, defaultPath?: string): string {
  if (!filePath) {
    if (defaultPath) {
      return resolveValidJsonFilePath(defaultPath, null);
    }

    return '';
  }

  const resolvedFilePath = PathEx.realPathSync(filePath);

  if (!fs.existsSync(resolvedFilePath)) {
    if (defaultPath) {
      return resolveValidJsonFilePath(defaultPath, null);
    }

    throw new SoloError(`File does not exist: ${filePath}`);
  }

  // If the file is empty (or size cannot be determined) then fallback on the default values
  const throttleInfo = fs.statSync(resolvedFilePath);
  if (throttleInfo.size === 0 && defaultPath) {
    return resolveValidJsonFilePath(defaultPath, null);
  } else if (throttleInfo.size === 0) {
    throw new SoloError(`File is empty: ${filePath}`);
  }

  try {
    // Ensure the file contains valid JSON data
    JSON.parse(fs.readFileSync(resolvedFilePath, 'utf8'));
    return resolvedFilePath;
    // eslint-disable-next-line @typescript-eslint/no-unused-vars
  } catch (e: unknown) {
    // Fallback to the default values if an error occurs due to invalid JSON data or unable to read the file size
    if (defaultPath) {
      return resolveValidJsonFilePath(defaultPath, null);
    }

    throw new SoloError(`Invalid JSON data in file: ${filePath}`);
  }
}

export async function prepareChartPath(
  helm: DefaultHelmClient,
  chartDir: string,
  chartRepo: string,
  chartReleaseName: string,
) {
  if (!chartRepo) throw new MissingArgumentError('chart repo name is required');
  if (!chartReleaseName) throw new MissingArgumentError('chart release name is required');

  if (chartDir) {
<<<<<<< HEAD
    const chartPath = path.join(chartDir, chartReleaseName);
    // await helm.dependency('update', chartPath);
    await helm.dependencyUpdate(chartPath);
=======
    const chartPath = PathEx.join(chartDir, chartReleaseName);
    await helm.dependency('update', chartPath);
>>>>>>> 98593341
    return chartPath;
  }

  return `${chartRepo}/${chartReleaseName}`;
}

export function prepareValuesFiles(valuesFile: string) {
  let valuesArg = '';
  if (valuesFile) {
    const valuesFiles = valuesFile.split(',');
    valuesFiles.forEach(vf => {
      const vfp = PathEx.resolve(vf);
      valuesArg += ` --values ${vfp}`;
    });
  }

  return valuesArg;
}

export function populateHelmArgs(valuesMapping: Record<string, string | boolean | number>): string {
  let valuesArg = '';

  for (const [key, value] of Object.entries(valuesMapping)) {
    valuesArg += ` --set ${key}=${value}`;
  }

  return valuesArg;
}

/**
 * @param nodeAlias
 * @param consensusNodes
 * @returns context of the node
 */
export function extractContextFromConsensusNodes(
  nodeAlias: NodeAlias,
  consensusNodes?: ConsensusNode[],
): Optional<string> {
  if (!consensusNodes) return undefined;
  if (!consensusNodes.length) return undefined;
  const consensusNode = consensusNodes.find(node => node.name === nodeAlias);
  return consensusNode ? consensusNode.context : undefined;
}

export function getSoloVersion(): Version {
  if (process.env.npm_package_version) {
    return process.env.npm_package_version;
  }

  const __filename = fileURLToPath(import.meta.url);
  const __dirname = path.dirname(__filename);

  const packageJsonPath = PathEx.resolve(__dirname, '../../package.json');
  const packageJson = JSON.parse(fs.readFileSync(packageJsonPath, 'utf-8'));
  return packageJson.version;
}

/**
 * Helper for making deep-clones, works for objects and arrays, ideally with non-class data
 *
 * @param obj - object to be cloned
 * @returns the cloned object
 */
export function deepClone<T = AnyObject>(obj: T): T {
  return JSON.parse(JSON.stringify(obj));
}

/**
 * Check if the namespace exists in the context of given consensus nodes
 * @param consensusNodes
 * @param k8Factory
 * @param namespace
 */
export async function checkNamespace(consensusNodes: ConsensusNode[], k8Factory: K8Factory, namespace: NamespaceName) {
  for (const consensusNode of consensusNodes) {
    const k8 = k8Factory.getK8(consensusNode.context);
    if (!(await k8.namespaces().has(namespace))) {
      throw new SoloError(`namespace ${namespace} does not exist in context ${consensusNode.context}`);
    }
  }
}

/**
 * Print a message and pad both sides with asterisks to make it stand out
 * @param message The message to print
 * @param totalWidth The total width of the padded message
 */
function printPaddedMessage(message: string, totalWidth: number): string {
  // If the message is longer than or equal to totalWidth, return it as is
  if (message.length >= totalWidth) {
    return message;
  }

  // Calculate the total padding needed (excluding the message length)
  const totalPadding = totalWidth - message.length;

  // Split the padding between left and right (favoring left if odd)
  const leftPadding = Math.floor(totalPadding / 2);
  const rightPadding = totalPadding - leftPadding;

  // Construct the padded string
  return '*'.repeat(leftPadding) + message + '*'.repeat(rightPadding);
}

/**
 * Show a banner with the chart name and version
 * @param logger
 * @param chartName The name of the chart
 * @param version The version of the chart
 * @param type The action that was performed such as 'Installed' or 'Upgraded'
 */
export function showVersionBanner(logger: SoloLogger, chartName: string, version: string, type: string = 'Installed') {
  logger.showUser(chalk.cyan(printPaddedMessage(` ${type} ${chartName} chart `, 80)));
  logger.showUser(chalk.cyan('Version\t\t\t:'), chalk.yellow(version));
  logger.showUser(chalk.cyan(printPaddedMessage('', 80)));
}<|MERGE_RESOLUTION|>--- conflicted
+++ resolved
@@ -23,11 +23,8 @@
 import {type K8} from './kube/k8.js';
 import {type K8Factory} from './kube/k8-factory.js';
 import chalk from 'chalk';
-<<<<<<< HEAD
 import {type DefaultHelmClient} from './helm/impl/DefaultHelmClient.js';
-=======
 import {PathEx} from '../business/utils/path-ex.js';
->>>>>>> 98593341
 
 export function getInternalIp(releaseVersion: semver.SemVer, namespaceName: NamespaceName, nodeAlias: NodeAlias) {
   //? Explanation: for v0.59.x the internal IP address is set to 127.0.0.1 to avoid an ISS
@@ -423,14 +420,9 @@
   if (!chartReleaseName) throw new MissingArgumentError('chart release name is required');
 
   if (chartDir) {
-<<<<<<< HEAD
     const chartPath = path.join(chartDir, chartReleaseName);
     // await helm.dependency('update', chartPath);
     await helm.dependencyUpdate(chartPath);
-=======
-    const chartPath = PathEx.join(chartDir, chartReleaseName);
-    await helm.dependency('update', chartPath);
->>>>>>> 98593341
     return chartPath;
   }
 
