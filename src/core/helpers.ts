--- conflicted
+++ resolved
@@ -10,21 +10,13 @@
 import {ROOT_DIR} from './constants.js';
 import * as constants from './constants.js';
 import {PrivateKey, ServiceEndpoint} from '@hashgraph/sdk';
-<<<<<<< HEAD
-import type {NodeAlias, NodeAliases} from '../types/aliases.js';
-import type {CommandFlag} from '../types/flag_types.js';
-import type {SoloLogger} from './logging.js';
-import type {Duration} from './time/duration.js';
-import type {NodeAddConfigClass} from '../commands/node/node_add_config.js';
-import type {Helm} from './helm.js';
-import paths from 'path';
-=======
 import {type NodeAlias, type NodeAliases} from '../types/aliases.js';
 import {type CommandFlag} from '../types/flag_types.js';
 import {type SoloLogger} from './logging.js';
 import {type Duration} from './time/duration.js';
 import {type NodeAddConfigClass} from '../commands/node/node_add_config.js';
->>>>>>> 2874f3f2
+import {type Helm} from './helm.js';
+import paths from 'path';
 
 export function sleep(duration: Duration) {
   return new Promise<void>(resolve => {
