/**
 * Copyright (C) 2024 Hedera Hashgraph, LLC
 *
 * Licensed under the Apache License, Version 2.0 (the ""License"");
 * you may not use this file except in compliance with the License.
 * You may obtain a copy of the License at
 *
 *      http://www.apache.org/licenses/LICENSE-2.0
 *
 * Unless required by applicable law or agreed to in writing, software
 * distributed under the License is distributed on an ""AS IS"" BASIS,
 * WITHOUT WARRANTIES OR CONDITIONS OF ANY KIND, either express or implied.
 * See the License for the specific language governing permissions and
 * limitations under the License.
 *
 */
import chalk from 'chalk'
import yargs from 'yargs'
import { hideBin } from 'yargs/helpers'
import { flags } from './commands/index.ts'
import * as commands from './commands/index.ts'
import { HelmDependencyManager, DependencyManager } from './core/dependency_managers/index.ts'
import {
  ChartManager, ConfigManager, PackageDownloader, PlatformInstaller, Helm, logging,
<<<<<<< HEAD
  KeyManager, Zippy, constants, ProfileManager, AccountManager, LeaseManager, CertificateManager, LocalConfig
=======
  KeyManager, Zippy, constants, ProfileManager, AccountManager, LeaseManager, CertificateManager, helpers
>>>>>>> 7cd842f6
} from './core/index.ts'
import 'dotenv/config'
import { K8 } from './core/k8.ts'
import { ListrLogger } from 'listr2'
import { CustomProcessOutput } from './core/process_output.ts'
import { type Opts } from './types/index.ts'
import path from "path";

export function main (argv: any) {
  const logger = logging.NewLogger('debug')
  constants.LISTR_DEFAULT_RENDERER_OPTION.logger = new ListrLogger({ processOutput: new CustomProcessOutput(logger) })
  if (argv.length >= 3 && ['-version', '--version', '-v', '--v'].includes(argv[2])) {
    logger.showUser(chalk.cyan('\n******************************* Solo *********************************************'))
    logger.showUser(chalk.cyan('Version\t\t\t:'), chalk.yellow(helpers.packageVersion()))
    logger.showUser(chalk.cyan('**********************************************************************************'))
    process.exit(0)
  }

  try {
    // prepare dependency manger registry
    const downloader = new PackageDownloader(logger)
    const zippy = new Zippy(logger)
    const helmDepManager = new HelmDependencyManager(downloader, zippy, logger)
    const depManagerMap = new Map()
    .set(constants.HELM, helmDepManager)
    const depManager = new DependencyManager(logger, depManagerMap)

    const helm = new Helm(logger)
    const chartManager = new ChartManager(helm, logger)
    const configManager = new ConfigManager(logger)
    const k8 = new K8(configManager, logger)
    const accountManager = new AccountManager(logger, k8)
    const platformInstaller = new PlatformInstaller(logger, k8, configManager)
    const keyManager = new KeyManager(logger)
    const profileManager = new ProfileManager(logger, configManager)
    const leaseManager = new LeaseManager(k8, logger, configManager)
    const certificateManager = new CertificateManager(k8, logger, configManager)
    const localConfig = new LocalConfig(path.join(constants.SOLO_CACHE_DIR, constants.DEFAULT_LOCAL_CONFIG_FILE), logger)

    // set cluster and namespace in the global configManager from kubernetes context
    // so that we don't need to prompt the user
    const kubeConfig = k8.getKubeConfig()
    const context = kubeConfig.getContextObject(kubeConfig.getCurrentContext())
    const cluster = kubeConfig.getCurrentCluster()


    const opts: Opts = {
      logger,
      helm,
      k8,
      downloader,
      platformInstaller,
      chartManager,
      configManager,
      depManager,
      keyManager,
      accountManager,
      profileManager,
      leaseManager,
      certificateManager,
      localConfig
    }

    const processArguments = (argv: any, yargs: any) => {
      if (argv._[0] === 'init') {
        configManager.reset()
      }

      // Set default cluster name and namespace from kubernetes context
      // these will be overwritten if user has entered the flag values explicitly
      configManager.setFlag(flags.clusterName, cluster.name)
      if (context.namespace) {
        configManager.setFlag(flags.namespace, context.namespace)
      }

      // apply precedence for flags
      argv = configManager.applyPrecedence(argv, yargs.parsed.aliases)

      // update
      configManager.update(argv)

      logger.showUser(chalk.cyan('\n******************************* Solo *********************************************'))
      logger.showUser(chalk.cyan('Version\t\t\t:'), chalk.yellow(configManager.getVersion()))
      logger.showUser(chalk.cyan('Kubernetes Context\t:'), chalk.yellow(context.name))
      logger.showUser(chalk.cyan('Kubernetes Cluster\t:'), chalk.yellow(configManager.getFlag(flags.clusterName)))
      if (configManager.getFlag(flags.namespace) !== undefined) {
        logger.showUser(chalk.cyan('Kubernetes Namespace\t:'), chalk.yellow(configManager.getFlag(flags.namespace)))
      }
      logger.showUser(chalk.cyan('**********************************************************************************'))

      return argv
    }

    return yargs(hideBin(argv))
    .usage('Usage:\n  $0 <command> [options]')
    .alias('h', 'help')
    .alias('v', 'version')
    // @ts-ignore
    .command(commands.Initialize(opts))
    .strict()
    // @ts-ignore
    .option(flags.devMode.name, flags.devMode.definition)
    .wrap(120)
    .demand(1, 'Select a command')
    // @ts-ignore
    .middleware(processArguments, false) // applyBeforeValidate = false as otherwise middleware is called twice
    .parse()
  } catch (e: Error | any) {
    logger.showUserError(e)
    process.exit(1)
  }
}<|MERGE_RESOLUTION|>--- conflicted
+++ resolved
@@ -22,11 +22,8 @@
 import { HelmDependencyManager, DependencyManager } from './core/dependency_managers/index.ts'
 import {
   ChartManager, ConfigManager, PackageDownloader, PlatformInstaller, Helm, logging,
-<<<<<<< HEAD
-  KeyManager, Zippy, constants, ProfileManager, AccountManager, LeaseManager, CertificateManager, LocalConfig
-=======
-  KeyManager, Zippy, constants, ProfileManager, AccountManager, LeaseManager, CertificateManager, helpers
->>>>>>> 7cd842f6
+  KeyManager, Zippy, constants, ProfileManager, AccountManager, LeaseManager, CertificateManager, LocalConfig,
+  helpers
 } from './core/index.ts'
 import 'dotenv/config'
 import { K8 } from './core/k8.ts'
