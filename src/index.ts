--- conflicted
+++ resolved
@@ -24,17 +24,7 @@
   ConfigManager,
   logging,
   constants,
-<<<<<<< HEAD
   helpers,
-=======
-  ProfileManager,
-  AccountManager,
-  LeaseManager,
-  CertificateManager,
-  LocalConfig,
-  helpers,
-  RemoteConfigManager,
->>>>>>> 29778f03
 } from './core/index.js';
 import 'dotenv/config';
 import {K8} from './core/k8.js';
@@ -52,8 +42,7 @@
   }
 
   try {
-<<<<<<< HEAD
-    const processArguments = (argv: any, yargs: any) => {
+    const processArguments = (argv: any, yargs: any): any => {
       // set cluster and namespace in the global configManager from kubernetes context
       // so that we don't need to prompt the user
       const k8 = container.resolve<K8>('k8');
@@ -63,55 +52,6 @@
 
       const configManager = container.resolve<ConfigManager>('configManager');
 
-=======
-    // prepare dependency manger registry
-    const downloader = new PackageDownloader(logger);
-    const zippy = new Zippy(logger);
-    const helmDepManager = new HelmDependencyManager(downloader, zippy, logger);
-    const depManagerMap = new Map().set(constants.HELM, helmDepManager);
-    const depManager = new DependencyManager(logger, depManagerMap);
-
-    const helm = new Helm(logger);
-    const chartManager = new ChartManager(helm, logger);
-    const configManager = new ConfigManager(logger);
-    const k8 = new K8(configManager, logger);
-    const accountManager = new AccountManager(logger, k8);
-    const platformInstaller = new PlatformInstaller(logger, k8, configManager);
-    const keyManager = new KeyManager(logger);
-    const profileManager = new ProfileManager(logger, configManager);
-    const leaseRenewalService: LeaseRenewalService = new IntervalLeaseRenewalService();
-    const leaseManager = new LeaseManager(k8, configManager, logger, leaseRenewalService);
-    const certificateManager = new CertificateManager(k8, logger, configManager);
-    const localConfigPath = path.join(constants.SOLO_CACHE_DIR, constants.DEFAULT_LOCAL_CONFIG_FILE);
-    const localConfig = new LocalConfig(localConfigPath, logger, configManager);
-    const remoteConfigManager = new RemoteConfigManager(k8, logger, localConfig, configManager);
-
-    // set cluster and namespace in the global configManager from kubernetes context
-    // so that we don't need to prompt the user
-    const kubeConfig = k8.getKubeConfig();
-    const context = kubeConfig.getContextObject(kubeConfig.getCurrentContext());
-    const cluster = kubeConfig.getCurrentCluster();
-
-    const opts: Opts = {
-      logger,
-      helm,
-      k8,
-      downloader,
-      platformInstaller,
-      chartManager,
-      configManager,
-      depManager,
-      keyManager,
-      accountManager,
-      profileManager,
-      leaseManager,
-      remoteConfigManager,
-      certificateManager,
-      localConfig,
-    };
-
-    const processArguments = (argv: any, yargs: any): any => {
->>>>>>> 29778f03
       if (argv._[0] === 'init') {
         configManager.reset();
       }
