--- conflicted
+++ resolved
@@ -67,7 +67,6 @@
     throw new UserBreak('displayed version information, exiting');
   }
 
-<<<<<<< HEAD
   // prepare dependency manger registry
   const downloader: PackageDownloader = container.resolve(InjectTokens.PackageDownloader);
   const depManager: DependencyManager = container.resolve(InjectTokens.DependencyManager);
@@ -79,27 +78,10 @@
   const platformInstaller: PlatformInstaller = container.resolve(InjectTokens.PlatformInstaller);
   const keyManager: KeyManager = container.resolve(InjectTokens.KeyManager);
   const profileManager: ProfileManager = container.resolve(InjectTokens.ProfileManager);
-  const leaseManager: LeaseManager = container.resolve(InjectTokens.LeaseManager);
+  const leaseManager: LockManager = container.resolve(InjectTokens.LockManager);
   const certificateManager: CertificateManager = container.resolve(InjectTokens.CertificateManager);
   const localConfig: LocalConfig = container.resolve(InjectTokens.LocalConfig);
   const remoteConfigManager: RemoteConfigManager = container.resolve(InjectTokens.RemoteConfigManager);
-=======
-    // prepare dependency manger registry
-    const downloader: PackageDownloader = container.resolve(InjectTokens.PackageDownloader);
-    const depManager: DependencyManager = container.resolve(InjectTokens.DependencyManager);
-    const helm: Helm = container.resolve(InjectTokens.Helm);
-    const chartManager: ChartManager = container.resolve(InjectTokens.ChartManager);
-    const configManager: ConfigManager = container.resolve(InjectTokens.ConfigManager);
-    const k8Factory: K8Factory = container.resolve(InjectTokens.K8Factory);
-    const accountManager: AccountManager = container.resolve(InjectTokens.AccountManager);
-    const platformInstaller: PlatformInstaller = container.resolve(InjectTokens.PlatformInstaller);
-    const keyManager: KeyManager = container.resolve(InjectTokens.KeyManager);
-    const profileManager: ProfileManager = container.resolve(InjectTokens.ProfileManager);
-    const leaseManager: LockManager = container.resolve(InjectTokens.LockManager);
-    const certificateManager: CertificateManager = container.resolve(InjectTokens.CertificateManager);
-    const localConfig: LocalConfig = container.resolve(InjectTokens.LocalConfig);
-    const remoteConfigManager: RemoteConfigManager = container.resolve(InjectTokens.RemoteConfigManager);
->>>>>>> d482cc9c
 
   const opts: Opts = {
     logger,
