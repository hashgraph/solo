--- conflicted
+++ resolved
@@ -16,10 +16,6 @@
 import {type SoloLogger} from './core/logging/solo-logger.js';
 import {Container} from './core/dependency-injection/container-init.js';
 import {InjectTokens} from './core/dependency-injection/inject-tokens.js';
-<<<<<<< HEAD
-=======
-import {type Options} from './commands/base.js';
->>>>>>> 484f219c
 import {type Middlewares} from './core/middlewares.js';
 import {SoloError} from './core/errors/solo-error.js';
 import {UserBreak} from './core/errors/user-break.js';
@@ -61,45 +57,6 @@
     throw new UserBreak('displayed version information, exiting');
   }
 
-<<<<<<< HEAD
-=======
-  // prepare dependency manger registry
-  const downloader: PackageDownloader = container.resolve(InjectTokens.PackageDownloader);
-  const depManager: DependencyManager = container.resolve(InjectTokens.DependencyManager);
-  const helm: HelmClient = container.resolve(InjectTokens.Helm);
-  const chartManager: ChartManager = container.resolve(InjectTokens.ChartManager);
-  const configManager: ConfigManager = container.resolve(InjectTokens.ConfigManager);
-  const k8Factory: K8Factory = container.resolve(InjectTokens.K8Factory);
-  const accountManager: AccountManager = container.resolve(InjectTokens.AccountManager);
-  const platformInstaller: PlatformInstaller = container.resolve(InjectTokens.PlatformInstaller);
-  const keyManager: KeyManager = container.resolve(InjectTokens.KeyManager);
-  const profileManager: ProfileManager = container.resolve(InjectTokens.ProfileManager);
-  const leaseManager: LockManager = container.resolve(InjectTokens.LockManager);
-  const certificateManager: CertificateManager = container.resolve(InjectTokens.CertificateManager);
-  const localConfig: LocalConfig = container.resolve(InjectTokens.LocalConfig);
-  const remoteConfigManager: RemoteConfigManager = container.resolve(InjectTokens.RemoteConfigManager);
-  const helpRenderer: HelpRenderer = container.resolve(InjectTokens.HelpRenderer);
-
-  const options: Options = {
-    logger,
-    helm,
-    k8Factory,
-    downloader,
-    platformInstaller,
-    chartManager,
-    configManager,
-    depManager,
-    keyManager,
-    accountManager,
-    profileManager,
-    leaseManager,
-    remoteConfigManager,
-    certificateManager,
-    localConfig,
-  };
-
-  logger.debug('Initializing middlewares');
->>>>>>> 484f219c
   const middlewares: Middlewares = container.resolve(InjectTokens.Middlewares);
   const helpRenderer: HelpRenderer = container.resolve(InjectTokens.HelpRenderer);
 
@@ -111,11 +68,7 @@
     .alias('v', 'version')
     .help(false) // disable default help to enable custom help renderer
     // @ts-expect-error - TS2769: No overload matches this call.
-<<<<<<< HEAD
     .command(commands.Initialize())
-=======
-    .command(commands.Initialize(options))
->>>>>>> 484f219c
     .strict()
     .demand(1, 'Select a command');
 
