--- conflicted
+++ resolved
@@ -17,10 +17,6 @@
 import {type SoloLogger} from './core/logging.js';
 import {Container} from './core/dependency-injection/container-init.js';
 import {InjectTokens} from './core/dependency-injection/inject-tokens.js';
-<<<<<<< HEAD
-=======
-import {type Opts} from './commands/base.js';
->>>>>>> 51ffe399
 import {type Middlewares} from './core/middlewares.js';
 import {SoloError} from './core/errors/solo-error.js';
 import {UserBreak} from './core/errors/user-break.js';
@@ -58,46 +54,8 @@
     throw new UserBreak('displayed version information, exiting');
   }
 
-<<<<<<< HEAD
-=======
-  // prepare dependency manger registry
-  const downloader: PackageDownloader = container.resolve(InjectTokens.PackageDownloader);
-  const depManager: DependencyManager = container.resolve(InjectTokens.DependencyManager);
-  const helm: Helm = container.resolve(InjectTokens.Helm);
-  const chartManager: ChartManager = container.resolve(InjectTokens.ChartManager);
-  const configManager: ConfigManager = container.resolve(InjectTokens.ConfigManager);
-  const k8Factory: K8Factory = container.resolve(InjectTokens.K8Factory);
-  const accountManager: AccountManager = container.resolve(InjectTokens.AccountManager);
-  const platformInstaller: PlatformInstaller = container.resolve(InjectTokens.PlatformInstaller);
-  const keyManager: KeyManager = container.resolve(InjectTokens.KeyManager);
-  const profileManager: ProfileManager = container.resolve(InjectTokens.ProfileManager);
-  const leaseManager: LockManager = container.resolve(InjectTokens.LockManager);
-  const certificateManager: CertificateManager = container.resolve(InjectTokens.CertificateManager);
-  const localConfig: LocalConfig = container.resolve(InjectTokens.LocalConfig);
-  const remoteConfigManager: RemoteConfigManager = container.resolve(InjectTokens.RemoteConfigManager);
+  const middlewares: Middlewares = container.resolve(InjectTokens.Middlewares);
   const helpRenderer: HelpRenderer = container.resolve(InjectTokens.HelpRenderer);
-
-  const opts: Opts = {
-    logger,
-    helm,
-    k8Factory,
-    downloader,
-    platformInstaller,
-    chartManager,
-    configManager,
-    depManager,
-    keyManager,
-    accountManager,
-    profileManager,
-    leaseManager,
-    remoteConfigManager,
-    certificateManager,
-    localConfig,
-  };
-
-  logger.debug('Initializing middlewares');
->>>>>>> 51ffe399
-  const middlewares: Middlewares = container.resolve(InjectTokens.Middlewares);
 
   logger.debug('Initializing commands');
   const rootCmd = yargs(hideBin(argv))
