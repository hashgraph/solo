/**
 * Copyright (C) 2024 Hedera Hashgraph, LLC
 *
 * Licensed under the Apache License, Version 2.0 (the ""License"");
 * you may not use this file except in compliance with the License.
 * You may obtain a copy of the License at
 *
 *      http://www.apache.org/licenses/LICENSE-2.0
 *
 * Unless required by applicable law or agreed to in writing, software
 * distributed under the License is distributed on an ""AS IS"" BASIS,
 * WITHOUT WARRANTIES OR CONDITIONS OF ANY KIND, either express or implied.
 * See the License for the specific language governing permissions and
 * limitations under the License.
 *
 */
import chalk from 'chalk'
import yargs from 'yargs'
import { hideBin } from 'yargs/helpers'
import { flags } from './commands/index.js'
import * as commands from './commands/index.js'
import { HelmDependencyManager, DependencyManager } from './core/dependency_managers/index.js'
import {
  ChartManager, ConfigManager, PackageDownloader, PlatformInstaller, Helm, logging,
<<<<<<< HEAD
  KeyManager, Zippy, constants, ProfileManager, AccountManager, LeaseManager, CertificateManager, helpers, LocalConfig
} from './core/index.ts'
=======
  KeyManager, Zippy, constants, ProfileManager, AccountManager, LeaseManager, CertificateManager, helpers
} from './core/index.js'
>>>>>>> 7fa86ad1
import 'dotenv/config'
import { K8 } from './core/k8.js'
import { ListrLogger } from 'listr2'
<<<<<<< HEAD
import { CustomProcessOutput } from './core/process_output.ts'
import { type Opts } from './types/index.ts'
import path from 'path'
=======
import { CustomProcessOutput } from './core/process_output.js'
import { type Opts } from './types/index.js'
import { IntervalLeaseRenewalService, type LeaseRenewalService } from './core/lease/lease_renewal.js'
>>>>>>> 7fa86ad1

export function main (argv: any) {
  const logger = logging.NewLogger('debug')
  constants.LISTR_DEFAULT_RENDERER_OPTION.logger = new ListrLogger({ processOutput: new CustomProcessOutput(logger) })
  if (argv.length >= 3 && ['-version', '--version', '-v', '--v'].includes(argv[2])) {
    logger.showUser(chalk.cyan('\n******************************* Solo *********************************************'))
    logger.showUser(chalk.cyan('Version\t\t\t:'), chalk.yellow(helpers.packageVersion()))
    logger.showUser(chalk.cyan('**********************************************************************************'))
    process.exit(0)
  }

  try {
    // prepare dependency manger registry
    const downloader = new PackageDownloader(logger)
    const zippy = new Zippy(logger)
    const helmDepManager = new HelmDependencyManager(downloader, zippy, logger)
    const depManagerMap = new Map()
    .set(constants.HELM, helmDepManager)
    const depManager = new DependencyManager(logger, depManagerMap)

    const helm = new Helm(logger)
    const chartManager = new ChartManager(helm, logger)
    const configManager = new ConfigManager(logger)
    const k8 = new K8(configManager, logger)
    const accountManager = new AccountManager(logger, k8)
    const platformInstaller = new PlatformInstaller(logger, k8, configManager)
    const keyManager = new KeyManager(logger)
    const profileManager = new ProfileManager(logger, configManager)
    const leaseRenewalService: LeaseRenewalService = new IntervalLeaseRenewalService()
    const leaseManager = new LeaseManager(k8, configManager, logger, leaseRenewalService)
    const certificateManager = new CertificateManager(k8, logger, configManager)
    const localConfig = new LocalConfig(path.join(constants.SOLO_CACHE_DIR, constants.DEFAULT_LOCAL_CONFIG_FILE), logger)

    // set cluster and namespace in the global configManager from kubernetes context
    // so that we don't need to prompt the user
    const kubeConfig = k8.getKubeConfig()
    const context = kubeConfig.getContextObject(kubeConfig.getCurrentContext())
    const cluster = kubeConfig.getCurrentCluster()


    const opts: Opts = {
      logger,
      helm,
      k8,
      downloader,
      platformInstaller,
      chartManager,
      configManager,
      depManager,
      keyManager,
      accountManager,
      profileManager,
      leaseManager,
      certificateManager,
      localConfig
    }

    const processArguments = (argv: any, yargs: any) => {
      if (argv._[0] === 'init') {
        configManager.reset()
      }

      // Set default cluster name and namespace from kubernetes context
      // these will be overwritten if user has entered the flag values explicitly
      configManager.setFlag(flags.clusterName, cluster.name)
      if (context.namespace) {
        configManager.setFlag(flags.namespace, context.namespace)
      }

      // apply precedence for flags
      argv = configManager.applyPrecedence(argv, yargs.parsed.aliases)

      // update
      configManager.update(argv)

      logger.showUser(chalk.cyan('\n******************************* Solo *********************************************'))
      logger.showUser(chalk.cyan('Version\t\t\t:'), chalk.yellow(configManager.getVersion()))
      logger.showUser(chalk.cyan('Kubernetes Context\t:'), chalk.yellow(context.name))
      logger.showUser(chalk.cyan('Kubernetes Cluster\t:'), chalk.yellow(configManager.getFlag(flags.clusterName)))
      if (configManager.getFlag(flags.namespace) !== undefined) {
        logger.showUser(chalk.cyan('Kubernetes Namespace\t:'), chalk.yellow(configManager.getFlag(flags.namespace)))
      }
      logger.showUser(chalk.cyan('**********************************************************************************'))

      return argv
    }

    return yargs(hideBin(argv))
    .scriptName('')
    .usage('Usage:\n  solo <command> [options]')
    .alias('h', 'help')
    .alias('v', 'version')
    // @ts-ignore
    .command(commands.Initialize(opts))
    .strict()
    // @ts-ignore
    .option(flags.devMode.name, flags.devMode.definition)
    .wrap(120)
    .demand(1, 'Select a command')
    // @ts-ignore
    .middleware(processArguments, false) // applyBeforeValidate = false as otherwise middleware is called twice
    .parse()
  } catch (e: Error | any) {
    logger.showUserError(e)
    process.exit(1)
  }
}<|MERGE_RESOLUTION|>--- conflicted
+++ resolved
@@ -22,25 +22,15 @@
 import { HelmDependencyManager, DependencyManager } from './core/dependency_managers/index.js'
 import {
   ChartManager, ConfigManager, PackageDownloader, PlatformInstaller, Helm, logging,
-<<<<<<< HEAD
   KeyManager, Zippy, constants, ProfileManager, AccountManager, LeaseManager, CertificateManager, helpers, LocalConfig
-} from './core/index.ts'
-=======
-  KeyManager, Zippy, constants, ProfileManager, AccountManager, LeaseManager, CertificateManager, helpers
 } from './core/index.js'
->>>>>>> 7fa86ad1
 import 'dotenv/config'
 import { K8 } from './core/k8.js'
 import { ListrLogger } from 'listr2'
-<<<<<<< HEAD
-import { CustomProcessOutput } from './core/process_output.ts'
-import { type Opts } from './types/index.ts'
-import path from 'path'
-=======
 import { CustomProcessOutput } from './core/process_output.js'
 import { type Opts } from './types/index.js'
 import { IntervalLeaseRenewalService, type LeaseRenewalService } from './core/lease/lease_renewal.js'
->>>>>>> 7fa86ad1
+import path from 'path'
 
 export function main (argv: any) {
   const logger = logging.NewLogger('debug')
