--- conflicted
+++ resolved
@@ -116,19 +116,11 @@
     .strict()
     .demand(1, 'Select a command')
 
-<<<<<<< HEAD
-      .middleware(
-        // @ts-expect-error - TS2322: To assign middlewares
-        [middlewares.processArgumentsAndDisplayHeader(), middlewares.checkIfInitiated(), middlewares.loadRemoteConfig()],
-        false, // applyBeforeValidate is false as otherwise middleware is called twice
-      );
-=======
     .middleware(
       // @ts-expect-error - TS2322: To assign middlewares
-      [middlewares.setLoggerDevFlag(), middlewares.processArgumentsAndDisplayHeader(), middlewares.loadRemoteConfig()],
+      [middlewares.setLoggerDevFlag(), middlewares.processArgumentsAndDisplayHeader(), middlewares.checkIfInitiated(), middlewares.loadRemoteConfig()],
       false, // applyBeforeValidate is false as otherwise middleware is called twice
     );
->>>>>>> 160955aa
 
   rootCmd.fail((msg, error) => {
     if (msg) {
