--- conflicted
+++ resolved
@@ -79,11 +79,7 @@
   keyManager: KeyManager
   accountManager: AccountManager
   profileManager: ProfileManager
-<<<<<<< HEAD
   leaseManager: LeaseManager,
-  localConfig: LocalConfig
-=======
-  leaseManager: LeaseManager
+  localConfig: LocalConfig,
   certificateManager: CertificateManager
->>>>>>> 5ac04bca
 }