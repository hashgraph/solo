--- conflicted
+++ resolved
@@ -20,16 +20,9 @@
 import type crypto from 'crypto'
 import type { SoloLogger } from '../core/logging.ts'
 import type {
-<<<<<<< HEAD
   ChartManager, ConfigManager, Helm, K8, KeyManager, PackageDownloader, PlatformInstaller,
   ProfileManager, DependencyManager, AccountManager, LeaseManager
 } from '../core/index.ts'
-=======
-  ChartManager, ConfigManager, Helm, K8, KeyManager, PackageDownloader, PlatformInstaller, ProfileManager
-} from '../core/index.ts'
-import type { DependencyManager } from '../core/dependency_managers/index.ts'
-import type { AccountManager } from '../core/account_manager.ts'
->>>>>>> 1e33a3f5
 
 export interface NodeKeyObject {
   privateKey: crypto.webcrypto.CryptoKey
