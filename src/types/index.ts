--- conflicted
+++ resolved
@@ -21,14 +21,9 @@
 import type { SoloLogger } from '../core/logging.js'
 import type {
   ChartManager, ConfigManager, Helm, K8, KeyManager, PackageDownloader, PlatformInstaller,
-<<<<<<< HEAD
   ProfileManager, DependencyManager, AccountManager, LeaseManager, CertificateManager,
-    LocalConfig
-} from '../core/index.ts'
-=======
-  ProfileManager, DependencyManager, AccountManager, LeaseManager, CertificateManager
+  LocalConfig
 } from '../core/index.js'
->>>>>>> 7fa86ad1
 
 export interface NodeKeyObject {
   privateKey: crypto.webcrypto.CryptoKey
