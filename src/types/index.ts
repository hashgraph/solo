--- conflicted
+++ resolved
@@ -20,29 +20,12 @@
 import type crypto from 'crypto';
 import type {SoloLogger} from '../core/logging.js';
 import type {
-<<<<<<< HEAD
   ChartManager, ConfigManager, Helm, K8, KeyManager, PackageDownloader, PlatformInstaller,
   ProfileManager, DependencyManager, AccountManager, LeaseManager, CertificateManager, RemoteConfigManager,
   LocalConfig
 } from '../core/index.js'
 import type { Cluster, Context } from '../core/config/remote/types.js'
-=======
-  ChartManager,
-  ConfigManager,
-  Helm,
-  K8,
-  KeyManager,
-  PackageDownloader,
-  PlatformInstaller,
-  ProfileManager,
-  DependencyManager,
-  AccountManager,
-  LeaseManager,
-  CertificateManager,
-  LocalConfig,
-} from '../core/index.js';
 import {type BaseCommand} from '../commands/base.js';
->>>>>>> 0f37ecc0
 
 export interface NodeKeyObject {
   privateKey: crypto.webcrypto.CryptoKey;
@@ -87,7 +70,6 @@
 }
 
 export interface Opts {
-<<<<<<< HEAD
   logger: SoloLogger
   helm: Helm
   k8: K8
@@ -104,6 +86,11 @@
   localConfig: LocalConfig
   remoteConfigManager: RemoteConfigManager
 }
+
+export interface CommandHandlers {
+  parent: BaseCommand;
+}
+
 
 /**
  * Generic type for representing optional types
@@ -132,24 +119,4 @@
    * @returns the plain object representation of the class.
    */
   toObject(): T
-=======
-  logger: SoloLogger;
-  helm: Helm;
-  k8: K8;
-  downloader: PackageDownloader;
-  platformInstaller: PlatformInstaller;
-  chartManager: ChartManager;
-  configManager: ConfigManager;
-  depManager: DependencyManager;
-  keyManager: KeyManager;
-  accountManager: AccountManager;
-  profileManager: ProfileManager;
-  leaseManager: LeaseManager;
-  certificateManager: CertificateManager;
-  localConfig: LocalConfig;
-}
-
-export interface CommandHandlers {
-  parent: BaseCommand;
->>>>>>> 0f37ecc0
 }