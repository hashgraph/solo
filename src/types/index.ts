--- conflicted
+++ resolved
@@ -95,9 +95,6 @@
 
 export type EmptyContextConfig = object;
 
-<<<<<<< HEAD
-export type AnyObject = Record<any, any>;
-=======
 export type SoloListrTaskWrapper<T> = ListrTaskWrapper<T, any, any>;
 
 export interface ServiceEndpoint {
@@ -117,5 +114,4 @@
   weight: number;
   deleted: boolean;
   adminKey: PublicKey;
-}
->>>>>>> 3d074b11
+}