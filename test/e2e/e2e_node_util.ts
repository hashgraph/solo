--- conflicted
+++ resolved
@@ -190,13 +190,8 @@
           ]);
 
         if (podArray.length > 0) {
-<<<<<<< HEAD
-          const podName = PodName.of(podArray[0].metadata.name);
+          const podName: PodName = podArray[0].podRef.name;
           logger.info(`nodeRefreshTestSetup: podName: ${podName.name}`);
-=======
-          const podName: PodName = podArray[0].podRef.name;
-          nodeCmd.logger.info(`nodeRefreshTestSetup: podName: ${podName.name}`);
->>>>>>> ff7a44f4
           return podName;
         }
         throw new Error(`pod for ${nodeAliases} not found`);
