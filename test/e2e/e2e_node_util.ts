/**
 * SPDX-License-Identifier: Apache-2.0
 */
import {after, afterEach, before, describe, it} from 'mocha';
import {expect} from 'chai';

import {Flags as flags} from '../../src/commands/flags.js';
import {
  accountCreationShouldSucceed,
  balanceQueryShouldSucceed,
  e2eTestSuite,
  getDefaultArgv,
  HEDERA_PLATFORM_VERSION_TAG,
  TEST_CLUSTER,
} from '../test_util.js';
import {sleep} from '../../src/core/helpers.js';
import * as NodeCommandConfigs from '../../src/commands/node/configs.js';
import {type NodeAlias} from '../../src/types/aliases.js';
import {type ListrTaskWrapper} from 'listr2';
import {type ConfigManager} from '../../src/core/config_manager.js';
import {type K8Factory} from '../../src/core/kube/k8_factory.js';
import {type NodeCommand} from '../../src/commands/node/index.js';
import {NodeCommandTasks} from '../../src/commands/node/tasks.js';
import {Duration} from '../../src/core/time/duration.js';
import {container} from 'tsyringe-neo';
import {NamespaceName} from '../../src/core/kube/resources/namespace/namespace_name.js';
import {PodName} from '../../src/core/kube/resources/pod/pod_name.js';
import {PodRef} from '../../src/core/kube/resources/pod/pod_ref.js';
import {type NetworkNodes} from '../../src/core/network_nodes.js';
import {type V1Pod} from '@kubernetes/client-node';
import {InjectTokens} from '../../src/core/dependency_injection/inject_tokens.js';

export function e2eNodeKeyRefreshTest(testName: string, mode: string, releaseTag = HEDERA_PLATFORM_VERSION_TAG) {
  const namespace = NamespaceName.of(testName);
  const argv = getDefaultArgv(namespace);
  argv[flags.namespace.name] = namespace.name;
  argv[flags.releaseTag.name] = releaseTag;
  argv[flags.nodeAliasesUnparsed.name] = 'node1,node2,node3';
  argv[flags.generateGossipKeys.name] = true;
  argv[flags.generateTlsKeys.name] = true;
  argv[flags.clusterRef.name] = TEST_CLUSTER;
  argv[flags.devMode.name] = true;
  // set the env variable SOLO_CHARTS_DIR if developer wants to use local Solo charts
  argv[flags.chartDirectory.name] = process.env.SOLO_CHARTS_DIR ?? undefined;
  argv[flags.quiet.name] = true;

  e2eTestSuite(
    testName,
    argv,
    undefined,
    undefined,
    undefined,
    undefined,
    undefined,
    undefined,
    true,
    bootstrapResp => {
      const defaultTimeout = Duration.ofMinutes(2).toMillis();

      describe(`NodeCommand [testName ${testName}, mode ${mode}, release ${releaseTag}]`, async () => {
        const accountManager = bootstrapResp.opts.accountManager;
        const k8Factory = bootstrapResp.opts.k8Factory;
        const nodeCmd = bootstrapResp.cmd.nodeCmd;

        afterEach(async function () {
          this.timeout(defaultTimeout);

          await nodeCmd.close();
          await accountManager.close();
        });

        after(async function () {
          this.timeout(Duration.ofMinutes(10).toMillis());

          await container.resolve<NetworkNodes>(InjectTokens.NetworkNodes).getLogs(namespace);
          await k8Factory.default().namespaces().delete(namespace);
        });

        describe(`Node should have started successfully [mode ${mode}, release ${releaseTag}]`, () => {
          balanceQueryShouldSucceed(accountManager, nodeCmd, namespace);

          accountCreationShouldSucceed(accountManager, nodeCmd, namespace);

          it(`Node Proxy should be UP [mode ${mode}, release ${releaseTag}`, async () => {
            try {
              const labels = ['app=haproxy-node1', 'solo.hedera.com/type=haproxy'];
              const readyPods: V1Pod[] = await k8Factory
                .default()
                .pods()
                .waitForReadyStatus(namespace, labels, 300, 1000);
              expect(readyPods).to.not.be.null;
              expect(readyPods).to.not.be.undefined;
              expect(readyPods.length).to.be.greaterThan(0);
            } catch (e) {
              nodeCmd.logger.showUserError(e);
              expect.fail();
            } finally {
              await nodeCmd.close();
            }
          }).timeout(defaultTimeout);
        });

        describe(`Node should refresh successfully [mode ${mode}, release ${releaseTag}]`, () => {
          const nodeAlias = 'node1';

          before(async function () {
            this.timeout(Duration.ofMinutes(2).toMillis());

            const podName = await nodeRefreshTestSetup(argv, testName, k8Factory, nodeAlias);
            if (mode === 'kill') {
              await k8Factory.default().pods().readByRef(PodRef.of(namespace, podName)).killPod();
            } else if (mode === 'stop') {
              expect(await nodeCmd.handlers.stop(argv)).to.be.true;
              await sleep(Duration.ofSeconds(20)); // give time for node to stop and update its logs
            } else {
              throw new Error(`invalid mode: ${mode}`);
            }
          });

          nodePodShouldBeRunning(nodeCmd, namespace, nodeAlias);

          nodeShouldNotBeActive(nodeCmd, nodeAlias);

          nodeRefreshShouldSucceed(nodeAlias, nodeCmd, argv);

          balanceQueryShouldSucceed(accountManager, nodeCmd, namespace);

          accountCreationShouldSucceed(accountManager, nodeCmd, namespace);
        });

        function nodePodShouldBeRunning(nodeCmd: NodeCommand, namespace: NamespaceName, nodeAlias: NodeAlias) {
          it(`${nodeAlias} should be running`, async () => {
            try {
<<<<<<< HEAD
              const nodeTasks = container.resolve(NodeCommandTasks);
              expect((await nodeTasks.checkNetworkNodePod(namespace, nodeAlias)).podName.name).to.equal(
=======
              // @ts-ignore to access tasks which is a private property
              expect((await nodeCmd.tasks.checkNetworkNodePod(namespace, nodeAlias)).name.toString()).to.equal(
>>>>>>> b1440a2f
                `network-${nodeAlias}-0`,
              );
            } catch (e) {
              nodeCmd.logger.showUserError(e);
              expect.fail();
            } finally {
              await nodeCmd.close();
            }
          }).timeout(defaultTimeout);
        }

        function nodeRefreshShouldSucceed(nodeAlias: NodeAlias, nodeCmd: NodeCommand, argv: Record<any, any>) {
          it(`${nodeAlias} refresh should succeed`, async () => {
            try {
              expect(await nodeCmd.handlers.refresh(argv)).to.be.true;
              expect(nodeCmd.getUnusedConfigs(NodeCommandConfigs.REFRESH_CONFIGS_NAME)).to.deep.equal([
                flags.devMode.constName,
                flags.quiet.constName,
                'contexts',
              ]);
            } catch (e) {
              nodeCmd.logger.showUserError(e);
              expect.fail();
            } finally {
              await nodeCmd.close();
              await sleep(Duration.ofSeconds(10)); // sleep to wait for node to finish starting
            }
          }).timeout(Duration.ofMinutes(20).toMillis());
        }

        function nodeShouldNotBeActive(nodeCmd: NodeCommand, nodeAlias: NodeAlias) {
          const nodeTasks = container.resolve(NodeCommandTasks);
          it(`${nodeAlias} should not be ACTIVE`, async () => {
            expect(2);
            try {
              await expect(
                nodeTasks._checkNetworkNodeActiveness(
                  namespace,
                  nodeAlias,
                  {title: ''} as ListrTaskWrapper<any, any, any>,
                  '',
                  44,
                  undefined,
                  15,
                ),
              ).to.be.rejected;
            } catch (e) {
              expect(e).not.to.be.null;
            } finally {
              await nodeCmd.close();
            }
          }).timeout(defaultTimeout);
        }

        async function nodeRefreshTestSetup(
          argv: Record<any, any>,
          testName: string,
          k8Factory: K8Factory,
          nodeAliases: string,
        ) {
          argv[flags.nodeAliasesUnparsed.name] = nodeAliases;
          const configManager: ConfigManager = container.resolve(InjectTokens.ConfigManager);
          configManager.update(argv);

          const podArray = await k8Factory
            .default()
            .pods()
            .list(configManager.getFlag(flags.namespace), [
              `app=network-${nodeAliases}`,
              'solo.hedera.com/type=network-node',
            ]);

          if (podArray.length > 0) {
            const podName = PodName.of(podArray[0].metadata.name);
            nodeCmd.logger.info(`nodeRefreshTestSetup: podName: ${podName.name}`);
            return podName;
          }
          throw new Error(`pod for ${nodeAliases} not found`);
        }
      });
    },
  );
}<|MERGE_RESOLUTION|>--- conflicted
+++ resolved
@@ -131,13 +131,8 @@
         function nodePodShouldBeRunning(nodeCmd: NodeCommand, namespace: NamespaceName, nodeAlias: NodeAlias) {
           it(`${nodeAlias} should be running`, async () => {
             try {
-<<<<<<< HEAD
               const nodeTasks = container.resolve(NodeCommandTasks);
-              expect((await nodeTasks.checkNetworkNodePod(namespace, nodeAlias)).podName.name).to.equal(
-=======
-              // @ts-ignore to access tasks which is a private property
-              expect((await nodeCmd.tasks.checkNetworkNodePod(namespace, nodeAlias)).name.toString()).to.equal(
->>>>>>> b1440a2f
+              expect((await nodeTasks.checkNetworkNodePod(namespace, nodeAlias)).name.toString()).to.equal(
                 `network-${nodeAlias}-0`,
               );
             } catch (e) {
