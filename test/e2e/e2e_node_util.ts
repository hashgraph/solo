--- conflicted
+++ resolved
@@ -31,12 +31,8 @@
 import { MINUTES, SECONDS } from '../../src/core/constants.ts'
 import type { NodeAlias } from '../../src/types/aliases.ts'
 import type { ListrTaskWrapper } from 'listr2'
-<<<<<<< HEAD
-import type { K8 } from '../../src/core/index.ts'
+import { ConfigManager, type K8 } from '../../src/core/index.ts'
 import { type NodeCommand } from '../../src/commands/node/index.js'
-=======
-import { ConfigManager, type K8 } from '../../src/core/index.ts'
->>>>>>> 5d5d719b
 
 export function e2eNodeKeyRefreshTest (testName: string, mode: string, releaseTag = HEDERA_PLATFORM_VERSION_TAG) {
   const namespace = testName
