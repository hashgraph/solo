/**
 * Copyright (C) 2024 Hedera Hashgraph, LLC
 *
 * Licensed under the Apache License, Version 2.0 (the ""License"");
 * you may not use this file except in compliance with the License.
 * You may obtain a copy of the License at
 *
 *      http://www.apache.org/licenses/LICENSE-2.0
 *
 * Unless required by applicable law or agreed to in writing, software
 * distributed under the License is distributed on an ""AS IS"" BASIS,
 * WITHOUT WARRANTIES OR CONDITIONS OF ANY KIND, either express or implied.
 * See the License for the specific language governing permissions and
 * limitations under the License.
 *
 */
import { it, describe, after, before, afterEach } from 'mocha'
import { expect } from 'chai'

import { flags } from '../../src/commands/index.js'
import {
  accountCreationShouldSucceed,
  balanceQueryShouldSucceed,
  e2eTestSuite,
  getDefaultArgv,
  HEDERA_PLATFORM_VERSION_TAG,
  TEST_CLUSTER, testLogger
} from '../test_util.js'
import { getNodeLogs, sleep } from '../../src/core/helpers.js'
import * as NodeCommandConfigs from '../../src/commands/node/configs.js'
import { MINUTES, SECONDS } from '../../src/core/constants.js'
import type { NodeAlias } from '../../src/types/aliases.js'
import type { ListrTaskWrapper } from 'listr2'
import { ConfigManager, type K8 } from '../../src/core/index.js'
import { type NodeCommand } from '../../src/commands/node/index.js'

export function e2eNodeKeyRefreshTest (testName: string, mode: string, releaseTag = HEDERA_PLATFORM_VERSION_TAG) {
  const namespace = testName
  const argv = getDefaultArgv()
  argv[flags.namespace.name] = namespace
  argv[flags.releaseTag.name] = releaseTag
  argv[flags.nodeAliasesUnparsed.name] = 'node1,node2,node3'
  argv[flags.generateGossipKeys.name] = true
  argv[flags.generateTlsKeys.name] = true
  argv[flags.clusterName.name] = TEST_CLUSTER
  argv[flags.devMode.name] = true
  // set the env variable SOLO_CHARTS_DIR if developer wants to use local Solo charts
  argv[flags.chartDirectory.name] = process.env.SOLO_CHARTS_DIR ?? undefined
  argv[flags.quiet.name] = true

  e2eTestSuite(testName, argv, undefined, undefined, undefined, undefined, undefined, undefined, true, (bootstrapResp) => {
    const defaultTimeout = 2 * MINUTES

    describe(`NodeCommand [testName ${testName}, mode ${mode}, release ${releaseTag}]`, async () => {
      const accountManager = bootstrapResp.opts.accountManager
      const k8 = bootstrapResp.opts.k8
      const nodeCmd = bootstrapResp.cmd.nodeCmd

      afterEach(async function () {
        this.timeout(defaultTimeout)

        await nodeCmd.close()
        await accountManager.close()
      })

      after(async function () {
        this.timeout(10 * MINUTES)

        await getNodeLogs(k8, namespace)
        await k8.deleteNamespace(namespace)
      })

      describe(`Node should have started successfully [mode ${mode}, release ${releaseTag}]`, () => {
        balanceQueryShouldSucceed(accountManager, nodeCmd, namespace)

        accountCreationShouldSucceed(accountManager, nodeCmd, namespace)

        it(`Node Proxy should be UP [mode ${mode}, release ${releaseTag}`, async () => {
          try {
            const labels = ['app=haproxy-node1', 'solo.hedera.com/type=haproxy']
            const readyPods = await k8.waitForPodReady(labels, 1, 300, 1000)
            expect(readyPods).to.not.be.null
            expect(readyPods).to.not.be.undefined
            expect(readyPods.length).to.be.greaterThan(0)
          } catch (e) {
            nodeCmd.logger.showUserError(e)
            expect.fail()
          } finally {
            await nodeCmd.close()
          }
        }).timeout(defaultTimeout)
      })

      describe(`Node should refresh successfully [mode ${mode}, release ${releaseTag}]`, () => {
        const nodeAlias = 'node1'

        before(async function () {
          this.timeout(2 * MINUTES)

          const podName = await nodeRefreshTestSetup(argv, testName, k8, nodeAlias)
          if (mode === 'kill') {
            const resp = await k8.kubeClient.deleteNamespacedPod(podName,
                namespace)
            expect(resp.response.statusCode).to.equal(200)
            await sleep(20 * SECONDS) // sleep to wait for pod to finish terminating
          } else if (mode === 'stop') {
            expect(await nodeCmd.handlers.stop(argv)).to.be.true
            await sleep(20 * SECONDS) // give time for node to stop and update its logs
          } else {
            throw new Error(`invalid mode: ${mode}`)
          }
        })

        nodePodShouldBeRunning(nodeCmd, nodeAlias)

        nodeShouldNotBeActive(nodeCmd, nodeAlias)

        nodeRefreshShouldSucceed(nodeAlias, nodeCmd, argv)

        balanceQueryShouldSucceed(accountManager, nodeCmd, namespace)

        accountCreationShouldSucceed(accountManager, nodeCmd, namespace)
      })

      function nodePodShouldBeRunning (nodeCmd: NodeCommand, nodeAlias: NodeAlias) {
        it(`${nodeAlias} should be running`, async () => {
          try {
            // @ts-ignore to access tasks which is a private property
<<<<<<< HEAD
            await expect(nodeCmd.tasks.checkNetworkNodePod(nodeAlias)).to.eventually.be.ok
=======
            expect(await nodeCmd.tasks.checkNetworkNodePod(namespace,
                nodeAlias)).to.equal(`network-${nodeAlias}-0`)
>>>>>>> 7fa86ad1
          } catch (e) {
            nodeCmd.logger.showUserError(e)
            expect.fail()
          } finally {
            await nodeCmd.close()
          }
        }).timeout(defaultTimeout)
      }

      function nodeRefreshShouldSucceed (nodeAlias: NodeAlias, nodeCmd: NodeCommand, argv: Record<any, any>) {
        it(`${nodeAlias} refresh should succeed`, async () => {
          try {
            expect(await nodeCmd.handlers.refresh(argv)).to.be.true
            expect(nodeCmd.getUnusedConfigs(
                NodeCommandConfigs.REFRESH_CONFIGS_NAME)).to.deep.equal([
              flags.devMode.constName,
              flags.quiet.constName
            ])
          } catch (e) {
            nodeCmd.logger.showUserError(e)
            expect.fail()
          } finally {
            await nodeCmd.close()
            await sleep(10 * SECONDS) // sleep to wait for node to finish starting
          }
        }).timeout(20 * MINUTES)
      }

      function nodeShouldNotBeActive (nodeCmd: NodeCommand, nodeAlias: NodeAlias) {
        it(`${nodeAlias} should not be ACTIVE`, async () => {
          expect(2)
          try {
            await expect(
                nodeCmd.tasks._checkNetworkNodeActiveness(nodeAlias, { title: '' } as ListrTaskWrapper<any, any, any>,
                    '', 44, undefined, 15)
            ).to.be.rejected
          } catch (e) {
            expect(e).not.to.be.null
          } finally {
            await nodeCmd.close()
          }
        }).timeout(defaultTimeout)
      }

      async function nodeRefreshTestSetup (argv: Record<any, any>, testName: string, k8: K8, nodeAliases: string) {
        argv[flags.nodeAliasesUnparsed.name] = nodeAliases
        const configManager = new ConfigManager(testLogger)
        configManager.update(argv)

        const podArray = await k8.getPodsByLabel(
            [`app=network-${nodeAliases}`,
              'solo.hedera.com/type=network-node'])

        if (podArray.length > 0) {
          const podName = podArray[0].metadata.name
          k8.logger.info(`nodeRefreshTestSetup: podName: ${podName}`)
          return podName
        }
        throw new Error(`pod for ${nodeAliases} not found`)

      }
    })
  })
}<|MERGE_RESOLUTION|>--- conflicted
+++ resolved
@@ -32,7 +32,7 @@
 import type { NodeAlias } from '../../src/types/aliases.js'
 import type { ListrTaskWrapper } from 'listr2'
 import { ConfigManager, type K8 } from '../../src/core/index.js'
-import { type NodeCommand } from '../../src/commands/node/index.js'
+import type { NodeCommand } from '../../src/commands/node/index.js'
 
 export function e2eNodeKeyRefreshTest (testName: string, mode: string, releaseTag = HEDERA_PLATFORM_VERSION_TAG) {
   const namespace = testName
@@ -126,12 +126,8 @@
         it(`${nodeAlias} should be running`, async () => {
           try {
             // @ts-ignore to access tasks which is a private property
-<<<<<<< HEAD
-            await expect(nodeCmd.tasks.checkNetworkNodePod(nodeAlias)).to.eventually.be.ok
-=======
             expect(await nodeCmd.tasks.checkNetworkNodePod(namespace,
                 nodeAlias)).to.equal(`network-${nodeAlias}-0`)
->>>>>>> 7fa86ad1
           } catch (e) {
             nodeCmd.logger.showUserError(e)
             expect.fail()
