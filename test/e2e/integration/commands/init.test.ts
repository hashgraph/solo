/**
 * Copyright (C) 2024 Hedera Hashgraph, LLC
 *
 * Licensed under the Apache License, Version 2.0 (the ""License"");
 * you may not use this file except in compliance with the License.
 * You may obtain a copy of the License at
 *
 *      http://www.apache.org/licenses/LICENSE-2.0
 *
 * Unless required by applicable law or agreed to in writing, software
 * distributed under the License is distributed on an ""AS IS"" BASIS,
 * WITHOUT WARRANTIES OR CONDITIONS OF ANY KIND, either express or implied.
 * See the License for the specific language governing permissions and
 * limitations under the License.
 *
 */
import { describe, it } from 'mocha'
import { expect } from 'chai'

import { InitCommand } from '../../../../src/commands/init.js'
import {
  HelmDependencyManager,
  DependencyManager
} from '../../../../src/core/dependency_managers/index.js'
import {
<<<<<<< HEAD
  ChartManager,
  ConfigManager,
  constants,
  Helm,
  K8,
  KeyManager,
  LeaseManager,
  LocalConfig,
  logging,
  PackageDownloader,
  Zippy
} from '../../../../src/core/index.ts'
import { SECONDS } from '../../../../src/core/constants.ts'
import sinon from 'sinon'
import path from 'path'
import { BASE_TEST_DIR } from '../../../test_util.ts'
=======
  ChartManager, ConfigManager, constants, Helm, K8, KeyManager, LeaseManager, logging, PackageDownloader, Zippy
} from '../../../../src/core/index.js'
import { SECONDS } from '../../../../src/core/constants.js'
import sinon from 'sinon'
import { IntervalLeaseRenewalService } from '../../../../src/core/lease/lease_renewal.js'
>>>>>>> 7fa86ad1

const testLogger = logging.NewLogger('debug', true)
describe('InitCommand', () => {
  // prepare dependency manger registry
  const downloader = new PackageDownloader(testLogger)
  const zippy = new Zippy(testLogger)
  const helmDepManager = new HelmDependencyManager(downloader, zippy, testLogger)
  const depManagerMap = new Map()
    .set(constants.HELM, helmDepManager)
  const depManager = new DependencyManager(testLogger, depManagerMap)

  const helm = new Helm(testLogger)
  const chartManager = new ChartManager(helm, testLogger)
  const configManager = new ConfigManager(testLogger)
  let k8 : K8
  let localConfig: LocalConfig

  const keyManager = new KeyManager(testLogger)

  let leaseManager: LeaseManager

  let sandbox = sinon.createSandbox()
  let initCmd: InitCommand

  before(() => {
    sandbox = sinon.createSandbox()
    sandbox.stub(K8.prototype, 'init').callsFake(() => this)
    k8 = new K8(configManager, testLogger)
<<<<<<< HEAD
    localConfig = new LocalConfig(path.join(BASE_TEST_DIR, 'local-config.yaml'), testLogger, k8, configManager)
    leaseManager = new LeaseManager(k8, testLogger, configManager)
=======
    leaseManager = new LeaseManager(k8, configManager, testLogger, new IntervalLeaseRenewalService())
>>>>>>> 7fa86ad1
    // @ts-ignore
    initCmd = new InitCommand({
      logger: testLogger, helm, k8, chartManager, configManager, depManager, keyManager, leaseManager, localConfig
    })
  })

  after(() => {
    sandbox.restore()
  })


  describe('commands', () => {
    it('init execution should succeed', async () => {
      await expect(initCmd.init({})).to.eventually.equal(true)
    }).timeout(60 * SECONDS)
  })

  describe('methods', () => {
    it('command definition should return a valid command def', () => {
      const def = initCmd.getCommandDefinition()

      // @ts-ignore
      expect(def.name).not.to.be.null
      expect(def.desc).not.to.be.null
      expect(def.handler).not.to.be.null
    })
  })
})<|MERGE_RESOLUTION|>--- conflicted
+++ resolved
@@ -23,30 +23,14 @@
   DependencyManager
 } from '../../../../src/core/dependency_managers/index.js'
 import {
-<<<<<<< HEAD
-  ChartManager,
-  ConfigManager,
-  constants,
-  Helm,
-  K8,
-  KeyManager,
-  LeaseManager,
-  LocalConfig,
-  logging,
-  PackageDownloader,
-  Zippy
-} from '../../../../src/core/index.ts'
-import { SECONDS } from '../../../../src/core/constants.ts'
-import sinon from 'sinon'
-import path from 'path'
-import { BASE_TEST_DIR } from '../../../test_util.ts'
-=======
-  ChartManager, ConfigManager, constants, Helm, K8, KeyManager, LeaseManager, logging, PackageDownloader, Zippy
+  ChartManager, ConfigManager, constants, Helm, K8, KeyManager, LeaseManager,
+  LocalConfig, logging, PackageDownloader, Zippy
 } from '../../../../src/core/index.js'
 import { SECONDS } from '../../../../src/core/constants.js'
 import sinon from 'sinon'
 import { IntervalLeaseRenewalService } from '../../../../src/core/lease/lease_renewal.js'
->>>>>>> 7fa86ad1
+import path from 'path'
+import { BASE_TEST_DIR } from '../../../test_util.js'
 
 const testLogger = logging.NewLogger('debug', true)
 describe('InitCommand', () => {
@@ -75,12 +59,8 @@
     sandbox = sinon.createSandbox()
     sandbox.stub(K8.prototype, 'init').callsFake(() => this)
     k8 = new K8(configManager, testLogger)
-<<<<<<< HEAD
     localConfig = new LocalConfig(path.join(BASE_TEST_DIR, 'local-config.yaml'), testLogger, k8, configManager)
-    leaseManager = new LeaseManager(k8, testLogger, configManager)
-=======
     leaseManager = new LeaseManager(k8, configManager, testLogger, new IntervalLeaseRenewalService())
->>>>>>> 7fa86ad1
     // @ts-ignore
     initCmd = new InitCommand({
       logger: testLogger, helm, k8, chartManager, configManager, depManager, keyManager, leaseManager, localConfig
