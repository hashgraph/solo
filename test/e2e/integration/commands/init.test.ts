/**
 * Copyright (C) 2024 Hedera Hashgraph, LLC
 *
 * Licensed under the Apache License, Version 2.0 (the ""License"");
 * you may not use this file except in compliance with the License.
 * You may obtain a copy of the License at
 *
 *      http://www.apache.org/licenses/LICENSE-2.0
 *
 * Unless required by applicable law or agreed to in writing, software
 * distributed under the License is distributed on an ""AS IS"" BASIS,
 * WITHOUT WARRANTIES OR CONDITIONS OF ANY KIND, either express or implied.
 * See the License for the specific language governing permissions and
 * limitations under the License.
 *
 */
import {describe, it} from 'mocha';
import {expect} from 'chai';

import {InitCommand} from '../../../../src/commands/init.js';
import {HelmDependencyManager, DependencyManager} from '../../../../src/core/dependency_managers/index.js';
import {
  ChartManager,
  ConfigManager,
  constants,
  Helm,
  K8,
  KeyManager,
  LeaseManager,
  LocalConfig,
  logging,
  PackageDownloader,
  RemoteConfigManager,
  Zippy,
} from '../../../../src/core/index.js';
import {SECONDS} from '../../../../src/core/constants.js';
import sinon from 'sinon';
import {IntervalLeaseRenewalService} from '../../../../src/core/lease/lease_renewal.js';
import path from 'path';
import {BASE_TEST_DIR} from '../../../test_util.js';
import {SoloLogger} from "../../../../src/core/logging.js";

const testLogger = logging.NewLogger('debug', true);
describe('InitCommand', () => {
  // prepare dependency manger registry
  const downloader = new PackageDownloader(testLogger);
  const zippy = new Zippy(testLogger);
  const helmDepManager = new HelmDependencyManager(downloader, zippy, testLogger);
  const depManagerMap = new Map().set(constants.HELM, helmDepManager);
  const depManager = new DependencyManager(testLogger, depManagerMap);

  const helm = new Helm(testLogger);
  const chartManager = new ChartManager(helm, testLogger);
  const configManager = new ConfigManager(testLogger);
  let k8: K8;
  let localConfig: LocalConfig;

  const keyManager = new KeyManager(testLogger);

  let leaseManager: LeaseManager;
  let remoteConfigManager: RemoteConfigManager;

  let sandbox = sinon.createSandbox();
  let initCmd: InitCommand;

  before(() => {
    sandbox = sinon.createSandbox();
    sandbox.stub(K8.prototype, 'init').callsFake(() => this);
    k8 = new K8(configManager, testLogger);
    localConfig = new LocalConfig(path.join(BASE_TEST_DIR, 'local-config.yaml'), testLogger, configManager);
    remoteConfigManager = new RemoteConfigManager(k8, testLogger, localConfig, configManager);
    leaseManager = new LeaseManager(k8, configManager, testLogger, new IntervalLeaseRenewalService());

    initCmd = new InitCommand(
      testLogger,
      helm,
      k8,
      chartManager,
      configManager,
      depManager,
      leaseManager,
      localConfig,
<<<<<<< HEAD
    );
=======
      remoteConfigManager,
    });
>>>>>>> 29778f03
  });

  after(() => {
    sandbox.restore();
  });

  describe('commands', () => {
    it('init execution should succeed', async () => {
      await expect(initCmd.init({})).to.eventually.equal(true);
    }).timeout(60 * SECONDS);
  });

  describe('methods', () => {
    it('command definition should return a valid command def', () => {
      const def = initCmd.getCommandDefinition();

      // @ts-ignore
      expect(def.name).not.to.be.null;
      expect(def.desc).not.to.be.null;
      expect(def.handler).not.to.be.null;
    });
  });
});<|MERGE_RESOLUTION|>--- conflicted
+++ resolved
@@ -80,12 +80,8 @@
       depManager,
       leaseManager,
       localConfig,
-<<<<<<< HEAD
+      remoteConfigManager
     );
-=======
-      remoteConfigManager,
-    });
->>>>>>> 29778f03
   });
 
   after(() => {
