/**
 * Copyright (C) 2024 Hedera Hashgraph, LLC
 *
 * Licensed under the Apache License, Version 2.0 (the ""License"");
 * you may not use this file except in compliance with the License.
 * You may obtain a copy of the License at
 *
 *      http://www.apache.org/licenses/LICENSE-2.0
 *
 * Unless required by applicable law or agreed to in writing, software
 * distributed under the License is distributed on an ""AS IS"" BASIS,
 * WITHOUT WARRANTIES OR CONDITIONS OF ANY KIND, either express or implied.
 * See the License for the specific language governing permissions and
 * limitations under the License.
 *
 */
import { it, describe, after, before } from 'mocha'
import { expect } from 'chai'
import each from 'mocha-each'

import fs from 'fs'
import net from 'net'
import os from 'os'
import path from 'path'
import { v4 as uuid4 } from 'uuid'
import { SoloError } from '../../../../src/core/errors.ts'
import { ConfigManager, constants, logging, Templates } from '../../../../src/core/index.ts'
import { K8 } from '../../../../src/core/k8.ts'
import { flags } from '../../../../src/commands/index.ts'
import {
  V1Container,
  V1ExecAction,
  V1ObjectMeta,
  V1PersistentVolumeClaim,
  V1PersistentVolumeClaimSpec,
  V1Pod,
  V1PodSpec,
  V1Probe,
  V1Service,
  V1ServicePort,
  V1ServiceSpec,
  V1VolumeResourceRequirements
} from '@kubernetes/client-node'
import crypto from 'crypto'
import { MINUTES } from '../../../../src/core/constants.ts'
import type { PodName } from '../../../../src/types/aliases.ts'
<<<<<<< HEAD
import { ExtendedNetServer } from '../../../../src/types/index.ts'
=======
>>>>>>> 5d5d719b

const defaultTimeout = 2 * MINUTES

describe('K8', () => {
  const testLogger = logging.NewLogger('debug', true)
  const configManager = new ConfigManager(testLogger)
  const k8 = new K8(configManager, testLogger)
  const testNamespace = 'k8-e2e'
  const argv = []
  const podName = `test-pod-${uuid4()}` as PodName
  const containerName = 'alpine'
  const podLabelValue = `test-${uuid4()}`
  const serviceName = `test-service-${uuid4()}`

  before(async function () {
    this.timeout(defaultTimeout)
    try {
      argv[flags.namespace.name] = testNamespace
      configManager.update(argv)
      if (!await k8.hasNamespace(testNamespace)) {
        await k8.createNamespace(testNamespace)
      }
      const v1Pod = new V1Pod()
      const v1Metadata = new V1ObjectMeta()
      v1Metadata.name = podName as PodName
      v1Metadata.namespace = testNamespace
      v1Metadata.labels = { app: podLabelValue }
      v1Pod.metadata = v1Metadata
      const v1Container = new V1Container()
      v1Container.name = containerName
      v1Container.image = 'alpine:latest'
      v1Container.command = ['/bin/sh', '-c', 'apk update && apk upgrade && apk add --update bash && sleep 7200']
      const v1Probe = new V1Probe()
      const v1ExecAction = new V1ExecAction()
      v1ExecAction.command = ['bash', '-c', 'exit 0']
      v1Probe.exec = v1ExecAction
      v1Container.startupProbe = v1Probe
      const v1Spec = new V1PodSpec()
      v1Spec.containers = [v1Container]
      v1Pod.spec = v1Spec
      await k8.kubeClient.createNamespacedPod(testNamespace, v1Pod)
      const v1Svc = new V1Service()
      const v1SvcMetadata = new V1ObjectMeta()
      v1SvcMetadata.name = serviceName
      v1SvcMetadata.namespace = testNamespace
      v1SvcMetadata.labels = { app: 'svc-test' }
      v1Svc.metadata = v1SvcMetadata
      const v1SvcSpec = new V1ServiceSpec()
      const v1SvcPort = new V1ServicePort()
      v1SvcPort.port = 80
      v1SvcPort.targetPort = 80
      v1SvcSpec.ports = [v1SvcPort]
      v1Svc.spec = v1SvcSpec
      await k8.kubeClient.createNamespacedService(testNamespace, v1Svc)
    } catch (e) {
      console.log(`${e}, ${e.stack}`)
      throw e
    }
  })

  after(async function () {
    this.timeout(defaultTimeout)
    try {
      await k8.kubeClient.deleteNamespacedPod(podName, testNamespace, undefined, undefined, 1)
      argv[flags.namespace.name] = constants.SOLO_SETUP_NAMESPACE
      configManager.update(argv)
    } catch (e) {
      console.log(e)
      throw e
    }
  })

  it('should be able to list clusters', async () => {
    const clusters = k8.getClusters()
    expect(clusters).not.to.have.lengthOf(0)
  }).timeout(defaultTimeout)

  it('should be able to list namespaces', async () => {
    const namespaces = await k8.getNamespaces()
    expect(namespaces).not.to.have.lengthOf(0)
    expect(namespaces).to.contain(constants.DEFAULT_NAMESPACE)
  }).timeout(defaultTimeout)

  it('should be able to list contexts', () => {
    const contexts = k8.getContexts()
    expect(contexts).not.to.have.lengthOf(0)
  }).timeout(defaultTimeout)

  it('should be able to create and delete a namespaces', async () => {
    const name = uuid4()
    await expect(k8.createNamespace(name)).to.eventually.be.ok
    await expect(k8.deleteNamespace(name)).to.eventually.be.ok
  }).timeout(defaultTimeout)

  it('should be able to run wait for pod', async () => {
    const labels = [`app=${podLabelValue}`]

    const pods = await k8.waitForPods([constants.POD_PHASE_RUNNING], labels, 1, 30)
    expect(pods).to.have.lengthOf(1)
  }).timeout(defaultTimeout)

  it('should be able to run wait for pod ready', async () => {
    const labels = [`app=${podLabelValue}`]

    const pods = await k8.waitForPodReady(labels, 1, 100)
    expect(pods).to.have.lengthOf(1)
  }).timeout(defaultTimeout)

  it('should be able to run wait for pod conditions', async () => {
    const labels = [`app=${podLabelValue}`]

    const conditions = new Map()
      .set(constants.POD_CONDITION_INITIALIZED, constants.POD_CONDITION_STATUS_TRUE)
      .set(constants.POD_CONDITION_POD_SCHEDULED, constants.POD_CONDITION_STATUS_TRUE)
      .set(constants.POD_CONDITION_READY, constants.POD_CONDITION_STATUS_TRUE)
    const pods = await k8.waitForPodConditions(conditions, labels, 1)
    expect(pods).to.have.lengthOf(1)
  }).timeout(defaultTimeout)

  it('should be able to detect pod IP of a pod', async () => {
    const pods = await k8.getPodsByLabel([`app=${podLabelValue}`])
    const podName = pods[0].metadata.name
    await expect(k8.getPodIP(podName)).to.eventually.not.be.null
    await expect(k8.getPodIP('INVALID')).to.be.rejectedWith(SoloError)
  }).timeout(defaultTimeout)

  it('should be able to detect cluster IP', async () => {
    await expect(k8.getClusterIP(serviceName)).to.eventually.not.be.null
    await expect(k8.getClusterIP('INVALID')).to.be.rejectedWith(SoloError)
  }).timeout(defaultTimeout)

  it('should be able to check if a path is directory inside a container', async () => {
    const pods = await k8.getPodsByLabel([`app=${podLabelValue}`])
    const podName = pods[0].metadata.name
    await expect(k8.hasDir(podName, containerName, '/tmp')).to.eventually.be.ok
  }).timeout(defaultTimeout)

  const testCases = [ 'test/data/pem/keys/a-private-node0.pem', 'test/data/build-v0.54.0-alpha.4.zip' ]

  each(testCases).describe('test copyTo and copyFrom', (localFilePath) => {
    it('should be able to copy a file to and from a container', async () => {
      const pods = await k8.waitForPodReady([ `app=${podLabelValue}` ], 1, 20)
      expect(pods).to.have.lengthOf(1)

      const localTmpDir = fs.mkdtempSync(path.join(os.tmpdir(), 'k8-test'))
      const remoteTmpDir = '/tmp'
      const fileName = path.basename(localFilePath)
      const remoteFilePath = `${remoteTmpDir}/${fileName}`
      const originalFileData = fs.readFileSync(localFilePath)
      const originalFileHash = crypto.createHash('sha384').update(originalFileData).digest('hex')
      const originalStat = fs.statSync(localFilePath)

      // upload the file
      await expect(k8.copyTo(podName, containerName, localFilePath, remoteTmpDir)).to.eventually.be.ok

      // download the same file
      await expect(k8.copyFrom(podName, containerName, remoteFilePath, localTmpDir)).to.eventually.be.ok
      const downloadedFilePath = path.join(localTmpDir, fileName)
      const downloadedFileData = fs.readFileSync(downloadedFilePath)
      const downloadedFileHash = crypto.createHash('sha384').update(downloadedFileData).digest('hex')
      const downloadedStat = fs.statSync(downloadedFilePath)

      expect(downloadedStat.size, 'downloaded file size should match original file size').to.equal(originalStat.size)
      expect(downloadedFileHash, 'downloaded file hash should match original file hash').to.equal(originalFileHash)

      // rm file inside the container
      await k8.execContainer(podName, containerName, [ 'rm', '-f', remoteFilePath ])

      fs.rmdirSync(localTmpDir, { recursive: true })
    }).timeout(defaultTimeout)
  })

  it('should be able to port forward gossip port', (done) => {
    const podName = Templates.renderNetworkPodName('node1')
    const localPort = +constants.HEDERA_NODE_INTERNAL_GOSSIP_PORT
    try {
      k8.portForward(podName, localPort, +constants.HEDERA_NODE_INTERNAL_GOSSIP_PORT).then((server) => {
        expect(server).not.to.be.null

        // client
        const s = new net.Socket()
        s.on('ready', async () => {
          s.destroy()
          await k8.stopPortForward(server)
          done()
        })

        s.on('error', async (e) => {
          s.destroy()
          await k8.stopPortForward(server)
          done(new SoloError(`could not connect to local port '${localPort}': ${e.message}`, e))
        })

        s.connect(localPort)
      })
    } catch (e) {
      testLogger.showUserError(e)
      expect.fail()
    }
    // TODO enhance this test to do something with the port, this pod isn't even running, but it is still passing
  }).timeout(defaultTimeout)

  it('should be able to cat a file inside the container', async () => {
    const pods = await k8.getPodsByLabel([`app=${podLabelValue}`])
    const podName = pods[0].metadata.name
    const output = await k8.execContainer(podName, containerName, ['cat', '/etc/hostname'])
    expect(output.indexOf(podName)).to.equal(0)
  }).timeout(defaultTimeout)

  it('should be able to list persistent volume claims', async () => {
    const v1Pvc = new V1PersistentVolumeClaim() as V1PersistentVolumeClaim & { name: string }
    try {
      v1Pvc.name = `test-pvc-${uuid4()}`
      const v1Spec = new V1PersistentVolumeClaimSpec()
      v1Spec.accessModes = ['ReadWriteOnce']
      const v1ResReq = new V1VolumeResourceRequirements()
      v1ResReq.requests = { storage: '50Mi' }
      v1Spec.resources = v1ResReq
      v1Pvc.spec = v1Spec
      const v1Metadata = new V1ObjectMeta()
      v1Metadata.name = v1Pvc.name
      v1Pvc.metadata = v1Metadata
      await k8.kubeClient.createNamespacedPersistentVolumeClaim(testNamespace, v1Pvc)
      const pvcs = await k8.listPvcsByNamespace(testNamespace)
      expect(pvcs).to.have.length.greaterThan(0)
    } catch (e) {
      console.error(e)
      throw e
    } finally {
      await k8.deletePvc(v1Pvc.name, testNamespace)
    }
  }).timeout(defaultTimeout)
})<|MERGE_RESOLUTION|>--- conflicted
+++ resolved
@@ -44,10 +44,6 @@
 import crypto from 'crypto'
 import { MINUTES } from '../../../../src/core/constants.ts'
 import type { PodName } from '../../../../src/types/aliases.ts'
-<<<<<<< HEAD
-import { ExtendedNetServer } from '../../../../src/types/index.ts'
-=======
->>>>>>> 5d5d719b
 
 const defaultTimeout = 2 * MINUTES
 
