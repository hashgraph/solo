--- conflicted
+++ resolved
@@ -47,12 +47,7 @@
         const argv = getDefaultArgv()
         argv[flags.namespace.name] = namespace
         argv[flags.releaseTag.name] = releaseTag
-<<<<<<< HEAD
-        argv[flags.nodeIDs.name] = 'node0,node1,node2'
-=======
-        argv[flags.keyFormat.name] = keyFormat
         argv[flags.nodeIDs.name] = 'node1,node2,node3'
->>>>>>> f639a3b4
         argv[flags.generateGossipKeys.name] = true
         argv[flags.generateTlsKeys.name] = true
         argv[flags.clusterName.name] = TEST_CLUSTER
