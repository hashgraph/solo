/**
 * Copyright (C) 2024 Hedera Hashgraph, LLC
 *
 * Licensed under the Apache License, Version 2.0 (the ""License"");
 * you may not use this file except in compliance with the License.
 * You may obtain a copy of the License at
 *
 *      http://www.apache.org/licenses/LICENSE-2.0
 *
 * Unless required by applicable law or agreed to in writing, software
 * distributed under the License is distributed on an ""AS IS"" BASIS,
 * WITHOUT WARRANTIES OR CONDITIONS OF ANY KIND, either express or implied.
 * See the License for the specific language governing permissions and
 * limitations under the License.
 *
 * @mocha-environment steps
 */

import { flags } from '../../src/commands/index.mjs'
import {
  accountCreationShouldSucceed,
  balanceQueryShouldSucceed,
  bootstrapNetwork,
  getDefaultArgv,
  getTestConfigManager,
  HEDERA_PLATFORM_VERSION_TAG,
  TEST_CLUSTER
} from '../test_util.js'
import { getNodeLogs, sleep } from '../../src/core/helpers.mjs'
import { NodeCommand } from '../../src/commands/node.mjs'
import { MINUTES, SECONDS } from '../../src/core/constants.mjs'

export function e2eNodeKeyRefreshTest (testName, mode, releaseTag = HEDERA_PLATFORM_VERSION_TAG) {
  const defaultTimeout = 2 * MINUTES

  describe(`NodeCommand [testName ${testName}, mode ${mode}, release ${releaseTag}]`, () => {
    const namespace = testName
    const argv = getDefaultArgv()
    argv[flags.namespace.name] = namespace
    argv[flags.releaseTag.name] = releaseTag
    argv[flags.nodeIDs.name] = 'node1,node2,node3'
    argv[flags.generateGossipKeys.name] = true
    argv[flags.generateTlsKeys.name] = true
    argv[flags.clusterName.name] = TEST_CLUSTER
    argv[flags.devMode.name] = true
    // set the env variable SOLO_FST_CHARTS_DIR if developer wants to use local FST charts
    argv[flags.chartDirectory.name] = process.env.SOLO_FST_CHARTS_DIR ?? undefined
    argv[flags.quiet.name] = true

    const bootstrapResp = bootstrapNetwork(testName, argv)
    const accountManager = bootstrapResp.opts.accountManager
    const k8 = bootstrapResp.opts.k8
    const nodeCmd = bootstrapResp.cmd.nodeCmd

    afterEach(async function () {
      this.timeout(defaultTimeout)

      await nodeCmd.close()
      await accountManager.close()
    })

    after(async function () {
      this.timeout(10 * MINUTES)

      await getNodeLogs(k8, namespace)
      await k8.deleteNamespace(namespace)
    })

    describe(
      `Node should have started successfully [mode ${mode}, release ${releaseTag}]`,
      () => {
<<<<<<< HEAD
        balanceQueryShouldSucceed(accountManager, nodeCmd, namespace)

        accountCreationShouldSucceed(accountManager, nodeCmd, namespace)

        it(`Node Proxy should be UP [mode ${mode}, release ${releaseTag}`,
          async () => {
=======
        const namespace = testName
        const argv = getDefaultArgv()
        argv[flags.namespace.name] = namespace
        argv[flags.releaseTag.name] = releaseTag
        argv[flags.nodeAliasesUnparsed.name] = 'node1,node2,node3'
        argv[flags.generateGossipKeys.name] = true
        argv[flags.generateTlsKeys.name] = true
        argv[flags.clusterName.name] = TEST_CLUSTER
        argv[flags.devMode.name] = true
        // set the env variable SOLO_FST_CHARTS_DIR if developer wants to use local FST charts
        argv[flags.chartDirectory.name] = process.env.SOLO_FST_CHARTS_DIR
          ? process.env.SOLO_FST_CHARTS_DIR
          : undefined
        argv[flags.quiet.name] = true

        const bootstrapResp = bootstrapNetwork(testName, argv)
        const accountManager = bootstrapResp.opts.accountManager
        const k8 = bootstrapResp.opts.k8
        const nodeCmd = bootstrapResp.cmd.nodeCmd

        afterEach(async () => {
          await nodeCmd.close()
          await accountManager.close()
        }, defaultTimeout)

        afterAll(async () => {
          await getNodeLogs(k8, namespace)
          await k8.deleteNamespace(namespace)
        }, 600000)

        describe(
            `Node should have started successfully [mode ${mode}, release ${releaseTag}]`,
            () => {
              balanceQueryShouldSucceed(accountManager, nodeCmd, namespace)

              accountCreationShouldSucceed(accountManager, nodeCmd, namespace)

              it(`Node Proxy should be UP [mode ${mode}, release ${releaseTag}`,
                async () => {
                  expect.assertions(1)

                  try {
                    await expect(k8.waitForPodReady(
                      ['app=haproxy-node1',
                        'fullstack.hedera.com/type=haproxy'],
                      1, 300, 1000)).resolves.toBeTruthy()
                  } catch (e) {
                    nodeCmd.logger.showUserError(e)
                    expect(e).toBeNull()
                  } finally {
                    await nodeCmd.close()
                  }
                }, defaultTimeout)
            })

        describe(
            `Node should refresh successfully [mode ${mode}, release ${releaseTag}]`,
            () => {
              const nodeAlias = 'node1'

              beforeAll(async () => {
                const podName = await nodeRefreshTestSetup(argv, testName, k8,
                  nodeAlias)
                if (mode === 'kill') {
                  const resp = await k8.kubeClient.deleteNamespacedPod(podName,
                    namespace)
                  expect(resp.response.statusCode).toEqual(200)
                  await sleep(20000) // sleep to wait for pod to finish terminating
                } else if (mode === 'stop') {
                  await expect(nodeCmd.stop(argv)).resolves.toBeTruthy()
                  await sleep(20000) // give time for node to stop and update its logs
                } else {
                  throw new Error(`invalid mode: ${mode}`)
                }
              }, 120000)

              nodePodShouldBeRunning(nodeCmd, namespace, nodeAlias)

              nodeShouldNotBeActive(nodeCmd, nodeAlias)

              nodeRefreshShouldSucceed(nodeAlias, nodeCmd, argv)

              balanceQueryShouldSucceed(accountManager, nodeCmd, namespace)

              accountCreationShouldSucceed(accountManager, nodeCmd, namespace)
            })

        function nodePodShouldBeRunning (nodeCmd, namespace, nodeAlias) {
          it(`${nodeAlias} should be running`, async () => {
            try {
              await expect(nodeCmd.tasks.checkNetworkNodePod(namespace,
                nodeAlias)).resolves.toBeTruthy()
            } catch (e) {
              nodeCmd.logger.showUserError(e)
              expect(e).toBeNull()
            } finally {
              await nodeCmd.close()
            }
          }, defaultTimeout)
        }

        function nodeRefreshShouldSucceed (nodeAlias, nodeCmd, argv) {
          it(`${nodeAlias} refresh should succeed`, async () => {
>>>>>>> 84d3dc50
            try {
              await expect(k8.waitForPodReady(
                ['app=haproxy-node1',
                  'fullstack.hedera.com/type=haproxy'],
                1, 300, 1000)).to.eventually.be.ok
            } catch (e) {
              nodeCmd.logger.showUserError(e)
              expect(e).to.be.null
            } finally {
              await nodeCmd.close()
            }
          }).timeout(defaultTimeout)
      })

<<<<<<< HEAD
    describe(
      `Node should refresh successfully [mode ${mode}, release ${releaseTag}]`,
      () => {
        const nodeId = 'node1'

        before(async function () {
          this.timeout(2 * MINUTES)

          const podName = await nodeRefreshTestSetup(argv, testName, k8,
            nodeId)
          if (mode === 'kill') {
            const resp = await k8.kubeClient.deleteNamespacedPod(podName,
              namespace)
            expect(resp.response.statusCode).to.equal(200)
            await sleep(20 * SECONDS) // sleep to wait for pod to finish terminating
          } else if (mode === 'stop') {
            await expect(nodeCmd.stop(argv)).to.eventually.be.ok
            await sleep(20 * SECONDS) // give time for node to stop and update its logs
          } else {
            throw new Error(`invalid mode: ${mode}`)
          }
        })

        nodePodShouldBeRunning(nodeCmd, namespace, nodeId)

        nodeShouldNotBeActive(nodeCmd, nodeId)

        nodeRefreshShouldSucceed(nodeId, nodeCmd, argv)

        balanceQueryShouldSucceed(accountManager, nodeCmd, namespace)

        accountCreationShouldSucceed(accountManager, nodeCmd, namespace)
=======
        function nodeShouldNotBeActive (nodeCmd, nodeAlias) {
          it(`${nodeAlias} should not be ACTIVE`, async () => {
            expect(2)
            try {
              await expect(
                nodeCmd.checkNetworkNodeActiveness(namespace, nodeAlias, { title: '' }, '', 44, undefined, 15)
              ).rejects.toThrowError()
            } catch (e) {
              expect(e).not.toBeNull()
            } finally {
              await nodeCmd.close()
            }
          }, defaultTimeout)
        }

        async function nodeRefreshTestSetup (argv, testName, k8, nodeAliases) {
          argv[flags.nodeAliasesUnparsed.name] = nodeAliases
          const configManager = getTestConfigManager(`${testName}-solo.yaml`)
          configManager.update(argv, true)

          const podArray = await k8.getPodsByLabel(
            [`app=network-${nodeAliases}`,
              'fullstack.hedera.com/type=network-node'])

          if (podArray.length > 0) {
            const podName = podArray[0].metadata.name
            k8.logger.info(`nodeRefreshTestSetup: podName: ${podName}`)
            return podName
          } else {
            throw new Error(`pod for ${nodeAliases} not found`)
          }
        }
>>>>>>> 84d3dc50
      })

    function nodePodShouldBeRunning (nodeCmd, namespace, nodeId) {
      it(`${nodeId} should be running`, async () => {
        try {
          await expect(nodeCmd.checkNetworkNodePod(namespace,
            nodeId)).to.eventually.be.ok
        } catch (e) {
          nodeCmd.logger.showUserError(e)
          expect(e).to.be.null
        } finally {
          await nodeCmd.close()
        }
      }).timeout(defaultTimeout)
    }

    function nodeRefreshShouldSucceed (nodeId, nodeCmd, argv) {
      it(`${nodeId} refresh should succeed`, async () => {
        try {
          await expect(nodeCmd.refresh(argv)).to.eventually.be.ok
          expect(nodeCmd.getUnusedConfigs(
            NodeCommand.REFRESH_CONFIGS_NAME)).to.deep.equal(
            [flags.devMode.constName,
              flags.quiet.constName])
        } catch (e) {
          nodeCmd.logger.showUserError(e)
          expect(e).to.be.null
        } finally {
          await nodeCmd.close()
          await sleep(10 * SECONDS) // sleep to wait for node to finish starting
        }
      }).timeout(20 * MINUTES)
    }

    function nodeShouldNotBeActive (nodeCmd, nodeId) {
      it(`${nodeId} should not be ACTIVE`, async () => {
        expect(2)
        try {
          await expect(
            nodeCmd.checkNetworkNodeActiveness(namespace, nodeId, { title: '' }, '', 44, undefined, 15)
          ).to.eventually.be.rejected
        } catch (e) {
          expect(e).not.to.be.null
        } finally {
          await nodeCmd.close()
        }
      }).timeout(defaultTimeout)
    }

    async function nodeRefreshTestSetup (argv, testName, k8, nodeId) {
      argv[flags.nodeIDs.name] = nodeId
      const configManager = getTestConfigManager(`${testName}-solo.yaml`)
      configManager.update(argv, true)

      const podArray = await k8.getPodsByLabel(
        [`app=network-${nodeId}`,
          'fullstack.hedera.com/type=network-node'])

      if (podArray.length > 0) {
        const podName = podArray[0].metadata.name
        k8.logger.info(`nodeRefreshTestSetup: podName: ${podName}`)
        return podName
      } else {
        throw new Error(`pod for ${nodeId} not found`)
      }
    }
  })
}<|MERGE_RESOLUTION|>--- conflicted
+++ resolved
@@ -38,7 +38,7 @@
     const argv = getDefaultArgv()
     argv[flags.namespace.name] = namespace
     argv[flags.releaseTag.name] = releaseTag
-    argv[flags.nodeIDs.name] = 'node1,node2,node3'
+    argv[flags.nodeAliasesUnparsed.name] = 'node1,node2,node3'
     argv[flags.generateGossipKeys.name] = true
     argv[flags.generateTlsKeys.name] = true
     argv[flags.clusterName.name] = TEST_CLUSTER
@@ -69,118 +69,12 @@
     describe(
       `Node should have started successfully [mode ${mode}, release ${releaseTag}]`,
       () => {
-<<<<<<< HEAD
         balanceQueryShouldSucceed(accountManager, nodeCmd, namespace)
 
         accountCreationShouldSucceed(accountManager, nodeCmd, namespace)
 
         it(`Node Proxy should be UP [mode ${mode}, release ${releaseTag}`,
           async () => {
-=======
-        const namespace = testName
-        const argv = getDefaultArgv()
-        argv[flags.namespace.name] = namespace
-        argv[flags.releaseTag.name] = releaseTag
-        argv[flags.nodeAliasesUnparsed.name] = 'node1,node2,node3'
-        argv[flags.generateGossipKeys.name] = true
-        argv[flags.generateTlsKeys.name] = true
-        argv[flags.clusterName.name] = TEST_CLUSTER
-        argv[flags.devMode.name] = true
-        // set the env variable SOLO_FST_CHARTS_DIR if developer wants to use local FST charts
-        argv[flags.chartDirectory.name] = process.env.SOLO_FST_CHARTS_DIR
-          ? process.env.SOLO_FST_CHARTS_DIR
-          : undefined
-        argv[flags.quiet.name] = true
-
-        const bootstrapResp = bootstrapNetwork(testName, argv)
-        const accountManager = bootstrapResp.opts.accountManager
-        const k8 = bootstrapResp.opts.k8
-        const nodeCmd = bootstrapResp.cmd.nodeCmd
-
-        afterEach(async () => {
-          await nodeCmd.close()
-          await accountManager.close()
-        }, defaultTimeout)
-
-        afterAll(async () => {
-          await getNodeLogs(k8, namespace)
-          await k8.deleteNamespace(namespace)
-        }, 600000)
-
-        describe(
-            `Node should have started successfully [mode ${mode}, release ${releaseTag}]`,
-            () => {
-              balanceQueryShouldSucceed(accountManager, nodeCmd, namespace)
-
-              accountCreationShouldSucceed(accountManager, nodeCmd, namespace)
-
-              it(`Node Proxy should be UP [mode ${mode}, release ${releaseTag}`,
-                async () => {
-                  expect.assertions(1)
-
-                  try {
-                    await expect(k8.waitForPodReady(
-                      ['app=haproxy-node1',
-                        'fullstack.hedera.com/type=haproxy'],
-                      1, 300, 1000)).resolves.toBeTruthy()
-                  } catch (e) {
-                    nodeCmd.logger.showUserError(e)
-                    expect(e).toBeNull()
-                  } finally {
-                    await nodeCmd.close()
-                  }
-                }, defaultTimeout)
-            })
-
-        describe(
-            `Node should refresh successfully [mode ${mode}, release ${releaseTag}]`,
-            () => {
-              const nodeAlias = 'node1'
-
-              beforeAll(async () => {
-                const podName = await nodeRefreshTestSetup(argv, testName, k8,
-                  nodeAlias)
-                if (mode === 'kill') {
-                  const resp = await k8.kubeClient.deleteNamespacedPod(podName,
-                    namespace)
-                  expect(resp.response.statusCode).toEqual(200)
-                  await sleep(20000) // sleep to wait for pod to finish terminating
-                } else if (mode === 'stop') {
-                  await expect(nodeCmd.stop(argv)).resolves.toBeTruthy()
-                  await sleep(20000) // give time for node to stop and update its logs
-                } else {
-                  throw new Error(`invalid mode: ${mode}`)
-                }
-              }, 120000)
-
-              nodePodShouldBeRunning(nodeCmd, namespace, nodeAlias)
-
-              nodeShouldNotBeActive(nodeCmd, nodeAlias)
-
-              nodeRefreshShouldSucceed(nodeAlias, nodeCmd, argv)
-
-              balanceQueryShouldSucceed(accountManager, nodeCmd, namespace)
-
-              accountCreationShouldSucceed(accountManager, nodeCmd, namespace)
-            })
-
-        function nodePodShouldBeRunning (nodeCmd, namespace, nodeAlias) {
-          it(`${nodeAlias} should be running`, async () => {
-            try {
-              await expect(nodeCmd.tasks.checkNetworkNodePod(namespace,
-                nodeAlias)).resolves.toBeTruthy()
-            } catch (e) {
-              nodeCmd.logger.showUserError(e)
-              expect(e).toBeNull()
-            } finally {
-              await nodeCmd.close()
-            }
-          }, defaultTimeout)
-        }
-
-        function nodeRefreshShouldSucceed (nodeAlias, nodeCmd, argv) {
-          it(`${nodeAlias} refresh should succeed`, async () => {
->>>>>>> 84d3dc50
             try {
               await expect(k8.waitForPodReady(
                 ['app=haproxy-node1',
@@ -195,17 +89,16 @@
           }).timeout(defaultTimeout)
       })
 
-<<<<<<< HEAD
     describe(
       `Node should refresh successfully [mode ${mode}, release ${releaseTag}]`,
       () => {
-        const nodeId = 'node1'
+        const nodeAlias = 'node1'
 
         before(async function () {
           this.timeout(2 * MINUTES)
 
           const podName = await nodeRefreshTestSetup(argv, testName, k8,
-            nodeId)
+            nodeAlias)
           if (mode === 'kill') {
             const resp = await k8.kubeClient.deleteNamespacedPod(podName,
               namespace)
@@ -219,56 +112,22 @@
           }
         })
 
-        nodePodShouldBeRunning(nodeCmd, namespace, nodeId)
+        nodePodShouldBeRunning(nodeCmd, namespace, nodeAlias)
 
-        nodeShouldNotBeActive(nodeCmd, nodeId)
+        nodeShouldNotBeActive(nodeCmd, nodeAlias)
 
-        nodeRefreshShouldSucceed(nodeId, nodeCmd, argv)
+        nodeRefreshShouldSucceed(nodeAlias, nodeCmd, argv)
 
         balanceQueryShouldSucceed(accountManager, nodeCmd, namespace)
 
         accountCreationShouldSucceed(accountManager, nodeCmd, namespace)
-=======
-        function nodeShouldNotBeActive (nodeCmd, nodeAlias) {
-          it(`${nodeAlias} should not be ACTIVE`, async () => {
-            expect(2)
-            try {
-              await expect(
-                nodeCmd.checkNetworkNodeActiveness(namespace, nodeAlias, { title: '' }, '', 44, undefined, 15)
-              ).rejects.toThrowError()
-            } catch (e) {
-              expect(e).not.toBeNull()
-            } finally {
-              await nodeCmd.close()
-            }
-          }, defaultTimeout)
-        }
-
-        async function nodeRefreshTestSetup (argv, testName, k8, nodeAliases) {
-          argv[flags.nodeAliasesUnparsed.name] = nodeAliases
-          const configManager = getTestConfigManager(`${testName}-solo.yaml`)
-          configManager.update(argv, true)
-
-          const podArray = await k8.getPodsByLabel(
-            [`app=network-${nodeAliases}`,
-              'fullstack.hedera.com/type=network-node'])
-
-          if (podArray.length > 0) {
-            const podName = podArray[0].metadata.name
-            k8.logger.info(`nodeRefreshTestSetup: podName: ${podName}`)
-            return podName
-          } else {
-            throw new Error(`pod for ${nodeAliases} not found`)
-          }
-        }
->>>>>>> 84d3dc50
       })
 
-    function nodePodShouldBeRunning (nodeCmd, namespace, nodeId) {
-      it(`${nodeId} should be running`, async () => {
+    function nodePodShouldBeRunning (nodeCmd, namespace, nodeAlias) {
+      it(`${nodeAlias} should be running`, async () => {
         try {
-          await expect(nodeCmd.checkNetworkNodePod(namespace,
-            nodeId)).to.eventually.be.ok
+          await expect(nodeCmd.tasks.checkNetworkNodePod(namespace,
+            nodeAlias)).to.eventually.be.ok
         } catch (e) {
           nodeCmd.logger.showUserError(e)
           expect(e).to.be.null
@@ -278,8 +137,8 @@
       }).timeout(defaultTimeout)
     }
 
-    function nodeRefreshShouldSucceed (nodeId, nodeCmd, argv) {
-      it(`${nodeId} refresh should succeed`, async () => {
+    function nodeRefreshShouldSucceed (nodeAlias, nodeCmd, argv) {
+      it(`${nodeAlias} refresh should succeed`, async () => {
         try {
           await expect(nodeCmd.refresh(argv)).to.eventually.be.ok
           expect(nodeCmd.getUnusedConfigs(
@@ -296,12 +155,12 @@
       }).timeout(20 * MINUTES)
     }
 
-    function nodeShouldNotBeActive (nodeCmd, nodeId) {
-      it(`${nodeId} should not be ACTIVE`, async () => {
+    function nodeShouldNotBeActive (nodeCmd, nodeAlias) {
+      it(`${nodeAlias} should not be ACTIVE`, async () => {
         expect(2)
         try {
           await expect(
-            nodeCmd.checkNetworkNodeActiveness(namespace, nodeId, { title: '' }, '', 44, undefined, 15)
+            nodeCmd.checkNetworkNodeActiveness(namespace, nodeAlias, { title: '' }, '', 44, undefined, 15)
           ).to.eventually.be.rejected
         } catch (e) {
           expect(e).not.to.be.null
@@ -311,13 +170,13 @@
       }).timeout(defaultTimeout)
     }
 
-    async function nodeRefreshTestSetup (argv, testName, k8, nodeId) {
-      argv[flags.nodeIDs.name] = nodeId
+    async function nodeRefreshTestSetup (argv, testName, k8, nodeAliases) {
+      argv[flags.nodeAliasesUnparsed.name] = nodeAliases
       const configManager = getTestConfigManager(`${testName}-solo.yaml`)
       configManager.update(argv, true)
 
       const podArray = await k8.getPodsByLabel(
-        [`app=network-${nodeId}`,
+        [`app=network-${nodeAliases}`,
           'fullstack.hedera.com/type=network-node'])
 
       if (podArray.length > 0) {
@@ -325,7 +184,7 @@
         k8.logger.info(`nodeRefreshTestSetup: podName: ${podName}`)
         return podName
       } else {
-        throw new Error(`pod for ${nodeId} not found`)
+        throw new Error(`pod for ${nodeAliases} not found`)
       }
     }
   })
