#!/usr/bin/env bash
set -eo pipefail

##### Setup Environment #####
SCRIPT_PATH=$(cd -- "$(dirname -- "${BASH_SOURCE[0]}")" &>/dev/null && pwd)
readonly SCRIPT_PATH

readonly CLUSTER_DIAGNOSTICS_PATH="${SCRIPT_PATH}/diagnostics/cluster"
readonly KIND_IMAGE="kindest/node:v1.31.4@sha256:2cb39f7295fe7eafee0842b1052a599a4fb0f8bcf3f83d96c7f4864c357c6c30"

echo "SOLO_CHARTS_DIR: ${SOLO_CHARTS_DIR}"
export PATH=${PATH}:~/.solo/bin

if [[ -n "${SOLO_TEST_CLUSTER}" ]]; then
  SOLO_CLUSTER_NAME="${SOLO_TEST_CLUSTER}"
elif [[ -z "${SOLO_CLUSTER_NAME}" ]]; then
  SOLO_CLUSTER_NAME="solo-e2e"
fi

if [[ -z "${SOLO_CLUSTER_DUALITY}" ]]; then
  SOLO_CLUSTER_DUALITY=2
elif [[ "${SOLO_CLUSTER_DUALITY}" -lt 1 ]]; then
  SOLO_CLUSTER_DUALITY=1
elif [[ "${SOLO_CLUSTER_DUALITY}" -gt 2 ]]; then
  SOLO_CLUSTER_DUALITY=2
fi

for i in $(seq 1 "${SOLO_CLUSTER_DUALITY}"); do
  kind delete cluster -n "${SOLO_CLUSTER_NAME}-c${i}" || true
done

docker network rm -f kind || true
docker network create kind --scope local --subnet 172.19.0.0/16 --driver bridge

# Setup Helm Repos
helm repo add metrics-server https://kubernetes-sigs.github.io/metrics-server/
helm repo add metallb https://metallb.github.io/metallb

for i in $(seq 1 "${SOLO_CLUSTER_DUALITY}"); do
  kind create cluster -n "${SOLO_CLUSTER_NAME}-c${i}" --image "${KIND_IMAGE}" --config "${SCRIPT_PATH}/kind-cluster-${i}.yaml" || exit 1

  # Deploy the metrics-server if not running in CI
  if [[ -z "${CI}" ]]; then
    helm upgrade --install metrics-server metrics-server/metrics-server \
      --namespace kube-system \
      --set "args[0]=--kubelet-insecure-tls"
  fi

  helm upgrade --install metallb metallb/metallb \
    --namespace metallb-system --create-namespace --atomic --wait \
    --set speaker.frr.enabled=true

  kubectl apply -f "${SCRIPT_PATH}/metallb-cluster-${i}.yaml"

  # Deploy the diagnostics container if not running in CI
  if [[ -z "${CI}" ]]; then
    "${CLUSTER_DIAGNOSTICS_PATH}"/deploy.sh
  fi
done

# **********************************************************************************************************************
# Warm up the cluster
# **********************************************************************************************************************
# source test/data/warmup-cluster.sh; download_images; load_images

# **********************************************************************************************************************
# Init and deploy a network for e2e tests in (test/e2e/core)
# --chart-directory ${SOLO_CHARTS_DIR} is optional, if you want to use a local chart, it will be ignored if not set
# **********************************************************************************************************************
SOLO_CLUSTER_SETUP_NAMESPACE=solo-setup
task build
task solo -- init || exit 1 # cache args for subsequent commands

for i in $(seq 1 "${SOLO_CLUSTER_DUALITY}"); do
  kubectl config use-context "kind-${SOLO_CLUSTER_NAME}-c${i}"
<<<<<<< HEAD
  task solo -- cluster setup -s "${SOLO_CLUSTER_SETUP_NAMESPACE}" || exit 1
=======
  npm run solo -- cluster-ref setup -s "${SOLO_CLUSTER_SETUP_NAMESPACE}" || exit 1
>>>>>>> 9cfe871a
  helm list --all-namespaces
done

kubectl config use-context "kind-${SOLO_CLUSTER_NAME}-c1"
sleep 10 # give time for solo-setup to finish deploying<|MERGE_RESOLUTION|>--- conflicted
+++ resolved
@@ -73,11 +73,7 @@
 
 for i in $(seq 1 "${SOLO_CLUSTER_DUALITY}"); do
   kubectl config use-context "kind-${SOLO_CLUSTER_NAME}-c${i}"
-<<<<<<< HEAD
-  task solo -- cluster setup -s "${SOLO_CLUSTER_SETUP_NAMESPACE}" || exit 1
-=======
-  npm run solo -- cluster-ref setup -s "${SOLO_CLUSTER_SETUP_NAMESPACE}" || exit 1
->>>>>>> 9cfe871a
+  task solo -- cluster-ref setup -s "${SOLO_CLUSTER_SETUP_NAMESPACE}" || exit 1
   helm list --all-namespaces
 done
 
