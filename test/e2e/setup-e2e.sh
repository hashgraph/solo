--- conflicted
+++ resolved
@@ -28,14 +28,8 @@
 # Init and deploy a network for e2e tests in (test/e2e/core)
 # --chart-directory ${SOLO_CHARTS_DIR} is optional, if you want to use a local chart, it will be ignored if not set
 # **********************************************************************************************************************
-<<<<<<< HEAD
 task build
-task solo -- init || exit 1 # cache args for subsequent commands
-task solo -- cluster setup -s "${SOLO_CLUSTER_SETUP_NAMESPACE}" || exit 1
-=======
-npm run build
-npm run solo-test -- init || exit 1 # cache args for subsequent commands
-npm run solo-test -- cluster-ref setup --cluster-setup-namespace "${SOLO_CLUSTER_SETUP_NAMESPACE}" || exit 1
->>>>>>> 9cfe871a
+task solo-test -- init || exit 1 # cache args for subsequent commands
+task solo-test -- cluster-ref setup --cluster-setup-namespace "${SOLO_CLUSTER_SETUP_NAMESPACE}" || exit 1
 helm list --all-namespaces
 sleep 10 # give time for solo-setup to finish deploying