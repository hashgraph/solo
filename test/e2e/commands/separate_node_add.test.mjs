--- conflicted
+++ resolved
@@ -38,13 +38,8 @@
   argv[flags.nodeAliasesUnparsed.name] = 'node1,node2,node3'
   argv[flags.generateGossipKeys.name] = true
   argv[flags.generateTlsKeys.name] = true
-<<<<<<< HEAD
-  // set the env variable SOLO_FST_CHARTS_DIR if developer wants to use local FST charts
-  argv[flags.chartDirectory.name] = process.env.SOLO_FST_CHARTS_DIR ?? undefined
-=======
   // set the env variable SOLO_CHARTS_DIR if developer wants to use local Solo charts
-  argv[flags.chartDirectory.name] = process.env.SOLO_CHARTS_DIR ? process.env.SOLO_CHARTS_DIR : undefined
->>>>>>> a81d8835
+  argv[flags.chartDirectory.name] = process.env.SOLO_CHARTS_DIR ?? undefined
   argv[flags.releaseTag.name] = HEDERA_PLATFORM_VERSION_TAG
   argv[flags.namespace.name] = namespace
   argv[flags.force.name] = true
