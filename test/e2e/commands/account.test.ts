--- conflicted
+++ resolved
@@ -17,7 +17,6 @@
 import { it, describe, after, before } from 'mocha'
 import { expect } from 'chai'
 
-<<<<<<< HEAD
 import {
   AccountCreateTransaction,
   AccountId,
@@ -29,13 +28,8 @@
   PrivateKey, Status,
   TopicCreateTransaction, TopicMessageSubmitTransaction
 } from '@hashgraph/sdk'
-import { constants } from '../../../src/core/index.ts'
-import * as version from '../../../version.ts'
-=======
-import { AccountId, PrivateKey } from '@hashgraph/sdk'
 import { constants } from '../../../src/core/index.js'
 import * as version from '../../../version.js'
->>>>>>> 7fa86ad1
 import {
   bootstrapTestVariables,
   e2eTestSuite,
