--- conflicted
+++ resolved
@@ -67,7 +67,6 @@
     }).timeout(Duration.ofMinutes(8).toMillis());
 
     it('should prepare network upgrade successfully', async () => {
-<<<<<<< HEAD
       // create file VERSION.txt at tmp directory
       const tmpDir = getTmpDir();
       fs.writeFileSync(`${tmpDir}/version.txt`, TEST_VERSION_STRING);
@@ -78,19 +77,6 @@
       await nodeCmd.handlers.prepareUpgrade(upgradeArgv);
       expect(nodeCmd.getUnusedConfigs(PREPARE_UPGRADE_CONFIGS_NAME)).to.deep.equal([
         flags.chartDirectory.constName,
-=======
-      await nodeCmd.handlers.prepareUpgrade(upgradeArgv);
-      expect(nodeCmd.getUnusedConfigs(PREPARE_UPGRADE_CONFIGS_NAME)).to.deep.equal([
-        flags.quiet.constName,
-        flags.devMode.constName,
-      ]);
-    }).timeout(Duration.ofMinutes(5).toMillis());
-
-    it('should download generated files successfully', async () => {
-      await nodeCmd.handlers.downloadGeneratedFiles(upgradeArgv);
-      expect(nodeCmd.getUnusedConfigs(DOWNLOAD_GENERATED_FILES_CONFIGS_NAME)).to.deep.equal([
-        flags.quiet.constName,
->>>>>>> 813a4ab9
         flags.devMode.constName,
         flags.quiet.constName,
         flags.localBuildPath.constName,
