--- conflicted
+++ resolved
@@ -27,12 +27,7 @@
   HEDERA_PLATFORM_VERSION_TAG
 } from '../../test_util.js'
 import { getNodeLogs, getTmpDir } from '../../../src/core/helpers.mjs'
-<<<<<<< HEAD
-import { HEDERA_HAPI_PATH, ROOT_CONTAINER } from '../../../src/core/constants.mjs'
-=======
-import { NodeCommand } from '../../../src/commands/node.mjs'
 import { HEDERA_HAPI_PATH, MINUTES, ROOT_CONTAINER } from '../../../src/core/constants.mjs'
->>>>>>> c81b3b41
 import fs from 'fs'
 import * as NodeCommandConfigs from '../../../src/commands/node/configs.mjs'
 
@@ -67,13 +62,8 @@
   }).timeout(8 * MINUTES)
 
   it('should delete a node from the network successfully', async () => {
-<<<<<<< HEAD
     await nodeCmd.handlers.delete(argv)
-    expect(nodeCmd.getUnusedConfigs(NodeCommandConfigs.DELETE_CONFIGS_NAME)).toEqual([
-=======
-    await nodeCmd.delete(argv)
-    expect(nodeCmd.getUnusedConfigs(NodeCommand.DELETE_CONFIGS_NAME)).to.deep.equal([
->>>>>>> c81b3b41
+    expect(nodeCmd.getUnusedConfigs(NodeCommandConfigs.DELETE_CONFIGS_NAME)).to.deep.equal([
       flags.app.constName,
       flags.devMode.constName,
       flags.endpointType.constName,
