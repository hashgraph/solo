/**
 * Copyright (C) 2024 Hedera Hashgraph, LLC
 *
 * Licensed under the Apache License, Version 2.0 (the ""License"");
 * you may not use this file except in compliance with the License.
 * You may obtain a copy of the License at
 *
 *      http://www.apache.org/licenses/LICENSE-2.0
 *
 * Unless required by applicable law or agreed to in writing, software
 * distributed under the License is distributed on an ""AS IS"" BASIS,
 * WITHOUT WARRANTIES OR CONDITIONS OF ANY KIND, either express or implied.
 * See the License for the specific language governing permissions and
 * limitations under the License.
 *
 */
<<<<<<< HEAD
import sinon from 'sinon'

import { bootstrapTestVariables, getDefaultArgv, HEDERA_PLATFORM_VERSION_TAG, TEST_CLUSTER } from '../../test_util.js'
import { constants, logging } from '../../../src/core/index.mjs'
import { flags } from '../../../src/commands/index.mjs'
=======
import {
  afterAll,
  afterEach,
  beforeEach,
  describe,
  expect,
  it,
  jest
} from '@jest/globals'
import { flags } from '../../../src/commands/index.mjs'
import {
  bootstrapTestVariables,
  getDefaultArgv,
  HEDERA_PLATFORM_VERSION_TAG,
  TEST_CLUSTER
} from '../../test_util.js'
import {
  constants,
  logging
} from '../../../src/core/index.mjs'
>>>>>>> 84d3dc50
import { sleep } from '../../../src/core/helpers.mjs'
import * as version from '../../../version.mjs'
import { MINUTES, SECONDS } from '../../../src/core/constants.mjs';

describe('ClusterCommand', () => {
  // mock showUser and showJSON to silent logging during tests
  before(() => {
    sinon.stub(logging.SoloLogger.prototype, 'showUser')
    sinon.stub(logging.SoloLogger.prototype, 'showJSON')
  })

  after(() => {
    logging.SoloLogger.prototype.showUser.restore()
    logging.SoloLogger.prototype.showJSON.restore()
  })

  const testName = 'cluster-cmd-e2e'
  const namespace = testName

  const argv = getDefaultArgv()
  argv[flags.namespace.name] = namespace
  argv[flags.releaseTag.name] = HEDERA_PLATFORM_VERSION_TAG
  argv[flags.nodeAliasesUnparsed.name] = 'node1'
  argv[flags.generateGossipKeys.name] = true
  argv[flags.generateTlsKeys.name] = true
  argv[flags.clusterName.name] = TEST_CLUSTER
  argv[flags.fstChartVersion.name] = version.FST_CHART_VERSION
  argv[flags.force.name] = true
  // set the env variable SOLO_FST_CHARTS_DIR if developer wants to use local FST charts
  argv[flags.chartDirectory.name] = process.env.SOLO_FST_CHARTS_DIR ?? undefined

  const bootstrapResp = bootstrapTestVariables(testName, argv)
  const k8 = bootstrapResp.opts.k8
  const configManager = bootstrapResp.opts.configManager
  const chartManager = bootstrapResp.opts.chartManager

  const clusterCmd = bootstrapResp.cmd.clusterCmd

  after(async function () {
    this.timeout(3 * MINUTES)

    await k8.deleteNamespace(namespace)
    argv[flags.clusterSetupNamespace.name] = constants.FULLSTACK_SETUP_NAMESPACE
    configManager.update(argv, true)
    await clusterCmd.setup(argv) // restore fullstack-cluster-setup for other e2e tests to leverage
    do {
      await sleep(5 * SECONDS)
    } while (!await chartManager.isChartInstalled(constants.FULLSTACK_SETUP_NAMESPACE, constants.FULLSTACK_CLUSTER_SETUP_CHART))
  })

  beforeEach(() => configManager.reset())

  // give a few ticks so that connections can close
  afterEach(async () => await sleep(5))

  it('should cleanup existing deployment', async () => {
    if (await chartManager.isChartInstalled(constants.FULLSTACK_SETUP_NAMESPACE, constants.FULLSTACK_CLUSTER_SETUP_CHART)) {
      await expect(clusterCmd.reset(argv)).to.be.ok
    }
  }).timeout(1 * MINUTES)

  it('solo cluster setup should fail with invalid cluster name', async () => {
    argv[flags.clusterSetupNamespace.name] = 'INVALID'
    configManager.update(argv, true)
    await expect(clusterCmd.setup(argv)).to.eventually.be.rejectedWith('Error on cluster setup')
  }).timeout(1 * MINUTES)

  it('solo cluster setup should work with valid args', async () => {
    argv[flags.clusterSetupNamespace.name] = namespace
    configManager.update(argv, true)
    await expect(clusterCmd.setup(argv)).to.eventually.be.ok
  }).timeout(1 * MINUTES)

<<<<<<< HEAD
  it('function getClusterInfo should return true', async () => {
    await expect(clusterCmd.getClusterInfo()).to.eventually.be.ok
  }).timeout(1 * MINUTES)
=======
  it('function getClusterInfo should return true', () => {
    try {
      expect(clusterCmd.getClusterInfo()).toBeTruthy()
    } catch (e) {
      expect(e).toBeNull()
    }
  }, 60000)
>>>>>>> 84d3dc50

  it('function showClusterList should return right true', async () => {
    await expect(clusterCmd.showClusterList()).to.eventually.be.ok
  }).timeout(1 * MINUTES)

  it('function showInstalledChartList should return right true', async () => {
    await expect(clusterCmd.showInstalledChartList()).to.eventually.be.undefined
  }).timeout(1 * MINUTES)

  // helm list would return an empty list if given invalid namespace
  it('solo cluster reset should fail with invalid cluster name', async () => {
    argv[flags.clusterSetupNamespace.name] = 'INVALID'
    configManager.update(argv, true)

    try {
      await expect(clusterCmd.reset(argv)).to.eventually.be.rejectedWith('Error on cluster reset')
    } catch (e) {
      clusterCmd.logger.showUserError(e)
      expect(e).to.be.null
    }
  }).timeout(1 * MINUTES)

  it('solo cluster reset should work with valid args', async () => {
    argv[flags.clusterSetupNamespace.name] = namespace
    configManager.update(argv, true)
    await expect(clusterCmd.reset(argv)).to.eventually.be.ok
  }).timeout(1 * MINUTES)
})<|MERGE_RESOLUTION|>--- conflicted
+++ resolved
@@ -14,34 +14,11 @@
  * limitations under the License.
  *
  */
-<<<<<<< HEAD
 import sinon from 'sinon'
 
+import {flags } from '../../../src/commands/index.mjs'
 import { bootstrapTestVariables, getDefaultArgv, HEDERA_PLATFORM_VERSION_TAG, TEST_CLUSTER } from '../../test_util.js'
 import { constants, logging } from '../../../src/core/index.mjs'
-import { flags } from '../../../src/commands/index.mjs'
-=======
-import {
-  afterAll,
-  afterEach,
-  beforeEach,
-  describe,
-  expect,
-  it,
-  jest
-} from '@jest/globals'
-import { flags } from '../../../src/commands/index.mjs'
-import {
-  bootstrapTestVariables,
-  getDefaultArgv,
-  HEDERA_PLATFORM_VERSION_TAG,
-  TEST_CLUSTER
-} from '../../test_util.js'
-import {
-  constants,
-  logging
-} from '../../../src/core/index.mjs'
->>>>>>> 84d3dc50
 import { sleep } from '../../../src/core/helpers.mjs'
 import * as version from '../../../version.mjs'
 import { MINUTES, SECONDS } from '../../../src/core/constants.mjs';
@@ -115,19 +92,9 @@
     await expect(clusterCmd.setup(argv)).to.eventually.be.ok
   }).timeout(1 * MINUTES)
 
-<<<<<<< HEAD
   it('function getClusterInfo should return true', async () => {
     await expect(clusterCmd.getClusterInfo()).to.eventually.be.ok
   }).timeout(1 * MINUTES)
-=======
-  it('function getClusterInfo should return true', () => {
-    try {
-      expect(clusterCmd.getClusterInfo()).toBeTruthy()
-    } catch (e) {
-      expect(e).toBeNull()
-    }
-  }, 60000)
->>>>>>> 84d3dc50
 
   it('function showClusterList should return right true', async () => {
     await expect(clusterCmd.showClusterList()).to.eventually.be.ok
