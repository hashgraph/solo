/**
 * SPDX-License-Identifier: Apache-2.0
 */
import {after, describe, it} from 'mocha';
import {expect} from 'chai';

import {Flags as flags} from '../../../src/commands/flags.js';
import {e2eTestSuite, getTmpDir, HEDERA_PLATFORM_VERSION_TAG} from '../../test_util.js';
import {UPGRADE_CONFIGS_NAME} from '../../../src/commands/node/configs.js';
import {Duration} from '../../../src/core/time/duration.js';
import {HEDERA_HAPI_PATH, ROOT_CONTAINER} from '../../../src/core/constants.js';
import {PodName} from '../../../src/core/kube/resources/pod/pod_name.js';
import fs from 'fs';
import {Zippy} from '../../../src/core/zippy.js';
import {NamespaceName} from '../../../src/core/kube/resources/namespace/namespace_name.js';
import {PodRef} from '../../../src/core/kube/resources/pod/pod_ref.js';
import {ContainerRef} from '../../../src/core/kube/resources/container/container_ref.js';
import {type NetworkNodes} from '../../../src/core/network_nodes.js';
import {container} from 'tsyringe-neo';
import {type V1Pod} from '@kubernetes/client-node';
import {InjectTokens} from '../../../src/core/dependency_injection/inject_tokens.js';
import {Argv} from '../../helpers/argv_wrapper.js';

const namespace = NamespaceName.of('node-upgrade');
const argv = Argv.getDefaultArgv(namespace);
argv.setArg(flags.nodeAliasesUnparsed, 'node1,node2');
argv.setArg(flags.generateGossipKeys, true);
argv.setArg(flags.generateTlsKeys, true);
argv.setArg(flags.persistentVolumeClaims, true);
argv.setArg(flags.chartDirectory, process.env.SOLO_CHARTS_DIR ? process.env.SOLO_CHARTS_DIR : undefined);
argv.setArg(flags.releaseTag, HEDERA_PLATFORM_VERSION_TAG);
argv.setArg(flags.namespace, namespace.name);

const zipFile = 'upgrade.zip';

const TEST_VERSION_STRING = '0.100.0';

<<<<<<< HEAD
e2eTestSuite(
  namespace.name,
  argv,
  undefined,
  undefined,
  undefined,
  undefined,
  undefined,
  undefined,
  true,
  bootstrapResp => {
    describe('Node upgrade', async () => {
      const nodeCmd = bootstrapResp.cmd.nodeCmd;
      const accountCmd = bootstrapResp.cmd.accountCmd;
      const k8Factory = bootstrapResp.opts.k8Factory;

      after(async function () {
        this.timeout(Duration.ofMinutes(10).toMillis());

        await container.resolve<NetworkNodes>(InjectTokens.NetworkNodes).getLogs(namespace);
        await k8Factory.default().namespaces().delete(namespace);
      });

      it('should succeed with init command', async () => {
        const status = await accountCmd.init(argv);
        expect(status).to.be.ok;
      }).timeout(Duration.ofMinutes(8).toMillis());

      it('should succeed with separate upgrade command', async () => {
        // create file version.txt at tmp directory
        const tmpDir = getTmpDir();
        fs.writeFileSync(`${tmpDir}/version.txt`, TEST_VERSION_STRING);

        // create upgrade.zip file from tmp directory using zippy.ts
        const zipper = new Zippy(nodeCmd.logger);
        await zipper.zip(tmpDir, zipFile);

        const tempDir = 'contextDir';

        const argvPrepare = Object.assign({}, argv);
        argvPrepare[flags.upgradeZipFile.name] = zipFile;
        argvPrepare[flags.outputDir.name] = tempDir;
        const argvExecute = Object.assign({}, getDefaultArgv(namespace));
        argvExecute[flags.inputDir.name] = tempDir;

        await nodeCmd.handlers.upgradePrepare(argvPrepare);
        await nodeCmd.handlers.upgradeSubmitTransactions(argvExecute);
        await nodeCmd.handlers.upgradeExecute(argvExecute);

        expect(nodeCmd.getUnusedConfigs(UPGRADE_CONFIGS_NAME)).to.deep.equal([
          flags.devMode.constName,
          flags.quiet.constName,
          flags.localBuildPath.constName,
          flags.force.constName,
          'nodeClient',
        ]);
      }).timeout(Duration.ofMinutes(5).toMillis());

      it('network nodes version file was upgraded', async () => {
        // copy the version.txt file from the pod data/upgrade/current directory
        const tmpDir: string = getTmpDir();
        const pods: V1Pod[] = await k8Factory.default().pods().list(namespace, ['solo.hedera.com/type=network-node']);
        const podName: PodName = PodName.of(pods[0].metadata.name);
        const podRef: PodRef = PodRef.of(namespace, podName);
        const containerRef: ContainerRef = ContainerRef.of(podRef, ROOT_CONTAINER);
        await k8Factory
          .default()
          .containers()
          .readByRef(containerRef)
          .copyFrom(`${HEDERA_HAPI_PATH}/data/upgrade/current/version.txt`, tmpDir);

        // compare the version.txt
        const version: string = fs.readFileSync(`${tmpDir}/version.txt`, 'utf8');
        expect(version).to.equal(TEST_VERSION_STRING);
      }).timeout(Duration.ofMinutes(5).toMillis());
=======
e2eTestSuite(namespace.name, argv, {}, bootstrapResp => {
  describe('Node upgrade', async () => {
    const nodeCmd = bootstrapResp.cmd.nodeCmd;
    const accountCmd = bootstrapResp.cmd.accountCmd;
    const k8Factory = bootstrapResp.opts.k8Factory;

    after(async function () {
      this.timeout(Duration.ofMinutes(10).toMillis());

      await container.resolve<NetworkNodes>(InjectTokens.NetworkNodes).getLogs(namespace);
      await k8Factory.default().namespaces().delete(namespace);
>>>>>>> e18eeeeb
    });

    it('should succeed with init command', async () => {
      const status = await accountCmd.init(argv.build());
      expect(status).to.be.ok;
    }).timeout(Duration.ofMinutes(8).toMillis());

    it('should succeed with separate upgrade command', async () => {
      // create file version.txt at tmp directory
      const tmpDir = getTmpDir();
      fs.writeFileSync(`${tmpDir}/version.txt`, TEST_VERSION_STRING);

      // create upgrade.zip file from tmp directory using zippy.ts
      const zipper = new Zippy(nodeCmd.logger);
      await zipper.zip(tmpDir, zipFile);

      const tempDir = 'contextDir';

      const argvPrepare = argv.clone();
      argvPrepare.setArg(flags.upgradeZipFile, zipFile);
      argvPrepare.setArg(flags.outputDir, tempDir);

      const argvExecute = Argv.getDefaultArgv(namespace);
      argvExecute.setArg(flags.inputDir, tempDir);

      await nodeCmd.handlers.upgradePrepare(argvPrepare.build());
      await nodeCmd.handlers.upgradeSubmitTransactions(argvExecute.build());
      await nodeCmd.handlers.upgradeExecute(argvExecute.build());

      expect(nodeCmd.getUnusedConfigs(UPGRADE_CONFIGS_NAME)).to.deep.equal([
        flags.devMode.constName,
        flags.quiet.constName,
        flags.localBuildPath.constName,
        flags.force.constName,
        'nodeClient',
        'contexts',
      ]);
    }).timeout(Duration.ofMinutes(5).toMillis());

    it('network nodes version file was upgraded', async () => {
      // copy the version.txt file from the pod data/upgrade/current directory
      const tmpDir: string = getTmpDir();
      const pods: V1Pod[] = await k8Factory.default().pods().list(namespace, ['solo.hedera.com/type=network-node']);
      const podName: PodName = PodName.of(pods[0].metadata.name);
      const podRef: PodRef = PodRef.of(namespace, podName);
      const containerRef: ContainerRef = ContainerRef.of(podRef, ROOT_CONTAINER);
      await k8Factory
        .default()
        .containers()
        .readByRef(containerRef)
        .copyFrom(`${HEDERA_HAPI_PATH}/data/upgrade/current/version.txt`, tmpDir);

      // compare the version.txt
      const version: string = fs.readFileSync(`${tmpDir}/version.txt`, 'utf8');
      expect(version).to.equal(TEST_VERSION_STRING);
    }).timeout(Duration.ofMinutes(5).toMillis());
  });
});<|MERGE_RESOLUTION|>--- conflicted
+++ resolved
@@ -35,83 +35,6 @@
 
 const TEST_VERSION_STRING = '0.100.0';
 
-<<<<<<< HEAD
-e2eTestSuite(
-  namespace.name,
-  argv,
-  undefined,
-  undefined,
-  undefined,
-  undefined,
-  undefined,
-  undefined,
-  true,
-  bootstrapResp => {
-    describe('Node upgrade', async () => {
-      const nodeCmd = bootstrapResp.cmd.nodeCmd;
-      const accountCmd = bootstrapResp.cmd.accountCmd;
-      const k8Factory = bootstrapResp.opts.k8Factory;
-
-      after(async function () {
-        this.timeout(Duration.ofMinutes(10).toMillis());
-
-        await container.resolve<NetworkNodes>(InjectTokens.NetworkNodes).getLogs(namespace);
-        await k8Factory.default().namespaces().delete(namespace);
-      });
-
-      it('should succeed with init command', async () => {
-        const status = await accountCmd.init(argv);
-        expect(status).to.be.ok;
-      }).timeout(Duration.ofMinutes(8).toMillis());
-
-      it('should succeed with separate upgrade command', async () => {
-        // create file version.txt at tmp directory
-        const tmpDir = getTmpDir();
-        fs.writeFileSync(`${tmpDir}/version.txt`, TEST_VERSION_STRING);
-
-        // create upgrade.zip file from tmp directory using zippy.ts
-        const zipper = new Zippy(nodeCmd.logger);
-        await zipper.zip(tmpDir, zipFile);
-
-        const tempDir = 'contextDir';
-
-        const argvPrepare = Object.assign({}, argv);
-        argvPrepare[flags.upgradeZipFile.name] = zipFile;
-        argvPrepare[flags.outputDir.name] = tempDir;
-        const argvExecute = Object.assign({}, getDefaultArgv(namespace));
-        argvExecute[flags.inputDir.name] = tempDir;
-
-        await nodeCmd.handlers.upgradePrepare(argvPrepare);
-        await nodeCmd.handlers.upgradeSubmitTransactions(argvExecute);
-        await nodeCmd.handlers.upgradeExecute(argvExecute);
-
-        expect(nodeCmd.getUnusedConfigs(UPGRADE_CONFIGS_NAME)).to.deep.equal([
-          flags.devMode.constName,
-          flags.quiet.constName,
-          flags.localBuildPath.constName,
-          flags.force.constName,
-          'nodeClient',
-        ]);
-      }).timeout(Duration.ofMinutes(5).toMillis());
-
-      it('network nodes version file was upgraded', async () => {
-        // copy the version.txt file from the pod data/upgrade/current directory
-        const tmpDir: string = getTmpDir();
-        const pods: V1Pod[] = await k8Factory.default().pods().list(namespace, ['solo.hedera.com/type=network-node']);
-        const podName: PodName = PodName.of(pods[0].metadata.name);
-        const podRef: PodRef = PodRef.of(namespace, podName);
-        const containerRef: ContainerRef = ContainerRef.of(podRef, ROOT_CONTAINER);
-        await k8Factory
-          .default()
-          .containers()
-          .readByRef(containerRef)
-          .copyFrom(`${HEDERA_HAPI_PATH}/data/upgrade/current/version.txt`, tmpDir);
-
-        // compare the version.txt
-        const version: string = fs.readFileSync(`${tmpDir}/version.txt`, 'utf8');
-        expect(version).to.equal(TEST_VERSION_STRING);
-      }).timeout(Duration.ofMinutes(5).toMillis());
-=======
 e2eTestSuite(namespace.name, argv, {}, bootstrapResp => {
   describe('Node upgrade', async () => {
     const nodeCmd = bootstrapResp.cmd.nodeCmd;
@@ -123,7 +46,6 @@
 
       await container.resolve<NetworkNodes>(InjectTokens.NetworkNodes).getLogs(namespace);
       await k8Factory.default().namespaces().delete(namespace);
->>>>>>> e18eeeeb
     });
 
     it('should succeed with init command', async () => {
@@ -159,7 +81,6 @@
         flags.localBuildPath.constName,
         flags.force.constName,
         'nodeClient',
-        'contexts',
       ]);
     }).timeout(Duration.ofMinutes(5).toMillis());
 
