/**
 * Copyright (C) 2024 Hedera Hashgraph, LLC
 *
 * Licensed under the Apache License, Version 2.0 (the ""License"");
 * you may not use this file except in compliance with the License.
 * You may obtain a copy of the License at
 *
 *      http://www.apache.org/licenses/LICENSE-2.0
 *
 * Unless required by applicable law or agreed to in writing, software
 * distributed under the License is distributed on an ""AS IS"" BASIS,
 * WITHOUT WARRANTIES OR CONDITIONS OF ANY KIND, either express or implied.
 * See the License for the specific language governing permissions and
 * limitations under the License.
 *
 * @mocha-environment steps
 */
import { AccountId, PrivateKey } from '@hashgraph/sdk'
import { constants } from '../../../src/core/index.mjs'
import * as version from '../../../version.mjs'
import {
  bootstrapNetwork,
  getDefaultArgv,
  HEDERA_PLATFORM_VERSION_TAG,
  TEST_CLUSTER,
  testLogger
} from '../../test_util.js'
import { AccountCommand } from '../../../src/commands/account.mjs'
import { flags } from '../../../src/commands/index.mjs'
import { getNodeLogs } from '../../../src/core/helpers.mjs'
import { MINUTES, SECONDS } from '../../../src/core/constants.mjs';

const defaultTimeout = 20 * SECONDS

describe('AccountCommand', () => {
  const testName = 'account-cmd-e2e'
  const namespace = testName
  const testSystemAccounts = [[3, 5]]
  const argv = getDefaultArgv()
  argv[flags.namespace.name] = namespace
  argv[flags.releaseTag.name] = HEDERA_PLATFORM_VERSION_TAG
  argv[flags.nodeAliasesUnparsed.name] = 'node1'
  argv[flags.generateGossipKeys.name] = true
  argv[flags.generateTlsKeys.name] = true
  argv[flags.clusterName.name] = TEST_CLUSTER
  argv[flags.fstChartVersion.name] = version.FST_CHART_VERSION
  // set the env variable SOLO_FST_CHARTS_DIR if developer wants to use local FST charts
  argv[flags.chartDirectory.name] = process.env.SOLO_FST_CHARTS_DIR ?? undefined
  const bootstrapResp = bootstrapNetwork(testName, argv)
  const accountCmd = new AccountCommand(bootstrapResp.opts, testSystemAccounts)
  bootstrapResp.cmd.accountCmd = accountCmd
  const k8 = bootstrapResp.opts.k8
  const accountManager = bootstrapResp.opts.accountManager
  const configManager = bootstrapResp.opts.configManager
  const nodeCmd = bootstrapResp.cmd.nodeCmd

  after(async function () {
    this.timeout(3 * MINUTES)

    await getNodeLogs(k8, namespace)
    await k8.deleteNamespace(namespace)
    await accountManager.close()
    await nodeCmd.close()
  })

  describe('node proxies should be UP', () => {
    for (const nodeAlias of argv[flags.nodeAliasesUnparsed.name].split(',')) {
      it(`proxy should be UP: ${nodeAlias} `, async () => {
        await k8.waitForPodReady(
<<<<<<< HEAD
          [`app=haproxy-${nodeId}`, 'fullstack.hedera.com/type=haproxy'],
          1, 300, 2 * SECONDS)
      }).timeout(30 * SECONDS)
=======
          [`app=haproxy-${nodeAlias}`, 'fullstack.hedera.com/type=haproxy'],
          1, 300, 2000)
      }, 30000)
>>>>>>> 84d3dc50
    }
  })

  describe('account init command', () => {
    it('should succeed with init command', async () => {
      const status = await accountCmd.init(argv)
      expect(status).to.be.ok
    }).timeout(3 * MINUTES)

    describe('special accounts should have new keys', () => {
      const genesisKey = PrivateKey.fromStringED25519(constants.GENESIS_KEY)
      const realm = constants.HEDERA_NODE_ACCOUNT_ID_START.realm
      const shard = constants.HEDERA_NODE_ACCOUNT_ID_START.shard

      before(async function () {
        this.timeout(20 * SECONDS)
        await accountManager.loadNodeClient(namespace)
      })

      after(async function () {
        this.timeout(20 * SECONDS)
        await accountManager.close()
      })

      for (const [start, end] of testSystemAccounts) {
        for (let i = start; i <= end; i++) {
          it(`account ${i} should not have genesis key`, async () => {
            expect(accountManager._nodeClient).not.to.be.null

            const accountId = `${realm}.${shard}.${i}`
            nodeCmd.logger.info(`Fetching account keys: accountId ${accountId}`)
            const keys = await accountManager.getAccountKeys(accountId)
            nodeCmd.logger.info(`Fetched account keys: accountId ${accountId}`)

            expect(keys.length).not.to.equal(0)
            expect(keys[0].toString()).not.to.equal(genesisKey.toString())
          }).timeout(20 * SECONDS)
        }
      }
    })
  })

  describe('account create/update command', () => {
    let accountId1, accountId2

    it('should create account with no options', async () => {
      try {
        argv[flags.amount.name] = 200
        await expect(accountCmd.create(argv)).to.eventually.be.ok
        const accountInfo = accountCmd.accountInfo

        expect(accountInfo).not.to.be.null
        expect(accountInfo.accountId).not.to.be.null

        accountId1 = accountInfo.accountId

        expect(accountInfo.privateKey).not.to.be.null
        expect(accountInfo.publicKey).not.to.be.null
        expect(accountInfo.balance).to.equal(configManager.getFlag(flags.amount))
      } catch (e) {
        testLogger.showUserError(e)
        expect(e).to.be.null
      }
    }).timeout(40 * SECONDS)

    it('should create account with private key and hbar amount options', async () => {
      try {
        argv[flags.privateKey.name] = constants.GENESIS_KEY
        argv[flags.amount.name] = 777
        configManager.update(argv, true)

        await expect(accountCmd.create(argv)).to.eventually.be.ok

        const accountInfo = accountCmd.accountInfo
        expect(accountInfo).not.to.be.null
        expect(accountInfo.accountId).not.to.be.null
        accountId2 = accountInfo.accountId
        expect(accountInfo.privateKey.toString()).to.equal(constants.GENESIS_KEY)
        expect(accountInfo.publicKey).not.to.be.null
        expect(accountInfo.balance).to.equal(configManager.getFlag(flags.amount))
      } catch (e) {
        testLogger.showUserError(e)
        expect(e).to.be.null
      }
    }).timeout(defaultTimeout)

    it('should update account-1', async () => {
      try {
        argv[flags.amount.name] = 0
        argv[flags.accountId.name] = accountId1
        configManager.update(argv, true)

        await expect(accountCmd.update(argv)).to.eventually.be.ok

        const accountInfo = accountCmd.accountInfo
        expect(accountInfo).not.to.be.null
        expect(accountInfo.accountId).to.equal(argv[flags.accountId.name])
        expect(accountInfo.privateKey).to.be.undefined
        expect(accountInfo.publicKey).not.to.be.null
        expect(accountInfo.balance).to.equal(200)
      } catch (e) {
        testLogger.showUserError(e)
        expect(e).to.be.null
      }
    }).timeout(defaultTimeout)

    it('should update account-2 with accountId, amount, new private key, and standard out options', async () => {
      try {
        argv[flags.accountId.name] = accountId2
        argv[flags.privateKey.name] = constants.GENESIS_KEY
        argv[flags.amount.name] = 333
        configManager.update(argv, true)

        await expect(accountCmd.update(argv)).to.eventually.be.ok

        const accountInfo = accountCmd.accountInfo
        expect(accountInfo).not.to.be.null
        expect(accountInfo.accountId).to.equal(argv[flags.accountId.name])
        expect(accountInfo.privateKey).to.be.undefined
        expect(accountInfo.publicKey).not.to.be.null
        expect(accountInfo.balance).to.equal(1_110)
      } catch (e) {
        testLogger.showUserError(e)
        expect(e).to.be.null
      }
    }).timeout(defaultTimeout)

    it('should be able to get account-1', async () => {
      try {
        argv[flags.accountId.name] = accountId1
        configManager.update(argv, true)

        await expect(accountCmd.get(argv)).to.eventually.be.ok
        const accountInfo = accountCmd.accountInfo
        expect(accountInfo).not.to.be.null
        expect(accountInfo.accountId).to.equal(argv[flags.accountId.name])
        expect(accountInfo.privateKey).to.be.undefined
        expect(accountInfo.publicKey).to.be.ok
        expect(accountInfo.balance).to.equal(200)
      } catch (e) {
        testLogger.showUserError(e)
        expect(e).to.be.null
      }
    }).timeout(defaultTimeout)

    it('should be able to get account-2', async () => {
      try {
        argv[flags.accountId.name] = accountId2
        configManager.update(argv, true)

        await expect(accountCmd.get(argv)).to.eventually.be.ok
        const accountInfo = accountCmd.accountInfo
        expect(accountInfo).not.to.be.null
        expect(accountInfo.accountId).to.equal(argv[flags.accountId.name])
        expect(accountInfo.privateKey).to.be.undefined
        expect(accountInfo.publicKey).to.be.ok
        expect(accountInfo.balance).to.equal(1_110)
      } catch (e) {
        testLogger.showUserError(e)
        expect(e).to.be.null
      }
    }).timeout(defaultTimeout)

    it('should create account with ecdsa private key and set alias', async () => {
      const ecdsaPrivateKey = PrivateKey.generateECDSA()

      try {
        argv[flags.ecdsaPrivateKey.name] = ecdsaPrivateKey.toString()
        argv[flags.setAlias.name] = true
        configManager.update(argv, true)

        await expect(accountCmd.create(argv)).to.eventually.be.ok

        const newAccountInfo = accountCmd.accountInfo
        expect(newAccountInfo).not.to.be.null
        expect(newAccountInfo.accountId).not.to.be.null
        expect(newAccountInfo.privateKey.toString()).to.equal(ecdsaPrivateKey.toString())
        expect(newAccountInfo.publicKey.toString()).to.equal(ecdsaPrivateKey.publicKey.toString())
        expect(newAccountInfo.balance).to.be.greaterThan(0)

        const accountId = AccountId.fromString(newAccountInfo.accountId)
        expect(newAccountInfo.accountAlias).to.equal(`${accountId.realm}.${accountId.shard}.${ecdsaPrivateKey.publicKey.toEvmAddress()}`)

        await accountManager.loadNodeClient(namespace)
        const accountAliasInfo = await accountManager.accountInfoQuery(newAccountInfo.accountAlias)
        expect(accountAliasInfo).not.to.be.null
      } catch (e) {
        testLogger.showUserError(e)
        expect(e).to.be.null
      }
    }).timeout(defaultTimeout)
  })
})<|MERGE_RESOLUTION|>--- conflicted
+++ resolved
@@ -67,15 +67,9 @@
     for (const nodeAlias of argv[flags.nodeAliasesUnparsed.name].split(',')) {
       it(`proxy should be UP: ${nodeAlias} `, async () => {
         await k8.waitForPodReady(
-<<<<<<< HEAD
-          [`app=haproxy-${nodeId}`, 'fullstack.hedera.com/type=haproxy'],
+          [`app=haproxy-${nodeAlias}`, 'fullstack.hedera.com/type=haproxy'],
           1, 300, 2 * SECONDS)
       }).timeout(30 * SECONDS)
-=======
-          [`app=haproxy-${nodeAlias}`, 'fullstack.hedera.com/type=haproxy'],
-          1, 300, 2000)
-      }, 30000)
->>>>>>> 84d3dc50
     }
   })
 
