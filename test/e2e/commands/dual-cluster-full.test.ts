// SPDX-License-Identifier: Apache-2.0

import {describe} from 'mocha';

import * as semver from 'semver';
import {Flags} from '../../../src/commands/flags.js';
import {getTestCacheDirectory, getTestCluster, HEDERA_PLATFORM_VERSION_TAG} from '../../test-utility.js';
import {main} from '../../../src/index.js';
import {resetForTest} from '../../test-container.js';
import {
  type ClusterReference,
  type ClusterReferences,
  type DeploymentName,
} from '../../../src/core/config/remote/types.js';
import {NamespaceName} from '../../../src/integration/kube/resources/namespace/namespace-name.js';
import {type K8Factory} from '../../../src/integration/kube/k8-factory.js';
import {container} from 'tsyringe-neo';
import {InjectTokens} from '../../../src/core/dependency-injection/inject-tokens.js';
import {type CommandFlag} from '../../../src/types/flag-types.js';
import {type RemoteConfigManager} from '../../../src/core/config/remote/remote-config-manager.js';
import {expect} from 'chai';
import fs from 'node:fs';
import {type SoloLogger} from '../../../src/core/logging/solo-logger.js';
import {type LocalConfig} from '../../../src/core/config/local/local-config.js';
import {type K8ClientFactory} from '../../../src/integration/kube/k8-client/k8-client-factory.js';
import {type K8} from '../../../src/integration/kube/k8.js';
import {
  DEFAULT_LOCAL_CONFIG_FILE,
  HEDERA_HAPI_PATH,
  HEDERA_USER_HOME_DIR,
  ROOT_CONTAINER,
} from '../../../src/core/constants.js';
import {Duration} from '../../../src/core/time/duration.js';
import {type ConsensusNodeComponent} from '../../../src/core/config/remote/components/consensus-node-component.js';
import {type Pod} from '../../../src/integration/kube/resources/pod/pod.js';
import {Templates} from '../../../src/core/templates.js';
import {PathEx} from '../../../src/business/utils/path-ex.js';
import {ContainerReference} from '../../../src/integration/kube/resources/container/container-reference.js';
import {PodReference} from '../../../src/integration/kube/resources/pod/pod-reference.js';
import {type SoloWinstonLogger} from '../../../src/core/logging/solo-winston-logger.js';
import {type NodeAlias} from '../../../src/types/aliases.js';
import * as constants from '../../../src/core/constants.js';
import {type ExtendedNetServer} from '../../../src/types/index.js';
import http from 'node:http';
import {sleep} from '../../../src/core/helpers.js';
import {type AccountManager} from '../../../src/core/account-manager.js';
import {
  AccountCreateTransaction,
  Hbar,
  HbarUnit,
  PrivateKey,
  type TransactionReceipt,
  type TransactionResponse,
} from '@hashgraph/sdk';
import {type PackageDownloader} from '../../../src/core/package-downloader.js';

const testName: string = 'dual-cluster-full';

describe('Dual Cluster Full E2E Test', async function dualClusterFullEndToEndTest(): Promise<void> {
  this.bail(true);
  const namespace: NamespaceName = NamespaceName.of(testName);
  const deployment: DeploymentName = `${testName}-deployment`;
  const testClusterArray: ClusterReference[] = ['e2e-cluster-alpha', 'e2e-cluster-beta'];
  const soloTestCluster: string = getTestCluster();
  const testCluster: string =
    soloTestCluster.includes('c1') || soloTestCluster.includes('c2') ? soloTestCluster : `${soloTestCluster}-c1`;
  const contexts: string[] = [
    `${testCluster}`,
    `${testCluster.replace(soloTestCluster.includes('-c1') ? '-c1' : '-c2', soloTestCluster.includes('-c1') ? '-c2' : '-c1')}`,
  ];
  const testClusterReferences: ClusterReferences = {};
  testClusterReferences[testClusterArray[0]] = contexts[0];
  testClusterReferences[testClusterArray[1]] = contexts[1];
  const testCacheDirectory: string = getTestCacheDirectory(testName);
  let testLogger: SoloWinstonLogger;
  const createdAccountIds: string[] = [];
  const enableLocalBuildPathTesting: boolean = process.env.SOLO_LOCAL_BUILD_PATH_TESTING?.toLowerCase() === 'true';
  const localBuildPath: string = process.env.SOLO_LOCAL_BUILD_PATH || '../hiero-consensus-node/hedera-node/data';
  const localBuildReleaseTag: string = process.env.SOLO_LOCAL_BUILD_RELEASE_TAG || HEDERA_PLATFORM_VERSION_TAG;

  // TODO the kube config context causes issues if it isn't one of the selected clusters we are deploying to
  before(async (): Promise<void> => {
    fs.rmSync(testCacheDirectory, {recursive: true, force: true});
    try {
      fs.rmSync(PathEx.joinWithRealPath(testCacheDirectory, '..', DEFAULT_LOCAL_CONFIG_FILE), {force: true});
    } catch {
      // allowed to fail if the file doesn't exist
    }
<<<<<<< HEAD
    testLogger = container.resolve<SoloWinstonLogger>(InjectTokens.SoloLogger);
    resetForTest(namespace.name, testCacheDir, testLogger, false);
    for (let i: number = 0; i < contexts.length; i++) {
      const k8Client: K8 = container.resolve<K8ClientFactory>(InjectTokens.K8Factory).getK8(contexts[i]);
=======
    resetForTest(namespace.name, testCacheDirectory, testLogger, false);
    testLogger = container.resolve<SoloWinstonLogger>(InjectTokens.SoloLogger);
    for (const item of contexts) {
      const k8Client: K8 = container.resolve<K8ClientFactory>(InjectTokens.K8Factory).getK8(item);
>>>>>>> 484f219c
      await k8Client.namespaces().delete(namespace);
    }
    testLogger.info(`${testName}: starting dual cluster full e2e test`);
  }).timeout(Duration.ofMinutes(5).toMillis());

  beforeEach(async (): Promise<void> => {
    testLogger.info(`${testName}: resetting containers for each test`);
    resetForTest(namespace.name, testCacheDirectory, testLogger, false);
    testLogger.info(`${testName}: finished resetting containers for each test`);
  });

  // TODO after all test are done delete the namespace for the next test

  it(`${testName}: solo init`, async (): Promise<void> => {
    testLogger.info(`${testName}: beginning solo init`);
    await main(soloInitArgv());
    testLogger.info(`${testName}: finished solo init`);
  });

  it(`${testName}: solo cluster-ref connect`, async (): Promise<void> => {
    testLogger.info(`${testName}: beginning solo cluster-ref connect`);
    for (const [index, element] of testClusterArray.entries()) {
      await main(soloClusterReferenceConnectArgv(element, contexts[index]));
    }
    const localConfig: LocalConfig = container.resolve<LocalConfig>(InjectTokens.LocalConfig);
    const clusterReferences: ClusterReferences = localConfig.clusterRefs;
    expect(clusterReferences[testClusterArray[0]]).to.equal(contexts[0]);
    expect(clusterReferences[testClusterArray[1]]).to.equal(contexts[1]);
    testLogger.info(`${testName}: finished solo cluster-ref connect`);
  });

  it(`${testName}: solo deployment create`, async (): Promise<void> => {
    testLogger.info(`${testName}: beginning solo deployment create`);
    await main(soloDeploymentCreateArgv(deployment, namespace));
    testLogger.info(`${testName}: finished solo deployment create`);
  });

  it(`${testName}: solo deployment add-cluster`, async (): Promise<void> => {
    testLogger.info(`${testName}: beginning solo deployment add-cluster`);
    for (const element of testClusterArray) {
      await main(soloDeploymentAddClusterArgv(deployment, element, 1));
    }
    const remoteConfigManager: RemoteConfigManager = container.resolve(InjectTokens.RemoteConfigManager);
    expect(remoteConfigManager.isLoaded(), 'remote config manager should be loaded').to.be.true;
    const consensusNodes: Record<string, ConsensusNodeComponent> = remoteConfigManager.components.consensusNodes;
    expect(Object.entries(consensusNodes).length, 'consensus node count should be 2').to.equal(2);
    expect(consensusNodes['node1'].cluster).to.equal(testClusterArray[0]);
    expect(consensusNodes['node2'].cluster).to.equal(testClusterArray[1]);
    testLogger.info(`${testName}: finished solo deployment add-cluster`);
  });

  it(`${testName}: solo cluster-ref setup`, async (): Promise<void> => {
    testLogger.info(`${testName}: beginning solo cluster-ref setup`);
    for (const element of testClusterArray) {
      await main(soloClusterReferenceSetup(element));
    }
    testLogger.info(`${testName}: finishing solo cluster-ref setup`);
  });

  it(`${testName}: node keys`, async (): Promise<void> => {
    testLogger.info(`${testName}: beginning node keys command`);
    expect(container.resolve<SoloLogger>(InjectTokens.SoloLogger)).to.equal(testLogger);
    await main(soloNodeKeysArgv(deployment));
    const node1Key: Buffer = fs.readFileSync(
      PathEx.joinWithRealPath(testCacheDirectory, 'keys', 's-private-node1.pem'),
    );
    expect(node1Key).to.not.be.null;
    testLogger.info(`${testName}: finished node keys command`);
  });

  it(`${testName}: network deploy`, async (): Promise<void> => {
    await main(soloNetworkDeployArgv(deployment, enableLocalBuildPathTesting, localBuildReleaseTag));
    const k8Factory: K8Factory = container.resolve<K8Factory>(InjectTokens.K8Factory);
    for (const [index, context_] of contexts.entries()) {
      const k8: K8 = k8Factory.getK8(context_);
      expect(await k8.namespaces().has(namespace), `namespace ${namespace} should exist in ${context}`).to.be.true;
      const pods: Pod[] = await k8.pods().list(namespace, ['solo.hedera.com/type=network-node']);
      expect(pods).to.have.lengthOf(1);
      const nodeAlias: NodeAlias = Templates.renderNodeAliasFromNumber(index + 1);
      expect(pods[0].labels['solo.hedera.com/node-name']).to.equal(nodeAlias);
    }
  }).timeout(Duration.ofMinutes(5).toMillis());

  // TODO node setup still list --node-aliases
  it(`${testName}: node setup`, async (): Promise<void> => {
    await main(soloNodeSetupArgv(deployment, enableLocalBuildPathTesting, localBuildPath, localBuildReleaseTag));
    const k8Factory: K8Factory = container.resolve<K8Factory>(InjectTokens.K8Factory);
    for (const context_ of contexts) {
      const k8: K8 = k8Factory.getK8(context_);
      const pods: Pod[] = await k8.pods().list(namespace, ['solo.hedera.com/type=network-node']);
      expect(pods, 'expect this cluster to have one network node').to.have.lengthOf(1);
      const rootContainer: ContainerReference = ContainerReference.of(
        PodReference.of(namespace, pods[0].podReference.name),
        ROOT_CONTAINER,
      );
      if (!enableLocalBuildPathTesting) {
        expect(
          await k8.containers().readByRef(rootContainer).hasFile(`${HEDERA_USER_HOME_DIR}/extract-platform.sh`),
          'expect extract-platform.sh to be present on the pods',
        ).to.be.true;
      }
      expect(await k8.containers().readByRef(rootContainer).hasFile(`${HEDERA_HAPI_PATH}/data/apps/HederaNode.jar`)).to
        .be.true;
      expect(
        await k8.containers().readByRef(rootContainer).hasFile(`${HEDERA_HAPI_PATH}/data/config/genesis-network.json`),
      ).to.be.true;
      expect(
        await k8
          .containers()
          .readByRef(rootContainer)
          .execContainer(['bash', '-c', `ls -al ${HEDERA_HAPI_PATH} | grep output`]),
      ).to.includes('hedera');
    }
  }).timeout(Duration.ofMinutes(2).toMillis());

  // TODO node start still list --node-aliases
  it(`${testName}: node start`, async (): Promise<void> => {
    await main(soloNodeStartArgv(deployment));
    for (const context_ of contexts) {
      const k8Factory: K8Factory = container.resolve<K8Factory>(InjectTokens.K8Factory);
      const k8: K8 = k8Factory.getK8(context_);
      const networkNodePod: Pod[] = await k8.pods().list(namespace, ['solo.hedera.com/type=network-node']);
      expect(networkNodePod).to.have.lengthOf(1);
      const haProxyPod: Pod[] = await k8
        .pods()
        .waitForReadyStatus(
          namespace,
          [
            `app=haproxy-${Templates.extractNodeAliasFromPodName(networkNodePod[0].podReference.name)}`,
            'solo.hedera.com/type=haproxy',
          ],
          constants.NETWORK_PROXY_MAX_ATTEMPTS,
          constants.NETWORK_PROXY_DELAY,
        );
      expect(haProxyPod).to.have.lengthOf(1);
      createdAccountIds.push(
        await verifyAccountCreateWasSuccessful(namespace, testClusterReferences),
        await verifyAccountCreateWasSuccessful(namespace, testClusterReferences),
      );
    }
    // create one more account to make sure that the last one gets pushed to mirror node
    await verifyAccountCreateWasSuccessful(namespace, testClusterReferences);
  }).timeout(Duration.ofMinutes(5).toMillis());

  it(`${testName}: mirror node deploy`, async (): Promise<void> => {
    await main(soloMirrorNodeDeployArgv(deployment, testClusterArray[1]));
    await verifyMirrorNodeDeployWasSuccessful(
      contexts,
      namespace,
      testLogger,
      createdAccountIds,
      enableLocalBuildPathTesting,
      localBuildReleaseTag,
    );
  }).timeout(Duration.ofMinutes(10).toMillis());

  it(`${testName}: explorer deploy`, async (): Promise<void> => {
    await main(soloExplorerDeployArgv(deployment, testClusterArray[1]));
    await verifyExplorerDeployWasSuccessful(contexts, namespace, createdAccountIds, testLogger);
  }).timeout(Duration.ofMinutes(5).toMillis());

  // TODO json rpc relay deploy
  // TODO json rpc relay destroy
  // TODO explorer destroy
  // TODO mirror node destroy
  // TODO network destroy
  xit(`${testName}: network destroy`, async (): Promise<void> => {
    await main(soloNetworkDestroyArgv(deployment));
  });
});

function newArgv(): string[] {
  return ['${PATH}/node', '${SOLO_ROOT}/solo.ts'];
}

function optionFromFlag(flag: CommandFlag): string {
  return `--${flag.name}`;
}

function soloInitArgv(): string[] {
  const argv: string[] = newArgv();
  argv.push('init');
  argvPushGlobalFlags(argv, true);
  return argv;
}

function soloClusterReferenceConnectArgv(clusterReference: ClusterReference, context: string): string[] {
  const argv: string[] = newArgv();
  argv.push(
    'cluster-ref',
    'connect',
    optionFromFlag(Flags.clusterRef),
    clusterReference,
    optionFromFlag(Flags.context),
    context,
    optionFromFlag(Flags.userEmailAddress),
    'dual.full.cluster.test@host.com',
  );
  argvPushGlobalFlags(argv);
  return argv;
}

function soloDeploymentCreateArgv(deployment: DeploymentName, namespace: NamespaceName): string[] {
  const argv: string[] = newArgv();
  argv.push(
    'deployment',
    'create',
    optionFromFlag(Flags.deployment),
    deployment,
    optionFromFlag(Flags.namespace),
    namespace.name,
  );
  argvPushGlobalFlags(argv);
  return argv;
}

function soloDeploymentAddClusterArgv(
  deployment: DeploymentName,
  clusterReference: ClusterReference,
  numberOfNodes: number,
): string[] {
  const argv: string[] = newArgv();
  argv.push(
    'deployment',
    'add-cluster',
    optionFromFlag(Flags.deployment),
    deployment,
    optionFromFlag(Flags.clusterRef),
    clusterReference,
    optionFromFlag(Flags.numberOfConsensusNodes),
    numberOfNodes.toString(),
  );
  argvPushGlobalFlags(argv);
  return argv;
}

function soloClusterReferenceSetup(clusterReference: ClusterReference): string[] {
  const argv: string[] = newArgv();
  argv.push('cluster-ref', 'setup', optionFromFlag(Flags.clusterRef), clusterReference);
  argvPushGlobalFlags(argv, false, true);
  return argv;
}

function soloNodeKeysArgv(deployment: DeploymentName): string[] {
  const argv: string[] = newArgv();
  argv.push(
    'node',
    'keys',
    optionFromFlag(Flags.deployment),
    deployment,
    optionFromFlag(Flags.generateGossipKeys),
    'true',
    optionFromFlag(Flags.generateTlsKeys),
  );
  argvPushGlobalFlags(argv, true);
  return argv;
}

function soloNetworkDeployArgv(
  deployment: DeploymentName,
  enableLocalBuildPathTesting: boolean,
  localBuildReleaseTag: string,
): string[] {
  const argv: string[] = newArgv();
  argv.push(
    'network',
    'deploy',
    optionFromFlag(Flags.deployment),
    deployment,
    optionFromFlag(Flags.loadBalancerEnabled),
  ); // have to enable load balancer to resolve cross cluster in multi-cluster
  if (enableLocalBuildPathTesting) {
    argv.push(optionFromFlag(Flags.releaseTag), localBuildReleaseTag);
  }
  argvPushGlobalFlags(argv, true, true);
  return argv;
}

function soloNodeSetupArgv(
  deployment: DeploymentName,
  enableLocalBuildPathTesting: boolean,
  localBuildPath: string,
  localBuildReleaseTag: string,
): string[] {
  const argv: string[] = newArgv();
  argv.push('node', 'setup', optionFromFlag(Flags.deployment), deployment);
  if (enableLocalBuildPathTesting) {
    argv.push(
      optionFromFlag(Flags.localBuildPath),
      localBuildPath,
      optionFromFlag(Flags.releaseTag),
      localBuildReleaseTag,
    );
  }
  argvPushGlobalFlags(argv, true);
  return argv;
}

function soloNodeStartArgv(deployment: DeploymentName): string[] {
  const argv: string[] = newArgv();
  argv.push('node', 'start', optionFromFlag(Flags.deployment), deployment);
  argvPushGlobalFlags(argv);
  return argv;
}

async function verifyAccountCreateWasSuccessful(
  namespace: NamespaceName,
  clusterReferences: ClusterReferences,
): Promise<string> {
  const accountManager: AccountManager = container.resolve<AccountManager>(InjectTokens.AccountManager);
  try {
    await accountManager.refreshNodeClient(namespace, clusterReferences);
    expect(accountManager._nodeClient).not.to.be.null;
    const privateKey: PrivateKey = PrivateKey.generate();
    const amount: number = 777;

    const newAccount: TransactionResponse = await new AccountCreateTransaction()
      .setKeyWithoutAlias(privateKey)
      .setInitialBalance(Hbar.from(amount, HbarUnit.Hbar))
      .execute(accountManager._nodeClient);

    // Get the new account ID
    const getReceipt: TransactionReceipt = await newAccount.getReceipt(accountManager._nodeClient);
    const accountInfo: {accountId: string; privateKey: string; balance: number; publicKey: string} = {
      accountId: getReceipt.accountId.toString(),
      privateKey: privateKey.toString(),
      publicKey: privateKey.publicKey.toString(),
      balance: amount,
    };

    expect(accountInfo.accountId).not.to.be.null;
    expect(accountInfo.balance).to.equal(amount);

    return accountInfo.accountId;
  } finally {
    await accountManager.close();
    // @ts-expect-error - TS2341: Property _portForwards is private and only accessible within class AccountManager
    expect(accountManager._portForwards, 'port forwards should be empty after accountManager.close()').to.have.lengthOf(
      0,
    );
  }
}

function soloMirrorNodeDeployArgv(deployment: DeploymentName, clusterReference: ClusterReference): string[] {
  const argv: string[] = newArgv();
  argv.push(
    'mirror-node',
    'deploy',
    optionFromFlag(Flags.deployment),
    deployment,
    optionFromFlag(Flags.clusterRef),
    clusterReference,
    optionFromFlag(Flags.pinger),
  );
  argvPushGlobalFlags(argv, true, true);
  return argv;
}

async function verifyMirrorNodeDeployWasSuccessful(
  contexts: string[],
  namespace: NamespaceName,
  testLogger: SoloWinstonLogger,
  createdAccountIds: string[],
  enableLocalBuildPathTesting: boolean,
  localBuildReleaseTag: string,
): Promise<void> {
  const k8Factory: K8Factory = container.resolve<K8Factory>(InjectTokens.K8Factory);
  const k8: K8 = k8Factory.getK8(contexts[1]);
  const mirrorNodeRestPods: Pod[] = await k8
    .pods()
    .list(namespace, [
      'app.kubernetes.io/instance=mirror',
      'app.kubernetes.io/name=rest',
      'app.kubernetes.io/component=rest',
    ]);
  expect(mirrorNodeRestPods).to.have.lengthOf(1);

  let portForwarder: ExtendedNetServer;
  try {
    portForwarder = await k8.pods().readByReference(mirrorNodeRestPods[0].podReference).portForward(5551, 5551);
    await sleep(Duration.ofSeconds(2));
    const queryUrl: string = 'http://localhost:5551/api/v1/network/nodes';

    let received: boolean = false;
    // wait until the transaction reached consensus and retrievable from the mirror node API
    while (!received) {
      const request: http.ClientRequest = http.request(
        queryUrl,
        {method: 'GET', timeout: 100, headers: {Connection: 'close'}},
        (response: http.IncomingMessage): void => {
          response.setEncoding('utf8');

          response.on('data', (chunk): void => {
            // convert chunk to json object
            const object: {nodes: {service_endpoints: unknown[]}[]} = JSON.parse(chunk);
            expect(
              object.nodes?.length,
              "expect there to be two nodes in the mirror node's copy of the address book",
            ).to.equal(2);

            if (
              (enableLocalBuildPathTesting && semver.gte(localBuildReleaseTag.slice(1), '0.62.0')) ||
              semver.gte(HEDERA_PLATFORM_VERSION_TAG, '0.62.0')
            ) {
              expect(
                object.nodes[0].service_endpoints?.length,
                'expect there to be at least one service endpoint',
              ).to.be.greaterThan(0);
            }

            received = true;
          });
        },
      );

      request.on('error', (error: Error): void => {
        testLogger.debug(`problem with request: ${error.message}`, error);
      });

      request.end(); // make the request
      await sleep(Duration.ofSeconds(2));
    }

    for (const accountId of createdAccountIds) {
      const accountQueryUrl: string = `http://localhost:5551/api/v1/accounts/${accountId}`;

      received = false;
      // wait until the transaction reached consensus and retrievable from the mirror node API
      while (!received) {
        const request: http.ClientRequest = http.request(
          accountQueryUrl,
          {method: 'GET', timeout: 100, headers: {Connection: 'close'}},
          (response: http.IncomingMessage): void => {
            response.setEncoding('utf8');

            response.on('data', (chunk): void => {
              // convert chunk to json object
              const object: {account: string} = JSON.parse(chunk);

              expect(
                object.account,
                'expect the created account to exist in the mirror nodes copy of the accounts',
              ).to.equal(accountId);

              received = true;
            });
          },
        );

        request.on('error', (error: Error): void => {
          testLogger.debug(`problem with request: ${error.message}`, error);
        });

        request.end(); // make the request
        await sleep(Duration.ofSeconds(2));
      }

      await sleep(Duration.ofSeconds(1));
    }
  } finally {
    if (portForwarder) {
      // eslint-disable-next-line unicorn/no-null
      await k8.pods().readByReference(null).stopPortForward(portForwarder);
    }
  }
}

function soloExplorerDeployArgv(deployment: DeploymentName, clusterReference: ClusterReference): string[] {
  const argv: string[] = newArgv();
  argv.push(
    'explorer',
    'deploy',
    optionFromFlag(Flags.deployment),
    deployment,
    optionFromFlag(Flags.clusterRef),
    clusterReference,
  );
  argvPushGlobalFlags(argv, true, true);
  return argv;
}

async function verifyExplorerDeployWasSuccessful(
  contexts: string[],
  namespace: NamespaceName,
  createdAccountIds: string[],
  testLogger: SoloWinstonLogger,
): Promise<void> {
  const k8Factory: K8Factory = container.resolve<K8Factory>(InjectTokens.K8Factory);
  const k8: K8 = k8Factory.getK8(contexts[1]);
  const hederaExplorerPods: Pod[] = await k8
    .pods()
    .list(namespace, [
      'app.kubernetes.io/instance=hedera-explorer',
      'app.kubernetes.io/name=hedera-explorer-chart',
      'app.kubernetes.io/component=hedera-explorer',
    ]);
  expect(hederaExplorerPods).to.have.lengthOf(1);
  let portForwarder: ExtendedNetServer;
  try {
    portForwarder = await k8.pods().readByReference(hederaExplorerPods[0].podReference).portForward(8080, 8080);
    await sleep(Duration.ofSeconds(2));
    const queryUrl: string = 'http://127.0.0.1:8080/api/v1/accounts?limit=15&order=desc';
    const packageDownloader: PackageDownloader = container.resolve<PackageDownloader>(InjectTokens.PackageDownloader);
    expect(await packageDownloader.urlExists(queryUrl), 'the hedera explorer Accounts URL should exist').to.be.true;

    let received: boolean = false;
    // wait until the transaction reached consensus and retrievable from the mirror node API
    while (!received) {
      const request: http.ClientRequest = http.request(
        queryUrl,
        {method: 'GET', timeout: 100, headers: {Connection: 'close'}},
        (response: http.IncomingMessage): void => {
          response.setEncoding('utf8');

          response.on('data', (chunk): void => {
            // convert chunk to json object
            const object: {accounts: {account: string}[]} = JSON.parse(chunk);
            expect(
              object.accounts?.length,
              "expect there to be more than one account in the hedera explorer's call to mirror node",
            ).to.be.greaterThan(1);

            for (const accountId of createdAccountIds) {
              expect(
                object.accounts.some((account: {account: string}): boolean => account.account === accountId),
                `expect ${accountId} to be in the response`,
              ).to.be.true;
            }

            received = true;
          });
        },
      );

      request.on('error', (error: Error): void => {
        testLogger.debug(`problem with request: ${error.message}`, error);
      });

      request.end(); // make the request
      await sleep(Duration.ofSeconds(2));
    }
  } finally {
    if (portForwarder) {
      // eslint-disable-next-line unicorn/no-null
      await k8.pods().readByReference(null).stopPortForward(portForwarder);
    }
  }
}

function soloNetworkDestroyArgv(deployment: DeploymentName): string[] {
  const argv: string[] = newArgv();
  argv.push('network', 'destroy', optionFromFlag(Flags.deployment), deployment);
  argvPushGlobalFlags(argv, false, true);
  return argv;
}

function argvPushGlobalFlags(
  argv: string[],
  shouldSetTestCacheDirectory: boolean = false,
  shouldSetChartDirectory: boolean = false,
): string[] {
  argv.push(optionFromFlag(Flags.devMode), optionFromFlag(Flags.quiet));

  if (shouldSetChartDirectory && process.env.SOLO_CHARTS_DIR && process.env.SOLO_CHARTS_DIR !== '') {
    argv.push(optionFromFlag(Flags.chartDirectory), process.env.SOLO_CHARTS_DIR);
  }

  if (shouldSetTestCacheDirectory) {
    argv.push(optionFromFlag(Flags.cacheDir), getTestCacheDirectory(testName));
  }

  return argv;
}<|MERGE_RESOLUTION|>--- conflicted
+++ resolved
@@ -86,17 +86,10 @@
     } catch {
       // allowed to fail if the file doesn't exist
     }
-<<<<<<< HEAD
     testLogger = container.resolve<SoloWinstonLogger>(InjectTokens.SoloLogger);
-    resetForTest(namespace.name, testCacheDir, testLogger, false);
-    for (let i: number = 0; i < contexts.length; i++) {
+    resetForTest(namespace.name, testCacheDirectory, testLogger, false);
+    for (const item of contexts) {
       const k8Client: K8 = container.resolve<K8ClientFactory>(InjectTokens.K8Factory).getK8(contexts[i]);
-=======
-    resetForTest(namespace.name, testCacheDirectory, testLogger, false);
-    testLogger = container.resolve<SoloWinstonLogger>(InjectTokens.SoloLogger);
-    for (const item of contexts) {
-      const k8Client: K8 = container.resolve<K8ClientFactory>(InjectTokens.K8Factory).getK8(item);
->>>>>>> 484f219c
       await k8Client.namespaces().delete(namespace);
     }
     testLogger.info(`${testName}: starting dual cluster full e2e test`);
