// SPDX-License-Identifier: Apache-2.0

import {describe} from 'mocha';

import {Flags} from '../../../src/commands/flags.js';
import {getTestCacheDir, getTestCluster} from '../../test-util.js';
import {main} from '../../../src/index.js';
import {resetForTest} from '../../test-container.js';
import {type ClusterRef, type ClusterRefs, type DeploymentName} from '../../../src/core/config/remote/types.js';
import {NamespaceName} from '../../../src/integration/kube/resources/namespace/namespace-name.js';
import {type K8Factory} from '../../../src/integration/kube/k8-factory.js';
import {container} from 'tsyringe-neo';
import {InjectTokens} from '../../../src/core/dependency-injection/inject-tokens.js';
import {type CommandFlag} from '../../../src/types/flag-types.js';
import {type RemoteConfigManager} from '../../../src/core/config/remote/remote-config-manager.js';
import {expect} from 'chai';
import fs from 'fs';
import {type SoloLogger} from '../../../src/core/logging/solo-logger.js';
import {type LocalConfig} from '../../../src/core/config/local/local-config.js';
import {type K8ClientFactory} from '../../../src/integration/kube/k8-client/k8-client-factory.js';
import {type K8} from '../../../src/integration/kube/k8.js';
import {
  DEFAULT_LOCAL_CONFIG_FILE,
  HEDERA_HAPI_PATH,
  HEDERA_USER_HOME_DIR,
  ROOT_CONTAINER,
} from '../../../src/core/constants.js';
import {Duration} from '../../../src/core/time/duration.js';
import {type ConsensusNodeComponent} from '../../../src/core/config/remote/components/consensus-node-component.js';
import {type Pod} from '../../../src/integration/kube/resources/pod/pod.js';
import {Templates} from '../../../src/core/templates.js';
import {PathEx} from '../../../src/business/utils/path-ex.js';
import {ContainerRef} from '../../../src/integration/kube/resources/container/container-ref.js';
import {PodRef} from '../../../src/integration/kube/resources/pod/pod-ref.js';
import {type SoloWinstonLogger} from '../../../src/core/logging/solo-winston-logger.js';
import {type NodeAlias} from '../../../src/types/aliases.js';
import * as constants from '../../../src/core/constants.js';

const testName: string = 'dual-cluster-full';

describe('Dual Cluster Full E2E Test', async function dualClusterFullE2eTest(): Promise<void> {
  this.bail(true);
  const namespace: NamespaceName = NamespaceName.of(testName);
  const deployment: string = `${testName}-deployment`;
  const testClusterRefs: ClusterRef[] = ['e2e-cluster-alpha', 'e2e-cluster-beta'];
  const soloTestCluster: string = getTestCluster();
  const testCluster: string =
    soloTestCluster.includes('c1') || soloTestCluster.includes('c2') ? soloTestCluster : `${soloTestCluster}-c1`;
  const contexts: string[] = [
    `${testCluster}`,
    `${testCluster.replace(soloTestCluster.includes('-c1') ? '-c1' : '-c2', soloTestCluster.includes('-c1') ? '-c2' : '-c1')}`,
  ];
  const testCacheDir: string = getTestCacheDir(testName);
  let testLogger: SoloWinstonLogger;

  // TODO the kube config context causes issues if it isn't one of the selected clusters we are deploying to
  before(async () => {
    fs.rmSync(testCacheDir, {recursive: true, force: true});
    try {
      fs.rmSync(PathEx.joinWithRealPath(testCacheDir, '..', DEFAULT_LOCAL_CONFIG_FILE), {force: true});
    } catch {
      // allowed to fail if the file doesn't exist
    }
<<<<<<< HEAD
    testLogger = container.resolve<SoloLogger>(InjectTokens.SoloLogger);
    resetForTest(namespace.name, testCacheDir, testLogger, false);
=======
    resetForTest(namespace.name, testCacheDir, testLogger, false);
    testLogger = container.resolve<SoloWinstonLogger>(InjectTokens.SoloLogger);
>>>>>>> c954109b
    for (let i: number = 0; i < contexts.length; i++) {
      const k8Client: K8 = container.resolve<K8ClientFactory>(InjectTokens.K8Factory).getK8(contexts[i]);
      await k8Client.namespaces().delete(namespace);
    }
    testLogger.info(`${testName}: starting dual cluster full e2e test`);
  }).timeout(Duration.ofMinutes(5).toMillis());

  beforeEach(async () => {
    testLogger.info(`${testName}: resetting containers for each test`);
    resetForTest(namespace.name, testCacheDir, testLogger, false);
    testLogger.info(`${testName}: finished resetting containers for each test`);
  });

  // TODO after all test are done delete the namespace for the next test

  it(`${testName}: solo init`, async () => {
    testLogger.info(`${testName}: beginning solo init`);
    await main(soloInitArgv());
    testLogger.info(`${testName}: finished solo init`);
  });

  it(`${testName}: solo cluster-ref connect`, async () => {
    testLogger.info(`${testName}: beginning solo cluster-ref connect`);
    for (let index = 0; index < testClusterRefs.length; index++) {
      await main(soloClusterRefConnectArgv(testClusterRefs[index], contexts[index]));
    }
    const localConfig: LocalConfig = container.resolve<LocalConfig>(InjectTokens.LocalConfig);
    const clusterRefs: ClusterRefs = localConfig.clusterRefs;
    expect(clusterRefs[testClusterRefs[0]]).to.equal(contexts[0]);
    expect(clusterRefs[testClusterRefs[1]]).to.equal(contexts[1]);
    testLogger.info(`${testName}: finished solo cluster-ref connect`);
  });

  it(`${testName}: solo deployment create`, async () => {
    testLogger.info(`${testName}: beginning solo deployment create`);
    await main(soloDeploymentCreateArgv(deployment, namespace));
    testLogger.info(`${testName}: finished solo deployment create`);
  });

  it(`${testName}: solo deployment add-cluster`, async () => {
    testLogger.info(`${testName}: beginning solo deployment add-cluster`);
    for (let index = 0; index < testClusterRefs.length; index++) {
      await main(soloDeploymentAddClusterArgv(deployment, testClusterRefs[index], 1));
    }
    const remoteConfigManager: RemoteConfigManager = container.resolve(InjectTokens.RemoteConfigManager);
    expect(remoteConfigManager.isLoaded(), 'remote config manager should be loaded').to.be.true;
    const consensusNodes: Record<string, ConsensusNodeComponent> = remoteConfigManager.components.consensusNodes;
    expect(Object.entries(consensusNodes).length, 'consensus node count should be 2').to.equal(2);
    expect(consensusNodes['node1'].cluster).to.equal(testClusterRefs[0]);
    expect(consensusNodes['node2'].cluster).to.equal(testClusterRefs[1]);
    testLogger.info(`${testName}: finished solo deployment add-cluster`);
  });

  it(`${testName}: solo cluster-ref setup`, async () => {
    testLogger.info(`${testName}: beginning solo cluster-ref setup`);
    for (let index = 0; index < testClusterRefs.length; index++) {
      await main(soloClusterRefSetup(testClusterRefs[index]));
    }
    testLogger.info(`${testName}: finishing solo cluster-ref setup`);
  });

  it(`${testName}: node keys`, async () => {
    testLogger.info(`${testName}: beginning node keys command`);
    expect(container.resolve<SoloLogger>(InjectTokens.SoloLogger)).to.equal(testLogger);
    await main(soloNodeKeysArgv(deployment));
    const node1Key: Buffer = fs.readFileSync(PathEx.joinWithRealPath(testCacheDir, 'keys', 's-private-node1.pem'));
    expect(node1Key).to.not.be.null;
    testLogger.info(`${testName}: finished node keys command`);
  });

  it(`${testName}: network deploy`, async () => {
    await main(soloNetworkDeployArgv(deployment));
    const k8Factory: K8Factory = container.resolve<K8Factory>(InjectTokens.K8Factory);
    for (let index: number = 0; index < contexts.length; index++) {
      const k8: K8 = k8Factory.getK8(contexts[index]);
      expect(await k8.namespaces().has(namespace), `namespace ${namespace} should exist in ${context}`).to.be.true;
      const pods: Pod[] = await k8.pods().list(namespace, ['solo.hedera.com/type=network-node']);
      expect(pods).to.have.lengthOf(1);
      const nodeAlias: NodeAlias = Templates.renderNodeAliasFromNumber(index + 1);
      expect(pods[0].labels['solo.hedera.com/node-name']).to.equal(nodeAlias);
    }
  }).timeout(Duration.ofMinutes(5).toMillis());

  // TODO node setup still list --node-aliases
  it(`${testName}: node setup`, async () => {
    await main(soloNodeSetupArgv(deployment));
    const k8Factory: K8Factory = container.resolve<K8Factory>(InjectTokens.K8Factory);
    for (let index: number = 0; index < contexts.length; index++) {
      const k8: K8 = k8Factory.getK8(contexts[index]);
      const pods: Pod[] = await k8.pods().list(namespace, ['solo.hedera.com/type=network-node']);
      expect(pods, 'expect this cluster to have one network node').to.have.lengthOf(1);
      const rootContainer: ContainerRef = ContainerRef.of(PodRef.of(namespace, pods[0].podRef.name), ROOT_CONTAINER);
      expect(
        await k8.containers().readByRef(rootContainer).hasFile(`${HEDERA_USER_HOME_DIR}/extract-platform.sh`),
        'expect extract-platform.sh to be present on the pods',
      ).to.be.true;
      expect(await k8.containers().readByRef(rootContainer).hasFile(`${HEDERA_HAPI_PATH}/data/apps/HederaNode.jar`)).to
        .be.true;
      expect(
        await k8.containers().readByRef(rootContainer).hasFile(`${HEDERA_HAPI_PATH}/data/config/genesis-network.json`),
      ).to.be.true;
      expect(
        await k8
          .containers()
          .readByRef(rootContainer)
          .execContainer(['bash', '-c', `ls -al ${HEDERA_HAPI_PATH} | grep output`]),
      ).to.includes('hedera');
    }
  });

  // TODO node start still list --node-aliases
  // TODO node start
  xit(`${testName}: node start`, async () => {
    await main(soloNodeStartArgv(deployment));
    for (let index: number = 0; index < contexts.length; index++) {
      const k8Factory: K8Factory = container.resolve<K8Factory>(InjectTokens.K8Factory);
      const k8: K8 = k8Factory.getK8(contexts[index]);
      const networkNodePod: Pod[] = await k8.pods().list(namespace, ['solo.hedera.com/type=network-node']);
      expect(networkNodePod).to.have.lengthOf(1);
      const haProxyPod: Pod[] = await k8
        .pods()
        .waitForReadyStatus(
          namespace,
          [
            `app=haproxy-${Templates.extractNodeAliasFromPodName(networkNodePod[0].podRef.name)}`,
            'solo.hedera.com/type=haproxy',
          ],
          constants.NETWORK_PROXY_MAX_ATTEMPTS,
          constants.NETWORK_PROXY_DELAY,
        );
      expect(haProxyPod).to.have.lengthOf(1);
    }
  }).timeout(Duration.ofMinutes(5).toMillis());

  // TODO mirror node deploy
  // TODO explorer deploy
  // TODO json rpc relay deploy
  // TODO json rpc relay destroy
  // TODO explorer destroy
  // TODO mirror node destroy
  // TODO network destroy
  xit(`${testName}: network destroy`, async () => {
    await main(soloNetworkDestroyArgv(deployment));
  });
});
function newArgv(): string[] {
  return ['${PATH}/node', '${SOLO_ROOT}/solo.ts'];
}

function optionFromFlag(flag: CommandFlag): string {
  return `--${flag.name}`;
}

function soloInitArgv(): string[] {
  const argv: string[] = newArgv();
  argv.push('init');
  argvPushGlobalFlags(argv, true);
  return argv;
}

function soloClusterRefConnectArgv(clusterRef: ClusterRef, context: string): string[] {
  const argv: string[] = newArgv();
  argv.push('cluster-ref');
  argv.push('connect');
  argv.push(optionFromFlag(Flags.clusterRef));
  argv.push(clusterRef);
  argv.push(optionFromFlag(Flags.context));
  argv.push(context);
  argv.push(optionFromFlag(Flags.userEmailAddress));
  argv.push('dual.full.cluster.test@host.com');
  argvPushGlobalFlags(argv);
  return argv;
}

function soloDeploymentCreateArgv(deployment: string, namespace: NamespaceName): string[] {
  const argv: string[] = newArgv();
  argv.push('deployment');
  argv.push('create');
  argv.push(optionFromFlag(Flags.deployment));
  argv.push(deployment);
  argv.push(optionFromFlag(Flags.namespace));
  argv.push(namespace.name);
  argvPushGlobalFlags(argv);
  return argv;
}

function soloDeploymentAddClusterArgv(deployment: string, clusterRef: ClusterRef, numberOfNodes: number): string[] {
  const argv: string[] = newArgv();
  argv.push('deployment');
  argv.push('add-cluster');
  argv.push(optionFromFlag(Flags.deployment));
  argv.push(deployment);
  argv.push(optionFromFlag(Flags.clusterRef));
  argv.push(clusterRef);
  argv.push(optionFromFlag(Flags.numberOfConsensusNodes));
  argv.push(numberOfNodes.toString());
  argvPushGlobalFlags(argv);
  return argv;
}

function soloClusterRefSetup(clusterRef: ClusterRef) {
  const argv: string[] = newArgv();
  argv.push('cluster-ref');
  argv.push('setup');
  argv.push(optionFromFlag(Flags.clusterRef));
  argv.push(clusterRef);
  argvPushGlobalFlags(argv, false, true);
  return argv;
}

function soloNodeKeysArgv(deployment: DeploymentName): string[] {
  const argv: string[] = newArgv();
  argv.push('node');
  argv.push('keys');
  argv.push(optionFromFlag(Flags.deployment));
  argv.push(deployment);
  argv.push(optionFromFlag(Flags.generateGossipKeys));
  argv.push('true');
  argv.push(optionFromFlag(Flags.generateTlsKeys));
  argvPushGlobalFlags(argv, true);
  return argv;
}

function soloNetworkDeployArgv(deployment: string): string[] {
  const argv: string[] = newArgv();
  argv.push('network');
  argv.push('deploy');
  argv.push(optionFromFlag(Flags.deployment));
  argv.push(deployment);
  argv.push(optionFromFlag(Flags.loadBalancerEnabled)); // have to enable load balancer to resolve cross cluster in multi-cluster
  argvPushGlobalFlags(argv, true, true);
  return argv;
}

function soloNodeSetupArgv(deployment: string): string[] {
  const argv: string[] = newArgv();
  argv.push('node');
  argv.push('setup');
  argv.push(optionFromFlag(Flags.deployment));
  argv.push(deployment);
  argvPushGlobalFlags(argv, true);
  return argv;
}

function soloNodeStartArgv(deployment: string): string[] {
  const argv: string[] = newArgv();
  argv.push('node');
  argv.push('start');
  argv.push(optionFromFlag(Flags.deployment));
  argv.push(deployment);
  argvPushGlobalFlags(argv);
  return argv;
}

function soloNetworkDestroyArgv(deployment: string): string[] {
  const argv: string[] = newArgv();
  argv.push('network');
  argv.push('destroy');
  argv.push(optionFromFlag(Flags.deployment));
  argv.push(deployment);
  argvPushGlobalFlags(argv);
  return argv;
}

function argvPushGlobalFlags(
  argv: string[],
  shouldSetTestCacheDir: boolean = false,
  shouldSetChartDir: boolean = false,
): string[] {
  argv.push(optionFromFlag(Flags.devMode));
  argv.push(optionFromFlag(Flags.quiet));

  if (shouldSetChartDir && process.env.SOLO_CHARTS_DIR && process.env.SOLO_CHARTS_DIR !== '') {
    argv.push(optionFromFlag(Flags.chartDirectory));
    argv.push(process.env.SOLO_CHARTS_DIR);
  }

  if (shouldSetTestCacheDir) {
    argv.push(optionFromFlag(Flags.cacheDir));
    argv.push(getTestCacheDir(testName));
  }

  return argv;
}<|MERGE_RESOLUTION|>--- conflicted
+++ resolved
@@ -61,13 +61,8 @@
     } catch {
       // allowed to fail if the file doesn't exist
     }
-<<<<<<< HEAD
-    testLogger = container.resolve<SoloLogger>(InjectTokens.SoloLogger);
+    testLogger = container.resolve<SoloWinstonLogger>(InjectTokens.SoloLogger);
     resetForTest(namespace.name, testCacheDir, testLogger, false);
-=======
-    resetForTest(namespace.name, testCacheDir, testLogger, false);
-    testLogger = container.resolve<SoloWinstonLogger>(InjectTokens.SoloLogger);
->>>>>>> c954109b
     for (let i: number = 0; i < contexts.length; i++) {
       const k8Client: K8 = container.resolve<K8ClientFactory>(InjectTokens.K8Factory).getK8(contexts[i]);
       await k8Client.namespaces().delete(namespace);
