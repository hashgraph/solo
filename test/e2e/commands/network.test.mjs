/**
 * Copyright (C) 2024 Hedera Hashgraph, LLC
 *
 * Licensed under the Apache License, Version 2.0 (the ""License"");
 * you may not use this file except in compliance with the License.
 * You may obtain a copy of the License at
 *
 *      http://www.apache.org/licenses/LICENSE-2.0
 *
 * Unless required by applicable law or agreed to in writing, software
 * distributed under the License is distributed on an ""AS IS"" BASIS,
 * WITHOUT WARRANTIES OR CONDITIONS OF ANY KIND, either express or implied.
 * See the License for the specific language governing permissions and
 * limitations under the License.
 *
 * @mocha-environment steps
 */

import {
<<<<<<< HEAD
=======
  afterAll,
  beforeAll,
  describe,
  expect,
  it
} from '@jest/globals'
import { flags } from '../../../src/commands/index.mjs'
import {
>>>>>>> 84d3dc50
  bootstrapTestVariables,
  getDefaultArgv,
  getTmpDir,
  HEDERA_PLATFORM_VERSION_TAG
} from '../../test_util.js'
<<<<<<< HEAD
import { constants } from '../../../src/core/index.mjs'
import { flags } from '../../../src/commands/index.mjs'
=======
import {
  constants
} from '../../../src/core/index.mjs'
>>>>>>> 84d3dc50
import * as version from '../../../version.mjs'
import { getNodeLogs, sleep } from '../../../src/core/helpers.mjs'
import path from 'path'
import fs from 'fs'
import { NetworkCommand } from '../../../src/commands/network.mjs'
import { MINUTES, SECONDS } from "../../../src/core/constants.mjs";

describe('NetworkCommand', () => {
  const testName = 'network-cmd-e2e'
  const namespace = testName
  const applicationEnvFileContents = '# row 1\n# row 2\n# row 3'
  const applicationEnvParentDirectory = path.join(getTmpDir(), 'network-command-test')
  const applicationEnvFilePath = path.join(applicationEnvParentDirectory, 'application.env')

  const argv = getDefaultArgv()
  argv[flags.namespace.name] = namespace
  argv[flags.releaseTag.name] = HEDERA_PLATFORM_VERSION_TAG
  argv[flags.nodeAliasesUnparsed.name] = 'node1'
  argv[flags.generateGossipKeys.name] = true
  argv[flags.generateTlsKeys.name] = true
  argv[flags.deployMinio.name] = true
  argv[flags.fstChartVersion.name] = version.FST_CHART_VERSION
  argv[flags.force.name] = true
  argv[flags.applicationEnv.name] = applicationEnvFilePath
  // set the env variable SOLO_FST_CHARTS_DIR if developer wants to use local FST charts
  argv[flags.chartDirectory.name] = process.env.SOLO_FST_CHARTS_DIR ?? undefined
  argv[flags.quiet.name] = true

  const bootstrapResp = bootstrapTestVariables(testName, argv)
  const k8 = bootstrapResp.opts.k8
  const accountManager = bootstrapResp.opts.accountManager
  const configManager = bootstrapResp.opts.configManager

  const networkCmd = bootstrapResp.cmd.networkCmd
  const clusterCmd = bootstrapResp.cmd.clusterCmd
  const initCmd = bootstrapResp.cmd.initCmd
  const nodeCmd = bootstrapResp.cmd.nodeCmd

  after(async function () {
    this.timeout(3 * MINUTES)

    await getNodeLogs(k8, namespace)
    await k8.deleteNamespace(namespace)
    await accountManager.close()
  })

  before(async () => {
    await initCmd.init(argv)
    await clusterCmd.setup(argv)
    fs.mkdirSync(applicationEnvParentDirectory, { recursive: true })
    fs.writeFileSync(applicationEnvFilePath, applicationEnvFileContents)
  })

  it('keys should be generated', async () => {
    await expect(nodeCmd.keys(argv)).to.eventually.be.ok
  })

  it('network deploy command should succeed', async () => {
    try {
      await expect(networkCmd.deploy(argv)).to.eventually.be.ok

      // check pod names should match expected values
      await expect(k8.getPodByName('network-node1-0'))
        .eventually.to.haveOwnProperty('metadata.name', 'network-node1-0')
      // get list of pvc using k8 listPvcsByNamespace function and print to log
      const pvcs = await k8.listPvcsByNamespace(namespace)
      networkCmd.logger.showList('PVCs', pvcs)

      expect(networkCmd.getUnusedConfigs(NetworkCommand.DEPLOY_CONFIGS_NAME)).to.deep.equal([
        flags.apiPermissionProperties.constName,
        flags.applicationEnv.constName,
        flags.applicationProperties.constName,
        flags.bootstrapProperties.constName,
        flags.chainId.constName,
        flags.log4j2Xml.constName,
        flags.profileFile.constName,
        flags.profileName.constName,
        flags.quiet.constName,
        flags.settingTxt.constName
      ])
    } catch (e) {
      networkCmd.logger.showUserError(e)
      expect(e).to.be.null
    }
  }).timeout(4 * MINUTES)

<<<<<<< HEAD
  it('application env file contents should be in cached values file', async () => {
=======
  it('application env file contents should be in cached values file', () => {
    expect.assertions(3)
>>>>>>> 84d3dc50
    const valuesYaml = fs.readFileSync(networkCmd.profileValuesFile).toString()
    const fileRows = applicationEnvFileContents.split('\n')
    for (const fileRow of fileRows) {
      expect(valuesYaml).to.contain(fileRow)
    }
  })

  it('network destroy should success', async () => {
    argv[flags.deletePvcs.name] = true
    argv[flags.deleteSecrets.name] = true
    argv[flags.force.name] = true
    configManager.update(argv, true)

    try {
      await expect(networkCmd.destroy(argv)).to.eventually.be.ok

      while ((await k8.getPodsByLabel(['fullstack.hedera.com/type=network-node'])).length > 0) {
        networkCmd.logger.debug('Pods are still running. Waiting...')
        await sleep(3 * SECONDS)
      }

      while ((await k8.getPodsByLabel(['app=minio'])).length > 0) {
        networkCmd.logger.showUser('Waiting for minio container to be deleted...')
        await sleep(3 * SECONDS)
      }

      // check if chart is uninstalled
      await expect(bootstrapResp.opts.chartManager.isChartInstalled(namespace, constants.FULLSTACK_DEPLOYMENT_CHART))
        .to.eventually.not.be.ok

      // check if pvc are deleted
      await expect(k8.listPvcsByNamespace(namespace)).eventually.to.have.lengthOf(0)

      // check if secrets are deleted
      await expect(k8.listSecretsByNamespace(namespace)).eventually.to.have.lengthOf(0)
    } catch (e) {
      networkCmd.logger.showUserError(e)
      expect(e).to.be.null
    }
  }).timeout(2 * MINUTES)
})<|MERGE_RESOLUTION|>--- conflicted
+++ resolved
@@ -17,30 +17,12 @@
  */
 
 import {
-<<<<<<< HEAD
-=======
-  afterAll,
-  beforeAll,
-  describe,
-  expect,
-  it
-} from '@jest/globals'
-import { flags } from '../../../src/commands/index.mjs'
-import {
->>>>>>> 84d3dc50
   bootstrapTestVariables,
   getDefaultArgv,
   getTmpDir,
   HEDERA_PLATFORM_VERSION_TAG
 } from '../../test_util.js'
-<<<<<<< HEAD
 import { constants } from '../../../src/core/index.mjs'
-import { flags } from '../../../src/commands/index.mjs'
-=======
-import {
-  constants
-} from '../../../src/core/index.mjs'
->>>>>>> 84d3dc50
 import * as version from '../../../version.mjs'
 import { getNodeLogs, sleep } from '../../../src/core/helpers.mjs'
 import path from 'path'
@@ -127,12 +109,7 @@
     }
   }).timeout(4 * MINUTES)
 
-<<<<<<< HEAD
-  it('application env file contents should be in cached values file', async () => {
-=======
   it('application env file contents should be in cached values file', () => {
-    expect.assertions(3)
->>>>>>> 84d3dc50
     const valuesYaml = fs.readFileSync(networkCmd.profileValuesFile).toString()
     const fileRows = applicationEnvFileContents.split('\n')
     for (const fileRow of fileRows) {
