--- conflicted
+++ resolved
@@ -49,13 +49,8 @@
   argv[flags.soloChartVersion.name] = version.SOLO_CHART_VERSION
   argv[flags.force.name] = true
   argv[flags.applicationEnv.name] = applicationEnvFilePath
-<<<<<<< HEAD
-  // set the env variable SOLO_FST_CHARTS_DIR if developer wants to use local FST charts
-  argv[flags.chartDirectory.name] = process.env.SOLO_FST_CHARTS_DIR ?? undefined
-=======
   // set the env variable SOLO_CHARTS_DIR if developer wants to use local Solo charts
-  argv[flags.chartDirectory.name] = process.env.SOLO_CHARTS_DIR ? process.env.SOLO_CHARTS_DIR : undefined
->>>>>>> a81d8835
+  argv[flags.chartDirectory.name] = process.env.SOLO_CHARTS_DIR ?? undefined
   argv[flags.quiet.name] = true
 
   const bootstrapResp = bootstrapTestVariables(testName, argv)
@@ -144,13 +139,8 @@
       }
 
       // check if chart is uninstalled
-<<<<<<< HEAD
-      await expect(bootstrapResp.opts.chartManager.isChartInstalled(namespace, constants.FULLSTACK_DEPLOYMENT_CHART))
+      await expect(bootstrapResp.opts.chartManager.isChartInstalled(namespace, constants.SOLO_DEPLOYMENT_CHART))
         .to.eventually.not.be.ok
-=======
-      await expect(bootstrapResp.opts.chartManager.isChartInstalled(namespace, constants.SOLO_DEPLOYMENT_CHART))
-        .resolves.toBeFalsy()
->>>>>>> a81d8835
 
       // check if pvc are deleted
       await expect(k8.listPvcsByNamespace(namespace)).eventually.to.have.lengthOf(0)
