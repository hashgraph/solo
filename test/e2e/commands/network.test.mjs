/**
 * Copyright (C) 2024 Hedera Hashgraph, LLC
 *
 * Licensed under the Apache License, Version 2.0 (the ""License"");
 * you may not use this file except in compliance with the License.
 * You may obtain a copy of the License at
 *
 *      http://www.apache.org/licenses/LICENSE-2.0
 *
 * Unless required by applicable law or agreed to in writing, software
 * distributed under the License is distributed on an ""AS IS"" BASIS,
 * WITHOUT WARRANTIES OR CONDITIONS OF ANY KIND, either express or implied.
 * See the License for the specific language governing permissions and
 * limitations under the License.
 *
 * @mocha-environment steps
 */
import { it, describe, after, before } from 'mocha'
import { expect } from 'chai'

import {
  bootstrapTestVariables,
  getDefaultArgv,
  getTmpDir,
  HEDERA_PLATFORM_VERSION_TAG
} from '../../test_util.js'
import { constants } from '../../../src/core/index.mjs'
import * as version from '../../../version.mjs'
import { getNodeLogs, sleep } from '../../../src/core/helpers.mjs'
import path from 'path'
import fs from 'fs'
import { NetworkCommand } from '../../../src/commands/network.mjs'
import { MINUTES, SECONDS } from '../../../src/core/constants.mjs'
import { flags } from '../../../src/commands/index.mjs'

describe('NetworkCommand', () => {
  const testName = 'network-cmd-e2e'
  const namespace = testName
  const applicationEnvFileContents = '# row 1\n# row 2\n# row 3'
  const applicationEnvParentDirectory = path.join(getTmpDir(), 'network-command-test')
  const applicationEnvFilePath = path.join(applicationEnvParentDirectory, 'application.env')
  const argv = getDefaultArgv()
  argv[flags.namespace.name] = namespace
  argv[flags.releaseTag.name] = HEDERA_PLATFORM_VERSION_TAG
  argv[flags.nodeAliasesUnparsed.name] = 'node1'
  argv[flags.generateGossipKeys.name] = true
  argv[flags.generateTlsKeys.name] = true
  argv[flags.deployMinio.name] = true
  argv[flags.soloChartVersion.name] = version.SOLO_CHART_VERSION
  argv[flags.force.name] = true
  argv[flags.applicationEnv.name] = applicationEnvFilePath
  // set the env variable SOLO_CHARTS_DIR if developer wants to use local Solo charts
  argv[flags.chartDirectory.name] = process.env.SOLO_CHARTS_DIR ?? undefined
  argv[flags.quiet.name] = true

  const bootstrapResp = bootstrapTestVariables(testName, argv)
  const k8 = bootstrapResp.opts.k8
  const accountManager = bootstrapResp.opts.accountManager
  const configManager = bootstrapResp.opts.configManager

  const networkCmd = bootstrapResp.cmd.networkCmd
  const clusterCmd = bootstrapResp.cmd.clusterCmd
  const initCmd = bootstrapResp.cmd.initCmd
  const nodeCmd = bootstrapResp.cmd.nodeCmd

  after(async function () {
    this.timeout(3 * MINUTES)

    await getNodeLogs(k8, namespace)
    await k8.deleteNamespace(namespace)
    await accountManager.close()
  })

  before(async () => {
    await initCmd.init(argv)
    await clusterCmd.setup(argv)
    fs.mkdirSync(applicationEnvParentDirectory, { recursive: true })
    fs.writeFileSync(applicationEnvFilePath, applicationEnvFileContents)
  })

  it('keys should be generated', async () => {
<<<<<<< HEAD
    await expect(nodeCmd.handlers.keys(argv)).resolves.toBeTruthy()
=======
    await expect(nodeCmd.keys(argv)).to.eventually.be.ok
>>>>>>> c81b3b41
  })

  it('network deploy command should succeed', async () => {
    try {
      await expect(networkCmd.deploy(argv)).to.eventually.be.ok

      // check pod names should match expected values
      await expect(k8.getPodByName('network-node1-0'))
        .eventually.to.have.nested.property('metadata.name', 'network-node1-0')
      // get list of pvc using k8 listPvcsByNamespace function and print to log
      const pvcs = await k8.listPvcsByNamespace(namespace)
      networkCmd.logger.showList('PVCs', pvcs)

      expect(networkCmd.getUnusedConfigs(NetworkCommand.DEPLOY_CONFIGS_NAME)).to.deep.equal([
        flags.apiPermissionProperties.constName,
        flags.applicationEnv.constName,
        flags.applicationProperties.constName,
        flags.bootstrapProperties.constName,
        flags.chainId.constName,
        flags.log4j2Xml.constName,
        flags.profileFile.constName,
        flags.profileName.constName,
        flags.quiet.constName,
        flags.settingTxt.constName
      ])
    } catch (e) {
      networkCmd.logger.showUserError(e)
      expect.fail()
    }
  }).timeout(4 * MINUTES)

  it('application env file contents should be in cached values file', () => {
    const valuesYaml = fs.readFileSync(networkCmd.profileValuesFile).toString()
    const fileRows = applicationEnvFileContents.split('\n')
    for (const fileRow of fileRows) {
      expect(valuesYaml).to.contain(fileRow)
    }
  })

  it('network destroy should success', async () => {
    argv[flags.deletePvcs.name] = true
    argv[flags.deleteSecrets.name] = true
    argv[flags.force.name] = true
    configManager.update(argv, true)

    try {
      await expect(networkCmd.destroy(argv)).to.eventually.be.ok

      while ((await k8.getPodsByLabel(['solo.hedera.com/type=network-node'])).length > 0) {
        networkCmd.logger.debug('Pods are still running. Waiting...')
        await sleep(3 * SECONDS)
      }

      while ((await k8.getPodsByLabel(['app=minio'])).length > 0) {
        networkCmd.logger.showUser('Waiting for minio container to be deleted...')
        await sleep(3 * SECONDS)
      }

      // check if chart is uninstalled
      await expect(bootstrapResp.opts.chartManager.isChartInstalled(namespace, constants.SOLO_DEPLOYMENT_CHART))
        .to.eventually.not.be.ok

      // check if pvc are deleted
      await expect(k8.listPvcsByNamespace(namespace)).eventually.to.have.lengthOf(0)

      // check if secrets are deleted
      await expect(k8.listSecretsByNamespace(namespace)).eventually.to.have.lengthOf(0)
    } catch (e) {
      networkCmd.logger.showUserError(e)
      expect.fail()
    }
  }).timeout(2 * MINUTES)
})<|MERGE_RESOLUTION|>--- conflicted
+++ resolved
@@ -79,11 +79,7 @@
   })
 
   it('keys should be generated', async () => {
-<<<<<<< HEAD
-    await expect(nodeCmd.handlers.keys(argv)).resolves.toBeTruthy()
-=======
-    await expect(nodeCmd.keys(argv)).to.eventually.be.ok
->>>>>>> c81b3b41
+    await expect(nodeCmd.handlers.keys(argv)).to.eventually.be.ok
   })
 
   it('network deploy command should succeed', async () => {
