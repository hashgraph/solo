/**
 * Copyright (C) 2024 Hedera Hashgraph, LLC
 *
 * Licensed under the Apache License, Version 2.0 (the ""License"");
 * you may not use this file except in compliance with the License.
 * You may obtain a copy of the License at
 *
 *      http://www.apache.org/licenses/LICENSE-2.0
 *
 * Unless required by applicable law or agreed to in writing, software
 * distributed under the License is distributed on an ""AS IS"" BASIS,
 * WITHOUT WARRANTIES OR CONDITIONS OF ANY KIND, either express or implied.
 * See the License for the specific language governing permissions and
 * limitations under the License.
 *
 */
import { it, describe, after } from 'mocha'
import { expect } from 'chai'

import { flags } from '../../../src/commands/index.ts'
import {
  accountCreationShouldSucceed,
  balanceQueryShouldSucceed,
  e2eTestSuite,
  getDefaultArgv,
  HEDERA_PLATFORM_VERSION_TAG
} from '../../test_util.ts'
import { getNodeLogs, getTmpDir } from '../../../src/core/helpers.ts'
import { HEDERA_HAPI_PATH, MINUTES, ROOT_CONTAINER } from '../../../src/core/constants.ts'
import fs from 'fs'
import type { NodeAlias, PodName } from '../../../src/types/aliases.ts'
import * as NodeCommandConfigs from '../../../src/commands/node/configs.ts'

const namespace = 'node-delete-separate'
const nodeAlias = 'node1' as NodeAlias
const argv = getDefaultArgv()
argv[flags.nodeAliasesUnparsed.name] = 'node1,node2,node3,node4'
argv[flags.nodeAlias.name] = nodeAlias
argv[flags.generateGossipKeys.name] = true
argv[flags.generateTlsKeys.name] = true
argv[flags.persistentVolumeClaims.name] = true
// set the env variable SOLO_CHARTS_DIR if developer wants to use local Solo charts
argv[flags.chartDirectory.name] = process.env.SOLO_CHARTS_DIR ?? undefined
argv[flags.releaseTag.name] = HEDERA_PLATFORM_VERSION_TAG
argv[flags.namespace.name] = namespace

const tempDir = 'contextDir'
const argvPrepare = Object.assign({}, argv)
argvPrepare[flags.outputDir.name] = tempDir

const argvExecute = getDefaultArgv()
argvExecute[flags.inputDir.name] = tempDir

e2eTestSuite(namespace, argv, undefined, undefined, undefined, undefined, undefined, undefined, true, (bootstrapResp) => {
  describe('Node delete via separated commands', async () => {
    const nodeCmd = bootstrapResp.cmd.nodeCmd
    const accountCmd = bootstrapResp.cmd.accountCmd
    const k8 = bootstrapResp.opts.k8

    after(async function () {
      this.timeout(10 * MINUTES)

      await getNodeLogs(k8, namespace)
      await k8.deleteNamespace(namespace)
    })

    it('should succeed with init command', async () => {
      const status = await accountCmd.init(argv)
      expect(status).to.be.ok
    }).timeout(8 * MINUTES)

<<<<<<< HEAD
  it('should delete a node from the network successfully', async () => {
    await nodeCmd.handlers.deletePrepare(argvPrepare)
    await nodeCmd.handlers.deleteSubmitTransactions(argvExecute)
    await nodeCmd.handlers.deleteExecute(argvExecute)
    expect(nodeCmd.getUnusedConfigs(NodeCommandConfigs.DELETE_CONFIGS_NAME)).to.deep.equal([
      flags.app.constName,
      flags.devMode.constName,
      flags.endpointType.constName,
      flags.quiet.constName,
      flags.adminKey.constName,
      'freezeAdminPrivateKey'
    ])
=======
    it('should delete a node from the network successfully', async () => {
      await nodeCmd.deletePrepare(argvPrepare)
      await nodeCmd.deleteSubmitTransactions(argvExecute)
      await nodeCmd.deleteExecute(argvExecute)
      expect(nodeCmd.getUnusedConfigs(NodeCommand.DELETE_CONFIGS_NAME)).to.deep.equal([
        flags.app.constName,
        flags.devMode.constName,
        flags.endpointType.constName,
        flags.quiet.constName,
        flags.adminKey.constName,
        'freezeAdminPrivateKey'
      ])
>>>>>>> 3d868e68

      await bootstrapResp.opts.accountManager.close()
    }).timeout(10 * MINUTES)

    balanceQueryShouldSucceed(bootstrapResp.opts.accountManager, nodeCmd, namespace)

    accountCreationShouldSucceed(bootstrapResp.opts.accountManager, nodeCmd, namespace)

    it('config.txt should no longer contain removed nodeAlias', async () => {
      // read config.txt file from first node, read config.txt line by line, it should not contain value of nodeAlias
      const pods = await k8.getPodsByLabel(['solo.hedera.com/type=network-node'])
      const podName = pods[0].metadata.name as PodName
      const tmpDir = getTmpDir()
      await k8.copyFrom(podName, ROOT_CONTAINER, `${HEDERA_HAPI_PATH}/config.txt`, tmpDir)
      const configTxt = fs.readFileSync(`${tmpDir}/config.txt`, 'utf8')
      console.log('config.txt:', configTxt)
      expect(configTxt).not.to.contain(nodeAlias)
    }).timeout(10 * MINUTES)
  })
})
<|MERGE_RESOLUTION|>--- conflicted
+++ resolved
@@ -69,25 +69,11 @@
       expect(status).to.be.ok
     }).timeout(8 * MINUTES)
 
-<<<<<<< HEAD
-  it('should delete a node from the network successfully', async () => {
-    await nodeCmd.handlers.deletePrepare(argvPrepare)
-    await nodeCmd.handlers.deleteSubmitTransactions(argvExecute)
-    await nodeCmd.handlers.deleteExecute(argvExecute)
-    expect(nodeCmd.getUnusedConfigs(NodeCommandConfigs.DELETE_CONFIGS_NAME)).to.deep.equal([
-      flags.app.constName,
-      flags.devMode.constName,
-      flags.endpointType.constName,
-      flags.quiet.constName,
-      flags.adminKey.constName,
-      'freezeAdminPrivateKey'
-    ])
-=======
     it('should delete a node from the network successfully', async () => {
-      await nodeCmd.deletePrepare(argvPrepare)
-      await nodeCmd.deleteSubmitTransactions(argvExecute)
-      await nodeCmd.deleteExecute(argvExecute)
-      expect(nodeCmd.getUnusedConfigs(NodeCommand.DELETE_CONFIGS_NAME)).to.deep.equal([
+      await nodeCmd.handlers.deletePrepare(argvPrepare)
+      await nodeCmd.handlers.deleteSubmitTransactions(argvExecute)
+      await nodeCmd.handlers.deleteExecute(argvExecute)
+      expect(nodeCmd.getUnusedConfigs(NodeCommandConfigs.DELETE_CONFIGS_NAME)).to.deep.equal([
         flags.app.constName,
         flags.devMode.constName,
         flags.endpointType.constName,
@@ -95,7 +81,6 @@
         flags.adminKey.constName,
         'freezeAdminPrivateKey'
       ])
->>>>>>> 3d868e68
 
       await bootstrapResp.opts.accountManager.close()
     }).timeout(10 * MINUTES)
