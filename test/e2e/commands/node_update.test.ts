/**
 * Copyright (C) 2024 Hedera Hashgraph, LLC
 *
 * Licensed under the Apache License, Version 2.0 (the ""License"");
 * you may not use this file except in compliance with the License.
 * You may obtain a copy of the License at
 *
 *      http://www.apache.org/licenses/LICENSE-2.0
 *
 * Unless required by applicable law or agreed to in writing, software
 * distributed under the License is distributed on an ""AS IS"" BASIS,
 * WITHOUT WARRANTIES OR CONDITIONS OF ANY KIND, either express or implied.
 * See the License for the specific language governing permissions and
 * limitations under the License.
 *
 */
import { it, describe, after } from 'mocha'
import { expect } from 'chai'

import { flags } from '../../../src/commands/index.ts'
import { constants } from '../../../src/core/index.ts'
import {
  accountCreationShouldSucceed,
  balanceQueryShouldSucceed,
  e2eTestSuite,
  getDefaultArgv, getNodeAliasesPrivateKeysHash, getTmpDir,
  HEDERA_PLATFORM_VERSION_TAG
} from '../../test_util.ts'
import { getNodeLogs } from '../../../src/core/helpers.ts'
import { HEDERA_HAPI_PATH, MINUTES, ROOT_CONTAINER } from '../../../src/core/constants.ts'
import fs from 'fs'
import type { PodName } from '../../../src/types/aliases.ts'
import * as NodeCommandConfigs from '../../../src/commands/node/configs.ts'

<<<<<<< HEAD
describe('Node update', async () => {
  const defaultTimeout = 2 * MINUTES
  const namespace = 'node-update'
  const updateNodeId = 'node2'
  const newAccountId = '0.0.7'
  const argv = getDefaultArgv()
  argv[flags.nodeAliasesUnparsed.name] = 'node1,node2,node3'
  argv[flags.nodeAlias.name] = updateNodeId

  argv[flags.newAccountNumber.name] = newAccountId
  argv[flags.newAdminKey.name] = '302e020100300506032b6570042204200cde8d512569610f184b8b399e91e46899805c6171f7c2b8666d2a417bcc66c2'

  argv[flags.generateGossipKeys.name] = true
  argv[flags.generateTlsKeys.name] = true
  // set the env variable SOLO_CHARTS_DIR if developer wants to use local Solo charts
  argv[flags.chartDirectory.name] = process.env.SOLO_CHARTS_DIR ?? undefined
  argv[flags.releaseTag.name] = HEDERA_PLATFORM_VERSION_TAG
  argv[flags.namespace.name] = namespace
  argv[flags.persistentVolumeClaims.name] = true
  argv[flags.quiet.name] = true
  const bootstrapResp = await bootstrapNetwork(namespace, argv)
  const nodeCmd = bootstrapResp.cmd.nodeCmd
  const accountCmd = bootstrapResp.cmd.accountCmd
  const k8 = bootstrapResp.opts.k8
  let existingServiceMap
  let existingNodeIdsPrivateKeysHash

  after(async function () {
    this.timeout(10 * MINUTES)

    await getNodeLogs(k8, namespace)
    await nodeCmd.handlers.stop(argv)
    await k8.deleteNamespace(namespace)
  })

  it('cache current version of private keys', async () => {
    // @ts-ignore
    existingServiceMap = await nodeCmd.accountManager.getNodeServiceMap(namespace)
    existingNodeIdsPrivateKeysHash = await getNodeAliasesPrivateKeysHash(existingServiceMap, namespace, k8, getTmpDir())
  }).timeout(defaultTimeout)

  it('should succeed with init command', async () => {
    const status = await accountCmd.init(argv)
    expect(status).to.be.ok
  }).timeout(8 * MINUTES)

  it('should update a new node property successfully', async () => {
    // generate gossip and tls keys for the updated node
    const tmpDir = getTmpDir()

    // @ts-ignore
    const signingKey = await nodeCmd.keyManager.generateSigningKey(updateNodeId)
    // @ts-ignore
    const signingKeyFiles = await nodeCmd.keyManager.storeSigningKey(updateNodeId, signingKey, tmpDir)
    nodeCmd.logger.debug(`generated test gossip signing keys for node ${updateNodeId} : ${signingKeyFiles.certificateFile}`)
    argv[flags.gossipPublicKey.name] = signingKeyFiles.certificateFile
    argv[flags.gossipPrivateKey.name] = signingKeyFiles.privateKeyFile

    // @ts-ignore
    const tlsKey = await nodeCmd.keyManager.generateGrpcTLSKey(updateNodeId)
    // @ts-ignore
    const tlsKeyFiles = await nodeCmd.keyManager.storeTLSKey(updateNodeId, tlsKey, tmpDir)
    nodeCmd.logger.debug(`generated test TLS keys for node ${updateNodeId} : ${tlsKeyFiles.certificateFile}`)
    argv[flags.tlsPublicKey.name] = tlsKeyFiles.certificateFile
    argv[flags.tlsPrivateKey.name] = tlsKeyFiles.privateKeyFile

    await nodeCmd.handlers.update(argv)
    expect(nodeCmd.getUnusedConfigs(NodeCommandConfigs.UPDATE_CONFIGS_NAME)).to.deep.equal([
      flags.app.constName,
      flags.devMode.constName,
      flags.quiet.constName
    ])
    // @ts-ignore
    await nodeCmd.accountManager.close()
  }).timeout(30 * MINUTES)

  // @ts-ignore
  balanceQueryShouldSucceed(nodeCmd.accountManager, nodeCmd, namespace)

  // @ts-ignore
  accountCreationShouldSucceed(nodeCmd.accountManager, nodeCmd, namespace)

  it('signing key and tls key should not match previous one', async () => {
    const currentNodeIdsPrivateKeysHash = await getNodeAliasesPrivateKeysHash(existingServiceMap, namespace, k8, getTmpDir())

    for (const [nodeAlias, existingKeyHashMap] of existingNodeIdsPrivateKeysHash.entries()) {
      const currentNodeKeyHashMap = currentNodeIdsPrivateKeysHash.get(nodeAlias)

      for (const [keyFileName, existingKeyHash] of existingKeyHashMap.entries()) {
        if (nodeAlias === updateNodeId &&
          (keyFileName.startsWith(constants.SIGNING_KEY_PREFIX) || keyFileName.startsWith('hedera'))) {
          expect(`${nodeAlias}:${keyFileName}:${currentNodeKeyHashMap.get(keyFileName)}`).not.to.equal(
            `${nodeAlias}:${keyFileName}:${existingKeyHash}`)
        } else {
          expect(`${nodeAlias}:${keyFileName}:${currentNodeKeyHashMap.get(keyFileName)}`).to.equal(
            `${nodeAlias}:${keyFileName}:${existingKeyHash}`)
=======
const defaultTimeout = 2 * MINUTES
const namespace = 'node-update'
const updateNodeId = 'node2'
const newAccountId = '0.0.7'
const argv = getDefaultArgv()
argv[flags.nodeAliasesUnparsed.name] = 'node1,node2,node3'
argv[flags.nodeAlias.name] = updateNodeId

argv[flags.newAccountNumber.name] = newAccountId
argv[flags.newAdminKey.name] = '302e020100300506032b6570042204200cde8d512569610f184b8b399e91e46899805c6171f7c2b8666d2a417bcc66c2'

argv[flags.generateGossipKeys.name] = true
argv[flags.generateTlsKeys.name] = true
// set the env variable SOLO_CHARTS_DIR if developer wants to use local Solo charts
argv[flags.chartDirectory.name] = process.env.SOLO_CHARTS_DIR ?? undefined
argv[flags.releaseTag.name] = HEDERA_PLATFORM_VERSION_TAG
argv[flags.namespace.name] = namespace
argv[flags.persistentVolumeClaims.name] = true
argv[flags.quiet.name] = true

e2eTestSuite(namespace, argv, undefined, undefined, undefined, undefined, undefined, undefined, true, (bootstrapResp) => {
  describe('Node update', async () => {
    const nodeCmd = bootstrapResp.cmd.nodeCmd
    const accountCmd = bootstrapResp.cmd.accountCmd
    const k8 = bootstrapResp.opts.k8
    let existingServiceMap
    let existingNodeIdsPrivateKeysHash

    after(async function () {
      this.timeout(10 * MINUTES)

      await getNodeLogs(k8, namespace)
      await nodeCmd.stop(argv)
      await k8.deleteNamespace(namespace)
    })

    it('cache current version of private keys', async () => {
      existingServiceMap = await bootstrapResp.opts.accountManager.getNodeServiceMap(namespace)
      existingNodeIdsPrivateKeysHash = await getNodeAliasesPrivateKeysHash(existingServiceMap, namespace, k8, getTmpDir())
    }).timeout(defaultTimeout)

    it('should succeed with init command', async () => {
      const status = await accountCmd.init(argv)
      expect(status).to.be.ok
    }).timeout(8 * MINUTES)

    it('should update a new node property successfully', async () => {
      // generate gossip and tls keys for the updated node
      const tmpDir = getTmpDir()

      const signingKey = await bootstrapResp.opts.keyManager.generateSigningKey(updateNodeId)
      const signingKeyFiles = await bootstrapResp.opts.keyManager.storeSigningKey(updateNodeId, signingKey, tmpDir)
      nodeCmd.logger.debug(`generated test gossip signing keys for node ${updateNodeId} : ${signingKeyFiles.certificateFile}`)
      argv[flags.gossipPublicKey.name] = signingKeyFiles.certificateFile
      argv[flags.gossipPrivateKey.name] = signingKeyFiles.privateKeyFile

      const tlsKey = await bootstrapResp.opts.keyManager.generateGrpcTLSKey(updateNodeId)
      const tlsKeyFiles = await bootstrapResp.opts.keyManager.storeTLSKey(updateNodeId, tlsKey, tmpDir)
      nodeCmd.logger.debug(`generated test TLS keys for node ${updateNodeId} : ${tlsKeyFiles.certificateFile}`)
      argv[flags.tlsPublicKey.name] = tlsKeyFiles.certificateFile
      argv[flags.tlsPrivateKey.name] = tlsKeyFiles.privateKeyFile

      await nodeCmd.update(argv)
      expect(nodeCmd.getUnusedConfigs(NodeCommand.UPDATE_CONFIGS_NAME)).to.deep.equal([
        flags.app.constName,
        flags.devMode.constName,
        flags.quiet.constName
      ])
      await bootstrapResp.opts.accountManager.close()
    }).timeout(30 * MINUTES)

    balanceQueryShouldSucceed(bootstrapResp.opts.accountManager, nodeCmd, namespace)

    accountCreationShouldSucceed(bootstrapResp.opts.accountManager, nodeCmd, namespace)

    it('signing key and tls key should not match previous one', async () => {
      const currentNodeIdsPrivateKeysHash = await getNodeAliasesPrivateKeysHash(existingServiceMap, namespace, k8, getTmpDir())

      for (const [nodeAlias, existingKeyHashMap] of existingNodeIdsPrivateKeysHash.entries()) {
        const currentNodeKeyHashMap = currentNodeIdsPrivateKeysHash.get(nodeAlias)

        for (const [keyFileName, existingKeyHash] of existingKeyHashMap.entries()) {
          if (nodeAlias === updateNodeId &&
              (keyFileName.startsWith(constants.SIGNING_KEY_PREFIX) || keyFileName.startsWith('hedera'))) {
            expect(`${nodeAlias}:${keyFileName}:${currentNodeKeyHashMap.get(keyFileName)}`).not.to.equal(
                `${nodeAlias}:${keyFileName}:${existingKeyHash}`)
          } else {
            expect(`${nodeAlias}:${keyFileName}:${currentNodeKeyHashMap.get(keyFileName)}`).to.equal(
                `${nodeAlias}:${keyFileName}:${existingKeyHash}`)
          }
>>>>>>> 3d868e68
        }
      }
    }).timeout(defaultTimeout)

    it('config.txt should be changed with new account id', async () => {
      // read config.txt file from first node, read config.txt line by line, it should not contain value of newAccountId
      const pods = await k8.getPodsByLabel(['solo.hedera.com/type=network-node'])
      const podName = pods[0].metadata.name as PodName
      const tmpDir = getTmpDir()
      await k8.copyFrom(podName, ROOT_CONTAINER, `${HEDERA_HAPI_PATH}/config.txt`, tmpDir)
      const configTxt = fs.readFileSync(`${tmpDir}/config.txt`, 'utf8')
      console.log('config.txt:', configTxt)

      expect(configTxt).to.contain(newAccountId)
    }).timeout(10 * MINUTES)
  })
})<|MERGE_RESOLUTION|>--- conflicted
+++ resolved
@@ -32,104 +32,6 @@
 import type { PodName } from '../../../src/types/aliases.ts'
 import * as NodeCommandConfigs from '../../../src/commands/node/configs.ts'
 
-<<<<<<< HEAD
-describe('Node update', async () => {
-  const defaultTimeout = 2 * MINUTES
-  const namespace = 'node-update'
-  const updateNodeId = 'node2'
-  const newAccountId = '0.0.7'
-  const argv = getDefaultArgv()
-  argv[flags.nodeAliasesUnparsed.name] = 'node1,node2,node3'
-  argv[flags.nodeAlias.name] = updateNodeId
-
-  argv[flags.newAccountNumber.name] = newAccountId
-  argv[flags.newAdminKey.name] = '302e020100300506032b6570042204200cde8d512569610f184b8b399e91e46899805c6171f7c2b8666d2a417bcc66c2'
-
-  argv[flags.generateGossipKeys.name] = true
-  argv[flags.generateTlsKeys.name] = true
-  // set the env variable SOLO_CHARTS_DIR if developer wants to use local Solo charts
-  argv[flags.chartDirectory.name] = process.env.SOLO_CHARTS_DIR ?? undefined
-  argv[flags.releaseTag.name] = HEDERA_PLATFORM_VERSION_TAG
-  argv[flags.namespace.name] = namespace
-  argv[flags.persistentVolumeClaims.name] = true
-  argv[flags.quiet.name] = true
-  const bootstrapResp = await bootstrapNetwork(namespace, argv)
-  const nodeCmd = bootstrapResp.cmd.nodeCmd
-  const accountCmd = bootstrapResp.cmd.accountCmd
-  const k8 = bootstrapResp.opts.k8
-  let existingServiceMap
-  let existingNodeIdsPrivateKeysHash
-
-  after(async function () {
-    this.timeout(10 * MINUTES)
-
-    await getNodeLogs(k8, namespace)
-    await nodeCmd.handlers.stop(argv)
-    await k8.deleteNamespace(namespace)
-  })
-
-  it('cache current version of private keys', async () => {
-    // @ts-ignore
-    existingServiceMap = await nodeCmd.accountManager.getNodeServiceMap(namespace)
-    existingNodeIdsPrivateKeysHash = await getNodeAliasesPrivateKeysHash(existingServiceMap, namespace, k8, getTmpDir())
-  }).timeout(defaultTimeout)
-
-  it('should succeed with init command', async () => {
-    const status = await accountCmd.init(argv)
-    expect(status).to.be.ok
-  }).timeout(8 * MINUTES)
-
-  it('should update a new node property successfully', async () => {
-    // generate gossip and tls keys for the updated node
-    const tmpDir = getTmpDir()
-
-    // @ts-ignore
-    const signingKey = await nodeCmd.keyManager.generateSigningKey(updateNodeId)
-    // @ts-ignore
-    const signingKeyFiles = await nodeCmd.keyManager.storeSigningKey(updateNodeId, signingKey, tmpDir)
-    nodeCmd.logger.debug(`generated test gossip signing keys for node ${updateNodeId} : ${signingKeyFiles.certificateFile}`)
-    argv[flags.gossipPublicKey.name] = signingKeyFiles.certificateFile
-    argv[flags.gossipPrivateKey.name] = signingKeyFiles.privateKeyFile
-
-    // @ts-ignore
-    const tlsKey = await nodeCmd.keyManager.generateGrpcTLSKey(updateNodeId)
-    // @ts-ignore
-    const tlsKeyFiles = await nodeCmd.keyManager.storeTLSKey(updateNodeId, tlsKey, tmpDir)
-    nodeCmd.logger.debug(`generated test TLS keys for node ${updateNodeId} : ${tlsKeyFiles.certificateFile}`)
-    argv[flags.tlsPublicKey.name] = tlsKeyFiles.certificateFile
-    argv[flags.tlsPrivateKey.name] = tlsKeyFiles.privateKeyFile
-
-    await nodeCmd.handlers.update(argv)
-    expect(nodeCmd.getUnusedConfigs(NodeCommandConfigs.UPDATE_CONFIGS_NAME)).to.deep.equal([
-      flags.app.constName,
-      flags.devMode.constName,
-      flags.quiet.constName
-    ])
-    // @ts-ignore
-    await nodeCmd.accountManager.close()
-  }).timeout(30 * MINUTES)
-
-  // @ts-ignore
-  balanceQueryShouldSucceed(nodeCmd.accountManager, nodeCmd, namespace)
-
-  // @ts-ignore
-  accountCreationShouldSucceed(nodeCmd.accountManager, nodeCmd, namespace)
-
-  it('signing key and tls key should not match previous one', async () => {
-    const currentNodeIdsPrivateKeysHash = await getNodeAliasesPrivateKeysHash(existingServiceMap, namespace, k8, getTmpDir())
-
-    for (const [nodeAlias, existingKeyHashMap] of existingNodeIdsPrivateKeysHash.entries()) {
-      const currentNodeKeyHashMap = currentNodeIdsPrivateKeysHash.get(nodeAlias)
-
-      for (const [keyFileName, existingKeyHash] of existingKeyHashMap.entries()) {
-        if (nodeAlias === updateNodeId &&
-          (keyFileName.startsWith(constants.SIGNING_KEY_PREFIX) || keyFileName.startsWith('hedera'))) {
-          expect(`${nodeAlias}:${keyFileName}:${currentNodeKeyHashMap.get(keyFileName)}`).not.to.equal(
-            `${nodeAlias}:${keyFileName}:${existingKeyHash}`)
-        } else {
-          expect(`${nodeAlias}:${keyFileName}:${currentNodeKeyHashMap.get(keyFileName)}`).to.equal(
-            `${nodeAlias}:${keyFileName}:${existingKeyHash}`)
-=======
 const defaultTimeout = 2 * MINUTES
 const namespace = 'node-update'
 const updateNodeId = 'node2'
@@ -162,7 +64,7 @@
       this.timeout(10 * MINUTES)
 
       await getNodeLogs(k8, namespace)
-      await nodeCmd.stop(argv)
+      await nodeCmd.handlers.stop(argv)
       await k8.deleteNamespace(namespace)
     })
 
@@ -192,8 +94,8 @@
       argv[flags.tlsPublicKey.name] = tlsKeyFiles.certificateFile
       argv[flags.tlsPrivateKey.name] = tlsKeyFiles.privateKeyFile
 
-      await nodeCmd.update(argv)
-      expect(nodeCmd.getUnusedConfigs(NodeCommand.UPDATE_CONFIGS_NAME)).to.deep.equal([
+      await nodeCmd.handlers.update(argv)
+      expect(nodeCmd.getUnusedConfigs(NodeCommandConfigs.UPDATE_CONFIGS_NAME)).to.deep.equal([
         flags.app.constName,
         flags.devMode.constName,
         flags.quiet.constName
@@ -220,7 +122,6 @@
             expect(`${nodeAlias}:${keyFileName}:${currentNodeKeyHashMap.get(keyFileName)}`).to.equal(
                 `${nodeAlias}:${keyFileName}:${existingKeyHash}`)
           }
->>>>>>> 3d868e68
         }
       }
     }).timeout(defaultTimeout)
