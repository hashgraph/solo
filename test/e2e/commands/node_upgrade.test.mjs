--- conflicted
+++ resolved
@@ -60,38 +60,23 @@
   }).timeout(8 * MINUTES)
 
   it('should prepare network upgrade successfully', async () => {
-<<<<<<< HEAD
     await nodeCmd.handlers.prepareUpgrade(upgradeArgv)
-    expect(nodeCmd.getUnusedConfigs(PREPARE_UPGRADE_CONFIGS_NAME)).toEqual([
-=======
-    await nodeCmd.prepareUpgrade(upgradeArgv)
     expect(nodeCmd.getUnusedConfigs(PREPARE_UPGRADE_CONFIGS_NAME)).to.deep.equal([
->>>>>>> c81b3b41
       flags.devMode.constName
     ])
   }).timeout(5 * MINUTES)
 
   it('should download generated files successfully', async () => {
-<<<<<<< HEAD
     await nodeCmd.handlers.downloadGeneratedFiles(upgradeArgv)
-    expect(nodeCmd.getUnusedConfigs(DOWNLOAD_GENERATED_FILES_CONFIGS_NAME)).toEqual([
-=======
-    await nodeCmd.downloadGeneratedFiles(upgradeArgv)
     expect(nodeCmd.getUnusedConfigs(DOWNLOAD_GENERATED_FILES_CONFIGS_NAME)).to.deep.equal([
->>>>>>> c81b3b41
       flags.devMode.constName,
       'allNodeAliases'
     ])
   }).timeout(5 * MINUTES)
 
   it('should upgrade all nodes on the network successfully', async () => {
-<<<<<<< HEAD
     await nodeCmd.handlers.freezeUpgrade(upgradeArgv)
-    expect(nodeCmd.getUnusedConfigs(PREPARE_UPGRADE_CONFIGS_NAME)).toEqual([
-=======
-    await nodeCmd.freezeUpgrade(upgradeArgv)
     expect(nodeCmd.getUnusedConfigs(PREPARE_UPGRADE_CONFIGS_NAME)).to.deep.equal([
->>>>>>> c81b3b41
       flags.devMode.constName
     ])
     await nodeCmd.accountManager.close()
