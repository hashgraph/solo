--- conflicted
+++ resolved
@@ -52,33 +52,18 @@
       k8Factory = bootstrapResp.opts.k8Factory;
     });
 
-<<<<<<< HEAD
       it('save the state and restart the node with saved state', async () => {
         // create an account so later we can verify its balance after restart
         const clusterRefs: ClusterRefs = nodeCmd.getConesnsusNodeManager().getClusterRefs();
         await accountManager.loadNodeClient(
           namespace,
           clusterRefs,
-          argv[flags.deployment.name],
-          argv[flags.forcePortForward.name],
+            argv.getArg<DeploymentName>(flags.deployment),
+            argv.getArg<boolean>(flags.forcePortForward),
         );
         const privateKey = PrivateKey.generate();
         // get random integer between 100 and 1000
         const amount = Math.floor(Math.random() * (1000 - 100) + 100);
-=======
-    it('save the state and restart the node with saved state', async () => {
-      // create an account so later we can verify its balance after restart
-      const clusterRefs: ClusterRefs = nodeCmd.getClusterRefs();
-      await accountManager.loadNodeClient(
-        namespace,
-        clusterRefs,
-        argv.getArg<DeploymentName>(flags.deployment),
-        argv.getArg<boolean>(flags.forcePortForward),
-      );
-      const privateKey = PrivateKey.generate();
-      // get random integer between 100 and 1000
-      const amount = Math.floor(Math.random() * (1000 - 100) + 100);
->>>>>>> 21c91c6a
 
       const newAccount = await new AccountCreateTransaction()
         .setKey(privateKey)
