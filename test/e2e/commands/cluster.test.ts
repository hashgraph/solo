--- conflicted
+++ resolved
@@ -121,7 +121,6 @@
     expect(await clusterCmd.handlers.reset(argv.build())).to.be.true;
   }).timeout(Duration.ofMinutes(1).toMillis());
 
-<<<<<<< HEAD
   // 'solo cluster-ref connect' tests
   function getClusterConnectDefaultArgv(): {argv: Argv; clusterRef: string; contextName: string} {
     const clusterRef = TEST_CLUSTER;
@@ -175,24 +174,5 @@
     } catch (e) {
       expect(e.message).to.include(`Context ${contextName} is not valid for cluster test-context-name`);
     }
-=======
-  it('solo cluster connect should work', async () => {
-    const argv = Argv.initializeEmpty();
-    argv.setArg(flags.clusterRef, TEST_CLUSTER);
-    argv.setArg(flags.context, TEST_CONTEXT);
-
-    const connectResult = await clusterCmd.handlers.connect(argv.build());
-    expect(connectResult).to.be.ok;
-    expect(clusterCmd.localConfig.clusterRefs[TEST_CLUSTER]).to.equal(TEST_CONTEXT);
-  });
-
-  it('solo cluster disconnect should work', async () => {
-    const argv = Argv.initializeEmpty();
-    argv.setArg(flags.clusterRef, TEST_CLUSTER);
-
-    const connectResult = await clusterCmd.handlers.disconnect(argv.build());
-    expect(connectResult).to.be.ok;
-    expect(clusterCmd.localConfig.clusterRefs[TEST_CLUSTER]).to.not.exist;
->>>>>>> b03bb274
   });
 });