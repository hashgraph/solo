/**
 * Copyright (C) 2024 Hedera Hashgraph, LLC
 *
 * Licensed under the Apache License, Version 2.0 (the ""License"");
 * you may not use this file except in compliance with the License.
 * You may obtain a copy of the License at
 *
 *      http://www.apache.org/licenses/LICENSE-2.0
 *
 * Unless required by applicable law or agreed to in writing, software
 * distributed under the License is distributed on an ""AS IS"" BASIS,
 * WITHOUT WARRANTIES OR CONDITIONS OF ANY KIND, either express or implied.
 * See the License for the specific language governing permissions and
 * limitations under the License.
 *
 */
import { it, describe, after } from 'mocha'
import { expect } from 'chai'

import { flags } from '../../../src/commands/index.ts'
import {
  accountCreationShouldSucceed,
  balanceQueryShouldSucceed,
  e2eTestSuite,
  getDefaultArgv,
  getNodeAliasesPrivateKeysHash, getTmpDir,
  HEDERA_PLATFORM_VERSION_TAG
} from '../../test_util.ts'
import { getNodeLogs } from '../../../src/core/helpers.ts'
import * as NodeCommandConfigs from '../../../src/commands/node/configs.ts'
import { MINUTES } from '../../../src/core/constants.ts'

<<<<<<< HEAD
describe('Node add via separated commands should success', async () => {
  const defaultTimeout = 2 * MINUTES
  const namespace = 'node-add-separated'
  const argv = getDefaultArgv()
  argv[flags.nodeAliasesUnparsed.name] = 'node1,node2,node3'
  argv[flags.generateGossipKeys.name] = true
  argv[flags.generateTlsKeys.name] = true
  // set the env variable SOLO_CHARTS_DIR if developer wants to use local Solo charts
  argv[flags.chartDirectory.name] = process.env.SOLO_CHARTS_DIR ?? undefined
  argv[flags.releaseTag.name] = HEDERA_PLATFORM_VERSION_TAG
  argv[flags.namespace.name] = namespace
  argv[flags.force.name] = true
  argv[flags.persistentVolumeClaims.name] = true
  argv[flags.quiet.name] = true

  const argvPrepare = Object.assign({}, argv)

  const tempDir = 'contextDir'
  argvPrepare[flags.outputDir.name] = tempDir
  argvPrepare[flags.outputDir.constName] = tempDir

  const argvExecute = getDefaultArgv()
  argvExecute[flags.inputDir.name] = tempDir
  argvExecute[flags.inputDir.constName] = tempDir

  const bootstrapResp = await bootstrapNetwork(namespace, argv)
  const nodeCmd = bootstrapResp.cmd.nodeCmd
  const accountCmd = bootstrapResp.cmd.accountCmd
  const networkCmd = bootstrapResp.cmd.networkCmd
  const k8 = bootstrapResp.opts.k8
  let existingServiceMap
  let existingNodeIdsPrivateKeysHash

  after(async function () {
    this.timeout(10 * MINUTES)

    await getNodeLogs(k8, namespace)
    // @ts-ignore
    await nodeCmd.accountManager.close()
    await nodeCmd.handlers.stop(argv)
    await networkCmd.destroy(argv)
    await k8.deleteNamespace(namespace)
  })

  it('cache current version of private keys', async () => {
    // @ts-ignore
    existingServiceMap = await nodeCmd.accountManager.getNodeServiceMap(namespace)
    existingNodeIdsPrivateKeysHash = await getNodeAliasesPrivateKeysHash(existingServiceMap, namespace, k8, getTmpDir())
  }).timeout(defaultTimeout)

  it('should succeed with init command', async () => {
    const status = await accountCmd.init(argv)
    expect(status).to.be.ok
  }).timeout(8 * MINUTES)

  it('should add a new node to the network via the segregated commands successfully', async () => {
    await nodeCmd.handlers.addPrepare(argvPrepare)
    await nodeCmd.handlers.addSubmitTransactions(argvExecute)
    await nodeCmd.handlers.addExecute(argvExecute)
    expect(nodeCmd.getUnusedConfigs(NodeCommandConfigs.ADD_CONFIGS_NAME)).to.deep.equal([
      flags.app.constName,
      flags.chainId.constName,
      flags.devMode.constName,
      flags.generateGossipKeys.constName,
      flags.generateTlsKeys.constName,
      flags.gossipEndpoints.constName,
      flags.grpcEndpoints.constName,
      flags.quiet.constName,
      flags.adminKey.constName,
      'curDate',
      'freezeAdminPrivateKey'
    ])
=======
const defaultTimeout = 2 * MINUTES
const namespace = 'node-add-separated'
const argv = getDefaultArgv()
argv[flags.nodeAliasesUnparsed.name] = 'node1,node2,node3'
argv[flags.generateGossipKeys.name] = true
argv[flags.generateTlsKeys.name] = true
// set the env variable SOLO_CHARTS_DIR if developer wants to use local Solo charts
argv[flags.chartDirectory.name] = process.env.SOLO_CHARTS_DIR ?? undefined
argv[flags.releaseTag.name] = HEDERA_PLATFORM_VERSION_TAG
argv[flags.namespace.name] = namespace
argv[flags.force.name] = true
argv[flags.persistentVolumeClaims.name] = true
argv[flags.quiet.name] = true

const argvPrepare = Object.assign({}, argv)

const tempDir = 'contextDir'
argvPrepare[flags.outputDir.name] = tempDir

const argvExecute = getDefaultArgv()
argvExecute[flags.inputDir.name] = tempDir

e2eTestSuite(namespace, argv, undefined, undefined, undefined, undefined, undefined, undefined, true, (bootstrapResp) => {
  describe('Node add via separated commands should success', async () => {
    const nodeCmd = bootstrapResp.cmd.nodeCmd
    const accountCmd = bootstrapResp.cmd.accountCmd
    const networkCmd = bootstrapResp.cmd.networkCmd
    const k8 = bootstrapResp.opts.k8
    let existingServiceMap
    let existingNodeIdsPrivateKeysHash

    after(async function () {
      this.timeout(10 * MINUTES)

      await getNodeLogs(k8, namespace)
      // @ts-ignore
      await nodeCmd.accountManager.close()
      await nodeCmd.stop(argv)
      await networkCmd.destroy(argv)
      await k8.deleteNamespace(namespace)
    })

    it('cache current version of private keys', async () => {
      // @ts-ignore
      existingServiceMap = await nodeCmd.accountManager.getNodeServiceMap(namespace)
      existingNodeIdsPrivateKeysHash = await getNodeAliasesPrivateKeysHash(existingServiceMap, namespace, k8, getTmpDir())
    }).timeout(defaultTimeout)

    it('should succeed with init command', async () => {
      const status = await accountCmd.init(argv)
      expect(status).to.be.ok
    }).timeout(8 * MINUTES)

    it('should add a new node to the network via the segregated commands successfully', async () => {
      await nodeCmd.addPrepare(argvPrepare)
      await nodeCmd.addSubmitTransactions(argvExecute)
      await nodeCmd.addExecute(argvExecute)
      expect(nodeCmd.getUnusedConfigs(NodeCommand.ADD_CONFIGS_NAME)).to.deep.equal([
        flags.app.constName,
        flags.chainId.constName,
        flags.devMode.constName,
        flags.generateGossipKeys.constName,
        flags.generateTlsKeys.constName,
        flags.gossipEndpoints.constName,
        flags.grpcEndpoints.constName,
        flags.quiet.constName,
        flags.adminKey.constName,
        'curDate',
        'freezeAdminPrivateKey'
      ])
      await bootstrapResp.opts.accountManager.close()
    }).timeout(12 * MINUTES)

>>>>>>> 3d868e68
    // @ts-ignore
    balanceQueryShouldSucceed(bootstrapResp.opts.accountManager, nodeCmd, namespace)

    // @ts-ignore
    accountCreationShouldSucceed(bootstrapResp.opts.accountManager, nodeCmd, namespace)

    it('existing nodes private keys should not have changed', async () => {
      const currentNodeIdsPrivateKeysHash = await getNodeAliasesPrivateKeysHash(existingServiceMap, namespace, k8, getTmpDir())

      for (const [nodeAlias, existingKeyHashMap] of existingNodeIdsPrivateKeysHash.entries()) {
        const currentNodeKeyHashMap = currentNodeIdsPrivateKeysHash.get(nodeAlias)

        for (const [keyFileName, existingKeyHash] of existingKeyHashMap.entries()) {
          expect(`${nodeAlias}:${keyFileName}:${currentNodeKeyHashMap.get(keyFileName)}`).to.equal(
              `${nodeAlias}:${keyFileName}:${existingKeyHash}`)
        }
      }
    }).timeout(defaultTimeout)
  }).timeout(3 * MINUTES)
})
<|MERGE_RESOLUTION|>--- conflicted
+++ resolved
@@ -30,80 +30,6 @@
 import * as NodeCommandConfigs from '../../../src/commands/node/configs.ts'
 import { MINUTES } from '../../../src/core/constants.ts'
 
-<<<<<<< HEAD
-describe('Node add via separated commands should success', async () => {
-  const defaultTimeout = 2 * MINUTES
-  const namespace = 'node-add-separated'
-  const argv = getDefaultArgv()
-  argv[flags.nodeAliasesUnparsed.name] = 'node1,node2,node3'
-  argv[flags.generateGossipKeys.name] = true
-  argv[flags.generateTlsKeys.name] = true
-  // set the env variable SOLO_CHARTS_DIR if developer wants to use local Solo charts
-  argv[flags.chartDirectory.name] = process.env.SOLO_CHARTS_DIR ?? undefined
-  argv[flags.releaseTag.name] = HEDERA_PLATFORM_VERSION_TAG
-  argv[flags.namespace.name] = namespace
-  argv[flags.force.name] = true
-  argv[flags.persistentVolumeClaims.name] = true
-  argv[flags.quiet.name] = true
-
-  const argvPrepare = Object.assign({}, argv)
-
-  const tempDir = 'contextDir'
-  argvPrepare[flags.outputDir.name] = tempDir
-  argvPrepare[flags.outputDir.constName] = tempDir
-
-  const argvExecute = getDefaultArgv()
-  argvExecute[flags.inputDir.name] = tempDir
-  argvExecute[flags.inputDir.constName] = tempDir
-
-  const bootstrapResp = await bootstrapNetwork(namespace, argv)
-  const nodeCmd = bootstrapResp.cmd.nodeCmd
-  const accountCmd = bootstrapResp.cmd.accountCmd
-  const networkCmd = bootstrapResp.cmd.networkCmd
-  const k8 = bootstrapResp.opts.k8
-  let existingServiceMap
-  let existingNodeIdsPrivateKeysHash
-
-  after(async function () {
-    this.timeout(10 * MINUTES)
-
-    await getNodeLogs(k8, namespace)
-    // @ts-ignore
-    await nodeCmd.accountManager.close()
-    await nodeCmd.handlers.stop(argv)
-    await networkCmd.destroy(argv)
-    await k8.deleteNamespace(namespace)
-  })
-
-  it('cache current version of private keys', async () => {
-    // @ts-ignore
-    existingServiceMap = await nodeCmd.accountManager.getNodeServiceMap(namespace)
-    existingNodeIdsPrivateKeysHash = await getNodeAliasesPrivateKeysHash(existingServiceMap, namespace, k8, getTmpDir())
-  }).timeout(defaultTimeout)
-
-  it('should succeed with init command', async () => {
-    const status = await accountCmd.init(argv)
-    expect(status).to.be.ok
-  }).timeout(8 * MINUTES)
-
-  it('should add a new node to the network via the segregated commands successfully', async () => {
-    await nodeCmd.handlers.addPrepare(argvPrepare)
-    await nodeCmd.handlers.addSubmitTransactions(argvExecute)
-    await nodeCmd.handlers.addExecute(argvExecute)
-    expect(nodeCmd.getUnusedConfigs(NodeCommandConfigs.ADD_CONFIGS_NAME)).to.deep.equal([
-      flags.app.constName,
-      flags.chainId.constName,
-      flags.devMode.constName,
-      flags.generateGossipKeys.constName,
-      flags.generateTlsKeys.constName,
-      flags.gossipEndpoints.constName,
-      flags.grpcEndpoints.constName,
-      flags.quiet.constName,
-      flags.adminKey.constName,
-      'curDate',
-      'freezeAdminPrivateKey'
-    ])
-=======
 const defaultTimeout = 2 * MINUTES
 const namespace = 'node-add-separated'
 const argv = getDefaultArgv()
@@ -122,9 +48,11 @@
 
 const tempDir = 'contextDir'
 argvPrepare[flags.outputDir.name] = tempDir
+argvPrepare[flags.outputDir.constName] = tempDir
 
 const argvExecute = getDefaultArgv()
 argvExecute[flags.inputDir.name] = tempDir
+argvExecute[flags.inputDir.constName] = tempDir
 
 e2eTestSuite(namespace, argv, undefined, undefined, undefined, undefined, undefined, undefined, true, (bootstrapResp) => {
   describe('Node add via separated commands should success', async () => {
@@ -141,7 +69,7 @@
       await getNodeLogs(k8, namespace)
       // @ts-ignore
       await nodeCmd.accountManager.close()
-      await nodeCmd.stop(argv)
+      await nodeCmd.handlers.stop(argv)
       await networkCmd.destroy(argv)
       await k8.deleteNamespace(namespace)
     })
@@ -158,10 +86,10 @@
     }).timeout(8 * MINUTES)
 
     it('should add a new node to the network via the segregated commands successfully', async () => {
-      await nodeCmd.addPrepare(argvPrepare)
-      await nodeCmd.addSubmitTransactions(argvExecute)
-      await nodeCmd.addExecute(argvExecute)
-      expect(nodeCmd.getUnusedConfigs(NodeCommand.ADD_CONFIGS_NAME)).to.deep.equal([
+      await nodeCmd.handlers.addPrepare(argvPrepare)
+      await nodeCmd.handlers.addSubmitTransactions(argvExecute)
+      await nodeCmd.handlers.addExecute(argvExecute)
+      expect(nodeCmd.getUnusedConfigs(NodeCommandConfigs.ADD_CONFIGS_NAME)).to.deep.equal([
         flags.app.constName,
         flags.chainId.constName,
         flags.devMode.constName,
@@ -177,7 +105,6 @@
       await bootstrapResp.opts.accountManager.close()
     }).timeout(12 * MINUTES)
 
->>>>>>> 3d868e68
     // @ts-ignore
     balanceQueryShouldSucceed(bootstrapResp.opts.accountManager, nodeCmd, namespace)
 
