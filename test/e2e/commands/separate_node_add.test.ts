--- conflicted
+++ resolved
@@ -41,101 +41,6 @@
 const argvPrepare = argv.clone();
 
 const tempDir = 'contextDir';
-<<<<<<< HEAD
-argvPrepare[flags.outputDir.name] = tempDir;
-argvPrepare[flags.outputDir.constName] = tempDir;
-
-const argvExecute = getDefaultArgv(namespace);
-argvExecute[flags.inputDir.name] = tempDir;
-argvExecute[flags.inputDir.constName] = tempDir;
-
-e2eTestSuite(
-  namespace.name,
-  argv,
-  undefined,
-  undefined,
-  undefined,
-  undefined,
-  undefined,
-  undefined,
-  true,
-  bootstrapResp => {
-    describe('Node add via separated commands should success', async () => {
-      const nodeCmd = bootstrapResp.cmd.nodeCmd;
-      const accountCmd = bootstrapResp.cmd.accountCmd;
-      const networkCmd = bootstrapResp.cmd.networkCmd;
-      const k8Factory = bootstrapResp.opts.k8Factory;
-      let existingServiceMap;
-      let existingNodeIdsPrivateKeysHash;
-
-      after(async function () {
-        this.timeout(Duration.ofMinutes(10).toMillis());
-
-        await container.resolve<NetworkNodes>(InjectTokens.NetworkNodes).getLogs(namespace);
-        // @ts-ignore
-        await nodeCmd.accountManager.close();
-        await nodeCmd.handlers.stop(argv);
-        await networkCmd.destroy(argv);
-        await k8Factory.default().namespaces().delete(namespace);
-      });
-
-      it('cache current version of private keys', async () => {
-        // @ts-ignore
-        existingServiceMap = await nodeCmd.accountManager.getNodeServiceMap(
-          namespace,
-          nodeCmd.getConesnsusNodeManager().getClusterRefs(),
-          argv[flags.deployment.name],
-        );
-        existingNodeIdsPrivateKeysHash = await getNodeAliasesPrivateKeysHash(
-          existingServiceMap,
-          k8Factory,
-          getTmpDir(),
-        );
-      }).timeout(defaultTimeout);
-
-      it('should succeed with init command', async () => {
-        const status = await accountCmd.init(argv);
-        expect(status).to.be.ok;
-      }).timeout(Duration.ofMinutes(8).toMillis());
-
-      it('should add a new node to the network via the segregated commands successfully', async () => {
-        await nodeCmd.handlers.addPrepare(argvPrepare);
-        await nodeCmd.handlers.addSubmitTransactions(argvExecute);
-        await nodeCmd.handlers.addExecute(argvExecute);
-        expect(nodeCmd.getUnusedConfigs(NodeCommandConfigs.ADD_CONFIGS_NAME)).to.deep.equal([
-          flags.gossipEndpoints.constName,
-          flags.grpcEndpoints.constName,
-          flags.devMode.constName,
-          flags.force.constName,
-          flags.quiet.constName,
-          'curDate',
-          'freezeAdminPrivateKey',
-        ]);
-        await bootstrapResp.opts.accountManager.close();
-      }).timeout(Duration.ofMinutes(12).toMillis());
-
-      // @ts-ignore
-      balanceQueryShouldSucceed(bootstrapResp.opts.accountManager, nodeCmd, namespace);
-
-      // @ts-ignore
-      accountCreationShouldSucceed(bootstrapResp.opts.accountManager, nodeCmd, namespace);
-
-      it('existing nodes private keys should not have changed', async () => {
-        const currentNodeIdsPrivateKeysHash = await getNodeAliasesPrivateKeysHash(
-          existingServiceMap,
-          k8Factory,
-          getTmpDir(),
-        );
-
-        for (const [nodeAlias, existingKeyHashMap] of existingNodeIdsPrivateKeysHash.entries()) {
-          const currentNodeKeyHashMap = currentNodeIdsPrivateKeysHash.get(nodeAlias);
-
-          for (const [keyFileName, existingKeyHash] of existingKeyHashMap.entries()) {
-            expect(`${nodeAlias}:${keyFileName}:${currentNodeKeyHashMap.get(keyFileName)}`).to.equal(
-              `${nodeAlias}:${keyFileName}:${existingKeyHash}`,
-            );
-          }
-=======
 argvPrepare.setArg(flags.outputDir, tempDir);
 argvPrepare.setArg(flags.outputDir, tempDir);
 
@@ -163,15 +68,19 @@
       await k8Factory.default().namespaces().delete(namespace);
     });
 
-    it('cache current version of private keys', async () => {
-      // @ts-expect-error - TS2341: to access private property
-      existingServiceMap = await nodeCmd.accountManager.getNodeServiceMap(
-        namespace,
-        nodeCmd.getClusterRefs(),
-        argv.getArg<DeploymentName>(flags.deployment),
-      );
-      existingNodeIdsPrivateKeysHash = await getNodeAliasesPrivateKeysHash(existingServiceMap, k8Factory, getTmpDir());
-    }).timeout(defaultTimeout);
+      it('cache current version of private keys', async () => {
+          // @ts-expect-error - TS2341: to access private property
+        existingServiceMap = await nodeCmd.accountManager.getNodeServiceMap(
+          namespace,
+          nodeCmd.getConesnsusNodeManager().getClusterRefs(),
+            argv.getArg<DeploymentName>(flags.deployment),
+        );
+        existingNodeIdsPrivateKeysHash = await getNodeAliasesPrivateKeysHash(
+          existingServiceMap,
+          k8Factory,
+          getTmpDir(),
+        );
+      }).timeout(defaultTimeout);
 
     it('should succeed with init command', async () => {
       const status = await accountCmd.init(argv.build());
@@ -214,7 +123,6 @@
           expect(`${nodeAlias}:${keyFileName}:${currentNodeKeyHashMap.get(keyFileName)}`).to.equal(
             `${nodeAlias}:${keyFileName}:${existingKeyHash}`,
           );
->>>>>>> 21c91c6a
         }
       }
     }).timeout(defaultTimeout);
