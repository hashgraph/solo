--- conflicted
+++ resolved
@@ -25,28 +25,16 @@
   const chartManager = new ChartManager(helm, testLogger)
 
   it('should be able to list installed charts', async () => {
-<<<<<<< HEAD
-    const ns = constants.FULLSTACK_SETUP_NAMESPACE
+    const ns = constants.SOLO_SETUP_NAMESPACE
     expect(ns, 'namespace should not be null').not.to.be.null
-=======
-    const ns = constants.SOLO_SETUP_NAMESPACE
-    expect(ns, 'namespace should not be null').not.toBeNull()
->>>>>>> a81d8835
     const list = await chartManager.getInstalledCharts(ns)
     expect(list, 'should have at least one installed chart').not.to.have.lengthOf(0)
   })
 
   it('should be able to check if a chart is installed', async () => {
-<<<<<<< HEAD
-    const ns = constants.FULLSTACK_SETUP_NAMESPACE
+    const ns = constants.SOLO_SETUP_NAMESPACE
     expect(ns, 'namespace should not be null').not.to.be.null
-    const isInstalled = await chartManager.isChartInstalled(ns, constants.FULLSTACK_CLUSTER_SETUP_CHART)
-    expect(isInstalled, `${constants.FULLSTACK_CLUSTER_SETUP_CHART} should be installed`).to.be.ok
-=======
-    const ns = constants.SOLO_SETUP_NAMESPACE
-    expect(ns, 'namespace should not be null').not.toBeNull()
     const isInstalled = await chartManager.isChartInstalled(ns, constants.SOLO_CLUSTER_SETUP_CHART)
-    expect(isInstalled, `${constants.SOLO_CLUSTER_SETUP_CHART} should be installed`).toBeTruthy()
->>>>>>> a81d8835
+    expect(isInstalled, `${constants.SOLO_CLUSTER_SETUP_CHART} should be installed`).to.be.ok
   })
 })