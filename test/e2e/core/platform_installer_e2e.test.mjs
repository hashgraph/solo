/**
 * Copyright (C) 2024 Hedera Hashgraph, LLC
 *
 * Licensed under the Apache License, Version 2.0 (the ""License"");
 * you may not use this file except in compliance with the License.
 * You may obtain a copy of the License at
 *
 *      http://www.apache.org/licenses/LICENSE-2.0
 *
 * Unless required by applicable law or agreed to in writing, software
 * distributed under the License is distributed on an ""AS IS"" BASIS,
 * WITHOUT WARRANTIES OR CONDITIONS OF ANY KIND, either express or implied.
 * See the License for the specific language governing permissions and
 * limitations under the License.
 *
 */
import { afterAll, beforeAll, describe, expect, it } from '@jest/globals'
import { constants } from '../../../src/core/index.mjs'
import * as fs from 'fs'

import {
  bootstrapNetwork,
  getDefaultArgv,
  getTestCacheDir,
  TEST_CLUSTER,
  testLogger
} from '../../test_util.js'
import { flags } from '../../../src/commands/index.mjs'
import * as version from '../../../version.mjs'

const defaultTimeout = 20000

describe('PackageInstallerE2E', () => {
  const namespace = 'pkg-installer-e2e'
  const argv = getDefaultArgv()
  const testCacheDir = getTestCacheDir()
  argv[flags.cacheDir.name] = testCacheDir
  argv[flags.namespace.name] = namespace
  argv[flags.nodeIDs.name] = 'node0'
  argv[flags.clusterName.name] = TEST_CLUSTER
  argv[flags.fstChartVersion.name] = version.FST_CHART_VERSION
  argv[flags.generateGossipKeys.name] = true
  argv[flags.generateTlsKeys.name] = true
  // set the env variable SOLO_FST_CHARTS_DIR if developer wants to use local FST charts
  argv[flags.chartDirectory.name] = process.env.SOLO_FST_CHARTS_DIR ? process.env.SOLO_FST_CHARTS_DIR : undefined
  const bootstrapResp = bootstrapNetwork(namespace, argv, undefined, undefined, undefined, undefined, undefined, undefined, false)
  const k8 = bootstrapResp.opts.k8
  const accountManager = bootstrapResp.opts.accountManager
  const configManager = bootstrapResp.opts.configManager
  const installer = bootstrapResp.opts.platformInstaller
  const podName = 'network-node0-0'
  const packageVersion = 'v0.42.5'

  afterAll(async () => {
    await k8.deleteNamespace(namespace)
    await accountManager.close()
  }, 180000)

  beforeAll(async () => {
    if (!fs.existsSync(testCacheDir)) {
      fs.mkdirSync(testCacheDir)
    }

    configManager.load()
  }, defaultTimeout)

  describe('fetchPlatform', () => {
    it('should fail with invalid pod', async () => {
      expect.assertions(2)
      try {
        await installer.fetchPlatform('', packageVersion)
      } catch (e) {
        expect(e.message.includes('podName is required')).toBeTruthy()
      }

      try {
        await installer.fetchPlatform('INVALID', packageVersion)
      } catch (e) {
        expect(e.message
          .includes('failed to extract platform code in this pod'))
          .toBeTruthy()
      }
    }, defaultTimeout)

    it('should fail with invalid tag', async () => {
      expect.assertions(1)
      try {
        await installer.fetchPlatform(podName, 'INVALID')
      } catch (e) {
        expect(e.message.includes('curl: (22) The requested URL returned error: 404')).toBeTruthy()
      }
    }, defaultTimeout)

    it('should succeed with valid tag and pod', async () => {
      await expect(installer.fetchPlatform(podName, packageVersion)).resolves.toBeTruthy()
      const outputs = await k8.execContainer(podName, constants.ROOT_CONTAINER, `ls -la ${constants.HEDERA_HAPI_PATH}`)
      testLogger.showUser(outputs)
    }, 60000)
  })
<<<<<<< HEAD

  describe('copyGossipKeys', () => {
    it('should succeed to copy pem gossip keys for node0', async () => {
      const podName = 'network-node0-0'

      const pemDir = 'test/data/pem'
      await k8.execContainer(podName, constants.ROOT_CONTAINER, ['bash', '-c', `rm -f ${constants.HEDERA_HAPI_PATH}/data/keys/*`])
      const fileList = await installer.copyGossipKeys(podName, pemDir, ['node0'])

      const destDir = `${constants.HEDERA_HAPI_PATH}/data/keys`
      expect(fileList.length).toBe(4)
      expect(fileList).toContain(`${destDir}/${Templates.renderGossipPemPrivateKeyFile(constants.SIGNING_KEY_PREFIX, 'node0')}`)
      expect(fileList).toContain(`${destDir}/${Templates.renderGossipPemPrivateKeyFile(constants.AGREEMENT_KEY_PREFIX, 'node0')}`)

      // public keys
      expect(fileList).toContain(`${destDir}/${Templates.renderGossipPemPublicKeyFile(constants.SIGNING_KEY_PREFIX, 'node0')}`)
      expect(fileList).toContain(`${destDir}/${Templates.renderGossipPemPublicKeyFile(constants.AGREEMENT_KEY_PREFIX, 'node0')}`)
    }, 60000)
  })

  describe('copyTLSKeys', () => {
    it('should succeed to copy TLS keys for node0', async () => {
      const nodeId = 'node0'
      const podName = Templates.renderNetworkPodName(nodeId)
      const tmpDir = getTmpDir()

      // create mock files
      const pemDir = 'test/data/pem'
      await k8.execContainer(podName, constants.ROOT_CONTAINER, ['bash', '-c', `rm -f ${constants.HEDERA_HAPI_PATH}/hedera.*`])
      const fileList = await installer.copyTLSKeys(podName, pemDir)

      expect(fileList.length).toBe(2) // [data , hedera.crt, hedera.key]
      expect(fileList.length).toBeGreaterThanOrEqual(2)
      expect(fileList).toContain(`${constants.HEDERA_HAPI_PATH}/hedera.crt`)
      expect(fileList).toContain(`${constants.HEDERA_HAPI_PATH}/hedera.key`)

      fs.rmSync(tmpDir, { recursive: true })
    }, defaultTimeout)
  })
=======
>>>>>>> 4bb352b6
})<|MERGE_RESOLUTION|>--- conflicted
+++ resolved
@@ -15,13 +15,13 @@
  *
  */
 import { afterAll, beforeAll, describe, expect, it } from '@jest/globals'
-import { constants } from '../../../src/core/index.mjs'
+import { constants, Templates } from '../../../src/core/index.mjs'
 import * as fs from 'fs'
 
 import {
   bootstrapNetwork,
   getDefaultArgv,
-  getTestCacheDir,
+  getTestCacheDir, getTmpDir,
   TEST_CLUSTER,
   testLogger
 } from '../../test_util.js'
@@ -97,7 +97,6 @@
       testLogger.showUser(outputs)
     }, 60000)
   })
-<<<<<<< HEAD
 
   describe('copyGossipKeys', () => {
     it('should succeed to copy pem gossip keys for node0', async () => {
@@ -137,6 +136,4 @@
       fs.rmSync(tmpDir, { recursive: true })
     }, defaultTimeout)
   })
-=======
->>>>>>> 4bb352b6
 })