/**
 * Copyright (C) 2024 Hedera Hashgraph, LLC
 *
 * Licensed under the Apache License, Version 2.0 (the ""License"");
 * you may not use this file except in compliance with the License.
 * You may obtain a copy of the License at
 *
 *      http://www.apache.org/licenses/LICENSE-2.0
 *
 * Unless required by applicable law or agreed to in writing, software
 * distributed under the License is distributed on an ""AS IS"" BASIS,
 * WITHOUT WARRANTIES OR CONDITIONS OF ANY KIND, either express or implied.
 * See the License for the specific language governing permissions and
 * limitations under the License.
 *
 */
import { afterAll, beforeAll, describe, expect, it } from '@jest/globals'
import { constants } from '../../../src/core/index.mjs'
import * as fs from 'fs'

import {
  bootstrapNetwork,
  getDefaultArgv,
  getTestCacheDir,
  TEST_CLUSTER,
  testLogger
} from '../../test_util.js'
import { flags } from '../../../src/commands/index.mjs'
import * as version from '../../../version.mjs'

const defaultTimeout = 20000

describe('PackageInstallerE2E', () => {
  const namespace = 'pkg-installer-e2e'
  const argv = getDefaultArgv()
  const testCacheDir = getTestCacheDir()
  argv[flags.cacheDir.name] = testCacheDir
  argv[flags.namespace.name] = namespace
  argv[flags.nodeIDs.name] = 'node1'
  argv[flags.clusterName.name] = TEST_CLUSTER
  argv[flags.fstChartVersion.name] = version.FST_CHART_VERSION
  argv[flags.generateGossipKeys.name] = true
  argv[flags.generateTlsKeys.name] = true
  // set the env variable SOLO_FST_CHARTS_DIR if developer wants to use local FST charts
  argv[flags.chartDirectory.name] = process.env.SOLO_FST_CHARTS_DIR ? process.env.SOLO_FST_CHARTS_DIR : undefined
  const bootstrapResp = bootstrapNetwork(namespace, argv, undefined, undefined, undefined, undefined, undefined, undefined, false)
  const k8 = bootstrapResp.opts.k8
  const accountManager = bootstrapResp.opts.accountManager
  const configManager = bootstrapResp.opts.configManager
  const installer = bootstrapResp.opts.platformInstaller
  const podName = 'network-node1-0'
  const packageVersion = 'v0.42.5'

  afterAll(async () => {
    await k8.deleteNamespace(namespace)
    await accountManager.close()
  }, 180000)

  beforeAll(async () => {
    if (!fs.existsSync(testCacheDir)) {
      fs.mkdirSync(testCacheDir)
    }

    configManager.load()
  }, defaultTimeout)

  describe('fetchPlatform', () => {
    it('should fail with invalid pod', async () => {
      expect.assertions(2)
      try {
        await installer.fetchPlatform('', packageVersion)
      } catch (e) {
        expect(e.message.includes('podName is required')).toBeTruthy()
      }

      try {
        await installer.fetchPlatform('INVALID', packageVersion)
      } catch (e) {
        expect(e.message
          .includes('failed to extract platform code in this pod'))
          .toBeTruthy()
      }
    }, defaultTimeout)

    it('should fail with invalid tag', async () => {
      expect.assertions(1)
      try {
        await installer.fetchPlatform(podName, 'INVALID')
      } catch (e) {
        expect(e.message.includes('curl: (22) The requested URL returned error: 404')).toBeTruthy()
      }
    }, defaultTimeout)

    it('should succeed with valid tag and pod', async () => {
      await expect(installer.fetchPlatform(podName, packageVersion)).resolves.toBeTruthy()
      const outputs = await k8.execContainer(podName, constants.ROOT_CONTAINER, `ls -la ${constants.HEDERA_HAPI_PATH}`)
      testLogger.showUser(outputs)
    }, 60000)
  })
<<<<<<< HEAD

  describe('copyGossipKeys', () => {
    it('should succeed to copy legacy pfx gossip keys for node1', async () => {
      const podName = 'network-node1-0'
      const nodeId = 'node1'

      // generate pfx keys
      const pfxDir = 'test/data/pfx'
      await k8.execContainer(podName, constants.ROOT_CONTAINER, ['bash', '-c', `rm -f ${constants.HEDERA_HAPI_PATH}/data/keys/*`])
      const fileList = await installer.copyGossipKeys(podName, pfxDir, ['node1'], constants.KEY_FORMAT_PFX)

      const destDir = `${constants.HEDERA_HAPI_PATH}/data/keys`
      expect(fileList.length).toBe(2)
      expect(fileList).toContain(`${destDir}/${Templates.renderGossipPfxPrivateKeyFile(nodeId)}`)
      expect(fileList).toContain(`${destDir}/public.pfx`)
    }, 60000)

    it('should succeed to copy pem gossip keys for node1', async () => {
      const podName = 'network-node1-0'

      const pemDir = 'test/data/pem'
      await k8.execContainer(podName, constants.ROOT_CONTAINER, ['bash', '-c', `rm -f ${constants.HEDERA_HAPI_PATH}/data/keys/*`])
      const fileList = await installer.copyGossipKeys(podName, pemDir, ['node1'], constants.KEY_FORMAT_PEM)

      const destDir = `${constants.HEDERA_HAPI_PATH}/data/keys`
      expect(fileList.length).toBe(4)
      expect(fileList).toContain(`${destDir}/${Templates.renderGossipPemPrivateKeyFile(constants.SIGNING_KEY_PREFIX, 'node1')}`)
      expect(fileList).toContain(`${destDir}/${Templates.renderGossipPemPrivateKeyFile(constants.AGREEMENT_KEY_PREFIX, 'node1')}`)

      // public keys
      expect(fileList).toContain(`${destDir}/${Templates.renderGossipPemPublicKeyFile(constants.SIGNING_KEY_PREFIX, 'node1')}`)
      expect(fileList).toContain(`${destDir}/${Templates.renderGossipPemPublicKeyFile(constants.AGREEMENT_KEY_PREFIX, 'node1')}`)
    }, 60000)
  })

  describe('copyTLSKeys', () => {
    it('should succeed to copy TLS keys for node1', async () => {
      const nodeId = 'node1'
      const podName = Templates.renderNetworkPodName(nodeId)
      const tmpDir = getTmpDir()

      // create mock files
      const pemDir = 'test/data/pem'
      await k8.execContainer(podName, constants.ROOT_CONTAINER, ['bash', '-c', `rm -f ${constants.HEDERA_HAPI_PATH}/hedera.*`])
      const fileList = await installer.copyTLSKeys(podName, pemDir)

      expect(fileList.length).toBe(2) // [data , hedera.crt, hedera.key]
      expect(fileList.length).toBeGreaterThanOrEqual(2)
      expect(fileList).toContain(`${constants.HEDERA_HAPI_PATH}/hedera.crt`)
      expect(fileList).toContain(`${constants.HEDERA_HAPI_PATH}/hedera.key`)

      fs.rmSync(tmpDir, { recursive: true })
    }, defaultTimeout)
  })
=======
>>>>>>> 4bb352b6
})<|MERGE_RESOLUTION|>--- conflicted
+++ resolved
@@ -97,7 +97,6 @@
       testLogger.showUser(outputs)
     }, 60000)
   })
-<<<<<<< HEAD
 
   describe('copyGossipKeys', () => {
     it('should succeed to copy legacy pfx gossip keys for node1', async () => {
@@ -152,6 +151,4 @@
       fs.rmSync(tmpDir, { recursive: true })
     }, defaultTimeout)
   })
-=======
->>>>>>> 4bb352b6
 })