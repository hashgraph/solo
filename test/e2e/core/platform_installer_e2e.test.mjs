/**
 * Copyright (C) 2024 Hedera Hashgraph, LLC
 *
 * Licensed under the Apache License, Version 2.0 (the ""License"");
 * you may not use this file except in compliance with the License.
 * You may obtain a copy of the License at
 *
 *      http://www.apache.org/licenses/LICENSE-2.0
 *
 * Unless required by applicable law or agreed to in writing, software
 * distributed under the License is distributed on an ""AS IS"" BASIS,
 * WITHOUT WARRANTIES OR CONDITIONS OF ANY KIND, either express or implied.
 * See the License for the specific language governing permissions and
 * limitations under the License.
 *
 */
import { constants } from '../../../src/core/index.mjs'
import * as fs from 'fs'

import {
  bootstrapNetwork,
  getDefaultArgv,
  getTestCacheDir,
  TEST_CLUSTER,
  testLogger
} from '../../test_util.js'
import { flags } from '../../../src/commands/index.mjs'
import * as version from '../../../version.mjs'
import { MINUTES, SECONDS } from '../../../src/core/constants.mjs'

const defaultTimeout = 20 * SECONDS

describe('PackageInstallerE2E', () => {
  const namespace = 'pkg-installer-e2e'
  const argv = getDefaultArgv()
  const testCacheDir = getTestCacheDir()
  argv[flags.cacheDir.name] = testCacheDir
  argv[flags.namespace.name] = namespace
  argv[flags.nodeAliasesUnparsed.name] = 'node1'
  argv[flags.clusterName.name] = TEST_CLUSTER
  argv[flags.fstChartVersion.name] = version.FST_CHART_VERSION
  argv[flags.generateGossipKeys.name] = true
  argv[flags.generateTlsKeys.name] = true
  // set the env variable SOLO_FST_CHARTS_DIR if developer wants to use local FST charts
  argv[flags.chartDirectory.name] = process.env.SOLO_FST_CHARTS_DIR ?? undefined
  const bootstrapResp = bootstrapNetwork(namespace, argv, undefined, undefined, undefined, undefined, undefined, undefined, false)
  const k8 = bootstrapResp.opts.k8
  const accountManager = bootstrapResp.opts.accountManager
  const configManager = bootstrapResp.opts.configManager
  const installer = bootstrapResp.opts.platformInstaller
  const podName = 'network-node1-0'
  const packageVersion = 'v0.42.5'

  after(async function () {
    this.timeout(3 * MINUTES)

    await k8.deleteNamespace(namespace)
    await accountManager.close()
  })

  before(function () {
    this.timeout(defaultTimeout)

<<<<<<< HEAD
=======
  beforeAll(() => {
>>>>>>> 84d3dc50
    if (!fs.existsSync(testCacheDir)) {
      fs.mkdirSync(testCacheDir)
    }
    configManager.load()
  })

  describe('fetchPlatform', () => {
    it('should fail with invalid pod', async () => {
      try {
        await installer.fetchPlatform('', packageVersion)
        throw new Error()
      } catch (e) {
        expect(e.message).to.include('podName is required')
      }

      try {
        await installer.fetchPlatform('INVALID', packageVersion)
      } catch (e) {
        expect(e.message).to.include('failed to extract platform code in this pod')
      }
    }).timeout(defaultTimeout)

    it('should fail with invalid tag', async () => {
      try {
        await installer.fetchPlatform(podName, 'INVALID')
        throw new Error()
      } catch (e) {
        expect(e.message).to.include('curl: (22) The requested URL returned error: 404')
      }
    }).timeout(defaultTimeout)

    it('should succeed with valid tag and pod', async () => {
      await expect(installer.fetchPlatform(podName, packageVersion)).to.eventually.be.ok
      const outputs = await k8.execContainer(podName, constants.ROOT_CONTAINER, `ls -la ${constants.HEDERA_HAPI_PATH}`)
      testLogger.showUser(outputs)
    }).timeout(1 * MINUTES)
  })
})<|MERGE_RESOLUTION|>--- conflicted
+++ resolved
@@ -61,10 +61,6 @@
   before(function () {
     this.timeout(defaultTimeout)
 
-<<<<<<< HEAD
-=======
-  beforeAll(() => {
->>>>>>> 84d3dc50
     if (!fs.existsSync(testCacheDir)) {
       fs.mkdirSync(testCacheDir)
     }
