--- conflicted
+++ resolved
@@ -31,15 +31,9 @@
   argv[flags.soloChartVersion.name] = version.SOLO_CHART_VERSION
   argv[flags.generateGossipKeys.name] = true
   argv[flags.generateTlsKeys.name] = true
-<<<<<<< HEAD
-  // set the env variable SOLO_FST_CHARTS_DIR if developer wants to use local FST charts
-  argv[flags.chartDirectory.name] = process.env.SOLO_FST_CHARTS_DIR ?? undefined
-  const bootstrapResp = await bootstrapNetwork(namespace, argv, undefined, undefined, undefined, undefined, undefined, undefined, false)
-=======
   // set the env variable SOLO_CHARTS_DIR if developer wants to use local Solo charts
-  argv[flags.chartDirectory.name] = process.env.SOLO_CHARTS_DIR ? process.env.SOLO_CHARTS_DIR : undefined
+  argv[flags.chartDirectory.name] = process.env.SOLO_CHARTS_DIR ?? undefined
   const bootstrapResp = bootstrapNetwork(namespace, argv, undefined, undefined, undefined, undefined, undefined, undefined, false)
->>>>>>> a81d8835
   const k8 = bootstrapResp.opts.k8
   const accountManager = bootstrapResp.opts.accountManager
   const configManager = bootstrapResp.opts.configManager
