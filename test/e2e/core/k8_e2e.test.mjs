/**
 * Copyright (C) 2024 Hedera Hashgraph, LLC
 *
 * Licensed under the Apache License, Version 2.0 (the ""License"");
 * you may not use this file except in compliance with the License.
 * You may obtain a copy of the License at
 *
 *      http://www.apache.org/licenses/LICENSE-2.0
 *
 * Unless required by applicable law or agreed to in writing, software
 * distributed under the License is distributed on an ""AS IS"" BASIS,
 * WITHOUT WARRANTIES OR CONDITIONS OF ANY KIND, either express or implied.
 * See the License for the specific language governing permissions and
 * limitations under the License.
 *
 */
import fs from 'fs'
import net from 'net'
import os from 'os'
import path from 'path'
import { v4 as uuid4 } from 'uuid'
import { SoloError } from '../../../src/core/errors.mjs'
import { ConfigManager, constants, logging, Templates } from '../../../src/core/index.mjs'
import { K8 } from '../../../src/core/k8.mjs'
import { flags } from '../../../src/commands/index.mjs'
import {
  V1Container,
  V1ExecAction,
  V1ObjectMeta,
  V1PersistentVolumeClaim,
  V1PersistentVolumeClaimSpec,
  V1Pod,
  V1PodSpec,
  V1Probe,
  V1Service,
  V1ServicePort,
  V1ServiceSpec,
  V1VolumeResourceRequirements
} from '@kubernetes/client-node'
import crypto from 'crypto'
import { MINUTES } from '../../../src/core/constants.mjs'

const defaultTimeout = 2 * MINUTES

describe('K8', () => {
  const testLogger = logging.NewLogger('debug', true)
  const configManager = new ConfigManager(testLogger)
  const k8 = new K8(configManager, testLogger)
  const testNamespace = 'k8-e2e'
  const argv = []
  const podName = `test-pod-${uuid4()}`
  const containerName = 'alpine'
  const podLabelValue = `test-${uuid4()}`
  const serviceName = `test-service-${uuid4()}`

  before(async function () {
    this.timeout(defaultTimeout)
    try {
      argv[flags.namespace.name] = testNamespace
      configManager.update(argv)
      if (!await k8.hasNamespace(testNamespace)) {
        await k8.createNamespace(testNamespace)
      }
      const v1Pod = new V1Pod()
      const v1Metadata = new V1ObjectMeta()
      v1Metadata.name = podName
      v1Metadata.namespace = testNamespace
      v1Metadata.labels = { app: podLabelValue }
      v1Pod.metadata = v1Metadata
      const v1Container = new V1Container()
      v1Container.name = containerName
      v1Container.image = 'alpine:latest'
      v1Container.command = ['/bin/sh', '-c', 'apk update && apk upgrade && apk add --update bash && sleep 7200']
      const v1Probe = new V1Probe()
      const v1ExecAction = new V1ExecAction()
      v1ExecAction.command = ['bash', '-c', 'exit 0']
      v1Probe.exec = v1ExecAction
      v1Container.startupProbe = v1Probe
      const v1Spec = new V1PodSpec()
      v1Spec.containers = [v1Container]
      v1Pod.spec = v1Spec
      await k8.kubeClient.createNamespacedPod(testNamespace, v1Pod)
      const v1Svc = new V1Service()
      const v1SvcMetadata = new V1ObjectMeta()
      v1SvcMetadata.name = serviceName
      v1SvcMetadata.namespace = testNamespace
      v1SvcMetadata.labels = { app: 'svc-test' }
      v1Svc.metadata = v1SvcMetadata
      const v1SvcSpec = new V1ServiceSpec()
      const v1SvcPort = new V1ServicePort()
      v1SvcPort.port = 80
      v1SvcPort.targetPort = 80
      v1SvcSpec.ports = [v1SvcPort]
      v1Svc.spec = v1SvcSpec
      await k8.kubeClient.createNamespacedService(testNamespace, v1Svc)
    } catch (e) {
      console.log(`${e}, ${e.stack}`)
      throw e
    }
  })

  after(async function () {
    this.timeout(defaultTimeout)
    try {
      await k8.kubeClient.deleteNamespacedPod(podName, testNamespace, undefined, undefined, 1)
      argv[flags.namespace.name] = constants.FULLSTACK_SETUP_NAMESPACE
      configManager.update(argv)
    } catch (e) {
      console.log(e)
      throw e
    }
  })

  it('should be able to list clusters', async () => {
    const clusters = await k8.getClusters()
    expect(clusters).not.to.have.lengthOf(0)
  }).timeout(defaultTimeout)

  it('should be able to list namespaces', async () => {
    const namespaces = await k8.getNamespaces()
    expect(namespaces).not.to.have.lengthOf(0)
    expect(namespaces).to.contain(constants.DEFAULT_NAMESPACE)
  }).timeout(defaultTimeout)

<<<<<<< HEAD
  it('should be able to list contexts', async () => {
    const contexts = await k8.getContexts()
    expect(contexts).not.to.have.lengthOf(0)
  }).timeout(defaultTimeout)
=======
  it('should be able to list contexts', () => {
    const contexts = k8.getContexts()
    expect(contexts).not.toHaveLength(0)
  }, defaultTimeout)
>>>>>>> 84d3dc50

  it('should be able to create and delete a namespaces', async () => {
    const name = uuid4()
    await expect(k8.createNamespace(name)).to.eventually.be.ok
    await expect(k8.deleteNamespace(name)).to.eventually.be.ok
  }).timeout(defaultTimeout)

  it('should be able to run wait for pod', async () => {
    const labels = [`app=${podLabelValue}`]

    const pods = await k8.waitForPods([constants.POD_PHASE_RUNNING], labels, 1, 30)
    expect(pods).to.have.lengthOf(1)
  }).timeout(defaultTimeout)

  it('should be able to run wait for pod ready', async () => {
    const labels = [`app=${podLabelValue}`]

    const pods = await k8.waitForPodReady(labels, 1, 100)
    expect(pods).to.have.lengthOf(1)
  }).timeout(defaultTimeout)

  it('should be able to run wait for pod conditions', async () => {
    const labels = [`app=${podLabelValue}`]

    const conditions = new Map()
      .set(constants.POD_CONDITION_INITIALIZED, constants.POD_CONDITION_STATUS_TRUE)
      .set(constants.POD_CONDITION_POD_SCHEDULED, constants.POD_CONDITION_STATUS_TRUE)
      .set(constants.POD_CONDITION_READY, constants.POD_CONDITION_STATUS_TRUE)
    const pods = await k8.waitForPodConditions(conditions, labels, 1)
    expect(pods).to.have.lengthOf(1)
  }).timeout(defaultTimeout)

  it('should be able to detect pod IP of a pod', async () => {
    const pods = await k8.getPodsByLabel([`app=${podLabelValue}`])
    const podName = pods[0].metadata.name
    await expect(k8.getPodIP(podName)).to.eventually.not.be.null
    await expect(k8.getPodIP('INVALID')).to.eventually.be.rejectedWith(SoloError)
  }).timeout(defaultTimeout)

  it('should be able to detect cluster IP', async () => {
    await expect(k8.getClusterIP(serviceName)).to.eventually.not.be.null
    await expect(k8.getClusterIP('INVALID')).to.eventually.be.rejectedWith(SoloError)
  }).timeout(defaultTimeout)

  it('should be able to check if a path is directory inside a container', async () => {
    const pods = await k8.getPodsByLabel([`app=${podLabelValue}`])
    const podName = pods[0].metadata.name
    await expect(k8.hasDir(podName, containerName, '/tmp')).to.eventually.be.ok
  }).timeout(defaultTimeout)

  const testCases = ['test/data/pem/keys/a-private-node0.pem', 'test/data/build-v0.54.0-alpha.4.zip']

  testCases.forEach((localFilePath) => {
    describe('test copyTo and copyFrom', () => {
      it('should be able to copy a file to and from a container', async () => {
        const pods = await k8.waitForPodReady([`app=${podLabelValue}`], 1, 20)
        expect(pods).to.have.lengthOf(1)

        const localTmpDir = fs.mkdtempSync(path.join(os.tmpdir(), 'k8-test'))
        const remoteTmpDir = '/tmp'
        const fileName = path.basename(localFilePath)
        const remoteFilePath = `${remoteTmpDir}/${fileName}`
        const originalFileData = fs.readFileSync(localFilePath)
        const originalFileHash = crypto.createHash('sha384').update(originalFileData).digest('hex')
        const originalStat = fs.statSync(localFilePath)

        // upload the file
        await expect(k8.copyTo(podName, containerName, localFilePath, remoteTmpDir)).to.eventually.be.ok

        // download the same file
        await expect(k8.copyFrom(podName, containerName, remoteFilePath, localTmpDir)).to.eventually.be.ok
        const downloadedFilePath = path.join(localTmpDir, fileName)
        const downloadedFileData = fs.readFileSync(downloadedFilePath)
        const downloadedFileHash = crypto.createHash('sha384').update(downloadedFileData).digest('hex')
        const downloadedStat = fs.statSync(downloadedFilePath)

        expect(downloadedStat.size, 'downloaded file size should match original file size').to.equal(originalStat.size)
        expect(downloadedFileHash, 'downloaded file hash should match original file hash').to.equal(originalFileHash)

        // rm file inside the container
        await k8.execContainer(podName, containerName, ['rm', '-f', remoteFilePath])

        fs.rmdirSync(localTmpDir, { recursive: true })
      }).timeout(defaultTimeout)
    })
  })

  it('should be able to port forward gossip port', (done) => {
    const podName = Templates.renderNetworkPodName('node1')
    const localPort = constants.HEDERA_NODE_INTERNAL_GOSSIP_PORT
    try {
      k8.portForward(podName, localPort, constants.HEDERA_NODE_INTERNAL_GOSSIP_PORT).then((server) => {
        expect(server).not.to.be.null

        // client
        const s = new net.Socket()
        s.on('ready', async () => {
          s.destroy()
          await k8.stopPortForward(server)
          done()
        })

        s.on('error', async (e) => {
          s.destroy()
          await k8.stopPortForward(server)
          done(new SoloError(`could not connect to local port '${localPort}': ${e.message}`, e))
        })

        s.connect(localPort)
      })
    } catch (e) {
      testLogger.showUserError(e)
      expect(e).to.be.null
    }
    // TODO enhance this test to do something with the port, this pod isn't even running, but it is still passing
  }).timeout(defaultTimeout)

  it('should be able to cat a file inside the container', async () => {
    const pods = await k8.getPodsByLabel([`app=${podLabelValue}`])
    const podName = pods[0].metadata.name
    const output = await k8.execContainer(podName, containerName, ['cat', '/etc/hostname'])
    expect(output.indexOf(podName)).to.equal(0)
  }).timeout(defaultTimeout)

  it('should be able to list persistent volume claims', async () => {
    const v1Pvc = new V1PersistentVolumeClaim()
    try {
      v1Pvc.name = `test-pvc-${uuid4()}`
      const v1Spec = new V1PersistentVolumeClaimSpec()
      v1Spec.accessModes = ['ReadWriteOnce']
      const v1ResReq = new V1VolumeResourceRequirements()
      v1ResReq.requests = { storage: '50Mi' }
      v1Spec.resources = v1ResReq
      v1Pvc.spec = v1Spec
      const v1Metadata = new V1ObjectMeta()
      v1Metadata.name = v1Pvc.name
      v1Pvc.metadata = v1Metadata
      await k8.kubeClient.createNamespacedPersistentVolumeClaim(testNamespace, v1Pvc)
      const pvcs = await k8.listPvcsByNamespace(testNamespace)
      expect(pvcs).to.have.length.greaterThan(0)
    } catch (e) {
      console.error(e)
      throw e
    } finally {
      await k8.deletePvc(v1Pvc.name, testNamespace)
    }
  }).timeout(defaultTimeout)
})<|MERGE_RESOLUTION|>--- conflicted
+++ resolved
@@ -122,17 +122,10 @@
     expect(namespaces).to.contain(constants.DEFAULT_NAMESPACE)
   }).timeout(defaultTimeout)
 
-<<<<<<< HEAD
-  it('should be able to list contexts', async () => {
-    const contexts = await k8.getContexts()
-    expect(contexts).not.to.have.lengthOf(0)
-  }).timeout(defaultTimeout)
-=======
   it('should be able to list contexts', () => {
     const contexts = k8.getContexts()
-    expect(contexts).not.toHaveLength(0)
-  }, defaultTimeout)
->>>>>>> 84d3dc50
+    expect(contexts).not.to.have.lengthOf(0)
+  }).timeout(defaultTimeout)
 
   it('should be able to create and delete a namespaces', async () => {
     const name = uuid4()
