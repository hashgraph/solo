/**
 * Copyright (C) 2024 Hedera Hashgraph, LLC
 *
 * Licensed under the Apache License, Version 2.0 (the ""License"");
 * you may not use this file except in compliance with the License.
 * You may obtain a copy of the License at
 *
 *      http://www.apache.org/licenses/LICENSE-2.0
 *
 * Unless required by applicable law or agreed to in writing, software
 * distributed under the License is distributed on an ""AS IS"" BASIS,
 * WITHOUT WARRANTIES OR CONDITIONS OF ANY KIND, either express or implied.
 * See the License for the specific language governing permissions and
 * limitations under the License.
 *
 */
import 'chai-as-promised'

import { expect } from 'chai'
import { describe, it, after, before } from 'mocha'

import fs from 'fs'
import os from 'os'
import path from 'path'
import { flags } from '../src/commands/index.js'
import { ClusterCommand } from '../src/commands/cluster.js'
import { InitCommand } from '../src/commands/init.js'
import { NetworkCommand } from '../src/commands/network.js'
import { NodeCommand } from '../src/commands/node/index.js'
import {
  DependencyManager,
  HelmDependencyManager
} from '../src/core/dependency_managers/index.js'
import { getNodeLogs, sleep } from '../src/core/helpers.js'
import {
  ChartManager,
  ConfigManager,
  constants,
  Helm,
  K8,
  KeyManager, LeaseManager,
  logging,
  PackageDownloader,
  PlatformInstaller,
  ProfileManager,
  Templates,
  Zippy,
<<<<<<< HEAD
  AccountManager, CertificateManager, RemoteConfigManager, LocalConfig,
=======
  AccountManager, CertificateManager, LocalConfig
>>>>>>> 0a4382d2
} from '../src/core/index.js'
import {
  AccountBalanceQuery,
  AccountCreateTransaction, Hbar, HbarUnit,
  PrivateKey
} from '@hashgraph/sdk'
import { MINUTES, NODE_LOG_FAILURE_MSG, ROOT_CONTAINER, SECONDS, SOLO_LOGS_DIR } from '../src/core/constants.js'
import crypto from 'crypto'
import { AccountCommand } from '../src/commands/account.js'
import { SoloError } from '../src/core/errors.js'
import { execSync } from 'child_process'
import * as NodeCommandConfigs from '../src/commands/node/configs.js'
import type { SoloLogger } from '../src/core/logging.js'
import type { BaseCommand } from '../src/commands/base.js'
import type { NodeAlias } from '../src/types/aliases.js'
import type { NetworkNodeServices } from '../src/core/network_node_services.js'
import sinon from 'sinon'
import { HEDERA_PLATFORM_VERSION } from '../version.js'
import { IntervalLeaseRenewalService } from '../src/core/lease/lease_renewal.js'

export const testLogger = logging.NewLogger('debug', true)
export const TEST_CLUSTER = 'solo-e2e'
export const HEDERA_PLATFORM_VERSION_TAG = HEDERA_PLATFORM_VERSION

<<<<<<< HEAD
export const BASE_TEST_DIR = 'test/data/tmp'
=======
export const BASE_TEST_DIR = path.join('test', 'data', 'tmp')
>>>>>>> 0a4382d2

export function getTestCacheDir (testName?: string) {
  const d = testName ? path.join(BASE_TEST_DIR, testName) : BASE_TEST_DIR

  if (!fs.existsSync(d)) {
    fs.mkdirSync(d, { recursive: true })
  }
  return d
}

export function getTmpDir () {
  return fs.mkdtempSync(path.join(os.tmpdir(), 'solo-'))
}

/** Get argv with defaults */
export function getDefaultArgv () {
  const argv: Record<string, any> = {}
  for (const f of flags.allFlags) {
    argv[f.name] = f.definition.defaultValue
  }

  return argv
}

interface TestOpts {
  logger: SoloLogger
  helm: Helm
  k8: K8
  chartManager: ChartManager
  configManager: ConfigManager
  downloader: PackageDownloader
  platformInstaller: PlatformInstaller
  depManager: DependencyManager
  keyManager: KeyManager
  accountManager: AccountManager
  cacheDir: string
  profileManager: ProfileManager
  leaseManager: LeaseManager
  certificateManager: CertificateManager
<<<<<<< HEAD
  remoteConfigManager: RemoteConfigManager
=======
>>>>>>> 0a4382d2
  localConfig: LocalConfig
}

interface BootstrapResponse {
  namespace: string,
  opts: TestOpts,
  cmd: {
    initCmd: InitCommand,
    clusterCmd: ClusterCommand,
    networkCmd: NetworkCommand,
    nodeCmd: NodeCommand,
    accountCmd: AccountCommand,
  }
}

/** Initialize common test variables */
export function bootstrapTestVariables (
    testName: string,
    argv: any,
    k8Arg: K8 | null = null,
    initCmdArg: InitCommand | null = null,
    clusterCmdArg: ClusterCommand | null = null,
    networkCmdArg: NetworkCommand | null = null,
    nodeCmdArg: NodeCommand | null = null,
    accountCmdArg: AccountCommand | null = null
): BootstrapResponse {
  const namespace: string = argv[flags.namespace.name] || 'bootstrap-ns'
  const cacheDir: string = argv[flags.cacheDir.name] || getTestCacheDir(testName)
  const configManager = new ConfigManager(testLogger)
  configManager.update(argv)
  const downloader = new PackageDownloader(testLogger)
  const zippy = new Zippy(testLogger)
  const helmDepManager = new HelmDependencyManager(downloader, zippy, testLogger)
  const depManagerMap = new Map<string, HelmDependencyManager>().set(constants.HELM, helmDepManager)
  const depManager = new DependencyManager(testLogger, depManagerMap)
  const keyManager = new KeyManager(testLogger)
  const helm = new Helm(testLogger)
  const chartManager = new ChartManager(helm, testLogger)
  const k8 = k8Arg || new K8(configManager, testLogger)
  const accountManager = new AccountManager(testLogger, k8)
  const platformInstaller = new PlatformInstaller(testLogger, k8, configManager)
  const profileManager = new ProfileManager(testLogger, configManager)
  const leaseManager = new LeaseManager(k8, configManager, testLogger, new IntervalLeaseRenewalService())
  const localConfig = new LocalConfig(path.join(BASE_TEST_DIR, 'local-config.yaml'), testLogger, k8, configManager)
  const remoteConfigManager = new RemoteConfigManager(k8, testLogger, localConfig, configManager)
  const certificateManager = new CertificateManager(k8, testLogger, configManager)
  const localConfig = new LocalConfig(path.join(BASE_TEST_DIR, 'local-config.yaml'), testLogger)

  const opts: TestOpts = {
    logger: testLogger,
    helm,
    k8,
    chartManager,
    configManager,
    downloader,
    platformInstaller,
    depManager,
    keyManager,
    accountManager,
    cacheDir,
    profileManager,
    leaseManager,
    certificateManager,
<<<<<<< HEAD
    localConfig,
    remoteConfigManager,
=======
    localConfig
>>>>>>> 0a4382d2
  }

  const initCmd = initCmdArg || new InitCommand(opts)
  const clusterCmd = clusterCmdArg || new ClusterCommand(opts)
  const networkCmd = networkCmdArg || new NetworkCommand(opts)
  const nodeCmd = nodeCmdArg || new NodeCommand(opts)
  const accountCmd = accountCmdArg || new AccountCommand(opts, constants.SHORTER_SYSTEM_ACCOUNTS)
  return {
    namespace,
    opts,
    cmd: {
      initCmd,
      clusterCmd,
      networkCmd,
      nodeCmd,
      accountCmd
    }
  }
}

/** Bootstrap network in a given namespace, then run the test call back providing the bootstrap response */
export function e2eTestSuite (
    testName: string,
    argv: Record<any, any>,
    k8Arg: K8 | null = null,
    initCmdArg: InitCommand | null = null,
    clusterCmdArg: ClusterCommand | null = null,
    networkCmdArg: NetworkCommand | null = null,
    nodeCmdArg: NodeCommand | null = null,
    accountCmdArg: AccountCommand | null = null,
    startNodes = true,
    testsCallBack: (bootstrapResp: BootstrapResponse) => void = () => {
    }
) {
  const bootstrapResp = bootstrapTestVariables(testName, argv, k8Arg, initCmdArg, clusterCmdArg, networkCmdArg, nodeCmdArg, accountCmdArg)
  const namespace = bootstrapResp.namespace
  const initCmd = bootstrapResp.cmd.initCmd
  const k8 = bootstrapResp.opts.k8
  const clusterCmd = bootstrapResp.cmd.clusterCmd
  const networkCmd = bootstrapResp.cmd.networkCmd
  const nodeCmd = bootstrapResp.cmd.nodeCmd
  const chartManager = bootstrapResp.opts.chartManager

  describe(`E2E Test Suite for '${testName}'`, function () {
    this.bail(true) // stop on first failure, nothing else will matter if network doesn't come up correctly

    describe(`Bootstrap network for test [release ${argv[flags.releaseTag.name]}}]`, () => {
      before(() => {
        bootstrapResp.opts.logger.showUser(`------------------------- START: bootstrap (${testName}) ----------------------------`)
      })

      after(async function () {
        this.timeout(3 * MINUTES)
        await getNodeLogs(k8, namespace)
        bootstrapResp.opts.logger.showUser(`------------------------- END: bootstrap (${testName}) ----------------------------`)
      })

      it('should cleanup previous deployment', async () => {
        await initCmd.init(argv)

        if (await k8.hasNamespace(namespace)) {
          await k8.deleteNamespace(namespace)

          while (await k8.hasNamespace(namespace)) {
            testLogger.debug(`Namespace ${namespace} still exist. Waiting...`)
            await sleep(1.5 * SECONDS)
          }
        }

        if (!await chartManager.isChartInstalled(constants.SOLO_SETUP_NAMESPACE, constants.SOLO_CLUSTER_SETUP_CHART)) {
          await clusterCmd.setup(argv)
        }
      }).timeout(2 * MINUTES)

      it('generate key files', async () => {
        expect(await nodeCmd.handlers.keys(argv)).to.be.true
        expect(nodeCmd.getUnusedConfigs(NodeCommandConfigs.KEYS_CONFIGS_NAME)).to.deep.equal([
          flags.devMode.constName,
          flags.quiet.constName
        ])
      }).timeout(2 * MINUTES)

      it('should succeed with network deploy', async () => {
        await networkCmd.deploy(argv)

        expect(networkCmd.getUnusedConfigs(NetworkCommand.DEPLOY_CONFIGS_NAME)).to.deep.equal([
          flags.apiPermissionProperties.constName,
          flags.applicationEnv.constName,
          flags.applicationProperties.constName,
          flags.bootstrapProperties.constName,
          flags.chainId.constName,
          flags.log4j2Xml.constName,
          flags.profileFile.constName,
          flags.profileName.constName,
          flags.quiet.constName,
          flags.settingTxt.constName,
          flags.grpcTlsKeyPath.constName,
          flags.grpcWebTlsKeyPath.constName,
          'chartPath'
        ])
      }).timeout(3 * MINUTES)

      if (startNodes) {
        it('should succeed with node setup command', async () => {
          // cache this, because `solo node setup.finalize()` will reset it to false
          try {
            expect(await nodeCmd.handlers.setup(argv)).to.be.true
            expect(nodeCmd.getUnusedConfigs(NodeCommandConfigs.SETUP_CONFIGS_NAME)).to.deep.equal([
              flags.devMode.constName
            ])
          } catch (e) {
            nodeCmd.logger.showUserError(e)
            expect.fail()
          }
        }).timeout(4 * MINUTES)

        it('should succeed with node start command', async () => {
          try {
            expect(await nodeCmd.handlers.start(argv)).to.be.true
          } catch (e) {
            nodeCmd.logger.showUserError(e)
            expect.fail()
          }
        }).timeout(30 * MINUTES)

        it('node log command should work', async () => {
          await expect(nodeCmd.handlers.logs(argv)).to.eventually.be.ok

          const soloLogPath = path.join(SOLO_LOGS_DIR, 'solo.log')
          const soloLog = fs.readFileSync(soloLogPath, 'utf8')

          expect(soloLog).to.not.have.string(NODE_LOG_FAILURE_MSG)
        }).timeout(30 * MINUTES)
      }
    })

    describe(testName, () => {
      testsCallBack(bootstrapResp)
    })
  })
}

export function balanceQueryShouldSucceed (accountManager: AccountManager, cmd: BaseCommand, namespace: string) {
  it('Balance query should succeed', async () => {
    try {
      expect(accountManager._nodeClient).to.be.null
      await accountManager.loadNodeClient(namespace)
      expect(accountManager._nodeClient).not.to.be.null

      const balance = await new AccountBalanceQuery()
      .setAccountId(accountManager._nodeClient.getOperator().accountId)
      .execute(accountManager._nodeClient)

      expect(balance.hbars).not.be.null
    } catch (e) {
      cmd.logger.showUserError(e)
      expect.fail()
    }
    await sleep(SECONDS)
  }).timeout(2 * MINUTES)
}

export function accountCreationShouldSucceed (accountManager: AccountManager, nodeCmd: BaseCommand, namespace: string) {
  it('Account creation should succeed', async () => {
    try {
      await accountManager.loadNodeClient(namespace)
      expect(accountManager._nodeClient).not.to.be.null
      const privateKey = PrivateKey.generate()
      const amount = 100

      const newAccount = await new AccountCreateTransaction()
      .setKey(privateKey)
      .setInitialBalance(Hbar.from(amount, HbarUnit.Hbar))
      .execute(accountManager._nodeClient)

      // Get the new account ID
      const getReceipt = await newAccount.getReceipt(accountManager._nodeClient)
      const accountInfo = {
        accountId: getReceipt.accountId.toString(),
        privateKey: privateKey.toString(),
        publicKey: privateKey.publicKey.toString(),
        balance: amount
      }

      expect(accountInfo.accountId).not.to.be.null
      expect(accountInfo.balance).to.equal(amount)
    } catch (e) {
      nodeCmd.logger.showUserError(e)
      expect.fail()
    }
  }).timeout(2 * MINUTES)
}

export async function getNodeAliasesPrivateKeysHash (networkNodeServicesMap: Map<NodeAlias, NetworkNodeServices>, namespace: string, k8: K8, destDir: string) {
  const dataKeysDir = path.join(constants.HEDERA_HAPI_PATH, 'data', 'keys')
  const tlsKeysDir = constants.HEDERA_HAPI_PATH
  const nodeKeyHashMap = new Map<NodeAlias, Map<string, string>>()
  for (const networkNodeServices of networkNodeServicesMap.values()) {
    const keyHashMap = new Map<string, string>()
    const nodeAlias = networkNodeServices.nodeAlias
    const uniqueNodeDestDir = path.join(destDir, nodeAlias)
    if (!fs.existsSync(uniqueNodeDestDir)) {
      fs.mkdirSync(uniqueNodeDestDir, { recursive: true })
    }
    await addKeyHashToMap(k8, nodeAlias, dataKeysDir, uniqueNodeDestDir, keyHashMap, Templates.renderGossipPemPrivateKeyFile(nodeAlias))
    await addKeyHashToMap(k8, nodeAlias, tlsKeysDir, uniqueNodeDestDir, keyHashMap, 'hedera.key')
    nodeKeyHashMap.set(nodeAlias, keyHashMap)
  }
  return nodeKeyHashMap
}

async function addKeyHashToMap (k8: K8, nodeAlias: NodeAlias, keyDir: string, uniqueNodeDestDir: string, keyHashMap: Map<string, string>, privateKeyFileName: string) {
  await k8.copyFrom(
      Templates.renderNetworkPodName(nodeAlias),
      ROOT_CONTAINER,
      path.join(keyDir, privateKeyFileName),
      uniqueNodeDestDir)
  const keyBytes = fs.readFileSync(path.join(uniqueNodeDestDir, privateKeyFileName))
  const keyString = keyBytes.toString()
  keyHashMap.set(privateKeyFileName, crypto.createHash('sha256').update(keyString).digest('base64'))
}

export function getK8Instance (configManager: ConfigManager) {
  try {
    return new K8(configManager, testLogger)
    // TODO: return a mock without running the init within constructor after we convert to Mocha, Jest ESModule mocks are broke.
  } catch (e) {
    if (!(e instanceof SoloError)) {
      throw e
    }

    // Set envs
    process.env.SOLO_CLUSTER_NAME = 'solo-e2e'
    process.env.SOLO_NAMESPACE = 'solo-e2e'
    process.env.SOLO_CLUSTER_SETUP_NAMESPACE = 'solo-setup'

    // Create cluster
    execSync(`kind create cluster --name "${process.env.SOLO_CLUSTER_NAME}"`, { stdio: 'inherit' })
    return new K8(configManager, testLogger)
  }
}<|MERGE_RESOLUTION|>--- conflicted
+++ resolved
@@ -45,11 +45,7 @@
   ProfileManager,
   Templates,
   Zippy,
-<<<<<<< HEAD
   AccountManager, CertificateManager, RemoteConfigManager, LocalConfig,
-=======
-  AccountManager, CertificateManager, LocalConfig
->>>>>>> 0a4382d2
 } from '../src/core/index.js'
 import {
   AccountBalanceQuery,
@@ -74,11 +70,7 @@
 export const TEST_CLUSTER = 'solo-e2e'
 export const HEDERA_PLATFORM_VERSION_TAG = HEDERA_PLATFORM_VERSION
 
-<<<<<<< HEAD
-export const BASE_TEST_DIR = 'test/data/tmp'
-=======
 export const BASE_TEST_DIR = path.join('test', 'data', 'tmp')
->>>>>>> 0a4382d2
 
 export function getTestCacheDir (testName?: string) {
   const d = testName ? path.join(BASE_TEST_DIR, testName) : BASE_TEST_DIR
@@ -118,10 +110,7 @@
   profileManager: ProfileManager
   leaseManager: LeaseManager
   certificateManager: CertificateManager
-<<<<<<< HEAD
   remoteConfigManager: RemoteConfigManager
-=======
->>>>>>> 0a4382d2
   localConfig: LocalConfig
 }
 
@@ -168,7 +157,6 @@
   const localConfig = new LocalConfig(path.join(BASE_TEST_DIR, 'local-config.yaml'), testLogger, k8, configManager)
   const remoteConfigManager = new RemoteConfigManager(k8, testLogger, localConfig, configManager)
   const certificateManager = new CertificateManager(k8, testLogger, configManager)
-  const localConfig = new LocalConfig(path.join(BASE_TEST_DIR, 'local-config.yaml'), testLogger)
 
   const opts: TestOpts = {
     logger: testLogger,
@@ -185,12 +173,8 @@
     profileManager,
     leaseManager,
     certificateManager,
-<<<<<<< HEAD
     localConfig,
     remoteConfigManager,
-=======
-    localConfig
->>>>>>> 0a4382d2
   }
 
   const initCmd = initCmdArg || new InitCommand(opts)
