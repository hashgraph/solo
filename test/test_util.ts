--- conflicted
+++ resolved
@@ -22,19 +22,11 @@
 import fs from 'fs'
 import os from 'os'
 import path from 'path'
-<<<<<<< HEAD
-import { type BaseCommand } from '../src/commands/base.ts'
-import { ClusterCommand } from '../src/commands/cluster.ts'
-import { InitCommand } from '../src/commands/init.ts'
-import { NetworkCommand } from '../src/commands/network.ts'
-import { NodeCommand } from '../src/commands/node/index.ts'
-=======
 import { flags } from '../src/commands/index.js'
 import { ClusterCommand } from '../src/commands/cluster.js'
 import { InitCommand } from '../src/commands/init.js'
 import { NetworkCommand } from '../src/commands/network.js'
 import { NodeCommand } from '../src/commands/node/index.js'
->>>>>>> 7fa86ad1
 import {
   DependencyManager,
   HelmDependencyManager
@@ -53,14 +45,8 @@
   ProfileManager,
   Templates,
   Zippy,
-<<<<<<< HEAD
   AccountManager, CertificateManager, LocalConfig
-} from '../src/core/index.ts'
-import { flags } from '../src/commands/index.ts'
-=======
-  AccountManager, CertificateManager
 } from '../src/core/index.js'
->>>>>>> 7fa86ad1
 import {
   AccountBalanceQuery,
   AccountCreateTransaction, Hbar, HbarUnit,
@@ -71,19 +57,12 @@
 import { AccountCommand } from '../src/commands/account.js'
 import { SoloError } from '../src/core/errors.js'
 import { execSync } from 'child_process'
-<<<<<<< HEAD
-import * as NodeCommandConfigs from '../src/commands/node/configs.ts'
-import type { SoloLogger } from '../src/core/logging.ts'
-import type { NodeAlias } from '../src/types/aliases.ts'
-import type { NetworkNodeServices } from '../src/core/network_node_services.ts'
-import sinon from 'sinon'
-=======
 import * as NodeCommandConfigs from '../src/commands/node/configs.js'
 import type { SoloLogger } from '../src/core/logging.js'
 import type { BaseCommand } from '../src/commands/base.js'
 import type { NodeAlias } from '../src/types/aliases.js'
 import type { NetworkNodeServices } from '../src/core/network_node_services.js'
->>>>>>> 7fa86ad1
+import sinon from 'sinon'
 import { HEDERA_PLATFORM_VERSION } from '../version.js'
 import { IntervalLeaseRenewalService } from '../src/core/lease/lease_renewal.js'
 
