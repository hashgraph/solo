--- conflicted
+++ resolved
@@ -62,11 +62,8 @@
 import type { BaseCommand } from '../src/commands/base.ts'
 import type { NodeAlias } from '../src/types/aliases.ts'
 import type { NetworkNodeServices } from '../src/core/network_node_services.ts'
-<<<<<<< HEAD
+import sinon from 'sinon'
 import {LocalConfigRepository} from "../src/core/config/LocalConfigRepository.js";
-=======
-import sinon from 'sinon'
->>>>>>> b2a96d89
 
 export const testLogger = logging.NewLogger('debug', true)
 export const TEST_CLUSTER = 'solo-e2e'
