--- conflicted
+++ resolved
@@ -263,12 +263,9 @@
           flags.profileName.constName,
           flags.quiet.constName,
           flags.settingTxt.constName,
-<<<<<<< HEAD
           flags.grpcTlsKeyPath.constName,
           flags.grpcWebTlsKeyPath.constName,
-=======
           'chartPath'
->>>>>>> 1973275b
         ])
       }).timeout(3 * MINUTES)
 
