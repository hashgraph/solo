--- conflicted
+++ resolved
@@ -63,11 +63,8 @@
 import type { NodeAlias } from '../src/types/aliases.ts'
 import type { NetworkNodeServices } from '../src/core/network_node_services.ts'
 import sinon from 'sinon'
-<<<<<<< HEAD
 import {LocalConfigRepository} from "../src/core/config/LocalConfigRepository.ts";
-=======
 import { HEDERA_PLATFORM_VERSION } from '../version.js'
->>>>>>> 6930dab2
 
 export const testLogger = logging.NewLogger('debug', true)
 export const TEST_CLUSTER = 'solo-e2e'
