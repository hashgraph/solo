--- conflicted
+++ resolved
@@ -139,6 +139,7 @@
   const cacheDir: string = argv[flags.cacheDir.name] || getTestCacheDir(testName)
   const configManager = new ConfigManager(testLogger)
   configManager.update(argv)
+
   const downloader = new PackageDownloader(testLogger)
   const zippy = new Zippy(testLogger)
   const helmDepManager = new HelmDependencyManager(downloader, zippy, testLogger)
@@ -167,12 +168,8 @@
     accountManager,
     cacheDir,
     profileManager,
-<<<<<<< HEAD
-    leaseManager
-=======
     leaseManager,
     certificateManager
->>>>>>> 5ac04bca
   }
 
   const initCmd = initCmdArg || new InitCommand(opts)
