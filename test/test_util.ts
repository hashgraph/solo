--- conflicted
+++ resolved
@@ -51,13 +51,10 @@
 import {type NetworkNodes} from '../src/core/network_nodes.js';
 import {InjectTokens} from '../src/core/dependency_injection/inject_tokens.js';
 import {DeploymentCommand} from '../src/commands/deployment.js';
-<<<<<<< HEAD
 import {K8Client} from '../src/core/kube/k8_client/k8_client.js';
 import {type ConsensusNodeManager} from '../src/core/consensus_node_manager.js';
-=======
 import {Argv} from './helpers/argv_wrapper.js';
 import {type DeploymentName, type NamespaceNameAsString} from '../src/core/config/remote/types.js';
->>>>>>> 21c91c6a
 
 export const TEST_CLUSTER = SOLO_TEST_CLUSTER;
 export const HEDERA_PLATFORM_VERSION_TAG = HEDERA_PLATFORM_VERSION;
@@ -368,13 +365,8 @@
       await accountManager.refreshNodeClient(
         namespace,
         skipNodeAlias,
-<<<<<<< HEAD
         cmd.getConesnsusNodeManager().getClusterRefs(),
-        argv[flags.deployment.name],
-=======
-        cmd.getClusterRefs(),
-        argv.getArg<DeploymentName>(flags.deployment),
->>>>>>> 21c91c6a
+          argv.getArg<DeploymentName>(flags.deployment),
       );
       expect(accountManager._nodeClient).not.to.be.null;
 
@@ -403,13 +395,8 @@
       await accountManager.refreshNodeClient(
         namespace,
         skipNodeAlias,
-<<<<<<< HEAD
         nodeCmd.getConesnsusNodeManager().getClusterRefs(),
-        argv[flags.deployment.name],
-=======
-        nodeCmd.getClusterRefs(),
-        argv.getArg<DeploymentName>(flags.deployment),
->>>>>>> 21c91c6a
+          argv.getArg<DeploymentName>(flags.deployment),
       );
       expect(accountManager._nodeClient).not.to.be.null;
       const privateKey = PrivateKey.generate();
