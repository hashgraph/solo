/**
 * Copyright (C) 2024 Hedera Hashgraph, LLC
 *
 * Licensed under the Apache License, Version 2.0 (the ""License"");
 * you may not use this file except in compliance with the License.
 * You may obtain a copy of the License at
 *
 *      http://www.apache.org/licenses/LICENSE-2.0
 *
 * Unless required by applicable law or agreed to in writing, software
 * distributed under the License is distributed on an ""AS IS"" BASIS,
 * WITHOUT WARRANTIES OR CONDITIONS OF ANY KIND, either express or implied.
 * See the License for the specific language governing permissions and
 * limitations under the License.
 *
 */
import { expect } from 'chai'
import { describe, it, after } from 'mocha'

import { flags } from '../src/commands/index.ts'
import {
  accountCreationShouldSucceed,
  balanceQueryShouldSucceed,
  e2eTestSuite,
  getDefaultArgv,
  getNodeAliasesPrivateKeysHash,
  getTmpDir,
  HEDERA_PLATFORM_VERSION_TAG
} from './test_util.ts'
import { flags } from '../src/commands/index.ts'
import { getNodeLogs } from '../src/core/helpers.ts'
import * as NodeCommandConfigs from '../src/commands/node/configs.ts'
import { MINUTES } from '../src/core/constants.ts'
import type { NodeAlias } from '../src/types/aliases.ts'
import type { NetworkNodeServices } from '../src/core/network_node_services.ts'

const defaultTimeout = 2 * MINUTES

export function testNodeAdd (localBuildPath: string, testDescription: string = 'Node add should success', timeout: number = defaultTimeout): void {
  const suffix = localBuildPath.substring(0, 5)
  const namespace = 'node-add' + suffix
  const argv = getDefaultArgv()
  argv[flags.nodeAliasesUnparsed.name] = 'node1,node2,node3'
  argv[flags.generateGossipKeys.name] = true
  argv[flags.generateTlsKeys.name] = true
  // set the env variable SOLO_CHARTS_DIR if developer wants to use local Solo charts
  argv[flags.chartDirectory.name] = process.env.SOLO_CHARTS_DIR ?? undefined
  argv[flags.releaseTag.name] = HEDERA_PLATFORM_VERSION_TAG
  argv[flags.namespace.name] = namespace
  argv[flags.force.name] = true
  argv[flags.persistentVolumeClaims.name] = true
  argv[flags.localBuildPath.name] = localBuildPath
  argv[flags.quiet.name] = true

  e2eTestSuite(namespace, argv, undefined, undefined, undefined, undefined, undefined, undefined, true, (bootstrapResp) => {
    describe(testDescription, async () => {
      const nodeCmd = bootstrapResp.cmd.nodeCmd
      const accountCmd = bootstrapResp.cmd.accountCmd
      const networkCmd = bootstrapResp.cmd.networkCmd
      const k8 = bootstrapResp.opts.k8
      let existingServiceMap: Map<NodeAlias, NetworkNodeServices>
      let existingNodeIdsPrivateKeysHash: Map<NodeAlias, Map<string, string>>

<<<<<<< HEAD
      await getNodeLogs(k8, namespace)
      // @ts-ignore: Accessing private property for test purposes
      await nodeCmd.accountManager.close()
      await nodeCmd.handlers.stop(argv)
      await networkCmd.destroy(argv)
      await k8.deleteNamespace(namespace)
    })
=======
      after(async function () {
        this.timeout(10 * MINUTES)

        await getNodeLogs(k8, namespace)
        await bootstrapResp.opts.accountManager.close()
        await nodeCmd.stop(argv)
        await networkCmd.destroy(argv)
        await k8.deleteNamespace(namespace)
      })
>>>>>>> 3d868e68

      it('cache current version of private keys', async () => {
        existingServiceMap = await bootstrapResp.opts.accountManager.getNodeServiceMap(namespace)
        existingNodeIdsPrivateKeysHash = await getNodeAliasesPrivateKeysHash(existingServiceMap, namespace, k8, getTmpDir())
      }).timeout(defaultTimeout)

      it('should succeed with init command', async () => {
        await expect(accountCmd.init(argv)).to.eventually.be.ok
      }).timeout(8 * MINUTES)

<<<<<<< HEAD
    it('should add a new node to the network successfully', async () => {
      await nodeCmd.handlers.add(argv)
      expect(nodeCmd.getUnusedConfigs(NodeCommandConfigs.ADD_CONFIGS_NAME)).to.deep.equal([
        flags.app.constName,
        flags.chainId.constName,
        flags.devMode.constName,
        flags.quiet.constName,
        flags.adminKey.constName
      ])
      // @ts-ignore: Accessing private property for test purposes
      await nodeCmd.accountManager.close()
    }).timeout(12 * MINUTES)
=======
      it('should add a new node to the network successfully', async () => {
        await nodeCmd.add(argv)
        expect(nodeCmd.getUnusedConfigs(NodeCommand.ADD_CONFIGS_NAME)).to.deep.equal([
          flags.app.constName,
          flags.chainId.constName,
          flags.devMode.constName,
          flags.quiet.constName,
          flags.adminKey.constName
        ])
        await bootstrapResp.opts.accountManager.close()
      }).timeout(12 * MINUTES)
>>>>>>> 3d868e68

      balanceQueryShouldSucceed(bootstrapResp.opts.accountManager, nodeCmd, namespace)

      accountCreationShouldSucceed(bootstrapResp.opts.accountManager, nodeCmd, namespace)

      it('existing nodes private keys should not have changed', async () => {
        const currentNodeIdsPrivateKeysHash = await getNodeAliasesPrivateKeysHash(existingServiceMap, namespace, k8, getTmpDir())

        for (const [nodeAlias, existingKeyHashMap] of existingNodeIdsPrivateKeysHash.entries()) {
          const currentNodeKeyHashMap = currentNodeIdsPrivateKeysHash.get(nodeAlias)

          for (const [keyFileName, existingKeyHash] of existingKeyHashMap.entries()) {
            expect(`${nodeAlias}:${keyFileName}:${currentNodeKeyHashMap.get(keyFileName)}`).to.deep.equal(
                `${nodeAlias}:${keyFileName}:${existingKeyHash}`)
          }
        }
      }).timeout(timeout)
    })
  })
}<|MERGE_RESOLUTION|>--- conflicted
+++ resolved
@@ -61,25 +61,15 @@
       let existingServiceMap: Map<NodeAlias, NetworkNodeServices>
       let existingNodeIdsPrivateKeysHash: Map<NodeAlias, Map<string, string>>
 
-<<<<<<< HEAD
-      await getNodeLogs(k8, namespace)
-      // @ts-ignore: Accessing private property for test purposes
-      await nodeCmd.accountManager.close()
-      await nodeCmd.handlers.stop(argv)
-      await networkCmd.destroy(argv)
-      await k8.deleteNamespace(namespace)
-    })
-=======
       after(async function () {
         this.timeout(10 * MINUTES)
 
         await getNodeLogs(k8, namespace)
         await bootstrapResp.opts.accountManager.close()
-        await nodeCmd.stop(argv)
+        await nodeCmd.handlers.stop(argv)
         await networkCmd.destroy(argv)
         await k8.deleteNamespace(namespace)
       })
->>>>>>> 3d868e68
 
       it('cache current version of private keys', async () => {
         existingServiceMap = await bootstrapResp.opts.accountManager.getNodeServiceMap(namespace)
@@ -90,23 +80,9 @@
         await expect(accountCmd.init(argv)).to.eventually.be.ok
       }).timeout(8 * MINUTES)
 
-<<<<<<< HEAD
-    it('should add a new node to the network successfully', async () => {
-      await nodeCmd.handlers.add(argv)
-      expect(nodeCmd.getUnusedConfigs(NodeCommandConfigs.ADD_CONFIGS_NAME)).to.deep.equal([
-        flags.app.constName,
-        flags.chainId.constName,
-        flags.devMode.constName,
-        flags.quiet.constName,
-        flags.adminKey.constName
-      ])
-      // @ts-ignore: Accessing private property for test purposes
-      await nodeCmd.accountManager.close()
-    }).timeout(12 * MINUTES)
-=======
       it('should add a new node to the network successfully', async () => {
-        await nodeCmd.add(argv)
-        expect(nodeCmd.getUnusedConfigs(NodeCommand.ADD_CONFIGS_NAME)).to.deep.equal([
+        await nodeCmd.handlers.add(argv)
+        expect(nodeCmd.getUnusedConfigs(NodeCommandConfigs.ADD_CONFIGS_NAME)).to.deep.equal([
           flags.app.constName,
           flags.chainId.constName,
           flags.devMode.constName,
@@ -115,7 +91,6 @@
         ])
         await bootstrapResp.opts.accountManager.close()
       }).timeout(12 * MINUTES)
->>>>>>> 3d868e68
 
       balanceQueryShouldSucceed(bootstrapResp.opts.accountManager, nodeCmd, namespace)
 
