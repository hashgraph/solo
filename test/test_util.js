/**
 * Copyright (C) 2024 Hedera Hashgraph, LLC
 *
 * Licensed under the Apache License, Version 2.0 (the ""License"");
 * you may not use this file except in compliance with the License.
 * You may obtain a copy of the License at
 *
 *      http://www.apache.org/licenses/LICENSE-2.0
 *
 * Unless required by applicable law or agreed to in writing, software
 * distributed under the License is distributed on an ""AS IS"" BASIS,
 * WITHOUT WARRANTIES OR CONDITIONS OF ANY KIND, either express or implied.
 * See the License for the specific language governing permissions and
 * limitations under the License.
 *
 */
import { afterAll, beforeAll, describe, expect, it } from '@jest/globals'
import fs from 'fs'
import os from 'os'
import path from 'path'
import { ClusterCommand } from '../src/commands/cluster.mjs'
import { flags } from '../src/commands/index.mjs'
import { InitCommand } from '../src/commands/init.mjs'
import { NetworkCommand } from '../src/commands/network.mjs'
import { NodeCommand } from '../src/commands/node.mjs'
import { AccountManager } from '../src/core/account_manager.mjs'
import {
  DependencyManager,
  HelmDependencyManager,
  KeytoolDependencyManager
} from '../src/core/dependency_managers/index.mjs'
import { sleep } from '../src/core/helpers.mjs'
import {
  ChartManager,
  ConfigManager,
  constants,
  Helm,
  K8,
  KeyManager,
  logging,
  PackageDownloader,
  PlatformInstaller, ProfileManager,
  Zippy
} from '../src/core/index.mjs'
import { AccountBalanceQuery } from '@hashgraph/sdk'

export const testLogger = logging.NewLogger('debug', true)
export const TEST_CLUSTER = 'solo-e2e'
<<<<<<< HEAD
export const HEDERA_PLATFORM_VERSION_TAG = 'v0.51.0'
=======
export const HEDERA_PLATFORM_VERSION_TAG = 'v0.53.0-develop.xd2fbe98'
>>>>>>> 407ffa19

export function getTestCacheDir (testName) {
  const baseDir = 'test/data/tmp'
  const d = testName ? path.join(baseDir, testName) : baseDir

  if (!fs.existsSync(d)) {
    fs.mkdirSync(d, { recursive: true })
  }
  return d
}

export function getTmpDir () {
  return fs.mkdtempSync(path.join(os.tmpdir(), 'solo-'))
}

/**
 * Return a config manager with the specified config file name
 * @param fileName solo config file name
 * @return {ConfigManager}
 */
export function getTestConfigManager (fileName = 'solo-test.config') {
  return new ConfigManager(testLogger, path.join(getTestCacheDir(), fileName))
}

/**
 * Get argv with defaults
 */
export function getDefaultArgv () {
  const argv = {}
  for (const f of flags.allFlags) {
    argv[f.name] = f.definition.defaultValue
  }

  return argv
}

/**
 * Initialize common test variables
 *
 * @param testName test name
 * @param argv argv for commands
 * @param k8Arg an instance of core/K8
 * @param initCmdArg an instance of command/InitCommand
 * @param clusterCmdArg an instance of command/ClusterCommand
 * @param networkCmdArg an instance of command/NetworkCommand
 * @param nodeCmdArg an instance of command/NodeCommand
 */
export function bootstrapTestVariables (testName, argv,
  k8Arg = null,
  initCmdArg = null,
  clusterCmdArg = null,
  networkCmdArg = null,
  nodeCmdArg = null
) {
  const namespace = argv[flags.namespace.name] || 'bootstrap-ns'
  const cacheDir = argv[flags.cacheDir.name] || getTestCacheDir(testName)
  const configManager = getTestConfigManager(`${testName}-solo.config`)
  configManager.update(argv, true)

  const downloader = new PackageDownloader(testLogger)
  const zippy = new Zippy(testLogger)
  const helmDepManager = new HelmDependencyManager(downloader, zippy, testLogger)
  const keytoolDepManager = new KeytoolDependencyManager(downloader, zippy, testLogger)
  const depManagerMap = new Map().set(constants.HELM, helmDepManager)
  const depManager = new DependencyManager(testLogger, depManagerMap)
  const keyManager = new KeyManager(testLogger)
  const helm = new Helm(testLogger)
  const chartManager = new ChartManager(helm, testLogger)
  const k8 = k8Arg || new K8(configManager, testLogger)
  const accountManager = new AccountManager(testLogger, k8, constants)
  const platformInstaller = new PlatformInstaller(testLogger, k8, configManager, accountManager)
  const profileManager = new ProfileManager(testLogger, configManager)
  const opts = {
    logger: testLogger,
    helm,
    k8,
    chartManager,
    configManager,
    downloader,
    platformInstaller,
    depManager,
    keyManager,
    accountManager,
    cacheDir,
    keytoolDepManager,
    profileManager
  }

  const initCmd = initCmdArg || new InitCommand(opts)
  const clusterCmd = clusterCmdArg || new ClusterCommand(opts)
  const networkCmd = networkCmdArg || new NetworkCommand(opts)
  const nodeCmd = nodeCmdArg || new NodeCommand(opts)
  return {
    namespace,
    opts,
    cmd: {
      initCmd,
      clusterCmd,
      networkCmd,
      nodeCmd
    }
  }
}

/**
 * Bootstrap network in a given namespace
 *
 * @param testName test name
 * @param argv argv for commands
 * @param k8Arg an instance of core/K8
 * @param initCmdArg an instance of command/InitCommand
 * @param clusterCmdArg an instance of command/ClusterCommand
 * @param networkCmdArg an instance of command/NetworkCommand
 * @param nodeCmdArg an instance of command/NodeCommand
 */
export function bootstrapNetwork (testName, argv,
  k8Arg = null,
  initCmdArg = null,
  clusterCmdArg = null,
  networkCmdArg = null,
  nodeCmdArg = null
) {
  const bootstrapResp = bootstrapTestVariables(testName, argv, k8Arg, initCmdArg, clusterCmdArg, networkCmdArg, nodeCmdArg)
  const namespace = bootstrapResp.namespace
  const initCmd = bootstrapResp.cmd.initCmd
  const k8 = bootstrapResp.opts.k8
  const clusterCmd = bootstrapResp.cmd.clusterCmd
  const networkCmd = bootstrapResp.cmd.networkCmd
  const nodeCmd = bootstrapResp.cmd.nodeCmd
  const chartManager = bootstrapResp.opts.chartManager

  describe(`Bootstrap network for test [release ${argv[flags.releaseTag.name]}, keyFormat: ${argv[flags.keyFormat.name]}]`, () => {
    beforeAll(() => {
      bootstrapResp.opts.logger.showUser(`------------------------- START: bootstrap (${testName}) ----------------------------`)
    })

    afterAll(() => {
      bootstrapResp.opts.logger.showUser(`------------------------- END: bootstrap (${testName}) ----------------------------`)
    })

    it('should cleanup previous deployment', async () => {
      await initCmd.init(argv)

      if (await k8.hasNamespace(namespace)) {
        await k8.deleteNamespace(namespace)

        while (await k8.hasNamespace(namespace)) {
          testLogger.debug(`Namespace ${namespace} still exist. Waiting...`)
          await sleep(1500)
        }
      }

      if (!await chartManager.isChartInstalled(constants.FULLSTACK_SETUP_NAMESPACE, constants.FULLSTACK_CLUSTER_SETUP_CHART)) {
        await clusterCmd.setup(argv)
      }
    }, 120000)

    it('should succeed with network deploy', async () => {
      expect.assertions(1)
      await networkCmd.deploy(argv)

      expect(networkCmd.getUnusedConfigs(NetworkCommand.DEPLOY_CONFIGS_NAME)).toEqual([
        flags.deployHederaExplorer.constName,
        flags.deployMirrorNode.constName,
        flags.hederaExplorerTlsHostName.constName,
        flags.hederaExplorerTlsLoadBalancerIp.constName,
        flags.profileFile.constName,
        flags.profileName.constName,
        flags.tlsClusterIssuerType.constName
      ])
    }, 180000)

    it('should succeed with node setup command', async () => {
      expect.assertions(2)
      try {
        await expect(nodeCmd.setup(argv)).resolves.toBeTruthy()
        expect(nodeCmd.getUnusedConfigs(NodeCommand.SETUP_CONFIGS_NAME)).toEqual([
          flags.apiPermissionProperties.constName,
          flags.appConfig.constName,
          flags.applicationProperties.constName,
          flags.bootstrapProperties.constName,
          flags.devMode.constName,
          flags.log4j2Xml.constName,
          flags.settingTxt.constName
        ])
      } catch (e) {
        nodeCmd.logger.showUserError(e)
        expect(e).toBeNull()
      }
    }, 240000)

    it('should succeed with node start command', async () => {
      expect.assertions(1)
      try {
        await expect(nodeCmd.start(argv)).resolves.toBeTruthy()
      } catch (e) {
        nodeCmd.logger.showUserError(e)
        expect(e).toBeNull()
      }
    }, 1800000)
  })

  return bootstrapResp
}

export function balanceQueryShouldSucceed (accountManager, cmd, namespace) {
  it('Balance query should succeed', async () => {
    expect.assertions(3)

    try {
      expect(accountManager._nodeClient).toBeNull()
      await accountManager.loadNodeClient(namespace)
      expect(accountManager._nodeClient).not.toBeNull()

      const balance = await new AccountBalanceQuery()
        .setAccountId(accountManager._nodeClient.getOperator().accountId)
        .execute(accountManager._nodeClient)

      expect(balance.hbars).not.toBeNull()
    } catch (e) {
      cmd.logger.showUserError(e)
      expect(e).toBeNull()
    }
    await sleep(1000)
  }, 120000)
}<|MERGE_RESOLUTION|>--- conflicted
+++ resolved
@@ -46,11 +46,7 @@
 
 export const testLogger = logging.NewLogger('debug', true)
 export const TEST_CLUSTER = 'solo-e2e'
-<<<<<<< HEAD
-export const HEDERA_PLATFORM_VERSION_TAG = 'v0.51.0'
-=======
 export const HEDERA_PLATFORM_VERSION_TAG = 'v0.53.0-develop.xd2fbe98'
->>>>>>> 407ffa19
 
 export function getTestCacheDir (testName) {
   const baseDir = 'test/data/tmp'
