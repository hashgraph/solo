--- conflicted
+++ resolved
@@ -222,67 +222,8 @@
           }
         }
 
-<<<<<<< HEAD
-        if (!await chartManager.isChartInstalled(constants.FULLSTACK_SETUP_NAMESPACE, constants.FULLSTACK_CLUSTER_SETUP_CHART)) {
+        if (!await chartManager.isChartInstalled(constants.SOLO_SETUP_NAMESPACE, constants.SOLO_CLUSTER_SETUP_CHART)) {
           await clusterCmd.setup(argv)
-=======
-      if (!await chartManager.isChartInstalled(constants.SOLO_SETUP_NAMESPACE, constants.SOLO_CLUSTER_SETUP_CHART)) {
-        await clusterCmd.setup(argv)
-      }
-    }, 120000)
-
-    it('generate key files', async () => {
-      await expect(nodeCmd.keys(argv)).resolves.toBeTruthy()
-      expect(nodeCmd.getUnusedConfigs(NodeCommand.KEYS_CONFIGS_NAME)).toEqual([
-        flags.cacheDir.constName,
-        flags.devMode.constName,
-        flags.quiet.constName
-      ])
-    }, 120000)
-
-    it('should succeed with network deploy', async () => {
-      expect.assertions(1)
-      await networkCmd.deploy(argv)
-
-      expect(networkCmd.getUnusedConfigs(NetworkCommand.DEPLOY_CONFIGS_NAME)).toEqual([
-        flags.apiPermissionProperties.constName,
-        flags.applicationEnv.constName,
-        flags.applicationProperties.constName,
-        flags.bootstrapProperties.constName,
-        flags.chainId.constName,
-        flags.log4j2Xml.constName,
-        flags.profileFile.constName,
-        flags.profileName.constName,
-        flags.quiet.constName,
-        flags.settingTxt.constName
-      ])
-    }, 180000)
-
-    if (startNodes) {
-      it('should succeed with node setup command', async () => {
-        expect.assertions(2)
-        // cache this, because `solo node setup.finalize()` will reset it to false
-        try {
-          await expect(nodeCmd.setup(argv)).resolves.toBeTruthy()
-          expect(nodeCmd.getUnusedConfigs(NodeCommand.SETUP_CONFIGS_NAME)).toEqual([
-            flags.app.constName,
-            flags.appConfig.constName,
-            flags.devMode.constName
-          ])
-        } catch (e) {
-          nodeCmd.logger.showUserError(e)
-          expect(e).toBeNull()
-        }
-      }, 240000)
-
-      it('should succeed with node start command', async () => {
-        expect.assertions(1)
-        try {
-          await expect(nodeCmd.start(argv)).resolves.toBeTruthy()
-        } catch (e) {
-          nodeCmd.logger.showUserError(e)
-          expect(e).toBeNull()
->>>>>>> a81d8835
         }
       }).timeout(2 * MINUTES)
 
