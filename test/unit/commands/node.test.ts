/**
 * Copyright (C) 2024 Hedera Hashgraph, LLC
 *
 * Licensed under the Apache License, Version 2.0 (the ""License"");
 * you may not use this file except in compliance with the License.
 * You may obtain a copy of the License at
 *
 *      http://www.apache.org/licenses/LICENSE-2.0
 *
 * Unless required by applicable law or agreed to in writing, software
 * distributed under the License is distributed on an ""AS IS"" BASIS,
 * WITHOUT WARRANTIES OR CONDITIONS OF ANY KIND, either express or implied.
 * See the License for the specific language governing permissions and
 * limitations under the License.
 *
 */
import sinon from 'sinon';
import {describe, it, beforeEach} from 'mocha';
import {expect} from 'chai';

import {NodeCommand} from '../../../src/commands/node/index.js';

const getBaseCommandOpts = () => ({
  logger: sinon.stub(),
  helm: sinon.stub(),
  k8: sinon.stub(),
  chartManager: sinon.stub(),
  configManager: sinon.stub(),
  depManager: sinon.stub(),
  localConfig: sinon.stub(),
});

describe('NodeCommand unit tests', () => {
  describe('constructor error handling', () => {
    let opts: any;

    beforeEach(() => {
      opts = getBaseCommandOpts();
    });

    it('should throw an error if platformInstaller is not provided', () => {
<<<<<<< HEAD
      opts.downloader = sinon.stub()
      expect(() => new NodeCommand(opts)).to.throw('An instance of core/config/RemoteConfigManager is required')
    })

    it('should throw an error if keyManager is not provided', () => {
      opts.downloader = sinon.stub()
      opts.platformInstaller = sinon.stub()
      expect(() => new NodeCommand(opts)).to.throw('An instance of core/config/RemoteConfigManager is required')
    })

    it('should throw an error if accountManager is not provided', () => {
      opts.downloader = sinon.stub()
      opts.platformInstaller = sinon.stub()
      opts.keyManager = sinon.stub()
      expect(() => new NodeCommand(opts)).to.throw('An instance of core/config/RemoteConfigManager is required')
    })
  })
})
=======
      opts.downloader = sinon.stub();
      expect(() => new NodeCommand(opts)).to.throw('An instance of core/PlatformInstaller is required');
    });

    it('should throw an error if keyManager is not provided', () => {
      opts.downloader = sinon.stub();
      opts.platformInstaller = sinon.stub();
      expect(() => new NodeCommand(opts)).to.throw('An instance of core/KeyManager is required');
    });

    it('should throw an error if accountManager is not provided', () => {
      opts.downloader = sinon.stub();
      opts.platformInstaller = sinon.stub();
      opts.keyManager = sinon.stub();
      expect(() => new NodeCommand(opts)).to.throw('An instance of core/AccountManager is required');
    });
  });
});
>>>>>>> 0f37ecc0
<|MERGE_RESOLUTION|>--- conflicted
+++ resolved
@@ -39,42 +39,21 @@
     });
 
     it('should throw an error if platformInstaller is not provided', () => {
-<<<<<<< HEAD
-      opts.downloader = sinon.stub()
-      expect(() => new NodeCommand(opts)).to.throw('An instance of core/config/RemoteConfigManager is required')
-    })
-
-    it('should throw an error if keyManager is not provided', () => {
-      opts.downloader = sinon.stub()
-      opts.platformInstaller = sinon.stub()
-      expect(() => new NodeCommand(opts)).to.throw('An instance of core/config/RemoteConfigManager is required')
-    })
-
-    it('should throw an error if accountManager is not provided', () => {
-      opts.downloader = sinon.stub()
-      opts.platformInstaller = sinon.stub()
-      opts.keyManager = sinon.stub()
-      expect(() => new NodeCommand(opts)).to.throw('An instance of core/config/RemoteConfigManager is required')
-    })
-  })
-})
-=======
       opts.downloader = sinon.stub();
-      expect(() => new NodeCommand(opts)).to.throw('An instance of core/PlatformInstaller is required');
+      expect(() => new NodeCommand(opts)).to.throw('An instance of core/config/RemoteConfigManager is required');
     });
 
     it('should throw an error if keyManager is not provided', () => {
       opts.downloader = sinon.stub();
       opts.platformInstaller = sinon.stub();
-      expect(() => new NodeCommand(opts)).to.throw('An instance of core/KeyManager is required');
+      expect(() => new NodeCommand(opts)).to.throw('An instance of core/config/RemoteConfigManager is required');
     });
 
     it('should throw an error if accountManager is not provided', () => {
       opts.downloader = sinon.stub();
       opts.platformInstaller = sinon.stub();
       opts.keyManager = sinon.stub();
-      expect(() => new NodeCommand(opts)).to.throw('An instance of core/AccountManager is required');
+      expect(() => new NodeCommand(opts)).to.throw('An instance of core/config/RemoteConfigManager is required');
     });
   });
-});
->>>>>>> 0f37ecc0
+});