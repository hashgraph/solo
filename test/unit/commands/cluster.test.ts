--- conflicted
+++ resolved
@@ -171,7 +171,9 @@
         {cluster: 'cluster-2', user: 'user-2', name: 'context-2', namespace: 'deployment-2'},
         {cluster: 'cluster-3', user: 'user-3', name: 'context-3', namespace: 'deployment-3'},
       ]);
-<<<<<<< HEAD
+      k8Stub.isMinioInstalled.returns(new Promise<boolean>(() => true));
+      k8Stub.isPrometheusInstalled.returns(new Promise<boolean>(() => true));
+      k8Stub.isCertManagerInstalled.returns(new Promise<boolean>(() => true));
 
       if (opts.testClusterConnectionError) {
         k8Stub.testClusterConnection.resolves(false);
@@ -179,11 +181,6 @@
         k8Stub.testClusterConnection.resolves(true);
       }
 
-=======
-      k8Stub.isMinioInstalled.returns(new Promise<boolean>(() => true));
-      k8Stub.isPrometheusInstalled.returns(new Promise<boolean>(() => true));
-      k8Stub.isCertManagerInstalled.returns(new Promise<boolean>(() => true));
->>>>>>> d662d3fb
       const kubeConfigStub = sandbox.createStubInstance(KubeConfig);
       kubeConfigStub.getCurrentContext.returns('context-from-kubeConfig');
       kubeConfigStub.getCurrentCluster.returns({
