/**
 * Copyright (C) 2024 Hedera Hashgraph, LLC
 *
 * Licensed under the Apache License, Version 2.0 (the ""License"");
 * you may not use this file except in compliance with the License.
 * You may obtain a copy of the License at
 *
 *      http://www.apache.org/licenses/LICENSE-2.0
 *
 * Unless required by applicable law or agreed to in writing, software
 * distributed under the License is distributed on an ""AS IS"" BASIS,
 * WITHOUT WARRANTIES OR CONDITIONS OF ANY KIND, either express or implied.
 * See the License for the specific language governing permissions and
 * limitations under the License.
 *
 */
import sinon from 'sinon';
import {describe, it, beforeEach} from 'mocha';
import {expect} from 'chai';

import {ClusterCommand} from '../../../src/commands/cluster/index.js';
import {
  getDefaultArgv,
  getTestCacheDir,
  HEDERA_PLATFORM_VERSION_TAG,
  TEST_CLUSTER,
  testLocalConfigData,
} from '../../test_util.js';
import {Flags as flags} from '../../../src/commands/flags.js';
import * as version from '../../../version.js';
import * as constants from '../../../src/core/constants.js';
import {ConfigManager} from '../../../src/core/config_manager.js';
import {SoloLogger} from '../../../src/core/logging.js';
import {ChartManager} from '../../../src/core/chart_manager.js';
import {Helm} from '../../../src/core/helm.js';
import {ROOT_DIR} from '../../../src/core/constants.js';
import path from 'path';
import {container} from 'tsyringe-neo';
import {resetTestContainer} from '../../test_container.js';
import * as test from 'node:test';
import {ClusterCommandTasks} from '../../../src/commands/cluster/tasks.js';
import type {BaseCommand} from '../../../src/commands/base.js';
import {LocalConfig} from '../../../src/core/config/local_config.js';
import type {CommandFlag} from '../../../src/types/flag_types.js';
import {K8} from '../../../src/core/k8.js';
import {type Cluster, KubeConfig} from '@kubernetes/client-node';
import {RemoteConfigManager} from '../../../src/core/config/remote/remote_config_manager.js';
import {DependencyManager} from '../../../src/core/dependency_managers/index.js';
import {PackageDownloader} from '../../../src/core/package_downloader.js';
import {KeyManager} from '../../../src/core/key_manager.js';
import {AccountManager} from '../../../src/core/account_manager.js';
import {PlatformInstaller} from '../../../src/core/platform_installer.js';
import {ProfileManager} from '../../../src/core/profile_manager.js';
import {LeaseManager} from '../../../src/core/lease/lease_manager.js';
import {CertificateManager} from '../../../src/core/certificate_manager.js';
import type {Opts} from '../../../src/types/command_types.js';
import type {ListrTaskWrapper} from 'listr2';
import fs from 'fs';
import {stringify} from 'yaml';
import {ErrorMessages} from '../../../src/core/error_messages.js';
import {SoloError} from '../../../src/core/errors.js';
import {RemoteConfigDataWrapper} from '../../../src/core/config/remote/remote_config_data_wrapper.js';

const getBaseCommandOpts = () => ({
  logger: sinon.stub(),
  helm: sinon.stub(),
  k8: {
    isMinioInstalled: sinon.stub().returns(false),
    isPrometheusInstalled: sinon.stub().returns(false),
    isCertManagerInstalled: sinon.stub().returns(false),
  },
  chartManager: sinon.stub(),
  configManager: sinon.stub(),
  depManager: sinon.stub(),
  localConfig: sinon.stub(),
});

const testName = 'cluster-cmd-unit';
const namespace = testName;
const argv = getDefaultArgv();

argv[flags.namespace.name] = namespace;
argv[flags.releaseTag.name] = HEDERA_PLATFORM_VERSION_TAG;
argv[flags.nodeAliasesUnparsed.name] = 'node1';
argv[flags.generateGossipKeys.name] = true;
argv[flags.generateTlsKeys.name] = true;
argv[flags.clusterName.name] = TEST_CLUSTER;
argv[flags.soloChartVersion.name] = version.SOLO_CHART_VERSION;
argv[flags.force.name] = true;
argv[flags.clusterSetupNamespace.name] = constants.SOLO_SETUP_NAMESPACE;

describe('ClusterCommand unit tests', () => {
  before(() => {
    resetTestContainer();
  });

  describe('Chart Install Function is called correctly', () => {
    let opts: any;

    beforeEach(() => {
      opts = getBaseCommandOpts();
      opts.logger = container.resolve(SoloLogger);
      opts.helm = container.resolve(Helm);
      opts.chartManager = container.resolve(ChartManager);
      opts.helm.dependency = sinon.stub();

      opts.chartManager.isChartInstalled = sinon.stub().returns(false);
      opts.chartManager.install = sinon.stub().returns(true);

      opts.configManager = container.resolve(ConfigManager);
      opts.remoteConfigManager = sinon.stub();
    });

    it('Install function is called with expected parameters', async () => {
      const clusterCommand = new ClusterCommand(opts);
      await clusterCommand.handlers.setup(argv);

      expect(opts.chartManager.install.args[0][0]).to.equal(constants.SOLO_SETUP_NAMESPACE);
      expect(opts.chartManager.install.args[0][1]).to.equal(constants.SOLO_CLUSTER_SETUP_CHART);
      expect(opts.chartManager.install.args[0][2]).to.equal(
        constants.SOLO_TESTING_CHART_URL + '/' + constants.SOLO_CLUSTER_SETUP_CHART,
      );
      expect(opts.chartManager.install.args[0][3]).to.equal(version.SOLO_CHART_VERSION);
    });

    it('Should use local chart directory', async () => {
      argv[flags.chartDirectory.name] = 'test-directory';
      argv[flags.force.name] = true;

      const clusterCommand = new ClusterCommand(opts);
      await clusterCommand.handlers.setup(argv);

      expect(opts.chartManager.install.args[0][2]).to.equal(
        path.join(ROOT_DIR, 'test-directory', constants.SOLO_CLUSTER_SETUP_CHART),
      );
    });
  });

  describe('cluster connect', () => {
    const filePath = `${getTestCacheDir('ClusterCommandTasks')}/localConfig.yaml`;
    const sandbox = sinon.createSandbox();
    let namespacePromptStub: sinon.SinonStub;
    let clusterNamePromptStub: sinon.SinonStub;
    let contextPromptStub: sinon.SinonStub;
    let tasks: ClusterCommandTasks;
    let command: BaseCommand;
    let loggerStub: sinon.SinonStubbedInstance<SoloLogger>;
    let k8Stub: sinon.SinonStubbedInstance<K8>;
    let remoteConfigManagerStub: sinon.SinonStubbedInstance<RemoteConfigManager>;
    let localConfig: LocalConfig;
    const defaultRemoteConfig = {
      metadata: {
        name: 'deployment',
      },
      clusters: {},
    };

    const getBaseCommandOpts = (
      sandbox: sinon.SinonSandbox,
      remoteConfig: any = {},

      // @ts-expect-error - TS2344: Type CommandFlag does not satisfy the constraint string | number | symbol
      stubbedFlags: Record<CommandFlag, any>[] = [],
      opts: any = {
        testClusterConnectionError: false,
      },
    ) => {
      const loggerStub = sandbox.createStubInstance(SoloLogger);
      k8Stub = sandbox.createStubInstance(K8);
      k8Stub.getContexts.returns([
        {cluster: 'cluster-1', user: 'user-1', name: 'context-1', namespace: 'deployment-1'},
        {cluster: 'cluster-2', user: 'user-2', name: 'context-2', namespace: 'deployment-2'},
        {cluster: 'cluster-3', user: 'user-3', name: 'context-3', namespace: 'deployment-3'},
      ]);
      k8Stub.isMinioInstalled.returns(new Promise<boolean>(() => true));
      k8Stub.isPrometheusInstalled.returns(new Promise<boolean>(() => true));
      k8Stub.isCertManagerInstalled.returns(new Promise<boolean>(() => true));
<<<<<<< HEAD
      k8Stub.testClusterConnection.returns(new Promise(resolve => resolve({result: true})));
=======

      if (opts.testClusterConnectionError) {
        k8Stub.testClusterConnection.resolves(false);
      } else {
        k8Stub.testClusterConnection.resolves(true);
      }

>>>>>>> ab018a70
      const kubeConfigStub = sandbox.createStubInstance(KubeConfig);
      kubeConfigStub.getCurrentContext.returns('context-from-kubeConfig');
      kubeConfigStub.getCurrentCluster.returns({
        name: 'cluster-3',
        caData: 'caData',
        caFile: 'caFile',
        server: 'server-3',
        skipTLSVerify: true,
        tlsServerName: 'tls-3',
      } as Cluster);

      remoteConfigManagerStub = sandbox.createStubInstance(RemoteConfigManager);
      remoteConfigManagerStub.modify.callsFake(async callback => {
        await callback(remoteConfig);
      });
      remoteConfigManagerStub.get.resolves(remoteConfig);

      k8Stub.getKubeConfig.returns(kubeConfigStub);

      const configManager = sandbox.createStubInstance(ConfigManager);

      for (let i = 0; i < stubbedFlags.length; i++) {
        configManager.getFlag.withArgs(stubbedFlags[i][0]).returns(stubbedFlags[i][1]);
      }

      return {
        logger: loggerStub,
        helm: sandbox.createStubInstance(Helm),
        k8: k8Stub,
        chartManager: sandbox.createStubInstance(ChartManager),
        configManager,
        depManager: sandbox.createStubInstance(DependencyManager),
        localConfig: new LocalConfig(filePath),
        downloader: sandbox.createStubInstance(PackageDownloader),
        keyManager: sandbox.createStubInstance(KeyManager),
        accountManager: sandbox.createStubInstance(AccountManager),
        platformInstaller: sandbox.createStubInstance(PlatformInstaller),
        profileManager: sandbox.createStubInstance(ProfileManager),
        leaseManager: sandbox.createStubInstance(LeaseManager),
        certificateManager: sandbox.createStubInstance(CertificateManager),
        remoteConfigManager: remoteConfigManagerStub,
      } as Opts;
    };

    describe('updateLocalConfig', () => {
      async function runUpdateLocalConfigTask(opts) {
        command = new ClusterCommand(opts);

        tasks = new ClusterCommandTasks(command, opts.k8);

        // @ts-expect-error - TS2554: Expected 0 arguments, but got 1.
        const taskObj = tasks.updateLocalConfig({});

        await taskObj.task({config: {}} as any, sandbox.stub() as unknown as ListrTaskWrapper<any, any, any>);
        return command;
      }

      afterEach(async () => {
        await fs.promises.unlink(filePath);
        sandbox.restore();
      });

      after(() => {});

      beforeEach(async () => {
        namespacePromptStub = sandbox.stub(flags.namespace, 'prompt').callsFake(() => {
          return new Promise(resolve => {
            resolve('deployment-3');
          });
        });
        clusterNamePromptStub = sandbox.stub(flags.clusterName, 'prompt').callsFake(() => {
          return new Promise(resolve => {
            resolve('cluster-3');
          });
        });
        contextPromptStub = sandbox.stub(flags.context, 'prompt').callsFake(() => {
          return new Promise(resolve => {
            resolve('context-3');
          });
        });
        loggerStub = sandbox.createStubInstance(SoloLogger);
        await fs.promises.writeFile(filePath, stringify(testLocalConfigData));
      });

      it('should update currentDeployment with clusters from remoteConfig', async () => {
        const remoteConfig = Object.assign({}, defaultRemoteConfig, {
          clusters: {
            'cluster-2': 'deployment',
          },
        });
        const opts = getBaseCommandOpts(sandbox, remoteConfig, []);
        command = await runUpdateLocalConfigTask(opts);
        localConfig = new LocalConfig(filePath);

        expect(localConfig.currentDeploymentName).to.equal('deployment');
        expect(localConfig.getCurrentDeployment().clusters).to.deep.equal(['cluster-2']);
        expect(localConfig.clusterContextMapping).to.deep.equal({
          'cluster-1': 'context-1',
          'cluster-2': 'context-2',
        });
      });

      it('should update clusterContextMapping with provided context', async () => {
        const remoteConfig = Object.assign({}, defaultRemoteConfig, {
          clusters: {
            'cluster-2': 'deployment',
          },
        });
        const opts = getBaseCommandOpts(sandbox, remoteConfig, [[flags.context, 'provided-context']]);
        command = await runUpdateLocalConfigTask(opts);
        localConfig = new LocalConfig(filePath);

        expect(localConfig.currentDeploymentName).to.equal('deployment');
        expect(localConfig.getCurrentDeployment().clusters).to.deep.equal(['cluster-2']);
        expect(localConfig.clusterContextMapping).to.deep.equal({
          'cluster-1': 'context-1',
          'cluster-2': 'provided-context',
        });
      });

      it('should update multiple clusterContextMappings with provided contexts', async () => {
        const remoteConfig = Object.assign({}, defaultRemoteConfig, {
          clusters: {
            'cluster-2': 'deployment',
            'cluster-3': 'deployment',
            'cluster-4': 'deployment',
          },
        });
        const opts = getBaseCommandOpts(sandbox, remoteConfig, [
          [flags.context, 'provided-context-2,provided-context-3,provided-context-4'],
        ]);
        command = await runUpdateLocalConfigTask(opts);
        localConfig = new LocalConfig(filePath);

        expect(localConfig.currentDeploymentName).to.equal('deployment');
        expect(localConfig.getCurrentDeployment().clusters).to.deep.equal(['cluster-2', 'cluster-3', 'cluster-4']);
        expect(localConfig.clusterContextMapping).to.deep.equal({
          'cluster-1': 'context-1',
          'cluster-2': 'provided-context-2',
          'cluster-3': 'provided-context-3',
          'cluster-4': 'provided-context-4',
        });
      });

      it('should update multiple clusterContextMappings with default KubeConfig context if quiet=true', async () => {
        const remoteConfig = Object.assign({}, defaultRemoteConfig, {
          clusters: {
            'cluster-2': 'deployment',
            'cluster-3': 'deployment',
          },
        });
        const opts = getBaseCommandOpts(sandbox, remoteConfig, [[flags.quiet, true]]);
        command = await runUpdateLocalConfigTask(opts);
        localConfig = new LocalConfig(filePath);

        expect(localConfig.currentDeploymentName).to.equal('deployment');
        expect(localConfig.getCurrentDeployment().clusters).to.deep.equal(['cluster-2', 'cluster-3']);
        expect(localConfig.clusterContextMapping).to.deep.equal({
          'cluster-1': 'context-1',
          'cluster-2': 'context-2',
          'cluster-3': 'context-from-kubeConfig',
        });
      });

      it('should update multiple clusterContextMappings with prompted context no value was provided', async () => {
        const remoteConfig = Object.assign({}, defaultRemoteConfig, {
          clusters: {
            'cluster-2': 'deployment',
            'new-cluster': 'deployment',
          },
        });
        const opts = getBaseCommandOpts(sandbox, remoteConfig, []);

        command = await runUpdateLocalConfigTask(opts);
        localConfig = new LocalConfig(filePath);

        expect(localConfig.currentDeploymentName).to.equal('deployment');
        expect(localConfig.getCurrentDeployment().clusters).to.deep.equal(['cluster-2', 'new-cluster']);
        expect(localConfig.clusterContextMapping).to.deep.equal({
          'cluster-1': 'context-1',
          'cluster-2': 'context-2',
          'new-cluster': 'context-3', // prompted value
        });
      });
    });

    describe('selectContext', () => {
      async function runSelectContextTask(opts) {
        command = new ClusterCommand(opts);

        tasks = new ClusterCommandTasks(command, opts.k8);

        // @ts-expect-error - TS2554: Expected 0 arguments, but got 1
        const taskObj = tasks.selectContext({});

        await taskObj.task({config: {}} as any, sandbox.stub() as unknown as ListrTaskWrapper<any, any, any>);
        return command;
      }

      afterEach(async () => {
        await fs.promises.unlink(filePath);
        sandbox.restore();
      });

      beforeEach(async () => {
        namespacePromptStub = sandbox.stub(flags.namespace, 'prompt').callsFake(() => {
          return new Promise(resolve => {
            resolve('deployment-3');
          });
        });
        clusterNamePromptStub = sandbox.stub(flags.clusterName, 'prompt').callsFake(() => {
          return new Promise(resolve => {
            resolve('cluster-3');
          });
        });
        contextPromptStub = sandbox.stub(flags.context, 'prompt').callsFake(() => {
          return new Promise(resolve => {
            resolve('context-3');
          });
        });
        loggerStub = sandbox.createStubInstance(SoloLogger);
        await fs.promises.writeFile(filePath, stringify(testLocalConfigData));
      });

      it('should use first provided context', async () => {
        const opts = getBaseCommandOpts(sandbox, {}, [
          [flags.context, 'provided-context-1,provided-context-2,provided-context-3'],
        ]);

<<<<<<< HEAD
        command = await runSelectContextTask(opts);
        expect(command.getK8().getKubeConfig().setCurrentContext).to.have.been.calledWith('provided-context-1');
=======
        command = await runSelectContextTask(opts); // @ts-ignore
        expect(command.getK8().setCurrentContext).to.have.been.calledWith('provided-context-1');
>>>>>>> ab018a70
      });

      it('should use local config mapping to connect to first provided cluster', async () => {
        const opts = getBaseCommandOpts(sandbox, {}, [[flags.clusterName, 'cluster-2,cluster-3']]);

<<<<<<< HEAD
        command = await runSelectContextTask(opts);
        expect(command.getK8().getKubeConfig().setCurrentContext).to.have.been.calledWith('context-2');
=======
        command = await runSelectContextTask(opts); // @ts-ignore
        expect(command.getK8().setCurrentContext).to.have.been.calledWith('context-2');
>>>>>>> ab018a70
      });

      it('should prompt for context if selected cluster is not found in local config mapping', async () => {
        const opts = getBaseCommandOpts(sandbox, {}, [[flags.clusterName, 'cluster-3']]);

<<<<<<< HEAD
        command = await runSelectContextTask(opts);
        expect(command.getK8().getKubeConfig().setCurrentContext).to.have.been.calledWith('context-3');
=======
        command = await runSelectContextTask(opts); // @ts-ignore
        expect(command.getK8().setCurrentContext).to.have.been.calledWith('context-3');
>>>>>>> ab018a70
      });

      it('should use default kubeConfig context if selected cluster is not found in local config mapping and quiet=true', async () => {
        const opts = getBaseCommandOpts(sandbox, {}, [
          [flags.clusterName, 'unknown-cluster'],
          [flags.quiet, true],
        ]);

<<<<<<< HEAD
        command = await runSelectContextTask(opts);
        expect(command.getK8().getKubeConfig().setCurrentContext).to.have.been.calledWith('context-from-kubeConfig');
=======
        command = await runSelectContextTask(opts); // @ts-ignore
        expect(command.getK8().setCurrentContext).to.have.been.calledWith('context-from-kubeConfig');
>>>>>>> ab018a70
      });

      it('should use context from local config mapping for the first cluster from the selected deployment', async () => {
        const opts = getBaseCommandOpts(sandbox, {}, [[flags.namespace, 'deployment-2']]);

<<<<<<< HEAD
        command = await runSelectContextTask(opts);
        expect(command.getK8().getKubeConfig().setCurrentContext).to.have.been.calledWith('context-2');
=======
        command = await runSelectContextTask(opts); // @ts-ignore
        expect(command.getK8().setCurrentContext).to.have.been.calledWith('context-2');
>>>>>>> ab018a70
      });

      it('should prompt for context if selected deployment is found in local config but the context is not', async () => {
        const opts = getBaseCommandOpts(sandbox, {}, [[flags.namespace, 'deployment-3']]);

<<<<<<< HEAD
        command = await runSelectContextTask(opts);
        expect(command.getK8().getKubeConfig().setCurrentContext).to.have.been.calledWith('context-3');
=======
        command = await runSelectContextTask(opts); // @ts-ignore
        expect(command.getK8().setCurrentContext).to.have.been.calledWith('context-3');
>>>>>>> ab018a70
      });

      it('should use default context if selected deployment is found in local config but the context is not and quiet=true', async () => {
        const opts = getBaseCommandOpts(sandbox, {}, [
          [flags.namespace, 'deployment-3'],
          [flags.quiet, true],
        ]);

<<<<<<< HEAD
        command = await runSelectContextTask(opts);
        expect(command.getK8().getKubeConfig().setCurrentContext).to.have.been.calledWith('context-from-kubeConfig');
=======
        command = await runSelectContextTask(opts); // @ts-ignore
        expect(command.getK8().setCurrentContext).to.have.been.calledWith('context-from-kubeConfig');
>>>>>>> ab018a70
      });

      it('should prompt for clusters and contexts if selected deployment is not found in local config', async () => {
        const opts = getBaseCommandOpts(sandbox, {}, [[flags.namespace, 'deployment-4']]);

<<<<<<< HEAD
        command = await runSelectContextTask(opts);
        expect(command.getK8().getKubeConfig().setCurrentContext).to.have.been.calledWith('context-3');
=======
        command = await runSelectContextTask(opts); // @ts-ignore
        expect(command.getK8().setCurrentContext).to.have.been.calledWith('context-3');
>>>>>>> ab018a70
      });

      it('should use clusters and contexts from kubeConfig if selected deployment is not found in local config and quiet=true', async () => {
        const opts = getBaseCommandOpts(sandbox, {}, [
          [flags.namespace, 'deployment-4'],
          [flags.quiet, true],
        ]);

<<<<<<< HEAD
        command = await runSelectContextTask(opts);
        expect(command.getK8().getKubeConfig().setCurrentContext).to.have.been.calledWith('context-from-kubeConfig');
=======
        command = await runSelectContextTask(opts); // @ts-ignore
        expect(command.getK8().setCurrentContext).to.have.been.calledWith('context-from-kubeConfig');
      });

      it('throws error when context is invalid', async () => {
        const opts = getBaseCommandOpts(sandbox, {}, [[flags.context, 'invalid-context']], {
          testClusterConnectionError: true,
        });

        try {
          await runSelectContextTask(opts);
          expect(true).to.be.false;
        } catch (e) {
          expect(e.message).to.eq(ErrorMessages.INVALID_CONTEXT_FOR_CLUSTER('invalid-context'));
        }
      });
    });

    describe('readClustersFromRemoteConfig', () => {
      let taskStub;

      async function runReadClustersFromRemoteConfigTask(opts) {
        command = new ClusterCommand(opts);
        tasks = new ClusterCommandTasks(command, k8Stub);
        const taskObj = tasks.readClustersFromRemoteConfig({});
        taskStub = sandbox.stub() as unknown as ListrTaskWrapper<any, any, any>;
        taskStub.newListr = sandbox.stub();
        await taskObj.task({config: {}}, taskStub);
        return command;
      }

      async function runSubTasks(subTasks) {
        const stubs = [];
        for (const subTask of subTasks) {
          const subTaskStub = sandbox.stub() as unknown as ListrTaskWrapper<any, any, any>;
          subTaskStub.newListr = sandbox.stub();
          await subTask.task({config: {}}, subTaskStub);
          stubs.push(subTaskStub);
        }

        return stubs;
      }

      afterEach(async () => {
        await fs.promises.unlink(filePath);
        sandbox.restore();
      });

      beforeEach(async () => {
        contextPromptStub = sandbox.stub(flags.context, 'prompt').callsFake(() => {
          return new Promise(resolve => {
            resolve('prompted-context');
          });
        });

        loggerStub = sandbox.createStubInstance(SoloLogger);
        await fs.promises.writeFile(filePath, stringify(testLocalConfigData));
      });

      it('should load RemoteConfig when there is only 1 cluster', async () => {
        const remoteConfig = Object.assign({}, defaultRemoteConfig, {
          clusters: {
            'cluster-3': 'deployment',
          },
        });
        const opts = getBaseCommandOpts(sandbox, remoteConfig, []);
        command = await runReadClustersFromRemoteConfigTask(opts);

        expect(taskStub.newListr).calledWith([]);
      });

      it('should test other clusters and pull their respective RemoteConfigs', async () => {
        const remoteConfig = Object.assign({}, defaultRemoteConfig, {
          clusters: {
            'cluster-2': 'deployment',
            'cluster-3': 'deployment',
          },
        });
        const opts = getBaseCommandOpts(sandbox, remoteConfig, []);
        command = await runReadClustersFromRemoteConfigTask(opts);
        expect(taskStub.newListr).calledOnce;
        const subTasks = taskStub.newListr.firstCall.firstArg;
        expect(subTasks.length).to.eq(2);
        await runSubTasks(subTasks);
        expect(contextPromptStub).not.called;
        expect(command.getK8().setCurrentContext).to.have.been.calledWith('context-2');
        expect(command.getK8().testClusterConnection).calledOnce;
        expect(command.getK8().testClusterConnection).calledWith('context-2', 'cluster-2');
      });

      it('should prompt for context when reading unknown cluster', async () => {
        const remoteConfig = Object.assign({}, defaultRemoteConfig, {
          clusters: {
            'cluster-3': 'deployment',
            'cluster-4': 'deployment',
          },
        });
        const opts = getBaseCommandOpts(sandbox, remoteConfig, []);
        command = await runReadClustersFromRemoteConfigTask(opts);
        expect(taskStub.newListr).calledOnce;
        const subTasks = taskStub.newListr.firstCall.firstArg;
        expect(subTasks.length).to.eq(2);
        await runSubTasks(subTasks);
        expect(contextPromptStub).calledOnce;
        expect(command.getK8().setCurrentContext).to.have.been.calledWith('prompted-context');
        expect(command.getK8().testClusterConnection).calledOnce;
        expect(command.getK8().testClusterConnection).calledWith('prompted-context', 'cluster-4');
      });

      it('should throw error for invalid prompted context', async () => {
        const remoteConfig = Object.assign({}, defaultRemoteConfig, {
          clusters: {
            'cluster-3': 'deployment',
            'cluster-4': 'deployment',
          },
        });
        const opts = getBaseCommandOpts(sandbox, remoteConfig, [], {testClusterConnectionError: true});
        command = await runReadClustersFromRemoteConfigTask(opts);
        expect(taskStub.newListr).calledOnce;
        const subTasks = taskStub.newListr.firstCall.firstArg;
        expect(subTasks.length).to.eq(2);
        try {
          await runSubTasks(subTasks);
          expect(true).to.be.false;
        } catch (e) {
          expect(e.message).to.eq(ErrorMessages.INVALID_CONTEXT_FOR_CLUSTER_DETAILED('prompted-context', 'cluster-4'));
          expect(contextPromptStub).calledOnce;
          expect(command.getK8().testClusterConnection).calledOnce;
          expect(command.getK8().testClusterConnection).calledWith('prompted-context', 'cluster-4');
        }
      });

      it('should throw error when remoteConfigs do not match', async () => {
        const remoteConfig: any = Object.assign({}, defaultRemoteConfig, {
          clusters: {
            'cluster-3': 'deployment',
            'cluster-4': 'deployment',
          },
        });
        const mismatchedRemoteConfig: any = Object.assign({}, defaultRemoteConfig, {
          clusters: {'cluster-3': 'deployment'},
        });
        const opts = getBaseCommandOpts(sandbox, remoteConfig, []);

        remoteConfigManagerStub.get.onCall(0).resolves(remoteConfig);
        remoteConfigManagerStub.get.onCall(1).resolves(mismatchedRemoteConfig);
        command = await runReadClustersFromRemoteConfigTask(opts);
        expect(taskStub.newListr).calledOnce;
        const subTasks = taskStub.newListr.firstCall.firstArg;
        expect(subTasks.length).to.eq(2);
        try {
          await runSubTasks(subTasks);
          expect(true).to.be.false;
        } catch (e) {
          expect(e.message).to.eq(ErrorMessages.REMOTE_CONFIGS_DO_NOT_MATCH('cluster-3', 'cluster-4'));
          expect(contextPromptStub).calledOnce;
          expect(command.getK8().testClusterConnection).calledOnce;
          expect(command.getK8().testClusterConnection).calledWith('prompted-context', 'cluster-4');
        }
>>>>>>> ab018a70
      });
    });
  });
});<|MERGE_RESOLUTION|>--- conflicted
+++ resolved
@@ -175,9 +175,6 @@
       k8Stub.isMinioInstalled.returns(new Promise<boolean>(() => true));
       k8Stub.isPrometheusInstalled.returns(new Promise<boolean>(() => true));
       k8Stub.isCertManagerInstalled.returns(new Promise<boolean>(() => true));
-<<<<<<< HEAD
-      k8Stub.testClusterConnection.returns(new Promise(resolve => resolve({result: true})));
-=======
 
       if (opts.testClusterConnectionError) {
         k8Stub.testClusterConnection.resolves(false);
@@ -185,7 +182,6 @@
         k8Stub.testClusterConnection.resolves(true);
       }
 
->>>>>>> ab018a70
       const kubeConfigStub = sandbox.createStubInstance(KubeConfig);
       kubeConfigStub.getCurrentContext.returns('context-from-kubeConfig');
       kubeConfigStub.getCurrentCluster.returns({
@@ -415,37 +411,22 @@
           [flags.context, 'provided-context-1,provided-context-2,provided-context-3'],
         ]);
 
-<<<<<<< HEAD
-        command = await runSelectContextTask(opts);
-        expect(command.getK8().getKubeConfig().setCurrentContext).to.have.been.calledWith('provided-context-1');
-=======
         command = await runSelectContextTask(opts); // @ts-ignore
         expect(command.getK8().setCurrentContext).to.have.been.calledWith('provided-context-1');
->>>>>>> ab018a70
       });
 
       it('should use local config mapping to connect to first provided cluster', async () => {
         const opts = getBaseCommandOpts(sandbox, {}, [[flags.clusterName, 'cluster-2,cluster-3']]);
 
-<<<<<<< HEAD
-        command = await runSelectContextTask(opts);
-        expect(command.getK8().getKubeConfig().setCurrentContext).to.have.been.calledWith('context-2');
-=======
         command = await runSelectContextTask(opts); // @ts-ignore
         expect(command.getK8().setCurrentContext).to.have.been.calledWith('context-2');
->>>>>>> ab018a70
       });
 
       it('should prompt for context if selected cluster is not found in local config mapping', async () => {
         const opts = getBaseCommandOpts(sandbox, {}, [[flags.clusterName, 'cluster-3']]);
 
-<<<<<<< HEAD
-        command = await runSelectContextTask(opts);
-        expect(command.getK8().getKubeConfig().setCurrentContext).to.have.been.calledWith('context-3');
-=======
         command = await runSelectContextTask(opts); // @ts-ignore
         expect(command.getK8().setCurrentContext).to.have.been.calledWith('context-3');
->>>>>>> ab018a70
       });
 
       it('should use default kubeConfig context if selected cluster is not found in local config mapping and quiet=true', async () => {
@@ -454,37 +435,22 @@
           [flags.quiet, true],
         ]);
 
-<<<<<<< HEAD
-        command = await runSelectContextTask(opts);
-        expect(command.getK8().getKubeConfig().setCurrentContext).to.have.been.calledWith('context-from-kubeConfig');
-=======
         command = await runSelectContextTask(opts); // @ts-ignore
         expect(command.getK8().setCurrentContext).to.have.been.calledWith('context-from-kubeConfig');
->>>>>>> ab018a70
       });
 
       it('should use context from local config mapping for the first cluster from the selected deployment', async () => {
         const opts = getBaseCommandOpts(sandbox, {}, [[flags.namespace, 'deployment-2']]);
 
-<<<<<<< HEAD
-        command = await runSelectContextTask(opts);
-        expect(command.getK8().getKubeConfig().setCurrentContext).to.have.been.calledWith('context-2');
-=======
         command = await runSelectContextTask(opts); // @ts-ignore
         expect(command.getK8().setCurrentContext).to.have.been.calledWith('context-2');
->>>>>>> ab018a70
       });
 
       it('should prompt for context if selected deployment is found in local config but the context is not', async () => {
         const opts = getBaseCommandOpts(sandbox, {}, [[flags.namespace, 'deployment-3']]);
 
-<<<<<<< HEAD
-        command = await runSelectContextTask(opts);
-        expect(command.getK8().getKubeConfig().setCurrentContext).to.have.been.calledWith('context-3');
-=======
         command = await runSelectContextTask(opts); // @ts-ignore
         expect(command.getK8().setCurrentContext).to.have.been.calledWith('context-3');
->>>>>>> ab018a70
       });
 
       it('should use default context if selected deployment is found in local config but the context is not and quiet=true', async () => {
@@ -493,25 +459,15 @@
           [flags.quiet, true],
         ]);
 
-<<<<<<< HEAD
-        command = await runSelectContextTask(opts);
-        expect(command.getK8().getKubeConfig().setCurrentContext).to.have.been.calledWith('context-from-kubeConfig');
-=======
         command = await runSelectContextTask(opts); // @ts-ignore
         expect(command.getK8().setCurrentContext).to.have.been.calledWith('context-from-kubeConfig');
->>>>>>> ab018a70
       });
 
       it('should prompt for clusters and contexts if selected deployment is not found in local config', async () => {
         const opts = getBaseCommandOpts(sandbox, {}, [[flags.namespace, 'deployment-4']]);
 
-<<<<<<< HEAD
-        command = await runSelectContextTask(opts);
-        expect(command.getK8().getKubeConfig().setCurrentContext).to.have.been.calledWith('context-3');
-=======
         command = await runSelectContextTask(opts); // @ts-ignore
         expect(command.getK8().setCurrentContext).to.have.been.calledWith('context-3');
->>>>>>> ab018a70
       });
 
       it('should use clusters and contexts from kubeConfig if selected deployment is not found in local config and quiet=true', async () => {
@@ -520,10 +476,6 @@
           [flags.quiet, true],
         ]);
 
-<<<<<<< HEAD
-        command = await runSelectContextTask(opts);
-        expect(command.getK8().getKubeConfig().setCurrentContext).to.have.been.calledWith('context-from-kubeConfig');
-=======
         command = await runSelectContextTask(opts); // @ts-ignore
         expect(command.getK8().setCurrentContext).to.have.been.calledWith('context-from-kubeConfig');
       });
@@ -683,7 +635,6 @@
           expect(command.getK8().testClusterConnection).calledOnce;
           expect(command.getK8().testClusterConnection).calledWith('prompted-context', 'cluster-4');
         }
->>>>>>> ab018a70
       });
     });
   });
