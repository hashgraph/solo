--- conflicted
+++ resolved
@@ -111,536 +111,4 @@
       );
     });
   });
-<<<<<<< HEAD
-
-  describe('cluster connect', () => {
-    const filePath = `${getTestCacheDir('ClusterCommandTasks')}/localConfig.yaml`;
-    const sandbox = sinon.createSandbox();
-    let namespacePromptStub: sinon.SinonStub;
-    let clusterNamePromptStub: sinon.SinonStub;
-    let deploymentPromptStub: sinon.SinonStub;
-    let contextPromptStub: sinon.SinonStub;
-    let tasks: ClusterCommandTasks;
-    let command: BaseCommand;
-    let loggerStub: sinon.SinonStubbedInstance<SoloLogger>;
-    let k8FactoryStub: sinon.SinonStubbedInstance<K8ClientFactory>;
-    let remoteConfigManagerStub: sinon.SinonStubbedInstance<RemoteConfigManager>;
-    let localConfig: LocalConfig;
-    const defaultRemoteConfig = {
-      metadata: {
-        namespace: 'solo-e2e',
-      },
-      clusters: {},
-    };
-
-    const getBaseCommandOpts = (
-      sandbox: sinon.SinonSandbox,
-      remoteConfig: any = {},
-      // @ts-expect-error - TS2344: Type CommandFlag does not satisfy the constraint string | number | symbol
-      stubbedFlags: Record<CommandFlag, any>[] = [],
-      opts: any = {
-        testContextConnectionError: false,
-      },
-    ) => {
-      const loggerStub = sandbox.createStubInstance(SoloLogger);
-      k8FactoryStub = sandbox.createStubInstance(K8ClientFactory);
-      const k8Stub = sandbox.createStubInstance(K8Client);
-      k8FactoryStub.default.returns(k8Stub);
-      const k8ContextsStub = sandbox.createStubInstance(K8ClientContexts);
-      k8ContextsStub.list.returns(['context-1', 'context-2', 'context-3']);
-      k8Stub.contexts.returns(k8ContextsStub);
-      const clusterChecksStub = sandbox.createStubInstance(ClusterChecks);
-      clusterChecksStub.isMinioInstalled.returns(new Promise<boolean>(() => true));
-      clusterChecksStub.isPrometheusInstalled.returns(new Promise<boolean>(() => true));
-      clusterChecksStub.isCertManagerInstalled.returns(new Promise<boolean>(() => true));
-
-      if (opts.testContextConnectionError) {
-        k8ContextsStub.testContextConnection.resolves(false);
-      } else {
-        k8ContextsStub.testContextConnection.resolves(true);
-      }
-
-      const kubeConfigClusterObject = {
-        name: 'cluster-3',
-        caData: 'caData',
-        caFile: 'caFile',
-        server: 'server-3',
-        skipTLSVerify: true,
-        tlsServerName: 'tls-3',
-      } as Cluster;
-
-      const kubeConfigStub = sandbox.createStubInstance(KubeConfig);
-      kubeConfigStub.getCurrentContext.returns('context-from-kubeConfig');
-      kubeConfigStub.getCurrentCluster.returns(kubeConfigClusterObject);
-
-      remoteConfigManagerStub = sandbox.createStubInstance(RemoteConfigManager);
-      remoteConfigManagerStub.modify.callsFake(async callback => {
-        await callback(remoteConfig);
-      });
-      remoteConfigManagerStub.get.resolves(remoteConfig);
-
-      const k8ClustersStub = sandbox.createStubInstance(K8ClientClusters);
-      k8ClustersStub.readCurrent.returns(kubeConfigClusterObject.name);
-      k8Stub.clusters.returns(k8ClustersStub);
-      k8ContextsStub.readCurrent.returns('context-from-kubeConfig');
-
-      const configManager = sandbox.createStubInstance(ConfigManager);
-
-      for (let i = 0; i < stubbedFlags.length; i++) {
-        configManager.getFlag.withArgs(stubbedFlags[i][0]).returns(stubbedFlags[i][1]);
-      }
-
-      container.unregister(InjectTokens.RemoteConfigManager);
-      container.registerInstance(InjectTokens.RemoteConfigManager, remoteConfigManagerStub);
-
-      container.unregister(InjectTokens.K8Factory);
-      container.registerInstance(InjectTokens.K8Factory, k8FactoryStub);
-
-      const localConfig = new LocalConfig(filePath);
-      container.unregister(InjectTokens.LocalConfig);
-      container.registerInstance(InjectTokens.LocalConfig, localConfig);
-
-      container.unregister(InjectTokens.ConfigManager);
-      container.registerInstance(InjectTokens.ConfigManager, configManager);
-
-      container.unregister(InjectTokens.SoloLogger);
-      container.registerInstance(InjectTokens.SoloLogger, loggerStub);
-
-      const options = {
-        logger: loggerStub,
-        helm: sandbox.createStubInstance(Helm),
-        k8Factory: k8FactoryStub,
-        chartManager: sandbox.createStubInstance(ChartManager),
-        configManager,
-        depManager: sandbox.createStubInstance(DependencyManager),
-        localConfig: new LocalConfig(filePath),
-        downloader: sandbox.createStubInstance(PackageDownloader),
-        keyManager: sandbox.createStubInstance(KeyManager),
-        accountManager: sandbox.createStubInstance(AccountManager),
-        platformInstaller: sandbox.createStubInstance(PlatformInstaller),
-        profileManager: sandbox.createStubInstance(ProfileManager),
-        leaseManager: sandbox.createStubInstance(LeaseManager),
-        certificateManager: sandbox.createStubInstance(CertificateManager),
-        remoteConfigManager: remoteConfigManagerStub,
-      } as Opts;
-
-      return options;
-    };
-
-    describe('updateLocalConfig', () => {
-      async function runUpdateLocalConfigTask(opts) {
-        command = new ClusterCommand(opts);
-
-        tasks = container.resolve(ClusterCommandTasks);
-
-        const taskObj = tasks.updateLocalConfig();
-
-        await taskObj.task({config: {}} as any, sandbox.stub() as unknown as ListrTaskWrapper<any, any, any>);
-        return command;
-      }
-
-      afterEach(async () => {
-        await fs.promises.unlink(filePath);
-        sandbox.restore();
-      });
-
-      after(() => {});
-
-      beforeEach(async () => {
-        namespacePromptStub = sandbox.stub(flags.namespace, 'prompt').callsFake(() => {
-          return new Promise(resolve => {
-            resolve('deployment-3');
-          });
-        });
-        deploymentPromptStub = sandbox.stub(flags.deployment, 'prompt').callsFake(() => {
-          return new Promise(resolve => {
-            resolve('deployment-3');
-          });
-        });
-        clusterNamePromptStub = sandbox.stub(flags.clusterRef, 'prompt').callsFake(() => {
-          return new Promise(resolve => {
-            resolve('cluster-3');
-          });
-        });
-        contextPromptStub = sandbox.stub(flags.context, 'prompt').callsFake(() => {
-          return new Promise(resolve => {
-            resolve('context-3');
-          });
-        });
-        loggerStub = sandbox.createStubInstance(SoloLogger);
-        await fs.promises.writeFile(filePath, stringify(testLocalConfigData));
-      });
-
-      it('should update currentDeployment with clusters from remoteConfig', async () => {
-        const remoteConfig = Object.assign({}, defaultRemoteConfig, {
-          clusters: {
-            'cluster-2': 'solo-e2e',
-          },
-        });
-
-        const opts = getBaseCommandOpts(sandbox, remoteConfig, []);
-        command = await runUpdateLocalConfigTask(opts);
-        localConfig = new LocalConfig(filePath);
-
-        expect(localConfig.clusterRefs).to.deep.equal({
-          'cluster-1': 'context-1',
-          'cluster-2': 'context-2',
-        });
-      });
-
-      xit('should update clusterRefs with provided context', async () => {
-        const remoteConfig = Object.assign({}, defaultRemoteConfig, {
-          clusters: {
-            'cluster-2': 'deployment',
-          },
-        });
-        const opts = getBaseCommandOpts(sandbox, remoteConfig, [[flags.context, 'provided-context']]);
-        command = await runUpdateLocalConfigTask(opts);
-        localConfig = new LocalConfig(filePath);
-
-        expect(localConfig.clusterRefs).to.deep.equal({
-          'cluster-1': 'context-1',
-          'cluster-2': 'provided-context',
-        });
-      });
-
-      xit('should update multiple clusterRefss with provided contexts', async () => {
-        const remoteConfig = Object.assign({}, defaultRemoteConfig, {
-          clusters: {
-            'cluster-2': 'deployment',
-            'cluster-3': 'deployment',
-            'cluster-4': 'deployment',
-          },
-        });
-        const opts = getBaseCommandOpts(sandbox, remoteConfig, [
-          [flags.context, 'provided-context-2,provided-context-3,provided-context-4'],
-        ]);
-        command = await runUpdateLocalConfigTask(opts);
-        localConfig = new LocalConfig(filePath);
-
-        expect(localConfig.clusterRefs).to.deep.equal({
-          'cluster-1': 'context-1',
-          'cluster-2': 'provided-context-2',
-          'cluster-3': 'provided-context-3',
-          'cluster-4': 'provided-context-4',
-        });
-      });
-
-      xit('should update multiple clusterRefss with default KubeConfig context if quiet=true', async () => {
-        const remoteConfig = Object.assign({}, defaultRemoteConfig, {
-          clusters: {
-            'cluster-2': 'deployment',
-            'cluster-3': 'deployment',
-          },
-        });
-        const opts = getBaseCommandOpts(sandbox, remoteConfig, [[flags.quiet, true]]);
-        command = await runUpdateLocalConfigTask(opts);
-        localConfig = new LocalConfig(filePath);
-
-        expect(localConfig.clusterRefs).to.deep.equal({
-          'cluster-1': 'context-1',
-          'cluster-2': 'context-2',
-          'cluster-3': 'context-from-kubeConfig',
-        });
-      });
-
-      xit('should update multiple clusterRefss with prompted context no value was provided', async () => {
-        const remoteConfig = Object.assign({}, defaultRemoteConfig, {
-          clusters: {
-            'cluster-2': 'deployment',
-            'new-cluster': 'deployment',
-          },
-        });
-        const opts = getBaseCommandOpts(sandbox, remoteConfig, []);
-
-        command = await runUpdateLocalConfigTask(opts);
-        localConfig = new LocalConfig(filePath);
-
-        expect(localConfig.clusterRefs).to.deep.equal({
-          'cluster-1': 'context-1',
-          'cluster-2': 'context-2',
-          'new-cluster': 'context-3', // prompted value
-        });
-      });
-    });
-
-    describe('selectContext', () => {
-      async function runSelectContextTask(opts) {
-        command = new ClusterCommand(opts);
-
-        tasks = container.resolve(ClusterCommandTasks);
-
-        // @ts-expect-error - TS2554: Expected 0 arguments, but got 1
-        const taskObj = tasks.selectContext({});
-
-        await taskObj.task({config: {}} as any, sandbox.stub() as unknown as ListrTaskWrapper<any, any, any>);
-        return command;
-      }
-
-      afterEach(async () => {
-        await fs.promises.unlink(filePath);
-        sandbox.restore();
-      });
-
-      beforeEach(async () => {
-        namespacePromptStub = sandbox.stub(flags.namespace, 'prompt').callsFake(() => {
-          return new Promise(resolve => {
-            resolve('deployment-3');
-          });
-        });
-        clusterNamePromptStub = sandbox.stub(flags.clusterRef, 'prompt').callsFake(() => {
-          return new Promise(resolve => {
-            resolve('cluster-3');
-          });
-        });
-        contextPromptStub = sandbox.stub(flags.context, 'prompt').callsFake(() => {
-          return new Promise(resolve => {
-            resolve('context-3');
-          });
-        });
-        loggerStub = sandbox.createStubInstance(SoloLogger);
-        await fs.promises.writeFile(filePath, stringify(testLocalConfigData));
-      });
-
-      it('should use first provided context', async () => {
-        const opts = getBaseCommandOpts(sandbox, {}, [
-          [flags.context, 'provided-context-1,provided-context-2,provided-context-3'],
-        ]);
-
-        command = await runSelectContextTask(opts); // @ts-ignore
-        expect(command.getK8Factory().default().contexts().updateCurrent).to.have.been.calledWith('provided-context-1');
-      });
-
-      it('should use local config mapping to connect to first provided cluster', async () => {
-        const opts = getBaseCommandOpts(sandbox, {}, [[flags.clusterRef, 'cluster-2,cluster-3']]);
-
-        command = await runSelectContextTask(opts); // @ts-ignore
-        expect(command.getK8Factory().default().contexts().updateCurrent).to.have.been.calledWith('context-2');
-      });
-
-      it('should prompt for context if selected cluster is not found in local config mapping', async () => {
-        const opts = getBaseCommandOpts(sandbox, {}, [[flags.clusterRef, 'cluster-3']]);
-
-        command = await runSelectContextTask(opts); // @ts-ignore
-        expect(command.getK8Factory().default().contexts().updateCurrent).to.have.been.calledWith('context-3');
-      });
-
-      it('should use default kubeConfig context if selected cluster is not found in local config mapping and quiet=true', async () => {
-        const opts = getBaseCommandOpts(sandbox, {}, [
-          [flags.clusterRef, 'unknown-cluster'],
-          [flags.quiet, true],
-        ]);
-
-        command = await runSelectContextTask(opts); // @ts-ignore
-        expect(command.getK8Factory().default().contexts().updateCurrent).to.have.been.calledWith(
-          'context-from-kubeConfig',
-        );
-      });
-
-      it('should use context from local config mapping for the first cluster from the selected deployment', async () => {
-        const opts = getBaseCommandOpts(sandbox, {}, [[flags.deployment, 'deployment-2']]);
-
-        command = await runSelectContextTask(opts); // @ts-ignore
-        expect(command.getK8Factory().default().contexts().updateCurrent).to.have.been.calledWith('context-2');
-      });
-
-      it('should prompt for context if selected deployment is found in local config but the context is not', async () => {
-        const opts = getBaseCommandOpts(sandbox, {}, [[flags.deployment, 'deployment-3']]);
-
-        command = await runSelectContextTask(opts); // @ts-ignore
-        expect(command.getK8Factory().default().contexts().updateCurrent).to.have.been.calledWith('context-3');
-      });
-
-      it('should use default context if selected deployment is found in local config but the context is not and quiet=true', async () => {
-        const opts = getBaseCommandOpts(sandbox, {}, [
-          [flags.deployment, 'deployment-3'],
-          [flags.quiet, true],
-        ]);
-
-        command = await runSelectContextTask(opts); // @ts-ignore
-        expect(command.getK8Factory().default().contexts().updateCurrent).to.have.been.calledWith(
-          'context-from-kubeConfig',
-        );
-      });
-
-      it('should prompt for clusters and contexts if selected deployment is not found in local config', async () => {
-        const opts = getBaseCommandOpts(sandbox, {}, [[flags.deployment, 'deployment-4']]);
-
-        command = await runSelectContextTask(opts);
-        expect(command.getK8Factory().default().contexts().updateCurrent).to.have.been.calledWith('context-3');
-      });
-
-      it('should use clusters and contexts from kubeConfig if selected deployment is not found in local config and quiet=true', async () => {
-        const opts = getBaseCommandOpts(sandbox, {}, [
-          [flags.deployment, 'deployment-4'],
-          [flags.quiet, true],
-        ]);
-
-        command = await runSelectContextTask(opts);
-        expect(command.getK8Factory().default().contexts().updateCurrent).to.have.been.calledWith(
-          'context-from-kubeConfig',
-        );
-      });
-
-      it('throws error when context is invalid', async () => {
-        const opts = getBaseCommandOpts(sandbox, {}, [[flags.context, 'invalid-context']], {
-          testContextConnectionError: true,
-        });
-
-        try {
-          await runSelectContextTask(opts);
-          expect(true).to.be.false;
-        } catch (e) {
-          expect(e.message).to.eq(ErrorMessages.INVALID_CONTEXT_FOR_CLUSTER('invalid-context'));
-        }
-      });
-    });
-
-    describe('readClustersFromRemoteConfig', () => {
-      let taskStub;
-
-      async function runReadClustersFromRemoteConfigTask(opts) {
-        command = new ClusterCommand(opts);
-        tasks = container.resolve(ClusterCommandTasks);
-        const taskObj = tasks.readClustersFromRemoteConfig();
-        taskStub = sandbox.stub() as unknown as ListrTaskWrapper<any, any, any>;
-        taskStub.newListr = sandbox.stub();
-        // @ts-expect-error: TS2740: Type {} is missing properties
-        await taskObj.task({config: {}}, taskStub);
-        return command;
-      }
-
-      async function runSubTasks(subTasks) {
-        const stubs = [];
-        for (const subTask of subTasks) {
-          const subTaskStub = sandbox.stub() as unknown as ListrTaskWrapper<any, any, any>;
-          subTaskStub.newListr = sandbox.stub();
-          await subTask.task({config: {}}, subTaskStub);
-          stubs.push(subTaskStub);
-        }
-
-        return stubs;
-      }
-
-      afterEach(async () => {
-        await fs.promises.unlink(filePath);
-        sandbox.restore();
-      });
-
-      beforeEach(async () => {
-        contextPromptStub = sandbox.stub(flags.context, 'prompt').callsFake(() => {
-          return new Promise(resolve => {
-            resolve('prompted-context');
-          });
-        });
-
-        loggerStub = sandbox.createStubInstance(SoloLogger);
-        await fs.promises.writeFile(filePath, stringify(testLocalConfigData));
-      });
-
-      it('should load RemoteConfig when there is only 1 cluster', async () => {
-        const remoteConfig = Object.assign({}, defaultRemoteConfig, {
-          clusters: {
-            'cluster-3': 'deployment',
-          },
-        });
-        const opts = getBaseCommandOpts(sandbox, remoteConfig, []);
-        command = await runReadClustersFromRemoteConfigTask(opts);
-
-        expect(taskStub.newListr).calledWith([]);
-      });
-
-      it('should test other clusters and pull their respective RemoteConfigs', async () => {
-        const remoteConfig = Object.assign({}, defaultRemoteConfig, {
-          clusters: {
-            'cluster-2': 'deployment',
-            'cluster-3': 'deployment',
-          },
-        });
-        const opts = getBaseCommandOpts(sandbox, remoteConfig, []);
-        command = await runReadClustersFromRemoteConfigTask(opts);
-        expect(taskStub.newListr).calledOnce;
-        const subTasks = taskStub.newListr.firstCall.firstArg;
-        expect(subTasks.length).to.eq(2);
-        await runSubTasks(subTasks);
-        expect(contextPromptStub).not.called;
-        expect(command.getK8Factory().default().contexts().updateCurrent).to.have.been.calledWith('context-2');
-        expect(command.getK8Factory().default().contexts().testContextConnection).calledOnce;
-        expect(command.getK8Factory().default().contexts().testContextConnection).calledWith('context-2');
-      });
-
-      it('should prompt for context when reading unknown cluster', async () => {
-        const remoteConfig = Object.assign({}, defaultRemoteConfig, {
-          clusters: {
-            'cluster-3': 'deployment',
-            'cluster-4': 'deployment',
-          },
-        });
-        const opts = getBaseCommandOpts(sandbox, remoteConfig, []);
-        command = await runReadClustersFromRemoteConfigTask(opts);
-        expect(taskStub.newListr).calledOnce;
-        const subTasks = taskStub.newListr.firstCall.firstArg;
-        expect(subTasks.length).to.eq(2);
-        await runSubTasks(subTasks);
-        expect(contextPromptStub).calledOnce;
-        expect(command.getK8Factory().default().contexts().updateCurrent).to.have.been.calledWith('prompted-context');
-        expect(command.getK8Factory().default().contexts().testContextConnection).calledOnce;
-        expect(command.getK8Factory().default().contexts().testContextConnection).calledWith('prompted-context');
-      });
-
-      it('should throw error for invalid prompted context', async () => {
-        const remoteConfig = Object.assign({}, defaultRemoteConfig, {
-          clusters: {
-            'cluster-3': 'deployment',
-            'cluster-4': 'deployment',
-          },
-        });
-        const opts = getBaseCommandOpts(sandbox, remoteConfig, [], {testContextConnectionError: true});
-        command = await runReadClustersFromRemoteConfigTask(opts);
-        expect(taskStub.newListr).calledOnce;
-        const subTasks = taskStub.newListr.firstCall.firstArg;
-        expect(subTasks.length).to.eq(2);
-        try {
-          await runSubTasks(subTasks);
-          expect(true).to.be.false;
-        } catch (e) {
-          expect(e.message).to.eq(ErrorMessages.INVALID_CONTEXT_FOR_CLUSTER_DETAILED('prompted-context', 'cluster-4'));
-          expect(contextPromptStub).calledOnce;
-          expect(command.getK8Factory().default().contexts().testContextConnection).calledOnce;
-          expect(command.getK8Factory().default().contexts().testContextConnection).calledWith('prompted-context');
-        }
-      });
-
-      it('should throw error when remoteConfigs do not match', async () => {
-        const remoteConfig: any = Object.assign({}, defaultRemoteConfig, {
-          clusters: {
-            'cluster-3': 'deployment',
-            'cluster-4': 'deployment',
-          },
-        });
-        const mismatchedRemoteConfig: any = Object.assign({}, defaultRemoteConfig, {
-          clusters: {'cluster-3': 'deployment'},
-        });
-        const opts = getBaseCommandOpts(sandbox, remoteConfig, []);
-
-        remoteConfigManagerStub.get.onCall(0).resolves(remoteConfig);
-        remoteConfigManagerStub.get.onCall(1).resolves(mismatchedRemoteConfig);
-        command = await runReadClustersFromRemoteConfigTask(opts);
-        expect(taskStub.newListr).calledOnce;
-        const subTasks = taskStub.newListr.firstCall.firstArg;
-        expect(subTasks.length).to.eq(2);
-        try {
-          await runSubTasks(subTasks);
-          expect(true).to.be.false;
-        } catch (e) {
-          expect(e.message).to.eq(ErrorMessages.REMOTE_CONFIGS_DO_NOT_MATCH('cluster-3', 'cluster-4'));
-          expect(contextPromptStub).calledOnce;
-          expect(command.getK8Factory().default().contexts().testContextConnection).calledOnce;
-          expect(command.getK8Factory().default().contexts().testContextConnection).calledWith('prompted-context');
-        }
-      });
-    });
-  });
-=======
->>>>>>> 9cfe871a
 });