--- conflicted
+++ resolved
@@ -46,11 +46,7 @@
 import {ErrorMessages} from '../../../src/core/error_messages.js';
 import {NamespaceName} from '../../../src/core/kube/namespace_name.js';
 import {ClusterChecks} from '../../../src/core/cluster_checks.js';
-<<<<<<< HEAD
-import {K8ClientContexts} from '../../../src/core/kube/k8_client/k8_client_contexts.js';
-=======
 import {K8ClientClusters} from '../../../src/core/kube/k8_client/k8_client_clusters.js';
->>>>>>> aff67576
 
 const getBaseCommandOpts = () => ({
   logger: sinon.stub(),
@@ -193,15 +189,10 @@
       });
       remoteConfigManagerStub.get.resolves(remoteConfig);
 
-<<<<<<< HEAD
-      k8Stub.getCurrentClusterName.returns(kubeConfigClusterObject.name);
-      k8StubContexts.readCurrent.returns('context-from-kubeConfig');
-=======
       const k8ClustersStub = sandbox.createStubInstance(K8ClientClusters);
       k8ClustersStub.readCurrent.returns(kubeConfigClusterObject.name);
       k8Stub.clusters.returns(k8ClustersStub);
-      k8Stub.getCurrentContext.returns('context-from-kubeConfig');
->>>>>>> aff67576
+      k8StubContexts.readCurrent.returns('context-from-kubeConfig');
 
       const configManager = sandbox.createStubInstance(ConfigManager);
 
