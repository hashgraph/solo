// SPDX-License-Identifier: Apache-2.0

import sinon from 'sinon';
import {beforeEach, describe, it} from 'mocha';
import {expect} from 'chai';

<<<<<<< HEAD
import {HEDERA_PLATFORM_VERSION_TAG, getTestCluster} from '../../test-util.js';
=======
import {ClusterCommand} from '../../../src/commands/cluster/index.js';
import {HEDERA_PLATFORM_VERSION_TAG, getTestCluster} from '../../test-utility.js';
>>>>>>> 484f219c
import {Flags as flags} from '../../../src/commands/flags.js';
import * as version from '../../../version.js';
import * as constants from '../../../src/core/constants.js';
import {ConfigManager} from '../../../src/core/config-manager.js';
import {ChartManager} from '../../../src/core/chart-manager.js';
import {container} from 'tsyringe-neo';
import {resetForTest} from '../../test-container.js';
import {LocalConfig} from '../../../src/core/config/local/local-config.js';
import {K8Client} from '../../../src/integration/kube/k8-client/k8-client.js';
import {K8ClientFactory} from '../../../src/integration/kube/k8-client/k8-client-factory.js';
import {DependencyManager} from '../../../src/core/dependency-managers/index.js';
import {NamespaceName} from '../../../src/integration/kube/resources/namespace/namespace-name.js';
import {InjectTokens} from '../../../src/core/dependency-injection/inject-tokens.js';
import {Argv} from '../../helpers/argv-wrapper.js';
import {DefaultHelmClient} from '../../../src/integration/helm/impl/default-helm-client.js';
import {LocalConfigDataWrapper} from '../../../src/core/config/local/local-config-data-wrapper.js';
import {type EmailAddress} from '../../../src/core/config/remote/types.js';
import {ClusterCommandHandlers} from '../../../src/commands/cluster/handlers.js';
import {SoloWinstonLogger} from '../../../src/core/logging/solo-winston-logger.js';
import {type SoloLogger} from '../../../src/core/logging/solo-logger.js';
import {getSoloVersion} from '../../../version.js';

const getBaseCommandOptions = (context: string) => {
  const options = {
    logger: sandbox.createStubInstance<SoloLogger>(SoloWinstonLogger),
    helm: sandbox.createStubInstance(DefaultHelmClient),
    k8Factory: sandbox.createStubInstance(K8ClientFactory),
    chartManager: sandbox.createStubInstance(ChartManager),
    configManager: sandbox.createStubInstance(ConfigManager),
    depManager: sandbox.createStubInstance(DependencyManager),
    localConfig: sandbox.createStubInstance(LocalConfig),
  };
  options.k8Factory.default.returns(new K8Client(context));
  return options;
};

const testName = 'cluster-cmd-unit';
const namespace = NamespaceName.of(testName);
const argv = Argv.getDefaultArgv(namespace);
const sandbox = sinon.createSandbox();

argv.setArg(flags.namespace, namespace.name);
argv.setArg(flags.deployment, `${namespace.name}-deployment`);
argv.setArg(flags.releaseTag, HEDERA_PLATFORM_VERSION_TAG);
argv.setArg(flags.nodeAliasesUnparsed, 'node1');
argv.setArg(flags.generateGossipKeys, true);
argv.setArg(flags.generateTlsKeys, true);
argv.setArg(flags.clusterRef, getTestCluster());
argv.setArg(flags.soloChartVersion, version.SOLO_CHART_VERSION);
argv.setArg(flags.force, true);
argv.setArg(flags.clusterSetupNamespace, constants.SOLO_SETUP_NAMESPACE.name);

describe('ClusterCommand unit tests', () => {
  before(() => {
    resetForTest(namespace.name);
  });

  describe('Chart Install Function is called correctly', () => {
    let options: any;

    afterEach(() => {
      sandbox.restore();
    });

    beforeEach(() => {
      const k8Client = new K8Client(undefined);
      const context = k8Client.contexts().readCurrent();
      options = getBaseCommandOptions(context);
      options.logger = container.resolve(InjectTokens.SoloLogger);
      options.helm = container.resolve(InjectTokens.Helm);
      options.chartManager = container.resolve(InjectTokens.ChartManager);
      options.helm.dependency = sandbox.stub();

      options.chartManager.isChartInstalled = sandbox.stub().returns(false);
      options.chartManager.install = sandbox.stub().returns(true);

      options.configManager = container.resolve(InjectTokens.ConfigManager);
      options.remoteConfigManager = sandbox.stub();

      options.remoteConfigManager.currentCluster = 'solo-e2e';
      options.localConfig.localConfigData = new LocalConfigDataWrapper(
        'test@test.com' as EmailAddress,
        getSoloVersion(),
        {},
        {'solo-e2e': 'context-1'},
      );
    });

    it('Install function is called with expected parameters', async () => {
<<<<<<< HEAD
      const clusterCommandHandlers = container.resolve(ClusterCommandHandlers) as ClusterCommandHandlers;
      await clusterCommandHandlers.setup(argv.build());
=======
      const clusterCommand = new ClusterCommand(options);
      await clusterCommand.handlers.setup(argv.build());
>>>>>>> 484f219c

      expect(options.chartManager.install.args[0][0].name).to.equal(constants.SOLO_SETUP_NAMESPACE.name);
      expect(options.chartManager.install.args[0][1]).to.equal(constants.SOLO_CLUSTER_SETUP_CHART);
      expect(options.chartManager.install.args[0][2]).to.equal(constants.SOLO_CLUSTER_SETUP_CHART);
      expect(options.chartManager.install.args[0][3]).to.equal(constants.SOLO_TESTING_CHART_URL);
    });

    it('Should use local chart directory', async () => {
      argv.setArg(flags.chartDirectory, 'test-directory');
      argv.setArg(flags.force, true);

<<<<<<< HEAD
      const clusterCommandHandlers = container.resolve(ClusterCommandHandlers) as ClusterCommandHandlers;
      await clusterCommandHandlers.setup(argv.build());
=======
      const clusterCommand = new ClusterCommand(options);
      await clusterCommand.handlers.setup(argv.build());
>>>>>>> 484f219c

      expect(options.chartManager.install.args[0][2]).to.equal(constants.SOLO_CLUSTER_SETUP_CHART);
    });
  });
});<|MERGE_RESOLUTION|>--- conflicted
+++ resolved
@@ -4,12 +4,8 @@
 import {beforeEach, describe, it} from 'mocha';
 import {expect} from 'chai';
 
-<<<<<<< HEAD
-import {HEDERA_PLATFORM_VERSION_TAG, getTestCluster} from '../../test-util.js';
-=======
 import {ClusterCommand} from '../../../src/commands/cluster/index.js';
 import {HEDERA_PLATFORM_VERSION_TAG, getTestCluster} from '../../test-utility.js';
->>>>>>> 484f219c
 import {Flags as flags} from '../../../src/commands/flags.js';
 import * as version from '../../../version.js';
 import * as constants from '../../../src/core/constants.js';
@@ -99,13 +95,8 @@
     });
 
     it('Install function is called with expected parameters', async () => {
-<<<<<<< HEAD
       const clusterCommandHandlers = container.resolve(ClusterCommandHandlers) as ClusterCommandHandlers;
       await clusterCommandHandlers.setup(argv.build());
-=======
-      const clusterCommand = new ClusterCommand(options);
-      await clusterCommand.handlers.setup(argv.build());
->>>>>>> 484f219c
 
       expect(options.chartManager.install.args[0][0].name).to.equal(constants.SOLO_SETUP_NAMESPACE.name);
       expect(options.chartManager.install.args[0][1]).to.equal(constants.SOLO_CLUSTER_SETUP_CHART);
@@ -117,13 +108,8 @@
       argv.setArg(flags.chartDirectory, 'test-directory');
       argv.setArg(flags.force, true);
 
-<<<<<<< HEAD
       const clusterCommandHandlers = container.resolve(ClusterCommandHandlers) as ClusterCommandHandlers;
       await clusterCommandHandlers.setup(argv.build());
-=======
-      const clusterCommand = new ClusterCommand(options);
-      await clusterCommand.handlers.setup(argv.build());
->>>>>>> 484f219c
 
       expect(options.chartManager.install.args[0][2]).to.equal(constants.SOLO_CLUSTER_SETUP_CHART);
     });
