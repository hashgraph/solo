/**
 * SPDX-License-Identifier: Apache-2.0
 */
import sinon from 'sinon';
import {describe, it, beforeEach} from 'mocha';
import {expect} from 'chai';

import {getDefaultArgv, HEDERA_PLATFORM_VERSION_TAG, TEST_CLUSTER} from '../../test_util.js';
import {Flags as flags} from '../../../src/commands/flags.js';
import * as version from '../../../version.js';
import * as constants from '../../../src/core/constants.js';
import {ConfigManager} from '../../../src/core/config_manager.js';
import {ChartManager} from '../../../src/core/chart_manager.js';
import {Helm} from '../../../src/core/helm.js';
import path from 'path';
import {NetworkCommand} from '../../../src/commands/network.js';
import {LeaseManager} from '../../../src/core/lease/lease_manager.js';
import {RemoteConfigManager} from '../../../src/core/config/remote/remote_config_manager.js';
import {ProfileManager} from '../../../src/core/profile_manager.js';
import {KeyManager} from '../../../src/core/key_manager.js';
import {ROOT_DIR} from '../../../src/core/constants.js';
import {ListrLease} from '../../../src/core/lease/listr_lease.js';
import {GenesisNetworkDataConstructor} from '../../../src/core/genesis_network_models/genesis_network_data_constructor.js';
import {container} from 'tsyringe-neo';
import {SoloLogger} from '../../../src/core/logging.js';
import {type K8} from '../../../src/core/kube/k8.js';
import {PlatformInstaller} from '../../../src/core/platform_installer.js';
import {CertificateManager} from '../../../src/core/certificate_manager.js';
import {DependencyManager} from '../../../src/core/dependency_managers/index.js';
import {LocalConfig} from '../../../src/core/config/local_config.js';
import {resetTestContainer} from '../../test_container.js';
import {NamespaceName} from '../../../src/core/kube/namespace_name.js';

const testName = 'network-cmd-unit';
const namespace = NamespaceName.of(testName);
const argv = getDefaultArgv();

argv[flags.namespace.name] = namespace.name;
argv[flags.releaseTag.name] = HEDERA_PLATFORM_VERSION_TAG;
argv[flags.nodeAliasesUnparsed.name] = 'node1';
argv[flags.deployment.name] = 'deployment';
argv[flags.generateGossipKeys.name] = true;
argv[flags.generateTlsKeys.name] = true;
argv[flags.clusterName.name] = TEST_CLUSTER;
argv[flags.soloChartVersion.name] = version.SOLO_CHART_VERSION;
argv[flags.force.name] = true;
argv[flags.clusterSetupNamespace.name] = constants.SOLO_SETUP_NAMESPACE.name;
argv[flags.chartDirectory.name] = undefined;

describe('NetworkCommand unit tests', () => {
  describe('Chart Install Function is called correctly', () => {
    let opts: any;

    beforeEach(() => {
      resetTestContainer();
      opts = {};

      opts.logger = container.resolve(SoloLogger);

      opts.configManager = container.resolve(ConfigManager);
      opts.configManager.update(argv);

      opts.k8 = sinon.stub() as unknown as K8;
      opts.k8.hasNamespace = sinon.stub().returns(true);
      opts.k8.getNamespacedConfigMap = sinon.stub().returns(null);
      opts.k8.waitForPodReady = sinon.stub();
      opts.k8.waitForPods = sinon.stub();
      opts.k8.readNamespacedLease = sinon.stub();
      opts.k8.isMinioInstalled = sinon.stub();
      opts.k8.isPrometheusInstalled = sinon.stub();
      opts.k8.isCertManagerInstalled = sinon.stub();

      opts.k8.logger = opts.logger;
      container.registerInstance('K8', opts.k8);

      opts.depManager = sinon.stub() as unknown as DependencyManager;
      container.registerInstance(DependencyManager, opts.depManager);

      opts.localConfig = container.resolve(LocalConfig);
      // opts.localConfig = sinon.stub() as unknown as LocalConfig;
      // container.registerInstance(LocalConfig, opts.localConfig);

      opts.helm = container.resolve(Helm);
      opts.helm.dependency = sinon.stub();

      ListrLease.newAcquireLeaseTask = sinon.stub().returns({
        run: sinon.stub().returns({}),
      });

      opts.keyManager = container.resolve(KeyManager);
      opts.keyManager.copyGossipKeysToStaging = sinon.stub();
      opts.keyManager.copyNodeKeysToStaging = sinon.stub();

      opts.platformInstaller = sinon.stub();
      opts.platformInstaller.copyNodeKeys = sinon.stub();
      container.registerInstance(PlatformInstaller, opts.platformInstaller);

      opts.profileManager = container.resolve(ProfileManager);
      opts.profileManager.prepareValuesForSoloChart = sinon.stub();

      opts.certificateManager = sinon.stub();
      container.registerInstance(CertificateManager, opts.certificateManager);

      opts.chartManager = container.resolve(ChartManager);
      opts.chartManager.isChartInstalled = sinon.stub().returns(true);
      opts.chartManager.isChartInstalled.onSecondCall().returns(false);
      opts.chartManager.install = sinon.stub().returns(true);
      opts.chartManager.uninstall = sinon.stub().returns(true);

      opts.remoteConfigManager = container.resolve(RemoteConfigManager);
      opts.remoteConfigManager.getConfigMap = sinon.stub().returns(null);

      opts.leaseManager = container.resolve(LeaseManager);
      opts.leaseManager.currentNamespace = sinon.stub().returns(testName);

      GenesisNetworkDataConstructor.initialize = sinon.stub().returns(null);
    });

    it('Install function is called with expected parameters', async () => {
      const networkCommand = new NetworkCommand(opts);
      await networkCommand.deploy(argv);

<<<<<<< HEAD
      expect(opts.chartManager.install.args[0][0]).to.equal('solo-1');
=======
      expect(opts.chartManager.install.args[0][0].name).to.equal(namespace.name);
>>>>>>> dd23eb95
      expect(opts.chartManager.install.args[0][1]).to.equal(constants.SOLO_DEPLOYMENT_CHART);
      expect(opts.chartManager.install.args[0][2]).to.equal(
        constants.SOLO_TESTING_CHART_URL + '/' + constants.SOLO_DEPLOYMENT_CHART,
      );
      expect(opts.chartManager.install.args[0][3]).to.equal(version.SOLO_CHART_VERSION);
    });

    it('Should use local chart directory', async () => {
      argv[flags.chartDirectory.name] = 'test-directory';
      argv[flags.force.name] = true;

      const networkCommand = new NetworkCommand(opts);
      await networkCommand.deploy(argv);
<<<<<<< HEAD
      expect(opts.chartManager.install.args[0][0]).to.equal('solo-1');
=======
      expect(opts.chartManager.install.args[0][0].name).to.equal(namespace.name);
>>>>>>> dd23eb95
      expect(opts.chartManager.install.args[0][1]).to.equal(constants.SOLO_DEPLOYMENT_CHART);
      expect(opts.chartManager.install.args[0][2]).to.equal(
        path.join(ROOT_DIR, 'test-directory', constants.SOLO_DEPLOYMENT_CHART),
      );
      expect(opts.chartManager.install.args[0][3]).to.equal(version.SOLO_CHART_VERSION);
    });
  });
});<|MERGE_RESOLUTION|>--- conflicted
+++ resolved
@@ -120,11 +120,7 @@
       const networkCommand = new NetworkCommand(opts);
       await networkCommand.deploy(argv);
 
-<<<<<<< HEAD
-      expect(opts.chartManager.install.args[0][0]).to.equal('solo-1');
-=======
       expect(opts.chartManager.install.args[0][0].name).to.equal(namespace.name);
->>>>>>> dd23eb95
       expect(opts.chartManager.install.args[0][1]).to.equal(constants.SOLO_DEPLOYMENT_CHART);
       expect(opts.chartManager.install.args[0][2]).to.equal(
         constants.SOLO_TESTING_CHART_URL + '/' + constants.SOLO_DEPLOYMENT_CHART,
@@ -138,11 +134,7 @@
 
       const networkCommand = new NetworkCommand(opts);
       await networkCommand.deploy(argv);
-<<<<<<< HEAD
-      expect(opts.chartManager.install.args[0][0]).to.equal('solo-1');
-=======
       expect(opts.chartManager.install.args[0][0].name).to.equal(namespace.name);
->>>>>>> dd23eb95
       expect(opts.chartManager.install.args[0][1]).to.equal(constants.SOLO_DEPLOYMENT_CHART);
       expect(opts.chartManager.install.args[0][2]).to.equal(
         path.join(ROOT_DIR, 'test-directory', constants.SOLO_DEPLOYMENT_CHART),
