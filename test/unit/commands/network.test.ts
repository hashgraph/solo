/**
 * SPDX-License-Identifier: Apache-2.0
 */
import sinon from 'sinon';
import {beforeEach, describe, it} from 'mocha';
import {expect} from 'chai';

import {HEDERA_PLATFORM_VERSION_TAG, SOLO_TEST_CLUSTER, TEST_CLUSTER} from '../../test_util.js';
import {Flags as flags} from '../../../src/commands/flags.js';
import * as version from '../../../version.js';
import * as constants from '../../../src/core/constants.js';
import {type ConfigManager} from '../../../src/core/config_manager.js';
import {type ChartManager} from '../../../src/core/chart_manager.js';
import {type Helm} from '../../../src/core/helm.js';
import path from 'path';
import {NetworkCommand} from '../../../src/commands/network.js';
import {type LeaseManager} from '../../../src/core/lease/lease_manager.js';
import {type RemoteConfigManager} from '../../../src/core/config/remote/remote_config_manager.js';
import {type ProfileManager} from '../../../src/core/profile_manager.js';
import {type KeyManager} from '../../../src/core/key_manager.js';
import {ROOT_DIR} from '../../../src/core/constants.js';
import {ListrLease} from '../../../src/core/lease/listr_lease.js';
import {GenesisNetworkDataConstructor} from '../../../src/core/genesis_network_models/genesis_network_data_constructor.js';
import {container} from 'tsyringe-neo';
import {type SoloLogger} from '../../../src/core/logging.js';
import {type K8Factory} from '../../../src/core/kube/k8_factory.js';
import {type DependencyManager} from '../../../src/core/dependency_managers/index.js';
import {type LocalConfig} from '../../../src/core/config/local_config.js';
import {resetForTest} from '../../test_container.js';
import {type ClusterChecks} from '../../../src/core/cluster_checks.js';
import {type K8ClientConfigMaps} from '../../../src/core/kube/k8_client/resources/config_map/k8_client_config_maps.js';
import {InjectTokens} from '../../../src/core/dependency_injection/inject_tokens.js';
import {K8Client} from '../../../src/core/kube/k8_client/k8_client.js';
import {ConsensusNode} from '../../../src/core/model/consensus_node.js';
import {NamespaceName} from '../../../src/core/kube/resources/namespace/namespace_name.js';
import {Argv} from '../../helpers/argv_wrapper.js';

const testName = 'network-cmd-unit';
const namespace = NamespaceName.of(testName);
const argv = Argv.getDefaultArgv(namespace);

argv.setArg(flags.releaseTag, HEDERA_PLATFORM_VERSION_TAG);
argv.setArg(flags.nodeAliasesUnparsed, 'node1');
argv.setArg(flags.deployment, 'deployment');
argv.setArg(flags.generateGossipKeys, true);
argv.setArg(flags.generateTlsKeys, true);
argv.setArg(flags.clusterRef, TEST_CLUSTER);
argv.setArg(flags.soloChartVersion, version.SOLO_CHART_VERSION);
argv.setArg(flags.force, true);
argv.setArg(flags.clusterSetupNamespace, constants.SOLO_SETUP_NAMESPACE.name);
argv.setArg(flags.chartDirectory, undefined);

describe('NetworkCommand unit tests', () => {
  describe('Chart Install Function is called correctly', () => {
    let opts: any;

    beforeEach(() => {
      resetForTest();
      opts = {};

      opts.logger = container.resolve<SoloLogger>(InjectTokens.SoloLogger);

      opts.configManager = container.resolve<ConfigManager>(InjectTokens.ConfigManager);
      opts.configManager.update(argv.build());

      opts.k8Factory = sinon.stub() as unknown as K8Factory;
      const k8Stub = sinon.stub();

      opts.k8Factory.default = sinon.stub().returns(k8Stub);
      opts.k8Factory.default().namespaces = sinon.stub().returns({
        has: sinon.stub().returns(true),
      });
      opts.k8Factory.default().contexts = sinon.stub().returns({
        readCurrent: sinon.stub().returns(new K8Client(undefined).contexts().readCurrent()),
      });
      opts.k8Factory.default().configMaps = sinon.stub() as unknown as K8ClientConfigMaps;
      opts.k8Factory.default().configMaps.read = sinon.stub();
      opts.k8Factory.default().pods = sinon.stub().returns({
        waitForRunningPhase: sinon.stub(),
        waitForReadyStatus: sinon.stub(),
      });
      opts.k8Factory.default().leases = sinon.stub().returns({
        read: sinon.stub(),
      });
      opts.k8Factory.default().logger = opts.logger;

      opts.k8Factory.getK8 = sinon.stub().returns(k8Stub);
      opts.k8Factory.getK8().namespaces = sinon.stub().returns({
        has: sinon.stub().returns(true),
      });
      opts.k8Factory.getK8().configMaps = sinon.stub() as unknown as K8ClientConfigMaps;
      opts.k8Factory.getK8().configMaps.read = sinon.stub();
      opts.k8Factory.getK8().pods = sinon.stub().returns({
        waitForRunningPhase: sinon.stub(),
        waitForReadyStatus: sinon.stub(),
      });
      opts.k8Factory.getK8().leases = sinon.stub().returns({
        read: sinon.stub(),
      });
      opts.k8Factory.getK8().logger = opts.logger;

      opts.k8Factory.default().clusters = sinon.stub().returns({
        list: sinon.stub().returns([{name: 'solo-e2e'}]),
      });
      opts.k8Factory.default().clusters().readCurrent = sinon.stub().returns('solo-e2e');

      const clusterChecksStub = sinon.stub() as unknown as ClusterChecks;
      clusterChecksStub.isMinioInstalled = sinon.stub();
      clusterChecksStub.isPrometheusInstalled = sinon.stub();
      clusterChecksStub.isCertManagerInstalled = sinon.stub();
      container.registerInstance(InjectTokens.ClusterChecks, clusterChecksStub);

      container.registerInstance(InjectTokens.K8Factory, opts.k8Factory);

      opts.depManager = sinon.stub() as unknown as DependencyManager;
      container.registerInstance<DependencyManager>(InjectTokens.DependencyManager, opts.depManager);
      opts.localConfig = container.resolve<LocalConfig>(InjectTokens.LocalConfig);
      opts.helm = container.resolve<Helm>(InjectTokens.Helm);
      opts.helm.dependency = sinon.stub();

      ListrLease.newAcquireLeaseTask = sinon.stub().returns({
        run: sinon.stub().returns({}),
      });

      opts.keyManager = container.resolve<KeyManager>(InjectTokens.KeyManager);
      opts.keyManager.copyGossipKeysToStaging = sinon.stub();
      opts.keyManager.copyNodeKeysToStaging = sinon.stub();

      opts.platformInstaller = sinon.stub();
      opts.platformInstaller.copyNodeKeys = sinon.stub();
      container.registerInstance(InjectTokens.PlatformInstaller, opts.platformInstaller);

      opts.profileManager = container.resolve<ProfileManager>(InjectTokens.ProfileManager);
      opts.profileManager.prepareValuesForSoloChart = sinon.stub();

      opts.certificateManager = sinon.stub();
      container.registerInstance(InjectTokens.CertificateManager, opts.certificateManager);

      opts.chartManager = container.resolve<ChartManager>(InjectTokens.ChartManager);
      opts.chartManager.isChartInstalled = sinon.stub().returns(true);
      opts.chartManager.isChartInstalled.onSecondCall().returns(false);
      opts.chartManager.install = sinon.stub().returns(true);
      opts.chartManager.uninstall = sinon.stub().returns(true);

      opts.remoteConfigManager = container.resolve<RemoteConfigManager>(InjectTokens.RemoteConfigManager);
      opts.remoteConfigManager.getConfigMap = sinon.stub().returns(null);

      opts.localConfig.clusterRefs = {'solo-e2e': 'context-1'};

      opts.leaseManager = container.resolve<LeaseManager>(InjectTokens.LeaseManager);
      opts.leaseManager.currentNamespace = sinon.stub().returns(testName);

      GenesisNetworkDataConstructor.initialize = sinon.stub().returns(null);
    });

    afterEach(() => {
      sinon.restore();
    });

    it('Install function is called with expected parameters', async () => {
      try {
        const networkCommand = new NetworkCommand(opts);
<<<<<<< HEAD
        // @ts-expect-error - TS2740: to mock return value
        sinon.stub(networkCommand, 'getConsensusNodes').returns([{name: 'node1'}]);
        sinon.stub(networkCommand, 'getContexts').returns(['context1']);
        sinon.stub(networkCommand, 'getClusterRefs').returns({['solo-e2e']: 'context1'});
=======
        opts.remoteConfigManager.getConsensusNodes = sinon.stub().returns([]);
        opts.remoteConfigManager.getContexts = sinon.stub().returns(['context1']);
        opts.remoteConfigManager.getClusterRefs = sinon.stub().returns({['solo-e2e']: 'context1'});

>>>>>>> 6e53bcf6
        await networkCommand.deploy(argv.build());

        expect(opts.chartManager.install.args[0][0].name).to.equal(SOLO_TEST_CLUSTER);
        expect(opts.chartManager.install.args[0][1]).to.equal(constants.SOLO_DEPLOYMENT_CHART);
        expect(opts.chartManager.install.args[0][2]).to.equal(
          constants.SOLO_TESTING_CHART_URL + '/' + constants.SOLO_DEPLOYMENT_CHART,
        );
        expect(opts.chartManager.install.args[0][3]).to.equal(version.SOLO_CHART_VERSION);
      } finally {
        sinon.restore();
      }
    });

    it('Should use local chart directory', async () => {
      try {
        argv.setArg(flags.chartDirectory, 'test-directory');
        argv.setArg(flags.force, true);

<<<<<<< HEAD
        // @ts-expect-error - TS2740: to mock return value
        sinon.stub(NetworkCommand.prototype, 'getConsensusNodes').returns([{name: 'node1'}]);
        sinon.stub(NetworkCommand.prototype, 'getContexts').returns([]);
        sinon.stub(NetworkCommand.prototype, 'getClusterRefs').returns({['solo-e2e']: 'context1'});
=======
        opts.remoteConfigManager.getConsensusNodes = sinon.stub().returns([]);
        opts.remoteConfigManager.getContexts = sinon.stub().returns([]);
        opts.remoteConfigManager.getClusterRefs = sinon.stub().returns({['solo-e2e']: 'context1'});
>>>>>>> 6e53bcf6
        const networkCommand = new NetworkCommand(opts);
        await networkCommand.deploy(argv.build());
        expect(opts.chartManager.install.args[0][0].name).to.equal(SOLO_TEST_CLUSTER);
        expect(opts.chartManager.install.args[0][1]).to.equal(constants.SOLO_DEPLOYMENT_CHART);
        expect(opts.chartManager.install.args[0][2]).to.equal(
          path.join(ROOT_DIR, 'test-directory', constants.SOLO_DEPLOYMENT_CHART),
        );
        expect(opts.chartManager.install.args[0][3]).to.equal(version.SOLO_CHART_VERSION);
      } finally {
        sinon.restore();
      }
    });

    it('Should use prepare config correctly for all clusters', async () => {
      try {
        const common = path.join('test', 'data', 'test-values.yaml');
        const values1 = path.join('test', 'data', 'test-values1.yaml');
        const values2 = path.join('test', 'data', 'test-values2.yaml');
        argv.setArg(flags.networkDeploymentValuesFile, `${common},cluster=${values1},cluster=${values2}`);
        argv.setArg(flags.chartDirectory, 'test-directory');
        argv.setArg(flags.force, true);

        const task = sinon.stub();

        opts.remoteConfigManager.getConsensusNodes = sinon
          .stub()
          .returns([new ConsensusNode('node1', 0, 'solo-e2e', 'cluster', 'context-1', 'base', 'pattern', 'fqdn')]);
        opts.remoteConfigManager.getContexts = sinon.stub().returns(['context-1']);
        opts.remoteConfigManager.getClusterRefs = sinon.stub().returns({['cluster']: 'context-1'});

        const networkCommand = new NetworkCommand(opts);
        const config = await networkCommand.prepareConfig(task, argv.build());

        expect(config.valuesArgMap).to.not.empty;
        expect(config.valuesArgMap['cluster']).to.not.empty;
        expect(config.valuesArgMap['cluster'].indexOf(path.join('solo-deployment', 'values.yaml'))).to.not.equal(-1);
        expect(config.valuesArgMap['cluster'].indexOf('values.yaml')).to.not.equal(-1);
        expect(config.valuesArgMap['cluster'].indexOf('test-values1.yaml')).to.not.equal(-1);
        expect(config.valuesArgMap['cluster'].indexOf('test-values2.yaml')).to.not.equal(-1);

        // chart values file should precede the values file passed in the command
        expect(config.valuesArgMap['cluster'].indexOf('solo-deployment/values.yaml')).to.be.lt(
          config.valuesArgMap['cluster'].indexOf('test-values1.yaml'),
        );
        expect(config.valuesArgMap['cluster'].indexOf('solo-deployment/values.yaml')).to.be.lt(
          config.valuesArgMap['cluster'].indexOf('test-values2.yaml'),
        );

        expect(config.valuesArgMap['cluster'].indexOf('values.yaml')).to.be.lt(
          config.valuesArgMap['cluster'].indexOf('test-values1.yaml'),
        );
        expect(config.valuesArgMap['cluster'].indexOf('test-values1.yaml')).to.be.lt(
          config.valuesArgMap['cluster'].indexOf('test-values2.yaml'),
        );
        expect(config.valuesArgMap['cluster'].indexOf('values.yaml')).to.be.lt(
          config.valuesArgMap['cluster'].indexOf('test-values2.yaml'),
        );
      } finally {
        sinon.restore();
      }
    });
  });
});<|MERGE_RESOLUTION|>--- conflicted
+++ resolved
@@ -160,17 +160,10 @@
     it('Install function is called with expected parameters', async () => {
       try {
         const networkCommand = new NetworkCommand(opts);
-<<<<<<< HEAD
-        // @ts-expect-error - TS2740: to mock return value
-        sinon.stub(networkCommand, 'getConsensusNodes').returns([{name: 'node1'}]);
-        sinon.stub(networkCommand, 'getContexts').returns(['context1']);
-        sinon.stub(networkCommand, 'getClusterRefs').returns({['solo-e2e']: 'context1'});
-=======
-        opts.remoteConfigManager.getConsensusNodes = sinon.stub().returns([]);
+        opts.remoteConfigManager.getConsensusNodes = sinon.stub().returns([{name: 'node1'}]);
         opts.remoteConfigManager.getContexts = sinon.stub().returns(['context1']);
         opts.remoteConfigManager.getClusterRefs = sinon.stub().returns({['solo-e2e']: 'context1'});
 
->>>>>>> 6e53bcf6
         await networkCommand.deploy(argv.build());
 
         expect(opts.chartManager.install.args[0][0].name).to.equal(SOLO_TEST_CLUSTER);
@@ -189,16 +182,9 @@
         argv.setArg(flags.chartDirectory, 'test-directory');
         argv.setArg(flags.force, true);
 
-<<<<<<< HEAD
-        // @ts-expect-error - TS2740: to mock return value
-        sinon.stub(NetworkCommand.prototype, 'getConsensusNodes').returns([{name: 'node1'}]);
-        sinon.stub(NetworkCommand.prototype, 'getContexts').returns([]);
-        sinon.stub(NetworkCommand.prototype, 'getClusterRefs').returns({['solo-e2e']: 'context1'});
-=======
-        opts.remoteConfigManager.getConsensusNodes = sinon.stub().returns([]);
+        opts.remoteConfigManager.getConsensusNodes = sinon.stub().returns([{name: 'node1'}]);
         opts.remoteConfigManager.getContexts = sinon.stub().returns([]);
         opts.remoteConfigManager.getClusterRefs = sinon.stub().returns({['solo-e2e']: 'context1'});
->>>>>>> 6e53bcf6
         const networkCommand = new NetworkCommand(opts);
         await networkCommand.deploy(argv.build());
         expect(opts.chartManager.install.args[0][0].name).to.equal(SOLO_TEST_CLUSTER);
