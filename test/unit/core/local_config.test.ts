/**
 * Copyright (C) 2024 Hedera Hashgraph, LLC
 *
 * Licensed under the Apache License, Version 2.0 (the ""License"");
 * you may not use this file except in compliance with the License.
 * You may obtain a copy of the License at
 *
 *      http://www.apache.org/licenses/LICENSE-2.0
 *
 * Unless required by applicable law or agreed to in writing, software
 * distributed under the License is distributed on an ""AS IS"" BASIS,
 * WITHOUT WARRANTIES OR CONDITIONS OF ANY KIND, either express or implied.
 * See the License for the specific language governing permissions and
 * limitations under the License.
 *
 */
import { LocalConfig } from '../../../src/core/config/local_config.js'
import fs from 'fs'
import { stringify } from 'yaml'
import { expect } from 'chai'
import { MissingArgumentError, SoloError } from '../../../src/core/errors.js'
import { getTestCacheDir, testLogger, testLocalConfigData } from '../../test_util.js'

describe('LocalConfig', () => {
    let localConfig
    const filePath = `${getTestCacheDir('LocalConfig')}/localConfig.yaml`
<<<<<<< HEAD
    const config = testLocalConfigData
=======
    const config = {
        userEmailAddress: 'john.doe@example.com',
        deployments: {
            'my-deployment': {
                clusterAliases: ['cluster-1', 'context-1'],
            },
            'my-other-deployment': {
                clusterAliases: ['cluster-2', 'context-2'],
            }
        },
        currentDeploymentName: 'my-deployment'
    }

>>>>>>> 30ac6ad6

    const expectFailedValidation = () => {
        try {
            new LocalConfig(filePath, testLogger)
            expect.fail('Expected an error to be thrown')
        }
        catch(error) {
            expect(error).to.be.instanceOf(SoloError)
            expect(error.message).to.equal('Validation of local config failed')
        }
    }

    beforeEach(async () => {
        await fs.promises.writeFile(filePath, stringify(config))
        localConfig = new LocalConfig(filePath, testLogger)
    })

    afterEach(async () => {
        await fs.promises.unlink(filePath)
    })

    it('should load config from file', async () => {
        expect(localConfig.userEmailAddress).to.eq(config.userEmailAddress)
        expect(localConfig.deployments).to.deep.eq(config.deployments)
        expect(localConfig.currentDeploymentName).to.eq(config.currentDeploymentName)
    })

    it('should set user email address', async () => {
        const newEmailAddress = 'jane.doe@example.com'
        localConfig.setUserEmailAddress(newEmailAddress)
        expect(localConfig.userEmailAddress).to.eq(newEmailAddress)

        await localConfig.write()

        // reinitialize with updated config file
        const newConfig = new LocalConfig(filePath, testLogger)
        expect(newConfig.userEmailAddress).to.eq(newEmailAddress)
    })

    it('should not set an invalid email as user email address', async () => {
        try {
            localConfig.setUserEmailAddress('invalidEmail')
            expect.fail('expected an error to be thrown')
        } catch (error) {
            expect(error).to.be.instanceOf(SoloError)
        }
    })

    it('should set deployments', async () => {
        const newDeployments = {
            'deployment': {
                clusterAliases: ['cluster-1', 'context-1'],
            },
            'my-new-deployment': {
                clusterAliases: ['cluster-3', 'context-3'],
            }
        }

        localConfig.setDeployments(newDeployments)
        expect(localConfig.deployments).to.deep.eq(newDeployments)

        await localConfig.write()
        const newConfig = new LocalConfig(filePath, testLogger)
        expect(newConfig.deployments).to.deep.eq(newDeployments)
    })

    it('should not set invalid deployments', async () => {
        const validDeployment = { clusterAliases: ['cluster-3', 'cluster-4'] }
        const invalidDeployments = [
            { foo: ['bar'] },
            { clusterAliases: [5, 6, 7] },
            { clusterAliases: 'bar' },
            { clusterAliases: 5 },
            { clusterAliases: { foo: 'bar ' } }
        ]

        for ( const invalidDeployment of invalidDeployments ) {
            const deployments = {
                'my-deployment': validDeployment,
                'invalid-deployment': invalidDeployment
            }

<<<<<<< HEAD
=======
            try {
                localConfig.setDeployments(deployments)
                expect.fail('expected an error to be thrown')
            } catch (error) {
                expect(error).to.be.instanceOf(SoloError)
            }
        }
    })

    it('should not set invalid context mappings', async () => {
        const invalidContextMappings = {
            'cluster-3': 'context-3',
            'invalid-cluster': 5,
        }

        try {
            localConfig.setContextMappings(invalidContextMappings)
            expect.fail('expected an error to be thrown')
        } catch (error) {
            expect(error).to.be.instanceOf(TypeError)
        }
    })

>>>>>>> 30ac6ad6
    it('should get current deployment', async () => {
        expect(localConfig.getCurrentDeployment()).to.deep.eq(config.deployments[config.currentDeploymentName])
    })

    it('should set current deployment', async () => {
        const newCurrentDeployment = 'deployment-2'
        localConfig.setCurrentDeployment(newCurrentDeployment)

        expect(localConfig.currentDeploymentName).to.eq(newCurrentDeployment)

        await localConfig.write()
        const newConfig = new LocalConfig(filePath, testLogger)
        expect(newConfig.currentDeploymentName).to.eq(newCurrentDeployment)
    })

    it('should not set invalid or non-existent current deployment', async () => {
        const invalidCurrentDeploymentName = 5
        try {
            localConfig.setCurrentDeployment(invalidCurrentDeploymentName)
            expect.fail('expected an error to be thrown')
        } catch (error) {
            expect(error).to.be.instanceOf(SoloError)
        }

        const nonExistentCurrentDeploymentName = 'non-existent-deployment'
        try {
            localConfig.setCurrentDeployment(nonExistentCurrentDeploymentName)
            expect.fail('expected an error to be thrown')
        } catch (error) {
            expect(error).to.be.instanceOf(SoloError)
        }
    })

    it('should throw an error if file path is not set', async () => {
        try {
            new LocalConfig('', testLogger)
            expect.fail('Expected an error to be thrown')
        } catch (error) {
            expect(error).to.be.instanceOf(MissingArgumentError)
            expect(error.message).to.equal('a valid filePath is required')
        }
    })

    it('should throw a validation error if the config file is not a valid LocalConfig', async () => {
        // without any known properties
        await fs.promises.writeFile(filePath, 'foo: bar')
        expectFailedValidation()

        // with extra property
        await fs.promises.writeFile(filePath, stringify({ ...config, foo: 'bar' }))
        expectFailedValidation()
    })

    it('should throw a validation error if userEmailAddress is not a valid email', async () => {
        await fs.promises.writeFile(filePath, stringify({ ...config, userEmailAddress: 'foo' }))
        expectFailedValidation()

        await fs.promises.writeFile(filePath, stringify({ ...config, userEmailAddress: 5 }))
        expectFailedValidation()
    })

    it('should throw a validation error if deployments format is not correct', async () => {
        await fs.promises.writeFile(filePath, stringify({ ...config, deployments: 'foo' }))
        expectFailedValidation()

        await fs.promises.writeFile(filePath, stringify({ ...config, deployments: { 'foo': 'bar' } }))
        expectFailedValidation()

        await fs.promises.writeFile(filePath, stringify({
                ...config,
                deployments: [{ 'foo': 'bar' }]
            })
        )
        expectFailedValidation()
    })

    it('should throw a validation error if currentDeploymentName format is not correct', async () => {
        await fs.promises.writeFile(filePath, stringify({ ...config, currentDeploymentName: 5 }))
        expectFailedValidation()

        await fs.promises.writeFile(filePath, stringify({ ...config, currentDeploymentName: ['foo', 'bar'] }))
        expectFailedValidation()
    })
})<|MERGE_RESOLUTION|>--- conflicted
+++ resolved
@@ -24,23 +24,7 @@
 describe('LocalConfig', () => {
     let localConfig
     const filePath = `${getTestCacheDir('LocalConfig')}/localConfig.yaml`
-<<<<<<< HEAD
     const config = testLocalConfigData
-=======
-    const config = {
-        userEmailAddress: 'john.doe@example.com',
-        deployments: {
-            'my-deployment': {
-                clusterAliases: ['cluster-1', 'context-1'],
-            },
-            'my-other-deployment': {
-                clusterAliases: ['cluster-2', 'context-2'],
-            }
-        },
-        currentDeploymentName: 'my-deployment'
-    }
-
->>>>>>> 30ac6ad6
 
     const expectFailedValidation = () => {
         try {
@@ -123,8 +107,6 @@
                 'invalid-deployment': invalidDeployment
             }
 
-<<<<<<< HEAD
-=======
             try {
                 localConfig.setDeployments(deployments)
                 expect.fail('expected an error to be thrown')
@@ -148,7 +130,6 @@
         }
     })
 
->>>>>>> 30ac6ad6
     it('should get current deployment', async () => {
         expect(localConfig.getCurrentDeployment()).to.deep.eq(config.deployments[config.currentDeploymentName])
     })
