/**
 * Copyright (C) 2024 Hedera Hashgraph, LLC
 *
 * Licensed under the Apache License, Version 2.0 (the ""License"");
 * you may not use this file except in compliance with the License.
 * You may obtain a copy of the License at
 *
 *      http://www.apache.org/licenses/LICENSE-2.0
 *
 * Unless required by applicable law or agreed to in writing, software
 * distributed under the License is distributed on an ""AS IS"" BASIS,
 * WITHOUT WARRANTIES OR CONDITIONS OF ANY KIND, either express or implied.
 * See the License for the specific language governing permissions and
 * limitations under the License.
 *
 */
<<<<<<< HEAD
import { type ConfigManager, LocalConfig } from '../../../src/core/index.js'
import fs from 'fs'
import { stringify } from 'yaml'
import { expect } from 'chai'
import { MissingArgumentError, SoloError } from '../../../src/core/errors.js'
import { getTestCacheDir, testLogger } from '../../test_util.js'
import type { EmailAddress } from '../../../src/core/config/remote/types.js'

describe('LocalConfig', () => {
  let localConfig: LocalConfig
  const configManager = {} as unknown as ConfigManager

  const filePath = `${getTestCacheDir('LocalConfig')}/localConfig.yaml`
  const config = {
    userEmailAddress: 'john.doe@example.com',
    deployments: {
      'my-deployment': { clusters: ['cluster-1', 'context-1'] },
      'my-other-deployment': { clusters: ['cluster-2', 'context-2'] }
    },
    currentDeploymentName: 'my-deployment'
  }


  const expectFailedValidation = (): void => {
    try {
      new LocalConfig(filePath, testLogger, configManager)
      expect.fail('Expected an error to be thrown')
    }
    catch(error) {
      expect(error).to.be.instanceOf(SoloError)
      expect(error.message).to.equal('Validation of local config failed')
=======
import {LocalConfig} from '../../../src/core/config/local_config.js';
import fs from 'fs';
import {stringify} from 'yaml';
import {expect} from 'chai';
import {MissingArgumentError, SoloError} from '../../../src/core/errors.js';
import {getTestCacheDir, testLogger, testLocalConfigData} from '../../test_util.js';
import {ErrorMessages} from '../../../src/core/error_messages.js';

describe('LocalConfig', () => {
  let localConfig;
  const filePath = `${getTestCacheDir('LocalConfig')}/localConfig.yaml`;
  const config = testLocalConfigData;

  const expectFailedValidation = expectedMessage => {
    try {
      new LocalConfig(filePath, testLogger);
      expect.fail('Expected an error to be thrown');
    } catch (error) {
      expect(error).to.be.instanceOf(SoloError);
      expect(error.message).to.equal(expectedMessage);
    }
  };

  beforeEach(async () => {
    await fs.promises.writeFile(filePath, stringify(config));
    localConfig = new LocalConfig(filePath, testLogger);
  });

  afterEach(async () => {
    await fs.promises.unlink(filePath);
  });

  it('should load config from file', async () => {
    expect(localConfig.userEmailAddress).to.eq(config.userEmailAddress);
    expect(localConfig.deployments).to.deep.eq(config.deployments);
    expect(localConfig.currentDeploymentName).to.eq(config.currentDeploymentName);
  });

  it('should set user email address', async () => {
    const newEmailAddress = 'jane.doe@example.com';
    localConfig.setUserEmailAddress(newEmailAddress);
    expect(localConfig.userEmailAddress).to.eq(newEmailAddress);

    await localConfig.write();

    // reinitialize with updated config file
    const newConfig = new LocalConfig(filePath, testLogger);
    expect(newConfig.userEmailAddress).to.eq(newEmailAddress);
  });

  it('should not set an invalid email as user email address', async () => {
    try {
      localConfig.setUserEmailAddress('invalidEmail');
      expect.fail('expected an error to be thrown');
    } catch (error) {
      expect(error).to.be.instanceOf(SoloError);
    }
  });

  it('should set deployments', async () => {
    const newDeployments = {
      deployment: {
        clusterAliases: ['cluster-1', 'context-1'],
      },
      'deployment-2': {
        clusterAliases: ['cluster-3', 'context-3'],
      },
    };

    localConfig.setDeployments(newDeployments);
    expect(localConfig.deployments).to.deep.eq(newDeployments);

    await localConfig.write();
    const newConfig = new LocalConfig(filePath, testLogger);
    expect(newConfig.deployments).to.deep.eq(newDeployments);
  });

  it('should not set invalid deployments', async () => {
    const validDeployment = {clusterAliases: ['cluster-3', 'cluster-4']};
    const invalidDeployments = [
      {foo: ['bar']},
      {clusterAliases: [5, 6, 7]},
      {clusterAliases: 'bar'},
      {clusterAliases: 5},
      {clusterAliases: {foo: 'bar '}},
    ];

    for (const invalidDeployment of invalidDeployments) {
      const deployments = {
        'my-deployment': validDeployment,
        'invalid-deployment': invalidDeployment,
      };

      try {
        localConfig.setDeployments(deployments);
        expect.fail('expected an error to be thrown');
      } catch (error) {
        expect(error).to.be.instanceOf(SoloError);
      }
    }
  });

  it('should not set invalid context mappings', async () => {
    const invalidContextMappings = {
      'cluster-3': 'context-3',
      'invalid-cluster': 5,
    };

    try {
      localConfig.setContextMappings(invalidContextMappings);
      expect.fail('expected an error to be thrown');
    } catch (error) {
      expect(error).to.be.instanceOf(TypeError);
    }
  });

  it('should get current deployment', async () => {
    expect(localConfig.getCurrentDeployment()).to.deep.eq(config.deployments[config.currentDeploymentName]);
  });

  it('should set current deployment', async () => {
    const newCurrentDeployment = 'deployment-2';
    localConfig.setCurrentDeployment(newCurrentDeployment);

    expect(localConfig.currentDeploymentName).to.eq(newCurrentDeployment);

    await localConfig.write();
    const newConfig = new LocalConfig(filePath, testLogger);
    expect(newConfig.currentDeploymentName).to.eq(newCurrentDeployment);
  });

  it('should not set invalid or non-existent current deployment', async () => {
    const invalidCurrentDeploymentName = 5;
    try {
      localConfig.setCurrentDeployment(invalidCurrentDeploymentName);
      expect.fail('expected an error to be thrown');
    } catch (error) {
      expect(error).to.be.instanceOf(SoloError);
>>>>>>> 0f37ecc0
    }
  }

  beforeEach(async () => {
    await fs.promises.writeFile(filePath, stringify(config))
    localConfig = new LocalConfig(filePath, testLogger, configManager)
  })

  afterEach(async () => {
    await fs.promises.unlink(filePath)
  })

  it('should load config from file', async () => {
    expect(localConfig.userEmailAddress).to.eq(config.userEmailAddress)
    expect(localConfig.deployments).to.deep.eq(config.deployments)
    expect(localConfig.currentDeploymentName).to.eq(config.currentDeploymentName)
  })

  it('should set user email address', async () => {
    const newEmailAddress = 'jane.doe@example.com'
    localConfig.setUserEmailAddress(newEmailAddress)
    expect(localConfig.userEmailAddress).to.eq(newEmailAddress)

    await localConfig.write()

    // reinitialize with updated config file
    const newConfig = new LocalConfig(filePath, testLogger, configManager)
    expect(newConfig.userEmailAddress).to.eq(newEmailAddress)
  })

  it('should not set an invalid email as user email address', async () => {
    try {
      localConfig.setUserEmailAddress('invalidEmail' as EmailAddress)
      expect.fail('expected an error to be thrown')
    } catch (error) {
      expect(error).to.be.instanceOf(SoloError)
    }
  })

<<<<<<< HEAD
  it('should set deployments', async () => {
    const newDeployments = {
      'my-deployment': { clusters: ['cluster-1', 'context-1'] },
      'my-new-deployment': { clusters: ['cluster-3', 'context-3'] }
    }

    localConfig.setDeployments(newDeployments)
    expect(localConfig.deployments).to.deep.eq(newDeployments)

    await localConfig.write()
    const newConfig = new LocalConfig(filePath, testLogger, configManager)
    expect(newConfig.deployments).to.deep.eq(newDeployments)
  })

  it('should not set invalid deployments', async () => {
    const validDeployment = { clusters: ['cluster-3', 'cluster-4'] }
    const invalidDeployments = [
      { foo: ['bar'] },
      { clusters: [5, 6, 7] },
      { clusters: 'bar' },
      { clusters: 5 },
      { clusters: { foo: 'bar ' } }
    ]

    for ( const invalidDeployment of invalidDeployments ) {
      const deployments = {
        'my-deployment': validDeployment,
        'invalid-deployment': invalidDeployment
      }

      try {
        localConfig.setDeployments(deployments as any)
        expect.fail('expected an error to be thrown')
      } catch (error) {
        expect(error).to.be.instanceOf(SoloError)
      }
    }
  })

  it('should not set invalid context mappings', async () => {
    const invalidContextMappings = {
      'cluster-3': 'context-3',
      'invalid-cluster': 5,
    }

    try {
      // @ts-ignore
      localConfig.setContextMappings(invalidContextMappings)
      expect.fail('expected an error to be thrown')
    } catch (error) {
      expect(error).to.be.instanceOf(TypeError)
    }
  })

  it('should get current deployment', async () => {
    expect(localConfig.getCurrentDeployment()).to.deep.eq(config.deployments[config.currentDeploymentName])
  })

  it('should set current deployment', async () => {
    const newCurrentDeployment = 'my-other-deployment'
    localConfig.setCurrentDeployment(newCurrentDeployment)

    expect(localConfig.currentDeploymentName).to.eq(newCurrentDeployment)

    await localConfig.write()
    const newConfig = new LocalConfig(filePath, testLogger, configManager)
    expect(newConfig.currentDeploymentName).to.eq(newCurrentDeployment)
  })

  it('should not set invalid or non-existent current deployment', async () => {
    const invalidCurrentDeploymentName = 5
    try {
      localConfig.setCurrentDeployment(invalidCurrentDeploymentName as any)
      expect.fail('expected an error to be thrown')
    } catch (error) {
      expect(error).to.be.instanceOf(SoloError)
    }

    const nonExistentCurrentDeploymentName = 'non-existent-deployment'
    try {
      localConfig.setCurrentDeployment(nonExistentCurrentDeploymentName)
      expect.fail('expected an error to be thrown')
    } catch (error) {
      expect(error).to.be.instanceOf(SoloError)
    }
  })

  it('should throw an error if file path is not set', async () => {
    try {
      new LocalConfig('', testLogger, configManager)
      expect.fail('Expected an error to be thrown')
    } catch (error) {
      expect(error).to.be.instanceOf(MissingArgumentError)
      expect(error.message).to.equal('a valid filePath is required')
    }
  })

  it('should throw a validation error if the config file is not a valid LocalConfig', async () => {
    // without any known properties
    await fs.promises.writeFile(filePath, 'foo: bar')
    expectFailedValidation()

    // with extra property
    await fs.promises.writeFile(filePath, stringify({ ...config, foo: 'bar' }))
    expectFailedValidation()
  })

  it('should throw a validation error if userEmailAddress is not a valid email', async () => {
    await fs.promises.writeFile(filePath, stringify({ ...config, userEmailAddress: 'foo' }))
    expectFailedValidation()

    await fs.promises.writeFile(filePath, stringify({ ...config, userEmailAddress: 5 }))
    expectFailedValidation()
  })

  it('should throw a validation error if deployments format is not correct', async () => {
    await fs.promises.writeFile(filePath, stringify({ ...config, deployments: 'foo' }))
    expectFailedValidation()

    await fs.promises.writeFile(filePath, stringify({ ...config, deployments: { 'foo': 'bar' } }))
    expectFailedValidation()

    await fs.promises.writeFile(filePath, stringify({
        ...config,
        deployments: [{ 'foo': 'bar' }]
    })
    )
    expectFailedValidation()
  })

  it('should throw a validation error if currentDeploymentName format is not correct', async () => {
    await fs.promises.writeFile(filePath, stringify({ ...config, currentDeploymentName: 5 }))
    expectFailedValidation()

    await fs.promises.writeFile(filePath, stringify({ ...config, currentDeploymentName: ['foo', 'bar'] }))
    expectFailedValidation()
  })
})
=======
    const nonExistentCurrentDeploymentName = 'non-existent-deployment';
    try {
      localConfig.setCurrentDeployment(nonExistentCurrentDeploymentName);
      expect.fail('expected an error to be thrown');
    } catch (error) {
      expect(error).to.be.instanceOf(SoloError);
    }
  });

  it('should throw an error if file path is not set', async () => {
    try {
      new LocalConfig('', testLogger);
      expect.fail('Expected an error to be thrown');
    } catch (error) {
      expect(error).to.be.instanceOf(MissingArgumentError);
      expect(error.message).to.equal('a valid filePath is required');
    }
  });

  it('should throw a validation error if the config file is not a valid LocalConfig', async () => {
    // without any known properties
    await fs.promises.writeFile(filePath, 'foo: bar');
    expectFailedValidation(ErrorMessages.LOCAL_CONFIG_GENERIC);

    // with extra property
    await fs.promises.writeFile(filePath, stringify({...config, foo: 'bar'}));
    expectFailedValidation(ErrorMessages.LOCAL_CONFIG_GENERIC);
  });

  it('should throw a validation error if userEmailAddress is not a valid email', async () => {
    await fs.promises.writeFile(filePath, stringify({...config, userEmailAddress: 'foo'}));
    expectFailedValidation(ErrorMessages.LOCAL_CONFIG_INVALID_EMAIL);

    await fs.promises.writeFile(filePath, stringify({...config, userEmailAddress: 5}));
    expectFailedValidation(ErrorMessages.LOCAL_CONFIG_INVALID_EMAIL);
  });

  it('should throw a validation error if deployments format is not correct', async () => {
    await fs.promises.writeFile(filePath, stringify({...config, deployments: 'foo'}));
    expectFailedValidation(ErrorMessages.LOCAL_CONFIG_INVALID_DEPLOYMENTS_FORMAT);

    await fs.promises.writeFile(filePath, stringify({...config, deployments: {foo: 'bar'}}));
    expectFailedValidation(ErrorMessages.LOCAL_CONFIG_INVALID_DEPLOYMENTS_FORMAT);

    await fs.promises.writeFile(
      filePath,
      stringify({
        ...config,
        deployments: [{foo: 'bar'}],
      }),
    );
    expectFailedValidation(ErrorMessages.LOCAL_CONFIG_INVALID_DEPLOYMENTS_FORMAT);
  });

  it('should throw a validation error if currentDeploymentName format is not correct', async () => {
    await fs.promises.writeFile(filePath, stringify({...config, currentDeploymentName: 5}));
    expectFailedValidation(ErrorMessages.LOCAL_CONFIG_CURRENT_DEPLOYMENT_DOES_NOT_EXIST);

    await fs.promises.writeFile(filePath, stringify({...config, currentDeploymentName: ['foo', 'bar']}));
    expectFailedValidation(ErrorMessages.LOCAL_CONFIG_CURRENT_DEPLOYMENT_DOES_NOT_EXIST);
  });
});
>>>>>>> 0f37ecc0
<|MERGE_RESOLUTION|>--- conflicted
+++ resolved
@@ -14,65 +14,35 @@
  * limitations under the License.
  *
  */
-<<<<<<< HEAD
 import { type ConfigManager, LocalConfig } from '../../../src/core/index.js'
 import fs from 'fs'
 import { stringify } from 'yaml'
 import { expect } from 'chai'
 import { MissingArgumentError, SoloError } from '../../../src/core/errors.js'
-import { getTestCacheDir, testLogger } from '../../test_util.js'
+import { getTestCacheDir, testLogger, testLocalConfigData } from '../../test_util.js'
 import type { EmailAddress } from '../../../src/core/config/remote/types.js'
+import {ErrorMessages} from '../../../src/core/error_messages.js';
 
 describe('LocalConfig', () => {
   let localConfig: LocalConfig
   const configManager = {} as unknown as ConfigManager
 
   const filePath = `${getTestCacheDir('LocalConfig')}/localConfig.yaml`
-  const config = {
-    userEmailAddress: 'john.doe@example.com',
-    deployments: {
-      'my-deployment': { clusters: ['cluster-1', 'context-1'] },
-      'my-other-deployment': { clusters: ['cluster-2', 'context-2'] }
-    },
-    currentDeploymentName: 'my-deployment'
-  }
-
-
-  const expectFailedValidation = (): void => {
+  const config = testLocalConfigData;
+
+  const expectFailedValidation = expectedMessage => {
     try {
       new LocalConfig(filePath, testLogger, configManager)
       expect.fail('Expected an error to be thrown')
-    }
-    catch(error) {
+    } catch(error) {
       expect(error).to.be.instanceOf(SoloError)
-      expect(error.message).to.equal('Validation of local config failed')
-=======
-import {LocalConfig} from '../../../src/core/config/local_config.js';
-import fs from 'fs';
-import {stringify} from 'yaml';
-import {expect} from 'chai';
-import {MissingArgumentError, SoloError} from '../../../src/core/errors.js';
-import {getTestCacheDir, testLogger, testLocalConfigData} from '../../test_util.js';
-import {ErrorMessages} from '../../../src/core/error_messages.js';
-
-describe('LocalConfig', () => {
-  let localConfig;
-  const filePath = `${getTestCacheDir('LocalConfig')}/localConfig.yaml`;
-  const config = testLocalConfigData;
-
-  const expectFailedValidation = expectedMessage => {
-    try {
-      new LocalConfig(filePath, testLogger);
-      expect.fail('Expected an error to be thrown');
-    } catch (error) {
-      expect(error).to.be.instanceOf(SoloError);
       expect(error.message).to.equal(expectedMessage);
     }
-  };
+  }
 
   beforeEach(async () => {
     await fs.promises.writeFile(filePath, stringify(config));
-    localConfig = new LocalConfig(filePath, testLogger);
+    localConfig = new LocalConfig(filePath, testLogger, configManager);
   });
 
   afterEach(async () => {
@@ -93,13 +63,13 @@
     await localConfig.write();
 
     // reinitialize with updated config file
-    const newConfig = new LocalConfig(filePath, testLogger);
+    const newConfig = new LocalConfig(filePath, testLogger, configManager);
     expect(newConfig.userEmailAddress).to.eq(newEmailAddress);
   });
 
   it('should not set an invalid email as user email address', async () => {
     try {
-      localConfig.setUserEmailAddress('invalidEmail');
+      localConfig.setUserEmailAddress('invalidEmail' as EmailAddress);
       expect.fail('expected an error to be thrown');
     } catch (error) {
       expect(error).to.be.instanceOf(SoloError);
@@ -109,10 +79,10 @@
   it('should set deployments', async () => {
     const newDeployments = {
       deployment: {
-        clusterAliases: ['cluster-1', 'context-1'],
+        clusters: ['cluster-1', 'context-1'],
       },
       'deployment-2': {
-        clusterAliases: ['cluster-3', 'context-3'],
+        clusters: ['cluster-3', 'context-3'],
       },
     };
 
@@ -120,18 +90,18 @@
     expect(localConfig.deployments).to.deep.eq(newDeployments);
 
     await localConfig.write();
-    const newConfig = new LocalConfig(filePath, testLogger);
+    const newConfig = new LocalConfig(filePath, testLogger, configManager);
     expect(newConfig.deployments).to.deep.eq(newDeployments);
   });
 
   it('should not set invalid deployments', async () => {
-    const validDeployment = {clusterAliases: ['cluster-3', 'cluster-4']};
+    const validDeployment = { clusters: ['cluster-3', 'cluster-4']};
     const invalidDeployments = [
-      {foo: ['bar']},
-      {clusterAliases: [5, 6, 7]},
-      {clusterAliases: 'bar'},
-      {clusterAliases: 5},
-      {clusterAliases: {foo: 'bar '}},
+      { foo: ['bar'] },
+      { clusters: [5, 6, 7] },
+      { clusters: 'bar' },
+      { clusters: 5 },
+      { clusters: {foo: 'bar '}},
     ];
 
     for (const invalidDeployment of invalidDeployments) {
@@ -141,7 +111,7 @@
       };
 
       try {
-        localConfig.setDeployments(deployments);
+        localConfig.setDeployments(deployments as any);
         expect.fail('expected an error to be thrown');
       } catch (error) {
         expect(error).to.be.instanceOf(SoloError);
@@ -156,6 +126,7 @@
     };
 
     try {
+      // @ts-ignore
       localConfig.setContextMappings(invalidContextMappings);
       expect.fail('expected an error to be thrown');
     } catch (error) {
@@ -174,209 +145,31 @@
     expect(localConfig.currentDeploymentName).to.eq(newCurrentDeployment);
 
     await localConfig.write();
-    const newConfig = new LocalConfig(filePath, testLogger);
+    const newConfig = new LocalConfig(filePath, testLogger, configManager);
     expect(newConfig.currentDeploymentName).to.eq(newCurrentDeployment);
   });
 
   it('should not set invalid or non-existent current deployment', async () => {
     const invalidCurrentDeploymentName = 5;
     try {
-      localConfig.setCurrentDeployment(invalidCurrentDeploymentName);
+      localConfig.setCurrentDeployment(invalidCurrentDeploymentName as any);
       expect.fail('expected an error to be thrown');
     } catch (error) {
       expect(error).to.be.instanceOf(SoloError);
->>>>>>> 0f37ecc0
-    }
-  }
-
-  beforeEach(async () => {
-    await fs.promises.writeFile(filePath, stringify(config))
-    localConfig = new LocalConfig(filePath, testLogger, configManager)
-  })
-
-  afterEach(async () => {
-    await fs.promises.unlink(filePath)
-  })
-
-  it('should load config from file', async () => {
-    expect(localConfig.userEmailAddress).to.eq(config.userEmailAddress)
-    expect(localConfig.deployments).to.deep.eq(config.deployments)
-    expect(localConfig.currentDeploymentName).to.eq(config.currentDeploymentName)
-  })
-
-  it('should set user email address', async () => {
-    const newEmailAddress = 'jane.doe@example.com'
-    localConfig.setUserEmailAddress(newEmailAddress)
-    expect(localConfig.userEmailAddress).to.eq(newEmailAddress)
-
-    await localConfig.write()
-
-    // reinitialize with updated config file
-    const newConfig = new LocalConfig(filePath, testLogger, configManager)
-    expect(newConfig.userEmailAddress).to.eq(newEmailAddress)
-  })
-
-  it('should not set an invalid email as user email address', async () => {
-    try {
-      localConfig.setUserEmailAddress('invalidEmail' as EmailAddress)
-      expect.fail('expected an error to be thrown')
-    } catch (error) {
-      expect(error).to.be.instanceOf(SoloError)
-    }
-  })
-
-<<<<<<< HEAD
-  it('should set deployments', async () => {
-    const newDeployments = {
-      'my-deployment': { clusters: ['cluster-1', 'context-1'] },
-      'my-new-deployment': { clusters: ['cluster-3', 'context-3'] }
-    }
-
-    localConfig.setDeployments(newDeployments)
-    expect(localConfig.deployments).to.deep.eq(newDeployments)
-
-    await localConfig.write()
-    const newConfig = new LocalConfig(filePath, testLogger, configManager)
-    expect(newConfig.deployments).to.deep.eq(newDeployments)
-  })
-
-  it('should not set invalid deployments', async () => {
-    const validDeployment = { clusters: ['cluster-3', 'cluster-4'] }
-    const invalidDeployments = [
-      { foo: ['bar'] },
-      { clusters: [5, 6, 7] },
-      { clusters: 'bar' },
-      { clusters: 5 },
-      { clusters: { foo: 'bar ' } }
-    ]
-
-    for ( const invalidDeployment of invalidDeployments ) {
-      const deployments = {
-        'my-deployment': validDeployment,
-        'invalid-deployment': invalidDeployment
-      }
-
-      try {
-        localConfig.setDeployments(deployments as any)
-        expect.fail('expected an error to be thrown')
-      } catch (error) {
-        expect(error).to.be.instanceOf(SoloError)
-      }
-    }
-  })
-
-  it('should not set invalid context mappings', async () => {
-    const invalidContextMappings = {
-      'cluster-3': 'context-3',
-      'invalid-cluster': 5,
-    }
-
-    try {
-      // @ts-ignore
-      localConfig.setContextMappings(invalidContextMappings)
-      expect.fail('expected an error to be thrown')
-    } catch (error) {
-      expect(error).to.be.instanceOf(TypeError)
-    }
-  })
-
-  it('should get current deployment', async () => {
-    expect(localConfig.getCurrentDeployment()).to.deep.eq(config.deployments[config.currentDeploymentName])
-  })
-
-  it('should set current deployment', async () => {
-    const newCurrentDeployment = 'my-other-deployment'
-    localConfig.setCurrentDeployment(newCurrentDeployment)
-
-    expect(localConfig.currentDeploymentName).to.eq(newCurrentDeployment)
-
-    await localConfig.write()
-    const newConfig = new LocalConfig(filePath, testLogger, configManager)
-    expect(newConfig.currentDeploymentName).to.eq(newCurrentDeployment)
-  })
-
-  it('should not set invalid or non-existent current deployment', async () => {
-    const invalidCurrentDeploymentName = 5
-    try {
-      localConfig.setCurrentDeployment(invalidCurrentDeploymentName as any)
-      expect.fail('expected an error to be thrown')
-    } catch (error) {
-      expect(error).to.be.instanceOf(SoloError)
-    }
-
-    const nonExistentCurrentDeploymentName = 'non-existent-deployment'
-    try {
-      localConfig.setCurrentDeployment(nonExistentCurrentDeploymentName)
-      expect.fail('expected an error to be thrown')
-    } catch (error) {
-      expect(error).to.be.instanceOf(SoloError)
-    }
-  })
+    }
+
+    const nonExistentCurrentDeploymentName = 'non-existent-deployment';
+    try {
+      localConfig.setCurrentDeployment(nonExistentCurrentDeploymentName);
+      expect.fail('expected an error to be thrown');
+    } catch (error) {
+      expect(error).to.be.instanceOf(SoloError);
+    }
+  });
 
   it('should throw an error if file path is not set', async () => {
     try {
-      new LocalConfig('', testLogger, configManager)
-      expect.fail('Expected an error to be thrown')
-    } catch (error) {
-      expect(error).to.be.instanceOf(MissingArgumentError)
-      expect(error.message).to.equal('a valid filePath is required')
-    }
-  })
-
-  it('should throw a validation error if the config file is not a valid LocalConfig', async () => {
-    // without any known properties
-    await fs.promises.writeFile(filePath, 'foo: bar')
-    expectFailedValidation()
-
-    // with extra property
-    await fs.promises.writeFile(filePath, stringify({ ...config, foo: 'bar' }))
-    expectFailedValidation()
-  })
-
-  it('should throw a validation error if userEmailAddress is not a valid email', async () => {
-    await fs.promises.writeFile(filePath, stringify({ ...config, userEmailAddress: 'foo' }))
-    expectFailedValidation()
-
-    await fs.promises.writeFile(filePath, stringify({ ...config, userEmailAddress: 5 }))
-    expectFailedValidation()
-  })
-
-  it('should throw a validation error if deployments format is not correct', async () => {
-    await fs.promises.writeFile(filePath, stringify({ ...config, deployments: 'foo' }))
-    expectFailedValidation()
-
-    await fs.promises.writeFile(filePath, stringify({ ...config, deployments: { 'foo': 'bar' } }))
-    expectFailedValidation()
-
-    await fs.promises.writeFile(filePath, stringify({
-        ...config,
-        deployments: [{ 'foo': 'bar' }]
-    })
-    )
-    expectFailedValidation()
-  })
-
-  it('should throw a validation error if currentDeploymentName format is not correct', async () => {
-    await fs.promises.writeFile(filePath, stringify({ ...config, currentDeploymentName: 5 }))
-    expectFailedValidation()
-
-    await fs.promises.writeFile(filePath, stringify({ ...config, currentDeploymentName: ['foo', 'bar'] }))
-    expectFailedValidation()
-  })
-})
-=======
-    const nonExistentCurrentDeploymentName = 'non-existent-deployment';
-    try {
-      localConfig.setCurrentDeployment(nonExistentCurrentDeploymentName);
-      expect.fail('expected an error to be thrown');
-    } catch (error) {
-      expect(error).to.be.instanceOf(SoloError);
-    }
-  });
-
-  it('should throw an error if file path is not set', async () => {
-    try {
-      new LocalConfig('', testLogger);
+      new LocalConfig('', testLogger, configManager);
       expect.fail('Expected an error to be thrown');
     } catch (error) {
       expect(error).to.be.instanceOf(MissingArgumentError);
@@ -409,12 +202,10 @@
     await fs.promises.writeFile(filePath, stringify({...config, deployments: {foo: 'bar'}}));
     expectFailedValidation(ErrorMessages.LOCAL_CONFIG_INVALID_DEPLOYMENTS_FORMAT);
 
-    await fs.promises.writeFile(
-      filePath,
-      stringify({
+    await fs.promises.writeFile(filePath, stringify({
         ...config,
-        deployments: [{foo: 'bar'}],
-      }),
+        deployments: [{ foo: 'bar'}],
+    }),
     );
     expectFailedValidation(ErrorMessages.LOCAL_CONFIG_INVALID_DEPLOYMENTS_FORMAT);
   });
@@ -423,8 +214,7 @@
     await fs.promises.writeFile(filePath, stringify({...config, currentDeploymentName: 5}));
     expectFailedValidation(ErrorMessages.LOCAL_CONFIG_CURRENT_DEPLOYMENT_DOES_NOT_EXIST);
 
-    await fs.promises.writeFile(filePath, stringify({...config, currentDeploymentName: ['foo', 'bar']}));
+    await fs.promises.writeFile(filePath, stringify({ ...config, currentDeploymentName: ['foo', 'bar'] }));
     expectFailedValidation(ErrorMessages.LOCAL_CONFIG_CURRENT_DEPLOYMENT_DOES_NOT_EXIST);
   });
-});
->>>>>>> 0f37ecc0
+  });