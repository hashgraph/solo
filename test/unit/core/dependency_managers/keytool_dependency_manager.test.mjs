/**
 * Copyright (C) 2024 Hedera Hashgraph, LLC
 *
 * Licensed under the Apache License, Version 2.0 (the ""License"");
 * you may not use this file except in compliance with the License.
 * You may obtain a copy of the License at
 *
 *      http://www.apache.org/licenses/LICENSE-2.0
 *
 * Unless required by applicable law or agreed to in writing, software
 * distributed under the License is distributed on an ""AS IS"" BASIS,
 * WITHOUT WARRANTIES OR CONDITIONS OF ANY KIND, either express or implied.
 * See the License for the specific language governing permissions and
 * limitations under the License.
 *
 */
import { expect } from 'chai'
import { describe, it, after, before } from 'mocha'

import fs from 'fs'
import path from 'path'
import { KeytoolDependencyManager } from '../../../../src/core/dependency_managers/index.mjs'
import { PackageDownloader, Zippy } from '../../../../src/core/index.mjs'
import { getTestCacheDir, testLogger } from '../../../test_util.js'

describe('KeytoolDependencyManager', () => {
  const downloader = new PackageDownloader(testLogger)
  const tmpDir = path.join(getTestCacheDir(), 'bin', 'jre')
  const zippy = new Zippy(testLogger)

<<<<<<< HEAD
  before(async () => {
=======
  beforeAll(() => {
>>>>>>> 84d3dc50
    fs.mkdirSync(tmpDir, { recursive: true })
  })

  after(() => {
    if (fs.existsSync(tmpDir)) {
      fs.rmSync(tmpDir, { recursive: true })
    }
  })

  it('should be able to check when keytool not installed', () => {
    const keytoolDependencyManager = new KeytoolDependencyManager(downloader, zippy, testLogger, tmpDir)
    expect(keytoolDependencyManager.isInstalled()).not.to.be.ok
  })

  it('should be able to check when keytool is installed', () => {
    const keytoolDependencyManager = new KeytoolDependencyManager(downloader, zippy, testLogger, tmpDir)
    fs.mkdirSync(path.dirname(keytoolDependencyManager.getKeytoolPath()), { recursive: true })
    fs.writeFileSync(keytoolDependencyManager.getKeytoolPath(), '')
    expect(keytoolDependencyManager.isInstalled()).to.be.ok
  })
})<|MERGE_RESOLUTION|>--- conflicted
+++ resolved
@@ -28,11 +28,7 @@
   const tmpDir = path.join(getTestCacheDir(), 'bin', 'jre')
   const zippy = new Zippy(testLogger)
 
-<<<<<<< HEAD
-  before(async () => {
-=======
-  beforeAll(() => {
->>>>>>> 84d3dc50
+  before(() => {
     fs.mkdirSync(tmpDir, { recursive: true })
   })
 
