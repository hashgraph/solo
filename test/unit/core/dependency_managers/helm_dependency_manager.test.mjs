/**
 * Copyright (C) 2024 Hedera Hashgraph, LLC
 *
 * Licensed under the Apache License, Version 2.0 (the ""License"");
 * you may not use this file except in compliance with the License.
 * You may obtain a copy of the License at
 *
 *      http://www.apache.org/licenses/LICENSE-2.0
 *
 * Unless required by applicable law or agreed to in writing, software
 * distributed under the License is distributed on an ""AS IS"" BASIS,
 * WITHOUT WARRANTIES OR CONDITIONS OF ANY KIND, either express or implied.
 * See the License for the specific language governing permissions and
 * limitations under the License.
 *
 */
import { expect } from 'chai'
import { describe, it, after, before } from 'mocha'

import fs from 'fs'
import path from 'path'
import { HelmDependencyManager } from '../../../../src/core/dependency_managers/index.mjs'
import { PackageDownloader, Zippy } from '../../../../src/core/index.mjs'
import { getTestCacheDir, getTmpDir, testLogger } from '../../../test_util.js'
import * as version from '../../../../version.mjs'

describe('HelmDependencyManager', () => {
  const downloader = new PackageDownloader(testLogger)
  const tmpDir = path.join(getTmpDir(), 'bin')
  const zippy = new Zippy(testLogger)

<<<<<<< HEAD
  before(async () => fs.mkdirSync(tmpDir))
=======
  beforeAll(() => {
    fs.mkdirSync(tmpDir)
  })
>>>>>>> 84d3dc50

  after(() => {
    if (fs.existsSync(tmpDir)) {
      fs.rmSync(tmpDir, { recursive: true })
    }
  })

  it('should return helm version', () => {
    const helmDependencyManager = new HelmDependencyManager(downloader, zippy, testLogger, tmpDir)
    expect(helmDependencyManager.getHelmVersion()).deep.equal(version.HELM_VERSION)
  })

  it('should be able to check when helm not installed', () => {
    const helmDependencyManager = new HelmDependencyManager(downloader, zippy, testLogger, tmpDir)
    expect(helmDependencyManager.isInstalled()).not.to.be.ok
  })

  it('should be able to check when helm is installed', () => {
    const helmDependencyManager = new HelmDependencyManager(downloader, zippy, testLogger, tmpDir)
    fs.writeFileSync(helmDependencyManager.getHelmPath(), '')
    expect(helmDependencyManager.isInstalled()).to.be.ok
  })

  const testCases = [
    { osPlatform: 'linux', osArch: 'x64' },
    { osRelease: 'linux', osArch: 'amd64' },
    { osRelease: 'windows', osArch: 'amd64' }
  ]
  describe('Helm Installation Tests', () => {
    testCases.forEach((input) => {
      it(`should be able to install helm for osPlatform: ${input.osPlatform || input.osRelease}, osArch: ${input.osArch}`, async () => {
        const helmDependencyManager = new HelmDependencyManager(downloader, zippy, testLogger, tmpDir, input.osPlatform, input.osArch)

        if (fs.existsSync(tmpDir)) {
          fs.rmSync(tmpDir, { recursive: true })
        }

        await helmDependencyManager.uninstall()
        expect(helmDependencyManager.isInstalled()).not.to.be.ok

        await expect(helmDependencyManager.install(getTestCacheDir())).to.eventually.be.ok
        expect(helmDependencyManager.isInstalled()).to.eventually.be.ok

        fs.rmSync(tmpDir, { recursive: true })
      })
    })
  })
})<|MERGE_RESOLUTION|>--- conflicted
+++ resolved
@@ -29,13 +29,7 @@
   const tmpDir = path.join(getTmpDir(), 'bin')
   const zippy = new Zippy(testLogger)
 
-<<<<<<< HEAD
-  before(async () => fs.mkdirSync(tmpDir))
-=======
-  beforeAll(() => {
-    fs.mkdirSync(tmpDir)
-  })
->>>>>>> 84d3dc50
+  before(() => fs.mkdirSync(tmpDir))
 
   after(() => {
     if (fs.existsSync(tmpDir)) {
