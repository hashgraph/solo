/**
 * Copyright (C) 2024 Hedera Hashgraph, LLC
 *
 * Licensed under the Apache License, Version 2.0 (the ""License"");
 * you may not use this file except in compliance with the License.
 * You may obtain a copy of the License at
 *
 *      http://www.apache.org/licenses/LICENSE-2.0
 *
 * Unless required by applicable law or agreed to in writing, software
 * distributed under the License is distributed on an ""AS IS"" BASIS,
 * WITHOUT WARRANTIES OR CONDITIONS OF ANY KIND, either express or implied.
 * See the License for the specific language governing permissions and
 * limitations under the License.
 *
 */
import { describe, expect, it, jest } from '@jest/globals'
import { constants, Keytool, logging, Templates } from '../../../src/core/index.mjs'
import { ShellRunner } from '../../../src/core/shell_runner.mjs'

describe.each([
  { osPlatform: 'linux' },
  { osPlatform: 'windows' },
  { osPlatform: 'darwin' }
])('Keytool', (input) => {
  const logger = logging.NewLogger('debug', true)
  const keytool = new Keytool(logger, input.osPlatform)
  const shellSpy = jest.spyOn(ShellRunner.prototype, 'run').mockImplementation()
  const keytoolPath = Templates.installationPath(constants.KEYTOOL, input.osPlatform)

  it(`should run keytool -genkeypair [${input.osPlatform}]`, async () => {
    await keytool.genKeyPair('-alias s-node1')
    expect(shellSpy).toHaveBeenCalledWith(`${keytoolPath} -genkeypair -alias s-node1`, true)
  })

  it(`should run keytool -certreq [${input.osPlatform}]`, async () => {
    await keytool.certReq('-alias s-node1')
    expect(shellSpy).toHaveBeenCalledWith(`${keytoolPath} -certreq -alias s-node1`, true)
  })

  it(`should run keytool -gencert [${input.osPlatform}]`, async () => {
    await keytool.genCert('-alias s-node1')
    expect(shellSpy).toHaveBeenCalledWith(`${keytoolPath} -gencert -alias s-node1`, true)
  })

  it(`should run keytool -importcert [${input.osPlatform}]`, async () => {
    await keytool.importCert('-alias s-node1')
    expect(shellSpy).toHaveBeenCalledWith(`${keytoolPath} -importcert -alias s-node1`, true)
  })

  it(`should run keytool -exportcert [${input.osPlatform}]`, async () => {
<<<<<<< HEAD
    await keytool.exportCert('-alias s-node0')
    expect(shellSpy).toHaveBeenCalledWith(`${keytoolPath} -exportcert -alias s-node0`, true)
=======
    await keytool.exportCert('-alias s-node1')
    expect(shellSpy).toHaveBeenCalledWith(`${keytoolPath} -exportcert -alias s-node1`, true)
>>>>>>> f639a3b4
  })
})<|MERGE_RESOLUTION|>--- conflicted
+++ resolved
@@ -49,12 +49,7 @@
   })
 
   it(`should run keytool -exportcert [${input.osPlatform}]`, async () => {
-<<<<<<< HEAD
-    await keytool.exportCert('-alias s-node0')
-    expect(shellSpy).toHaveBeenCalledWith(`${keytoolPath} -exportcert -alias s-node0`, true)
-=======
     await keytool.exportCert('-alias s-node1')
     expect(shellSpy).toHaveBeenCalledWith(`${keytoolPath} -exportcert -alias s-node1`, true)
->>>>>>> f639a3b4
   })
 })