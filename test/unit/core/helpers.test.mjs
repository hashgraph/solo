/**
 * Copyright (C) 2024 Hedera Hashgraph, LLC
 *
 * Licensed under the Apache License, Version 2.0 (the ""License"");
 * you may not use this file except in compliance with the License.
 * You may obtain a copy of the License at
 *
 *      http://www.apache.org/licenses/LICENSE-2.0
 *
 * Unless required by applicable law or agreed to in writing, software
 * distributed under the License is distributed on an ""AS IS"" BASIS,
 * WITHOUT WARRANTIES OR CONDITIONS OF ANY KIND, either express or implied.
 * See the License for the specific language governing permissions and
 * limitations under the License.
 *
 */
import { expect } from 'chai'
import { describe, it } from 'mocha'
import each from 'mocha-each'

import * as helpers from '../../../src/core/helpers.mjs'
import { HEDERA_PLATFORM_VERSION } from '../../../version.mjs'

describe('Helpers', () => {
  each([
    { input: '', output: [] },
    { input: 'node1', output: ['node1'] },
    { input: 'node1,node3', output: ['node1', 'node3'] }
  ])
    .it('should parse node aliases for input', ({ input, output }) => {
      expect(helpers.parseNodeAliases(input)).to.deep.equal(output)
    })

  each([
    { input: [], output: [] },
    { input: [1, 2, 3], output: [1, 2, 3] },
    { input: ['a', '2', '3'], output: ['a', '2', '3'] }
  ])
    .it('should clone array for input', ({ input, output }) => {
      const clonedArray = helpers.cloneArray(input)
      expect(clonedArray).to.deep.equal(output)
      expect(clonedArray).not.to.equal(input) // ensure cloning creates a new array
    })

  it('should be able to load version from package json', () => {
    const p = helpers.loadPackageJSON()
    expect(p).not.to.be.null
    expect(p.version).not.to.be.null
    expect(p.version).to.deep.equal(helpers.packageVersion())
  })

<<<<<<< HEAD
  each([
    { input: 'v0.42.5', output: 'hashgraph/full-stack-testing/ubi8-init-java17' },
    { input: 'v0.45.1', output: 'hashgraph/full-stack-testing/ubi8-init-java17' },
    { input: 'v0.46.0', output: 'hashgraph/full-stack-testing/ubi8-init-java21' },
    { input: 'v0.47.1', output: 'hashgraph/full-stack-testing/ubi8-init-java21' },
    { input: 'v0.47.1-alpha.0', output: 'hashgraph/full-stack-testing/ubi8-init-java21' },
    { input: HEDERA_PLATFORM_VERSION, output: 'hashgraph/full-stack-testing/ubi8-init-java21' }
  ])
    .it('should determine root-image for Hedera platform version', ({ input, output }) => {
      expect(helpers.getRootImageRepository(input)).to.equal(output)
    })
=======
  it.each([
    { input: 'v0.42.5', output: 'hashgraph/solo-containers/ubi8-init-java17' },
    { input: 'v0.45.1', output: 'hashgraph/solo-containers/ubi8-init-java17' },
    { input: 'v0.46.0', output: 'hashgraph/solo-containers/ubi8-init-java21' },
    { input: 'v0.47.1', output: 'hashgraph/solo-containers/ubi8-init-java21' },
    { input: 'v0.47.1-alpha.0', output: 'hashgraph/solo-containers/ubi8-init-java21' },
    { input: HEDERA_PLATFORM_VERSION, output: 'hashgraph/solo-containers/ubi8-init-java21' }
  ])('should be able to determine root-image based on Hedera platform version', (t) => {
    expect(helpers.getRootImageRepository(t.input)).toStrictEqual(t.output)
  })
>>>>>>> a81d8835
})<|MERGE_RESOLUTION|>--- conflicted
+++ resolved
@@ -49,28 +49,15 @@
     expect(p.version).to.deep.equal(helpers.packageVersion())
   })
 
-<<<<<<< HEAD
   each([
-    { input: 'v0.42.5', output: 'hashgraph/full-stack-testing/ubi8-init-java17' },
-    { input: 'v0.45.1', output: 'hashgraph/full-stack-testing/ubi8-init-java17' },
-    { input: 'v0.46.0', output: 'hashgraph/full-stack-testing/ubi8-init-java21' },
-    { input: 'v0.47.1', output: 'hashgraph/full-stack-testing/ubi8-init-java21' },
-    { input: 'v0.47.1-alpha.0', output: 'hashgraph/full-stack-testing/ubi8-init-java21' },
-    { input: HEDERA_PLATFORM_VERSION, output: 'hashgraph/full-stack-testing/ubi8-init-java21' }
-  ])
-    .it('should determine root-image for Hedera platform version', ({ input, output }) => {
-      expect(helpers.getRootImageRepository(input)).to.equal(output)
-    })
-=======
-  it.each([
     { input: 'v0.42.5', output: 'hashgraph/solo-containers/ubi8-init-java17' },
     { input: 'v0.45.1', output: 'hashgraph/solo-containers/ubi8-init-java17' },
     { input: 'v0.46.0', output: 'hashgraph/solo-containers/ubi8-init-java21' },
     { input: 'v0.47.1', output: 'hashgraph/solo-containers/ubi8-init-java21' },
     { input: 'v0.47.1-alpha.0', output: 'hashgraph/solo-containers/ubi8-init-java21' },
     { input: HEDERA_PLATFORM_VERSION, output: 'hashgraph/solo-containers/ubi8-init-java21' }
-  ])('should be able to determine root-image based on Hedera platform version', (t) => {
-    expect(helpers.getRootImageRepository(t.input)).toStrictEqual(t.output)
-  })
->>>>>>> a81d8835
+  ])
+    .it('should determine root-image for Hedera platform version', ({ input, output }) => {
+      expect(helpers.getRootImageRepository(input)).to.equal(output)
+    })
 })