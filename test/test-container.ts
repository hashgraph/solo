--- conflicted
+++ resolved
@@ -12,9 +12,8 @@
 
 const CACHE_DIRECTORY = PathEx.join('test', 'data', 'tmp');
 
-<<<<<<< HEAD
 export function resetTestContainer(
-  cacheDir: string = cacheDirectory,
+  cacheDirectory: string = CACHE_DIRECTORY,
   testLogger?: SoloLogger,
   containerOverrides = {},
 ) {
@@ -28,12 +27,7 @@
   }
 
   // For the test suites cacheDir === homeDir is acceptable because the data is temporary
-  Container.getInstance().reset(cacheDir, cacheDir, 'debug', true, testLogger, containerOverrides);
-=======
-export function resetTestContainer(cacheDirectory: string = CACHE_DIRECTORY, testLogger?: SoloLogger) {
-  // For the test suites cacheDirectory === homeDir is acceptable because the data is temporary
-  Container.getInstance().reset(cacheDirectory, cacheDirectory, 'debug', true, testLogger);
->>>>>>> 484f219c
+  Container.getInstance().reset(cacheDirectory, cacheDirectory, 'debug', true, testLogger, containerOverrides);
 }
 
 export function resetForTest(
@@ -54,9 +48,5 @@
     fs.writeFileSync(PathEx.join(CACHE_DIRECTORY, localConfigFile), yaml.stringify(parsedData));
   }
   // need to init the container prior to using K8Client for dependency injection to work
-<<<<<<< HEAD
-  resetTestContainer(cacheDir, testLogger, containerOverrides);
-=======
-  resetTestContainer(cacheDirectory, testLogger);
->>>>>>> 484f219c
+  resetTestContainer(cacheDirectory, testLogger, containerOverrides);
 }