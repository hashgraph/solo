// SPDX-License-Identifier: Apache-2.0

import {
  Wallet,
  LocalProvider,
  TopicCreateTransaction,
  TopicMessageSubmitTransaction,
  AccountCreateTransaction,
  PrivateKey,
  Hbar, TopicMessageQuery, Client,
} from '@hashgraph/sdk';

import dotenv from 'dotenv';
import http from 'http';

dotenv.config();

async function main() {
  if (process.env.OPERATOR_ID === null || process.env.OPERATOR_KEY === null || process.env.HEDERA_NETWORK === null) {
    throw new Error('Environment variables OPERATOR_ID, HEDERA_NETWORK, and OPERATOR_KEY are required.');
  }

  console.log(`Hedera network = ${process.env.HEDERA_NETWORK}`);
  const provider = new LocalProvider();
  const mirrorNetwork = '127.0.0.1:5600';
  provider._client.setMirrorNetwork(mirrorNetwork);

  const wallet = new Wallet(process.env.OPERATOR_ID, process.env.OPERATOR_KEY, provider);

  const TEST_MESSAGE = 'Hello World';
  try {
    // if process.env.OPERATOR_KEY string size is 100, it is ECDSA key, if 96, it is ED25519 key
    const operatorKeySize = process.env.OPERATOR_KEY.length;
    // create topic
    const operatorKey =
      operatorKeySize === 100
        ? PrivateKey.fromStringECDSA(process.env.OPERATOR_KEY)
        : PrivateKey.fromStringED25519(process.env.OPERATOR_KEY);
    let transaction = await new TopicCreateTransaction().setAdminKey(operatorKey).freezeWithSigner(wallet);
    transaction = await transaction.signWithSigner(wallet);
    const createResponse = await transaction.executeWithSigner(wallet);
    const createReceipt = await createResponse.getReceiptWithSigner(wallet);

    console.log(`topic id = ${createReceipt.topicId.toString()}`);

    console.log('Wait a few seconds to create subscribe to new topic');
<<<<<<< HEAD
    await new Promise(resolve => setTimeout(resolve, 15000));
=======
    await new Promise(resolve => setTimeout(resolve, 25000));
>>>>>>> 95733732
    // Create a subscription to the topic
    const mirrorClient = (
      await Client.forMirrorNetwork(mirrorNetwork)
    ).setOperator(process.env.OPERATOR_ID, process.env.OPERATOR_KEY);

    let expectedContents = "";
    let finished = false;
    new TopicMessageQuery()
    .setTopicId(createReceipt.topicId)
    .setMaxAttempts(400)
    .setLimit(1)
    // eslint-disable-next-line no-unused-vars
    .subscribe(mirrorClient, (topic, error) => {
      if (error) {
        console.error(`Error      : ${error}`);
        finished = true;
        return;
      }
    }, (topic)=>{
      finished = true;
      expectedContents = Buffer.from(topic.contents).toString(
        "utf-8",
      );
      console.log(`Subscription received message: ${topic.contents}`);
    });

    // send one message
    let topicMessageSubmitTransaction = await new TopicMessageSubmitTransaction({
      topicId: createReceipt.topicId,
      message: TEST_MESSAGE,
    }).freezeWithSigner(wallet);
    topicMessageSubmitTransaction = await topicMessageSubmitTransaction.signWithSigner(wallet);
    const sendResponse = await topicMessageSubmitTransaction.executeWithSigner(wallet);

    const sendReceipt = await sendResponse.getReceiptWithSigner(wallet);

    console.log(`topic sequence number = ${sendReceipt.topicSequenceNumber.toString()}`);

    await new Promise(resolve => setTimeout(resolve, 1000));

    // send a create account transaction to push record stream files to mirror node
    const newKey = PrivateKey.generate();
    let accountCreateTransaction = await new AccountCreateTransaction()
      .setInitialBalance(new Hbar(10))
      .setKey(newKey.publicKey)
      .freezeWithSigner(wallet);
    accountCreateTransaction = await accountCreateTransaction.signWithSigner(wallet);
    const accountCreationResponse = await accountCreateTransaction.executeWithSigner(wallet);
    const accountCreationReceipt = await accountCreationResponse.getReceiptWithSigner(wallet);
    console.log(`account id = ${accountCreationReceipt.accountId.toString()}`);

    await new Promise(resolve => setTimeout(resolve, 1000));

    // Check submit message result should success
    const queryURL = `http://localhost:8080/api/v1/topics/${createReceipt.topicId}/messages`;
    let received = false;
    let receivedMessage = '';

    // wait until the transaction reached consensus and retrievable from the mirror node API
    let retry = 0;
    while (!received && retry < 10) {
      const req = http.request(queryURL, {method: 'GET', timeout: 100, headers: {Connection: 'close'}}, res => {
        res.setEncoding('utf8');
        res.on('data', chunk => {
          // convert chunk to json object
          const obj = JSON.parse(chunk);
          if (obj.messages.length === 0) {
            console.log('No messages yet');
          } else {
            // convert message from base64 to utf-8
            const base64 = obj.messages[0].message;
            const buff = Buffer.from(base64, 'base64');
            receivedMessage = buff.toString('utf-8');
            console.log(`Received message: ${receivedMessage}`);
            received = true;
          }
        });
      });
      req.on('error', e => {
        console.log(`problem with request: ${e.message}`);
      });
      req.end(); // make the request
      // wait and try again
      await new Promise(resolve => setTimeout(resolve, 1000));
      retry++;
    }

    // wait a few seconds to receive subscription message
    await new Promise(resolve => setTimeout(resolve, 5000));
    if (!finished) {
      console.error("Not received subscription message");
      process.exit(1);
    } else if (expectedContents !== TEST_MESSAGE) {
      console.error('Message received from subscription but not match: ' + expectedContents);
      process.exit(1);
    }

    if (receivedMessage === TEST_MESSAGE) {
      console.log('Message received successfully');
    } else {
      console.error('Message received but not match: ' + receivedMessage);
      process.exit(1);
    }
  } catch (error) {
    console.error(error);
    throw error;
  }
  provider.close();
  process.exit(0);
}

void main();<|MERGE_RESOLUTION|>--- conflicted
+++ resolved
@@ -44,11 +44,7 @@
     console.log(`topic id = ${createReceipt.topicId.toString()}`);
 
     console.log('Wait a few seconds to create subscribe to new topic');
-<<<<<<< HEAD
-    await new Promise(resolve => setTimeout(resolve, 15000));
-=======
     await new Promise(resolve => setTimeout(resolve, 25000));
->>>>>>> 95733732
     // Create a subscription to the topic
     const mirrorClient = (
       await Client.forMirrorNetwork(mirrorNetwork)
