--- conflicted
+++ resolved
@@ -100,19 +100,16 @@
         type: string
         required: false
         default: "e2e-node-delete"
-<<<<<<< HEAD
+      e2e-node-delete-separate-commands-test-subdir:
+        description: "E2E Node Delete - Separate commands Test Subdirectory:"
+        type: string
+        required: false
+        default: "e2e-node-delete-separate-commands"
       e2e-node-upgrade-test-subdir:
         description: "E2E Node Upgrade Test Subdirectory:"
         type: string
         required: false
         default: "e2e-node-upgrade"
-=======
-      e2e-node-delete-separate-commands-test-subdir:
-        description: "E2E Node Delete - Separate commands Test Subdirectory:"
-        type: string
-        required: false
-        default: "e2e-node-delete-separate-commands"
->>>>>>> b2512768
       e2e-relay-test-subdir:
         description: "E2E Relay Test Subdirectory:"
         type: string
@@ -163,19 +160,16 @@
         type: string
         required: false
         default: "E2E Node Delete Tests Coverage Report"
-<<<<<<< HEAD
+      e2e-node-delete-separate-commands-coverage-report:
+        description: "E2E Node Delete - Separate commands Coverage Report:"
+        type: string
+        required: false
+        default: "E2E Node Delete - Separate commands Tests Coverage Report"
       e2e-node-upgrade-coverage-report:
         description: "E2E Node Upgrade Coverage Report:"
         type: string
         required: false
         default: "E2E Node Upgrade Tests Coverage Report"
-=======
-      e2e-node-delete-separate-commands-coverage-report:
-        description: "E2E Node Delete - Separate commands Coverage Report:"
-        type: string
-        required: false
-        default: "E2E Node Delete - Separate commands Tests Coverage Report"
->>>>>>> b2512768
       e2e-relay-coverage-report:
         description: "E2E Relay Coverage Report:"
         type: string
@@ -209,7 +203,7 @@
     runs-on: solo-linux-medium
     steps:
       - name: Checkout Code
-        uses: actions/checkout@692973e3d937129bcbf40652eb9f2f61becf3332 # v4.1.7
+        uses: actions/checkout@d632683dd7b4114ad314bca15554477dd762a938 # v4.2.0
         with:
           ref: ${{ github.event.workflow_run.head_branch }}
           fetch-depth: ${{ inputs.enable-sonar-analysis && '0' || '' }}
@@ -294,21 +288,19 @@
           name: ${{ inputs.e2e-node-delete-coverage-report }}
           path: 'coverage/${{ inputs.e2e-node-delete-test-subdir }}'
 
-<<<<<<< HEAD
+      - name: Download E2E Node Delete - Separate commands Coverage Report
+        uses: actions/download-artifact@fa0a91b85d4f404e444e00e005971372dc801d16 # v4.1.8
+        if: ${{ (inputs.enable-codecov-analysis || inputs.enable-codacy-coverage) && inputs.enable-e2e-coverage-report && !cancelled() && !failure() }}
+        with:
+          name: ${{ inputs.e2e-node-delete-separate-commands-coverage-report }}
+          path: 'coverage/${{ inputs.e2e-node-delete-separate-commands-test-subdir }}'
+
       - name: Download E2E Node Upgrade Coverage Report
         uses: actions/download-artifact@fa0a91b85d4f404e444e00e005971372dc801d16 # v4.1.8
         if: ${{ (inputs.enable-codecov-analysis || inputs.enable-codacy-coverage) && inputs.enable-e2e-coverage-report && !cancelled() && !failure() }}
         with:
           name: ${{ inputs.e2e-node-upgrade-coverage-report }}
           path: 'coverage/${{ inputs.e2e-node-upgrade-test-subdir }}'
-=======
-      - name: Download E2E Node Delete - Separate commands Coverage Report
-        uses: actions/download-artifact@fa0a91b85d4f404e444e00e005971372dc801d16 # v4.1.8
-        if: ${{ (inputs.enable-codecov-analysis || inputs.enable-codacy-coverage) && inputs.enable-e2e-coverage-report && !cancelled() && !failure() }}
-        with:
-          name: ${{ inputs.e2e-node-delete-separate-commands-coverage-report }}
-          path: 'coverage/${{ inputs.e2e-node-delete-separate-commands-test-subdir }}'
->>>>>>> b2512768
 
       - name: Download E2E Relay Coverage Report
         uses: actions/download-artifact@fa0a91b85d4f404e444e00e005971372dc801d16 # v4.1.8
@@ -316,8 +308,6 @@
         with:
           name: ${{ inputs.e2e-relay-coverage-report }}
           path: 'coverage/${{ inputs.e2e-relay-test-subdir }}'
-<<<<<<< HEAD
-=======
 
       - name: Publish E2E Test Report
         uses: EnricoMi/publish-unit-test-result-action@82082dac68ad6a19d980f8ce817e108b9f496c2a # v2.17.1
@@ -325,7 +315,6 @@
         with:
           check_name: "E2E Test Report"
           files: "e2e_test_report/**/*.xml"
->>>>>>> b2512768
 
       - name: Publish To Codecov
         uses: codecov/codecov-action@e28ff129e5465c2c0dcc6f003fc735cb6ae0c673 # v4.5.0
