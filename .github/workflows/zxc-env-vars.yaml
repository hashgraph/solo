--- conflicted
+++ resolved
@@ -53,15 +53,12 @@
       e2e-node-delete-test-subdir:
         description: "E2E Node Delete Test Subdirectory"
         value: ${{ jobs.env-vars.outputs.e2e_node_delete_test_subdir }}
-<<<<<<< HEAD
+      e2e-node-delete-separate-commands-test-subdir:
+        description: "E2E Node Delete - Separate commands Test Subdirectory"
+        value: ${{ jobs.env-vars.outputs.e2e_node_delete_separate_commands_test_subdir }}
       e2e-node-upgrade-test-subdir:
         description: "E2E Node Upgrade Test Subdirectory"
         value: ${{ jobs.env-vars.outputs.e2e_node_upgrade_test_subdir }}
-=======
-      e2e-node-delete-separate-commands-test-subdir:
-        description: "E2E Node Delete - Separate commands Test Subdirectory"
-        value: ${{ jobs.env-vars.outputs.e2e_node_delete_separate_commands_test_subdir }}
->>>>>>> b2512768
       e2e-relay-test-subdir:
         description: "E2E Relay Test Subdirectory"
         value: ${{ jobs.env-vars.outputs.e2e_relay_test_subdir }}
@@ -92,15 +89,12 @@
       e2e-node-delete-coverage-report:
         description: "E2E Node Delete Tests Coverage Report"
         value: ${{ jobs.env-vars.outputs.e2e_node_delete_coverage_report }}
-<<<<<<< HEAD
+      e2e-node-delete-separate-commands-coverage-report:
+        description: "E2E Node Delete - Separate commands Tests Coverage Report"
+        value: ${{ jobs.env-vars.outputs.e2e_node_delete_separate_commands_coverage_report }}
       e2e-node-upgrade-coverage-report:
         description: "E2E Node Upgrade Tests Coverage Report"
         value: ${{ jobs.env-vars.outputs.e2e_node_upgrade_coverage_report }}
-=======
-      e2e-node-delete-separate-commands-coverage-report:
-        description: "E2E Node Delete - Separate commands Tests Coverage Report"
-        value: ${{ jobs.env-vars.outputs.e2e_node_delete_separate_commands_coverage_report }}
->>>>>>> b2512768
       e2e-relay-coverage-report:
         description: "E2E Relay Tests Coverage Report"
         value: ${{ jobs.env-vars.outputs.e2e_relay_coverage_report }}
@@ -123,11 +117,8 @@
       e2e_node_add_separate_commands_test_subdir: e2e-node-add-separate-commands
       e2e_node_update_test_subdir: e2e-node-update
       e2e_node_delete_test_subdir: e2e-node-delete
-<<<<<<< HEAD
+      e2e_node_delete_separate_commands_test_subdir: e2e-node-delete-separate-commands
       e2e_node_upgrade_test_subdir: e2e-node-upgrade
-=======
-      e2e_node_delete_separate_commands_test_subdir: e2e-node-delete-separate-commands
->>>>>>> b2512768
       e2e_relay_test_subdir: e2e-relay
       e2e_standard_coverage_report: "E2E Standard Tests Coverage Report"
       e2e_mirror_node_coverage_report: "E2E Mirror Node Tests Coverage Report"
@@ -138,11 +129,8 @@
       e2e_node_add_separate_commands_coverage_report: "E2E Node Add - Separate commands Tests Coverage Report"
       e2e_node_update_coverage_report: "E2E Node Update Tests Coverage Report"
       e2e_node_delete_coverage_report: "E2E Node Delete Tests Coverage Report"
-<<<<<<< HEAD
+      e2e_node_delete_separate_commands_coverage_report: "E2E Node Delete - Separate commands Tests Coverage Report"
       e2e_node_upgrade_coverage_report: "E2E Node Upgrade Tests Coverage Report"
-=======
-      e2e_node_delete_separate_commands_coverage_report: "E2E Node Delete - Separate commands Tests Coverage Report"
->>>>>>> b2512768
       e2e_relay_coverage_report: "E2E Relay Tests Coverage Report"
     steps:
       - run: echo "Exposing environment variables to reusable workflows"