--- conflicted
+++ resolved
@@ -68,13 +68,9 @@
       matrix:
         os:
           - windows-2022
-<<<<<<< HEAD
-          - [self-hosted, Linux, medium, ephemeral]
+          - [self-hosted, Linux, large, ephemeral]
     runs-on: ${{ matrix.os }}
     name: "(${{ join(matrix.os, ', ') }})"
-=======
-          - [self-hosted, Linux, large, ephemeral]
->>>>>>> 0ca6d75b
     steps:
       - name: Checkout Code
         uses: actions/checkout@1d96c772d19495a3b5c517cd2bc0cb401ea0529f # v4.1.3
