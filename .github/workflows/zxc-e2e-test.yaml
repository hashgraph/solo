--- conflicted
+++ resolved
@@ -207,13 +207,8 @@
 
       - name: Run E2E Tests
         run: |
-<<<<<<< HEAD
-          echo "SOLO_TEST_CLUSTER=${{ inputs.cluster-name }}"
-          SOLO_TEST_CLUSTER=${{ inputs.cluster-name }} ${{ env.CG_EXEC }} task ${{ inputs.npm-test-script }}
-=======
           echo "SOLO_TEST_CLUSTER=${{ inputs.cluster-name }}-c1"
-          SOLO_TEST_CLUSTER=${{ inputs.cluster-name }}-c1 ${{ env.CG_EXEC }} npm run ${{ inputs.npm-test-script }}
->>>>>>> b7b34013
+          SOLO_TEST_CLUSTER=${{ inputs.cluster-name }}-c1 ${{ env.CG_EXEC }} task ${{ inputs.npm-test-script }}
 
 #      - name: Sleep on Failure
 #        if: ${{ failure() }}
