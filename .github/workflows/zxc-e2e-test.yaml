##
# Copyright (C) 2023-2024 Hedera Hashgraph, LLC
#
# Licensed under the Apache License, Version 2.0 (the "License");
# you may not use this file except in compliance with the License.
# You may obtain a copy of the License at
#
#      http://www.apache.org/licenses/LICENSE-2.0
#
# Unless required by applicable law or agreed to in writing, software
# distributed under the License is distributed on an "AS IS" BASIS,
# WITHOUT WARRANTIES OR CONDITIONS OF ANY KIND, either express or implied.
# See the License for the specific language governing permissions and
# limitations under the License.
##

name: "ZXC: E2E Test"
# The purpose of this reusable workflow is to run the e2e tests on every PR and commit.
# This reusable component is called by the following workflows:
# - .github/workflows/flow-pull-request-checks.yaml
# - .github/workflows/flow-build-application.yaml

on:
  workflow_dispatch:
  workflow_call:
    inputs:
      node-version:
        description: "NodeJS Version:"
        type: string
        required: false
        default: "20"
      custom-job-label:
        description: "Custom Job Label:"
        type: string
        required: false
        default: "E2E Test"
      npm-test-script:
        description: "NPM Test Run Script:"
        type: string
        required: false
        default: "test-e2e-standard"
      coverage-subdirectory:
        description: "Coverage Report Subdirectory:"
        type: string
        required: false
        default: "e2e"
      coverage-report-name:
        description: "Coverage Report Name:"
        type: string
        required: false
        default: "E2E Tests Coverage Report"
      cluster-name:
        description: "Cluster Name:"
        type: string
        required: false
        default: "solo-e2e"

defaults:
  run:
    shell: bash

permissions:
  id-token: write
  contents: read
  actions: read
  pull-requests: write
  checks: write
  statuses: write

env:
  #CG_EXEC: export R_UID=$(id -u); CGROUP_LOGLEVEL=DEBUG cgexec -g cpu,memory:user.slice/user-${R_UID}.slice/user@${R_UID}.service/e2e-${{ github.run_id }} --sticky ionice -c 2 -n 2 nice -n 19
  CG_EXEC: "ionice -c 2 -n 2 nice -n 19"
  SOLO_CLUSTER_DUALITY: ${{ inputs.npm-test-script == 'test-e2e-dual-cluster-full' && 2 || 1 }}

jobs:
  e2e-test:
    name: ${{ inputs.custom-job-label || 'E2E Test' }}
    runs-on: solo-linux-large
    steps:
      - name: Harden Runner
        uses: step-security/harden-runner@4d991eb9b905ef189e4c376166672c3f2f230481 # v2.11.0
        with:
          egress-policy: audit

      - name: Checkout Code
        uses: actions/checkout@11bd71901bbe5b1630ceea73d27597364c9af683 # v4.2.2

#      - name: Setup Control Groups
#        run: |
#          echo "::group::Get System Configuration"
#            USR_ID="$(id -un)"
#            GRP_ID="$(id -gn)"
#            E2E_MEM_LIMIT="30064771072"
#            AGENT_MEM_LIMIT="2147483648"
#            USER_SLICE="user.slice/user-$(id -u).slice"
#            USER_SERVICE="${USER_SLICE}/user@$(id -u).service"
#            E2E_GROUP_NAME="${USER_SERVICE}/e2e-${{ github.run_id }}"
#            AGENT_GROUP_NAME="${USER_SERVICE}/agent-${{ github.run_id }}"
#          echo "::endgroup::"
#
#          echo "::group::Install Control Group Tools"
#            if ! command -v cgcreate >/dev/null 2>&1; then
#              sudo apt-get update
#              sudo apt-get install -y cgroup-tools
#            fi
#          echo "::endgroup::"
#
#          echo "::group::Create Control Groups"
#            sudo cgcreate -g cpu,memory:${USER_SLICE} -a ${USR_ID}:${GRP_ID} -t ${USR_ID}:${GRP_ID}
#            sudo cgcreate -g cpu,memory:${USER_SERVICE} -a ${USR_ID}:${GRP_ID} -t ${USR_ID}:${GRP_ID}
#            sudo cgcreate -g cpu,memory:${E2E_GROUP_NAME} -a ${USR_ID}:${GRP_ID} -t ${USR_ID}:${GRP_ID}
#            sudo cgcreate -g cpu,memory:${AGENT_GROUP_NAME} -a ${USR_ID}:${GRP_ID} -t ${USR_ID}:${GRP_ID}
#          echo "::endgroup::"
#
#          echo "::group::Set Control Group Limits"
#            cgset -r cpu.weight=768 ${E2E_GROUP_NAME}
#            cgset -r cpu.weight=500 ${AGENT_GROUP_NAME}
#            cgset -r memory.max=${E2E_MEM_LIMIT} ${E2E_GROUP_NAME}
#            cgset -r memory.max=${AGENT_MEM_LIMIT} ${AGENT_GROUP_NAME}
#            cgset -r memory.swap.max=${E2E_MEM_LIMIT} ${E2E_GROUP_NAME}
#            cgset -r memory.swap.max=${AGENT_MEM_LIMIT} ${AGENT_GROUP_NAME}
#          echo "::endgroup::"
#
#          echo "::group::Move Runner Processes to Control Groups"
#            sudo cgclassify --sticky -g cpu,memory:${AGENT_GROUP_NAME} $(pgrep 'Runner.Listener' | tr '\n' ' ')
#            sudo cgclassify -g cpu,memory:${AGENT_GROUP_NAME} $(pgrep 'Runner.Worker' | tr '\n' ' ')
#          echo "::endgroup::"

      - name: Setup Node
        uses: actions/setup-node@1d0ff469b7ec7b3cb9d8673fde0c81c44821de2a # v4.2.0
        with:
          node-version: ${{ inputs.node-version }}

      - name: Install wget
        run: |
          if ! command -v wget >/dev/null 2>&1; then
            sudo apt-get update
            sudo apt-get install -y wget
          fi

      - name: Setup Kind
        uses: helm/kind-action@a1b0e391336a6ee6713a0583f8c6240d70863de3 # v1.12.0
        with:
          install_only: true
          node_image: kindest/node:v1.31.4@sha256:2cb39f7295fe7eafee0842b1052a599a4fb0f8bcf3f83d96c7f4864c357c6c30
          version: v0.26.0
          kubectl_version: v1.31.4
          verbosity: 3
          wait: 120s

      - name: Setup Helm
        uses: azure/setup-helm@b9e51907a09c216f16ebe8536097933489208112 # v4.3.0
        with:
          version: "v3.17.1" # helm version

      - name: Install Dependencies
        id: npm-deps
        run: npm ci

      - name: Install Task
        uses: arduino/setup-task@b91d5d2c96a56797b48ac1e0e89220bf64044611 # v2.0.0
        with:
          version: 3.39.2
          repo-token: ${{ secrets.GITHUB_TOKEN }}

      - name: Compile Project
        run: task build

      - name: Pull Kind Docker Image
        run: docker image pull kindest/node:v1.31.4@sha256:2cb39f7295fe7eafee0842b1052a599a4fb0f8bcf3f83d96c7f4864c357c6c30

      - name: Setup Java
        if: ${{ runner.os == 'linux' && (inputs.npm-test-script == 'test-e2e-node-local-hedera' || inputs.npm-test-script == 'test-e2e-node-local-ptt' || inputs.npm-test-script == 'test-e2e-node-add-local') && !cancelled() && !failure() }}
        uses: actions/setup-java@3a4f6e1af504cf6a31855fa899c6aa5355ba6c12 # v4.7.0
        with:
          distribution: temurin
          java-version: 21.0.1

      - name: Setup Gradle
        if: ${{ runner.os == 'linux' && (inputs.npm-test-script == 'test-e2e-node-local-hedera' || inputs.npm-test-script == 'test-e2e-node-local-ptt' || inputs.npm-test-script == 'test-e2e-node-add-local') && !cancelled() && !failure() }}
        uses: gradle/gradle-build-action@ac2d340dc04d9e1113182899e983b5400c17cda1 # v3.5.0
        with:
          cache-read-only: false

      - name: Create Diagnostic Script
        env:
          WRITE_DIAG_SCRIPT: ${{ github.workspace }}/.github/workflows/script/write_diag_script.sh
        run: |
          sudo chmod +x "${WRITE_DIAG_SCRIPT}"
          ${WRITE_DIAG_SCRIPT}

      - name: Build Hedera code locally
        if: ${{ runner.os == 'linux' && (inputs.npm-test-script == 'test-e2e-node-local-hedera' || inputs.npm-test-script == 'test-e2e-node-local-ptt' || inputs.npm-test-script == 'test-e2e-node-add-local') && !cancelled() && !failure() }}
        run: |
          cd ..
          git clone https://github.com/hashgraph/hedera-services.git --depth 1 --branch v0.58.3
          cd hedera-services
          ls -ltr
          ${{ env.CG_EXEC }} ./gradlew assemble --stacktrace --info
          cd ../solo

      - name: Setup E2E Tests
        run: | 
          npm link
          echo "SOLO_TEST_CLUSTER=${{ inputs.cluster-name }}"
          SOLO_TEST_CLUSTER=${{ inputs.cluster-name }} ${{ env.CG_EXEC }} ./test/e2e/dual-cluster/setup-dual-e2e.sh

      - name: Run E2E Tests
        run: |
<<<<<<< HEAD
          echo "SOLO_TEST_CLUSTER=${{ inputs.cluster-name }}-c1"
          SOLO_TEST_CLUSTER=${{ inputs.cluster-name }}-c1 ${{ env.CG_EXEC }} task ${{ inputs.npm-test-script }}

#      - name: Sleep on Failure
#        if: ${{ failure() }}
#        run: sleep 3600
=======
          echo SOLO_TEST_CLUSTER=${{ inputs.cluster-name }}-c1 > .env
          cat .env
          ${{ env.CG_EXEC }} npm run ${{ inputs.npm-test-script }}
>>>>>>> 5fcb7450

      - name: Upload E2E Logs to GitHub
        if: ${{ !cancelled() }}
        uses: actions/upload-artifact@4cec3d8aa04e39d1a68397de0c4cd6fb9dce8ec1 # v4.6.1
        with:
          name: solo-${{ inputs.npm-test-script }}.log
          path: ~/.solo/logs/*
          overwrite: true
          if-no-files-found: error

      - name: Upload E2E Test Report
        uses: actions/upload-artifact@4cec3d8aa04e39d1a68397de0c4cd6fb9dce8ec1 # v4.6.1
        if: ${{ steps.npm-deps.conclusion == 'success' && !cancelled() }}
        with:
          name: e2e_test_report_${{ inputs.npm-test-script }}
          path: "junit-${{ inputs.coverage-subdirectory }}.xml"
          overwrite: true
          if-no-files-found: error

      - name: Publish E2E Coverage Report
        uses: actions/upload-artifact@4cec3d8aa04e39d1a68397de0c4cd6fb9dce8ec1 # v4.6.1
        if: ${{ !cancelled() }}
        with:
          name: ${{ inputs.coverage-report-name }}
          path: 'coverage/${{ inputs.coverage-subdirectory }}'<|MERGE_RESOLUTION|>--- conflicted
+++ resolved
@@ -207,18 +207,9 @@
 
       - name: Run E2E Tests
         run: |
-<<<<<<< HEAD
-          echo "SOLO_TEST_CLUSTER=${{ inputs.cluster-name }}-c1"
-          SOLO_TEST_CLUSTER=${{ inputs.cluster-name }}-c1 ${{ env.CG_EXEC }} task ${{ inputs.npm-test-script }}
-
-#      - name: Sleep on Failure
-#        if: ${{ failure() }}
-#        run: sleep 3600
-=======
           echo SOLO_TEST_CLUSTER=${{ inputs.cluster-name }}-c1 > .env
           cat .env
-          ${{ env.CG_EXEC }} npm run ${{ inputs.npm-test-script }}
->>>>>>> 5fcb7450
+          ${{ env.CG_EXEC }} task ${{ inputs.npm-test-script }}
 
       - name: Upload E2E Logs to GitHub
         if: ${{ !cancelled() }}
