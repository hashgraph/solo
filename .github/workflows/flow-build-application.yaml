--- conflicted
+++ resolved
@@ -181,29 +181,31 @@
       coverage-subdirectory: ${{ needs.env-vars.outputs.e2e-node-delete-test-subdir }}
       coverage-report-name: ${{ needs.env-vars.outputs.e2e-node-delete-coverage-report }}
 
-<<<<<<< HEAD
+  e2e-node-delete-separate-commands-tests:
+    name: E2E Tests
+    if: ${{ github.event_name == 'push' || github.event.inputs.enable-e2e-tests == 'true' }}
+    uses: ./.github/workflows/zxc-e2e-test.yaml
+    needs:
+      - env-vars
+      - code-style
+    with:
+      custom-job-label: Node Delete - Separate commands
+      npm-test-script: test-${{ needs.env-vars.outputs.e2e-node-delete-separate-commands-test-subdir }}
+      coverage-subdirectory: ${{ needs.env-vars.outputs.e2e-node-delete-separate-commands-test-subdir }}
+      coverage-report-name: ${{ needs.env-vars.outputs.e2e-node-delete-separate-commands-coverage-report }}
+
   e2e-node-upgrade-tests:
-=======
-  e2e-node-delete-separate-commands-tests:
->>>>>>> b2512768
-    name: E2E Tests
-    if: ${{ github.event_name == 'push' || github.event.inputs.enable-e2e-tests == 'true' }}
-    uses: ./.github/workflows/zxc-e2e-test.yaml
-    needs:
-      - env-vars
-      - code-style
-    with:
-<<<<<<< HEAD
+    name: E2E Tests
+    if: ${{ github.event_name == 'push' || github.event.inputs.enable-e2e-tests == 'true' }}
+    uses: ./.github/workflows/zxc-e2e-test.yaml
+    needs:
+      - env-vars
+      - code-style
+    with:
       custom-job-label: Node Upgrade
       npm-test-script: test-${{ needs.env-vars.outputs.e2e-node-upgrade-test-subdir }}
       coverage-subdirectory: ${{ needs.env-vars.outputs.e2e-node-upgrade-test-subdir }}
       coverage-report-name: ${{ needs.env-vars.outputs.e2e-node-upgrade-coverage-report }}
-=======
-      custom-job-label: Node Delete - Separate commands
-      npm-test-script: test-${{ needs.env-vars.outputs.e2e-node-delete-separate-commands-test-subdir }}
-      coverage-subdirectory: ${{ needs.env-vars.outputs.e2e-node-delete-separate-commands-test-subdir }}
-      coverage-report-name: ${{ needs.env-vars.outputs.e2e-node-delete-separate-commands-coverage-report }}
->>>>>>> b2512768
 
   e2e-relay-tests:
     name: E2E Tests
@@ -233,11 +235,8 @@
       - e2e-node-add-separate-commands-tests
       - e2e-node-update-tests
       - e2e-node-delete-tests
-<<<<<<< HEAD
+      - e2e-node-delete-separate-commands-tests
       - e2e-node-upgrade-tests
-=======
-      - e2e-node-delete-separate-commands-tests
->>>>>>> b2512768
       - e2e-relay-tests
     if: ${{ (github.event_name == 'push' || github.event.inputs.enable-unit-tests == 'true' || github.event.inputs.enable-e2e-tests == 'true') && !failure() && !cancelled() }}
     with:
@@ -255,11 +254,8 @@
       e2e-node-add-separate-commands-test-subdir: ${{ needs.env-vars.outputs.e2e-node-add-separate-commands-test-subdir }}
       e2e-node-update-test-subdir: ${{ needs.env-vars.outputs.e2e-node-update-test-subdir }}
       e2e-node-delete-test-subdir: ${{ needs.env-vars.outputs.e2e-node-delete-test-subdir }}
-<<<<<<< HEAD
+      e2e-node-delete-separate-commands-test-subdir: ${{ needs.env-vars.outputs.e2e-node-delete-separate-commands-test-subdir }}
       e2e-node-upgrade-test-subdir: ${{ needs.env-vars.outputs.e2e-node-upgrade-test-subdir }}
-=======
-      e2e-node-delete-separate-commands-test-subdir: ${{ needs.env-vars.outputs.e2e-node-delete-separate-commands-test-subdir }}
->>>>>>> b2512768
       e2e-relay-test-subdir: ${{ needs.env-vars.outputs.e2e-relay-test-subdir }}
       e2e-standard-coverage-report: ${{ needs.env-vars.outputs.e2e-standard-coverage-report }}
       e2e-mirror-node-coverage-report: ${{ needs.env-vars.outputs.e2e-mirror-node-coverage-report }}
@@ -270,11 +266,8 @@
       e2e-node-add-separate-commands-coverage-report: ${{ needs.env-vars.outputs.e2e-node-add-separate-commands-coverage-report }}
       e2e-node-update-coverage-report: ${{ needs.env-vars.outputs.e2e-node-update-coverage-report }}
       e2e-node-delete-coverage-report: ${{ needs.env-vars.outputs.e2e-node-delete-coverage-report }}
-<<<<<<< HEAD
+      e2e-node-delete-separate-commands-coverage-report: ${{ needs.env-vars.outputs.e2e-node-delete-separate-commands-coverage-report }}
       e2e-node-upgrade-coverage-report: ${{ needs.env-vars.outputs.e2e-node-upgrade-coverage-report }}
-=======
-      e2e-node-delete-separate-commands-coverage-report: ${{ needs.env-vars.outputs.e2e-node-delete-separate-commands-coverage-report }}
->>>>>>> b2512768
       e2e-relay-coverage-report: ${{ needs.env-vars.outputs.e2e-relay-coverage-report }}
     secrets:
       snyk-token: ${{ secrets.SNYK_TOKEN }}
