--- conflicted
+++ resolved
@@ -123,15 +123,11 @@
     --storage-type "${storageType}" \
     "${MIRROR_STORAGE_OPTIONS[@]}" \
 
-<<<<<<< HEAD
+  kubectl port-forward -n "${SOLO_NAMESPACE}" svc/mirror-grpc 5600:5600 > /dev/null 2>&1 &
+
   npm run solo-test -- explorer deploy -s "${SOLO_CLUSTER_SETUP_NAMESPACE}" --deployment "${SOLO_DEPLOYMENT}" \
     --cluster-ref kind-${SOLO_CLUSTER_NAME} --enable-ingress --tls-cluster-issuer-type self-signed --enable-hedera-explorer-tls \
     --explorer-ingress-values-file "${script_dir}"/haproxy-ingress-values.yaml
-=======
-  kubectl port-forward -n "${SOLO_NAMESPACE}" svc/mirror-grpc 5600:5600 > /dev/null 2>&1 &
-
-  npm run solo-test -- explorer deploy -s "${SOLO_CLUSTER_SETUP_NAMESPACE}" --deployment "${SOLO_DEPLOYMENT}" --cluster-ref kind-${SOLO_CLUSTER_NAME}
->>>>>>> 95733732
 
   kubectl port-forward -n "${SOLO_NAMESPACE}" svc/haproxy-node1-svc 50211:50211 > /dev/null 2>&1 &
 
