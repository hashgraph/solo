#!/bin/bash
set -eo pipefail

source .github/workflows/script/helper.sh

if [ -z "${GCS_ACCESS_KEY}" ]; then
  echo "GCS_ACCESS_KEY is not set. Exiting..."
  exit 1
fi

if [ -z "${GCS_SECRET_KEY}" ]; then
  echo "GCS_SECRET_KEY is not set. Exiting..."
  exit 1
fi

if [ -z "${BUCKET_NAME}" ]; then
  streamBucket="solo-ci-test-streams"
else
  streamBucket=${BUCKET_NAME}
fi

if [ -z "${BACKUP_BUCKET_NAME}" ]; then
  streamBackupBucket="solo-ci-backups"
else
  streamBackupBucket=${BACKUP_BUCKET_NAME}
fi

if [ -z "${STORAGE_TYPE}" ]; then
  storageType="minio_only"
else
  storageType=${STORAGE_TYPE}
fi

if [ -z "${GCP_SERVICE_ACCOUNT_TOKEN}" ]; then
  echo "GCP_SERVICE_ACCOUNT_TOKEN is not set. Exiting..."
  exit 1
fi

if [ -z "${PREFIX}" ]; then
  echo "PREFIX is not set"
else
  echo "Using PREFIX: ${PREFIX}"
  if [ "${storageType}" == "aws_only" ]; then
    STORAGE_OPTIONS=(
        "--aws-endpoint" "https://storage.googleapis.com"
        "--aws-write-access-key" "${GCS_ACCESS_KEY}"
        "--aws-write-secrets" "${GCS_SECRET_KEY}"
        "--aws-bucket" "${streamBucket}"
        "--aws-bucket-prefix" "${PREFIX}"
    )
  elif [ "${storageType}" == "gcs_only" ]; then
    STORAGE_OPTIONS=(
        "--gcs-endpoint" "https://storage.googleapis.com"
        "--gcs-write-access-key" "${GCS_ACCESS_KEY}"
        "--gcs-write-secrets" "${GCS_SECRET_KEY}"
        "--gcs-bucket" "${streamBucket}"
        "--gcs-bucket-prefix" "${PREFIX}"
    )
  fi

  if [ "${storageType}" == "aws_only" ] || [ "${storageType}" == "gcs_only" ]; then
    MIRROR_STORAGE_OPTIONS=(
        "--storage-endpoint" "https://storage.googleapis.com"
        "--storage-read-access-key" "${GCS_ACCESS_KEY}"
        "--storage-read-secrets" "${GCS_SECRET_KEY}"
        "--storage-bucket" "${streamBucket}"
        "--storage-bucket-prefix" "${PREFIX}"
    )
  fi
fi

echo "STORAGE_OPTIONS: " "${STORAGE_OPTIONS[@]}"
echo "MIRROR_STORAGE_OPTIONS: " "${MIRROR_STORAGE_OPTIONS[@]}"

echo "${GCP_SERVICE_ACCOUNT_TOKEN}" > gcp_service_account.json

echo "Using bucket name: ${streamBucket}"
echo "Test storage type: ${storageType}"

SOLO_CLUSTER_NAME=solo-e2e
SOLO_NAMESPACE=solo-e2e
SOLO_CLUSTER_SETUP_NAMESPACE=solo-setup
SOLO_DEPLOYMENT=solo-e2e

kind delete cluster -n "${SOLO_CLUSTER_NAME}"
kind create cluster -n "${SOLO_CLUSTER_NAME}"
task solo-test -- init
task solo-test -- cluster-ref setup \
  -s "${SOLO_CLUSTER_SETUP_NAMESPACE}"
task solo-test -- cluster-ref connect --cluster-ref kind-${SOLO_CLUSTER_NAME} --context kind-${SOLO_CLUSTER_NAME} --email john@doe.com

task solo-test -- deployment create -n "${SOLO_NAMESPACE}" --deployment "${SOLO_DEPLOYMENT}"

task solo-test -- deployment add-cluster --deployment "${SOLO_DEPLOYMENT}" --cluster-ref kind-${SOLO_CLUSTER_NAME} --num-consensus-nodes 1

task solo-test -- node keys --gossip-keys --tls-keys -i node1 --deployment "${SOLO_DEPLOYMENT}"

<<<<<<< HEAD
task solo-test -- network deploy --deployment "${SOLO_DEPLOYMENT}" \
=======
npm run solo-test -- network deploy --deployment "${SOLO_DEPLOYMENT}" -i node1 \
>>>>>>> 7155020f
  --storage-type "${storageType}" \
  "${STORAGE_OPTIONS[@]}" \
  --backup-bucket "${streamBackupBucket}" \
  --google-credential gcp_service_account.json

task solo-test -- node setup -i node1 --deployment "${SOLO_DEPLOYMENT}"
task solo-test -- node start -i node1 --deployment "${SOLO_DEPLOYMENT}"
task solo-test -- mirror-node deploy  --deployment "${SOLO_DEPLOYMENT}" --cluster-ref kind-${SOLO_CLUSTER_NAME} \
  --storage-type "${storageType}" \
  "${MIRROR_STORAGE_OPTIONS[@]}" \

task solo-test -- explorer deploy -s "${SOLO_CLUSTER_SETUP_NAMESPACE}" --deployment "${SOLO_DEPLOYMENT}" --cluster-ref kind-${SOLO_CLUSTER_NAME}

kubectl port-forward -n "${SOLO_NAMESPACE}" svc/haproxy-node1-svc 50211:50211 > /dev/null 2>&1 &

explorer_svc="$(kubectl get svc -l app.kubernetes.io/component=hedera-explorer -n ${SOLO_NAMESPACE} --output json | jq -r '.items[].metadata.name')"
kubectl port-forward -n "${SOLO_NAMESPACE}" svc/"${explorer_svc}" 8080:80 > /dev/null 2>&1 &

cd ..; create_test_account ; cd -

node examples/create-topic.js

task solo-test -- node stop -i node1 --deployment "${SOLO_DEPLOYMENT}"

echo "Waiting for backup uploader to run"
# manually call script "backup.sh" from container backup-uploader since it only runs every 5 minutes
kubectl exec network-node1-0 -c backup-uploader -n solo-e2e -- /backup.sh

echo "Retrieve logs and check if it include the error message"
# example : {"level":"error","msg":"Updated modification time ......}
kubectl logs network-node1-0 -c backup-uploader -n solo-e2e > backup-uploader.log
if grep -q \""error\"" backup-uploader.log; then
  echo "Backup uploader logs contain error message"
  exit 1
fi

task solo-test -- network destroy --deployment "${SOLO_DEPLOYMENT}" --force -q<|MERGE_RESOLUTION|>--- conflicted
+++ resolved
@@ -95,11 +95,7 @@
 
 task solo-test -- node keys --gossip-keys --tls-keys -i node1 --deployment "${SOLO_DEPLOYMENT}"
 
-<<<<<<< HEAD
-task solo-test -- network deploy --deployment "${SOLO_DEPLOYMENT}" \
-=======
-npm run solo-test -- network deploy --deployment "${SOLO_DEPLOYMENT}" -i node1 \
->>>>>>> 7155020f
+task solo-test -- network deploy --deployment "${SOLO_DEPLOYMENT}" -i node1 \
   --storage-type "${storageType}" \
   "${STORAGE_OPTIONS[@]}" \
   --backup-bucket "${streamBackupBucket}" \
