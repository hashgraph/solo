--- conflicted
+++ resolved
@@ -144,13 +144,10 @@
 echo "Change to parent directory"
 
 cd ../
-<<<<<<< HEAD
-=======
 if [ -z "${SOLO_DEPLOYMENT}" ]; then
   export SOLO_DEPLOYMENT="solo-deployment"
 fi
 create_test_account "${SOLO_DEPLOYMENT}"
->>>>>>> 95733732
 clone_smart_contract_repo
 setup_smart_contract_test
 
