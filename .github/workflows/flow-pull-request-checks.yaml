##
# Copyright (C) 2023-2024 Hedera Hashgraph, LLC
#
# Licensed under the Apache License, Version 2.0 (the "License");
# you may not use this file except in compliance with the License.
# You may obtain a copy of the License at
#
#      http://www.apache.org/licenses/LICENSE-2.0
#
# Unless required by applicable law or agreed to in writing, software
# distributed under the License is distributed on an "AS IS" BASIS,
# WITHOUT WARRANTIES OR CONDITIONS OF ANY KIND, either express or implied.
# See the License for the specific language governing permissions and
# limitations under the License.
##

name: "PR Checks"
on:
  workflow_dispatch:
  pull_request:
    types:
      - opened
      - reopened
      - synchronize

defaults:
  run:
    shell: bash

concurrency:
  group: pr-checks-${{ github.workflow }}-${{ github.head_ref || github.run_id }}
  cancel-in-progress: true

jobs:
  env-vars:
    name: Set Environment Variables
    uses: ./.github/workflows/zxc-env-vars.yaml
    with:
      custom-job-label: Set Environment Variables

  code-style:
    name: Code Style
    uses: ./.github/workflows/zxc-code-style.yaml
    with:
      custom-job-label: Standard

  unit-tests:
    name: Unit Tests
    uses: ./.github/workflows/zxc-unit-test.yaml
    needs:
      - code-style
    with:
      custom-job-label: Standard

  e2e-tests:
    name: E2E Tests
    uses: ./.github/workflows/zxc-e2e-test.yaml
    needs:
      - env-vars
      - code-style
    with:
      custom-job-label: Standard
      npm-test-script: test-${{ needs.env-vars.outputs.e2e-test-subdir }}
      coverage-subdirectory: ${{ needs.env-vars.outputs.e2e-test-subdir }}
      coverage-report-name: ${{ needs.env-vars.outputs.e2e-coverage-report }}

  e2e-mirror-node-tests:
    name: E2E Tests
    if: ${{ !cancelled() && always() }}
    uses: ./.github/workflows/zxc-e2e-test.yaml
    needs:
      - env-vars
      - code-style
      - e2e-tests
    with:
      custom-job-label: Mirror Node
      npm-test-script: test-${{ needs.env-vars.outputs.e2e-mirror-node-test-subdir }}
      coverage-subdirectory: ${{ needs.env-vars.outputs.e2e-mirror-node-test-subdir }}
      coverage-report-name: ${{ needs.env-vars.outputs.e2e-mirror-node-coverage-report }}

  e2e-node-pem-stop-tests:
    name: E2E Tests
    uses: ./.github/workflows/zxc-e2e-test.yaml
    needs:
      - env-vars
      - code-style
    with:
      custom-job-label: Node PEM Stop
      npm-test-script: test-${{ needs.env-vars.outputs.e2e-node-pem-stop-test-subdir }}
      coverage-subdirectory: ${{ needs.env-vars.outputs.e2e-node-pem-stop-test-subdir }}
      coverage-report-name: ${{ needs.env-vars.outputs.e2e-node-pem-stop-coverage-report }}

  e2e-node-pfx-kill-tests:
    name: E2E Tests
    uses: ./.github/workflows/zxc-e2e-test.yaml
    needs:
      - env-vars
      - code-style
    with:
      custom-job-label: Node PFX Kill
      npm-test-script: test-${{ needs.env-vars.outputs.e2e-node-pfx-kill-test-subdir }}
      coverage-subdirectory: ${{ needs.env-vars.outputs.e2e-node-pfx-kill-test-subdir }}
      coverage-report-name: ${{ needs.env-vars.outputs.e2e-node-pfx-kill-coverage-report }}

  e2e-node-local-build-tests:
    name: E2E Tests
    uses: ./.github/workflows/zxc-e2e-test.yaml
    needs:
      - env-vars
      - code-style
    with:
      custom-job-label: Node Local Build
      npm-test-script: test-${{ needs.env-vars.outputs.e2e-node-local-build-test-subdir }}
      coverage-subdirectory: ${{ needs.env-vars.outputs.e2e-node-local-build-test-subdir }}
      coverage-report-name: ${{ needs.env-vars.outputs.e2e-node-local-build-coverage-report }}

  e2e-node-add-tests:
    name: E2E Tests
    uses: ./.github/workflows/zxc-e2e-test.yaml
    needs:
      - env-vars
      - code-style
    with:
      custom-job-label: Node Add
      npm-test-script: test-${{ needs.env-vars.outputs.e2e-node-add-test-subdir }}
      coverage-subdirectory: ${{ needs.env-vars.outputs.e2e-node-add-test-subdir }}
      coverage-report-name: ${{ needs.env-vars.outputs.e2e-node-add-coverage-report }}

  e2e-relay-tests:
    name: E2E Tests
    if: ${{ !cancelled() && always() }}
    uses: ./.github/workflows/zxc-e2e-test.yaml
    needs:
      - env-vars
      - code-style
      - e2e-mirror-node-tests
    with:
      custom-job-label: Relay
      npm-test-script: test-${{ needs.env-vars.outputs.e2e-relay-test-subdir }}
      coverage-subdirectory: ${{ needs.env-vars.outputs.e2e-relay-test-subdir }}
      coverage-report-name: ${{ needs.env-vars.outputs.e2e-relay-coverage-report }}

  codecov:
    name: CodeCov
    uses: ./.github/workflows/zxc-code-analysis.yaml
    needs:
      - env-vars
      - unit-tests
      - e2e-tests
<<<<<<< HEAD
      - e2e-node-pem-stop-add-tests
      - e2e-node-pfx-kill-add-tests
=======
      - e2e-mirror-node-tests
      - e2e-node-pem-stop-tests
      - e2e-node-pfx-kill-tests
>>>>>>> 11395ba6
      - e2e-node-local-build-tests
      - e2e-node-add-tests
      - e2e-relay-tests
    if: ${{ github.event.pull_request.head.repo.full_name == github.event.pull_request.base.repo.full_name }}
    with:
      custom-job-label: Standard
      enable-codecov-analysis: true
      enable-e2e-coverage-report: true
      e2e-test-subdir: ${{ needs.env-vars.outputs.e2e-test-subdir }}
      e2e-mirror-node-test-subdir: ${{ needs.env-vars.outputs.e2e-mirror-node-test-subdir }}
      e2e-node-pem-stop-test-subdir: ${{ needs.env-vars.outputs.e2e-node-pem-stop-test-subdir }}
      e2e-node-pfx-kill-test-subdir: ${{ needs.env-vars.outputs.e2e-node-pfx-kill-test-subdir }}
      e2e-node-local-build-test-subdir: ${{ needs.env-vars.outputs.e2e-node-local-build-test-subdir }}
      e2e-node-add-test-subdir: ${{ needs.env-vars.outputs.e2e-node-add-test-subdir }}
      e2e-relay-test-subdir: ${{ needs.env-vars.outputs.e2e-relay-test-subdir }}
      e2e-coverage-report: ${{ needs.env-vars.outputs.e2e-coverage-report }}
      e2e-mirror-node-coverage-report: ${{ needs.env-vars.outputs.e2e-mirror-node-coverage-report }}
      e2e-node-pem-stop-coverage-report: ${{ needs.env-vars.outputs.e2e-node-pem-stop-coverage-report }}
      e2e-node-pfx-kill-coverage-report: ${{ needs.env-vars.outputs.e2e-node-pfx-kill-coverage-report }}
      e2e-node-local-build-coverage-report: ${{ needs.env-vars.outputs.e2e-node-local-build-coverage-report }}
      e2e-node-add-coverage-report: ${{ needs.env-vars.outputs.e2e-node-add-coverage-report }}
      e2e-relay-coverage-report: ${{ needs.env-vars.outputs.e2e-relay-coverage-report }}
    secrets:
      codecov-token: ${{ secrets.CODECOV_TOKEN }}

  codacy-coverage:
    name: Codacy
    uses: ./.github/workflows/zxc-code-analysis.yaml
    needs:
      - env-vars
      - unit-tests
      - e2e-tests
      - e2e-mirror-node-tests
      - e2e-node-pem-stop-tests
      - e2e-node-pfx-kill-tests
      - e2e-node-local-build-tests
      - e2e-node-add-tests
      - e2e-relay-tests
    if: ${{ github.event.pull_request.head.repo.full_name == github.event.pull_request.base.repo.full_name }}
    with:
      custom-job-label: Coverage
      enable-codacy-coverage: true
      enable-e2e-coverage-report: true
      e2e-test-subdir: ${{ needs.env-vars.outputs.e2e-test-subdir }}
      e2e-mirror-node-test-subdir: ${{ needs.env-vars.outputs.e2e-mirror-node-test-subdir }}
      e2e-node-pem-stop-test-subdir: ${{ needs.env-vars.outputs.e2e-node-pem-stop-test-subdir }}
      e2e-node-pfx-kill-test-subdir: ${{ needs.env-vars.outputs.e2e-node-pfx-kill-test-subdir }}
      e2e-node-local-build-test-subdir: ${{ needs.env-vars.outputs.e2e-node-local-build-test-subdir }}
      e2e-node-add-test-subdir: ${{ needs.env-vars.outputs.e2e-node-add-test-subdir }}
      e2e-relay-test-subdir: ${{ needs.env-vars.outputs.e2e-relay-test-subdir }}
      e2e-coverage-report: ${{ needs.env-vars.outputs.e2e-coverage-report }}
      e2e-mirror-node-coverage-report: ${{ needs.env-vars.outputs.e2e-mirror-node-coverage-report }}
      e2e-node-pem-stop-coverage-report: ${{ needs.env-vars.outputs.e2e-node-pem-stop-coverage-report }}
      e2e-node-pfx-kill-coverage-report: ${{ needs.env-vars.outputs.e2e-node-pfx-kill-coverage-report }}
      e2e-node-local-build-coverage-report: ${{ needs.env-vars.outputs.e2e-node-local-build-coverage-report }}
      e2e-node-add-coverage-report: ${{ needs.env-vars.outputs.e2e-node-add-coverage-report }}
      e2e-relay-coverage-report: ${{ needs.env-vars.outputs.e2e-relay-coverage-report }}
    secrets:
      codacy-project-token: ${{ secrets.CODACY_PROJECT_TOKEN }}

#  snyk:
#    name: Snyk Scan
#    uses: ./.github/workflows/zxc-code-analysis.yaml
#    needs:
#      - env-vars
#      - unit-tests
#      - e2e-tests
#      - e2e-mirror-node-tests
#      - e2e-node-pem-stop-tests
#      - e2e-node-pfx-kill-tests
#      - e2e-node-local-build-tests
#      - e2e-node-add-tests
#      - e2e-relay-tests
#    if: ${{ github.event.pull_request.head.repo.full_name == github.event.pull_request.base.repo.full_name && github.actor != 'dependabot[bot]' }}
#    with:
#      custom-job-label: Standard
#      enable-snyk-scan: true
#      e2e-test-subdir: ${{ needs.env-vars.outputs.e2e-test-subdir }}
#      e2e-mirror-node-test-subdir: ${{ needs.env-vars.outputs.e2e-mirror-node-test-subdir }}
#      e2e-node-pem-stop-test-subdir: ${{ needs.env-vars.outputs.e2e-node-pem-stop-test-subdir }}
#      e2e-node-pfx-kill-test-subdir: ${{ needs.env-vars.outputs.e2e-node-pfx-kill-test-subdir }}
#      e2e-node-local-build-test-subdir: ${{ needs.env-vars.outputs.e2e-node-local-build-test-subdir }}
#      e2e-node-add-test-subdir: ${{ needs.env-vars.outputs.e2e-node-add-test-subdir }}
#      e2e-relay-test-subdir: ${{ needs.env-vars.outputs.e2e-relay-test-subdir }}
#      e2e-coverage-report: ${{ needs.env-vars.outputs.e2e-coverage-report }}
#      e2e-mirror-node-coverage-report: ${{ needs.env-vars.outputs.e2e-mirror-node-coverage-report }}
#      e2e-node-pem-stop-coverage-report: ${{ needs.env-vars.outputs.e2e-node-pem-stop-coverage-report }}
#      e2e-node-pfx-kill-coverage-report: ${{ needs.env-vars.outputs.e2e-node-pfx-kill-coverage-report }}
#      e2e-node-local-build-coverage-report: ${{ needs.env-vars.outputs.e2e-node-local-build-coverage-report }}
#      e2e-node-add-coverage-report: ${{ needs.env-vars.outputs.e2e-node-add-coverage-report }}
#      e2e-relay-coverage-report: ${{ needs.env-vars.outputs.e2e-relay-coverage-report }}
#    secrets:
#      snyk-token: ${{ secrets.SNYK_TOKEN }}<|MERGE_RESOLUTION|>--- conflicted
+++ resolved
@@ -147,14 +147,8 @@
       - env-vars
       - unit-tests
       - e2e-tests
-<<<<<<< HEAD
-      - e2e-node-pem-stop-add-tests
-      - e2e-node-pfx-kill-add-tests
-=======
-      - e2e-mirror-node-tests
       - e2e-node-pem-stop-tests
       - e2e-node-pfx-kill-tests
->>>>>>> 11395ba6
       - e2e-node-local-build-tests
       - e2e-node-add-tests
       - e2e-relay-tests
