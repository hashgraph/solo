version: 3
output: prefixed
silent: false
vars:
  nodes:
    ref: until (env "SOLO_NETWORK_SIZE" | default .SOLO_NETWORK_SIZE | int)
  # node name should be node1, node2, node3, etc.
  node_list_internal: "{{range $idx, $n := .nodes }}node{{add $n 1}},{{end}}"
  node_identifiers: "{{ .node_list_internal | trimSuffix \",\" }}"

  solo_user_dir: "{{ .solo_home_override_dir | default (printf \"%s/.solo\" (env \"HOME\")) }}"
  solo_cache_dir: "{{ .solo_user_dir }}/cache"
  solo_logs_dir: "{{ .solo_user_dir }}/logs"
  solo_keys_dir: "{{ .solo_cache_dir }}/keys"
  solo_bin_dir: "{{ .solo_user_dir }}/bin"
  temp_prefix:
    sh: (echo "/tmp/solo-${USER}-$(date +%Y%m%d%H%M%S)")
  run_build_file:
    sh: (echo "/tmp/solo-${USER}-run-build-$(date +%Y%m%d%H%M%S)")
  var_check_file:
    sh: (echo "/tmp/solo-${USER}-var-check-$(date +%Y%m%d%H%M%S)")
  minio_flag_file:
    sh: (echo "/tmp/solo-${USER}-minio-flag-$(date +%Y%m%d%H%M%S)")
  solo_install_file:
    sh: (echo "/tmp/solo-${USER}-solo-install-$(date +%Y%m%d%H%M%S)")

env:
  SOLO_CLUSTER_SETUP_NAMESPACE: solo-setup
  SOLO_CLUSTER_RELEASE_NAME: solo-cluster-setup
  SOLO_CLUSTER_NAME: solo-cluster
  MIRROR_RELEASE_NAME: mirror
  SOLO_EMAIL: john@doe.com

tasks:
  init:
    cmds:
      - task: "install:solo"
      - task: "var:check"
      - task: "run:build"

  var:check:
    silent: true
    status:
      - test -f {{ .var_check_file }}
    requires:
      vars:
        - solo_user_dir
        - solo_cache_dir
        - solo_logs_dir
        - solo_keys_dir
        - solo_bin_dir
        - nodes
        - node_list_internal
        - node_identifiers
        - run_build_file
        - SOLO_NAMESPACE
        - SOLO_DEPLOYMENT
        - SOLO_CLUSTER_SETUP_NAMESPACE
        - SOLO_CLUSTER_RELEASE_NAME
        - SOLO_NETWORK_SIZE
        - SOLO_CLUSTER_NAME
        - MIRROR_RELEASE_NAME
    cmds:
      - echo "Checking variables..."
      - echo "solo_user_dir={{ .solo_user_dir }}"
      - echo "SOLO_HOME=${SOLO_HOME}"
      - echo "SOLO_NETWORK_SIZE=${SOLO_NETWORK_SIZE}"
      - echo "SOLO_CHART_VERSION=${SOLO_CHART_VERSION}"
      - echo "CONSENSUS_NODE_VERSION=${CONSENSUS_NODE_VERSION}"
      - echo "SOLO_NAMESPACE=${SOLO_NAMESPACE}"
      - echo "SOLO_DEPLOYMENT=${SOLO_DEPLOYMENT}"
      - echo "SOLO_CLUSTER_RELEASE_NAME=${SOLO_CLUSTER_RELEASE_NAME}"
      - echo "nodes={{ .nodes }}"
      - echo "node_identifiers={{ .node_identifiers }}"
      - echo "use_port_forwards={{ .use_port_forwards }}"
      - echo "VALUES_FLAG=${VALUES_FLAG}"
      - echo "SETTINGS_FLAG=${SETTINGS_FLAG}"
      - echo "LOG4J2_FLAG=${LOG4J2_FLAG}"
      - echo "APPLICATION_PROPERTIES_FLAG=${APPLICATION_PROPERTIES_FLAG}"
      - echo "LOCAL_BUILD_FLAG=${LOCAL_BUILD_FLAG}"
      - echo "DEBUG_NODE_ALIAS=${DEBUG_NODE_ALIAS}"
      - echo "SOLO_CHARTS_DIR_FLAG=${SOLO_CHARTS_DIR_FLAG}"
      - echo "LOAD_BALANCER_FLAG=${LOAD_BALANCER_FLAG}"
      - echo "ENABLE_EXPLORER_TLS_FLAG=${ENABLE_EXPLORER_TLS_FLAG}"
      - echo "ENABLE_EXPLORER_INGRESS=${ENABLE_EXPLORER_INGRESS}"
      - echo "CLUSTER_TLS_FLAGS=${CLUSTER_TLS_FLAGS}"
      - echo "NETWORK_DEPLOY_EXTRA_FLAGS=${NETWORK_DEPLOY_EXTRA_FLAGS}"
      - echo "MIRROR_NODE_DEPLOY_EXTRA_FLAGS=${MIRROR_NODE_DEPLOY_EXTRA_FLAGS}"
      - echo "EXPLORER_DEPLOY_EXTRA_FLAGS=${EXPLORER_DEPLOY_EXTRA_FLAGS}"
      - touch {{ .var_check_file }}

  readme:
    silent: true
    cmds:
      - echo "This is a custom network configuration for the Hedera Hashgraph Solo network."
      - echo "The network is configured to have {{ .SOLO_NETWORK_SIZE }} nodes."
      - echo "The network is deployed in the namespace {{ .SOLO_NAMESPACE }}."
      - echo "The local deployment name is {{ .SOLO_DEPLOYMENT }}."
      - echo "The cluster is deployed in the namespace {{ .SOLO_CLUSTER_SETUP_NAMESPACE }}."
      - echo "Use command 'task default' to deploy the network."
      - echo "Use command 'task destroy' to destroy the network."
      - echo "Use command 'task clean' to destroy and clean up the network."
      - echo "Use command 'task show:ips' to show the external IPs of the nodes."
      - echo "Use command 'task default-with-mirror' to deploy the network with a mirror node."
      - echo "Use command 'task default-with-relay' to deploy the network with a relay node."

  install:solo:
    silent: true
    internal: true
    status:
      - test -f {{ .solo_install_file }}
    cmds:
      - |
        if [[ "$(ls -1 package.json > /dev/null 2>&1)" == "" ]]; then
          cd ..
        fi
        pwd
      - npm install
      - touch {{ .solo_install_file }}

  install:kubectl:darwin:
    silent: true
    internal: true
    platforms:
      - darwin
    status:
      - command -v kubectl
    cmds:
      - brew update
      - brew install kubernetes-cli

  install:kubectl:linux:
    silent: true
    internal: true
    platforms:
      - linux
    status:
      - command -v kubectl
    cmds:
      - curl -LO "https://dl.k8s.io/release/$(curl -L -s https://dl.k8s.io/release/stable.txt)/bin/linux/{{ ARCH }}/kubectl"
      - sudo install -o root -g root -m 0755 kubectl /usr/local/bin/kubectl
      - rm -rf kubectl

  solo:init:
    internal: true
    silent: true
    deps:
      - task: "init"
    status:
      - test -f {{ .solo_bin_dir }}/helm
      - test -f {{ .solo_cache_dir }}/profiles/custom-spec.yaml
      - test -f {{ .solo_cache_dir }}/templates/api-permission.properties
      - test -f {{ .solo_cache_dir }}/templates/application.properties
      - test -f {{ .solo_cache_dir }}/templates/bootstrap.properties
      - test -f {{ .solo_cache_dir }}/templates/settings.txt
      - test -f {{ .solo_cache_dir }}/templates/log4j2.xml
      #- test "$(yq -r '.flags."node-ids"' < {{ .solo_user_dir }}/solo.yaml)" == "{{ .node_identifiers }}"
      - test "$(jq -r '.flags."node-ids"' < {{ .solo_user_dir }}/solo.config)" == "{{ .node_identifiers }}"
    cmds:
      - SOLO_HOME_DIR=${SOLO_HOME_DIR} npm run solo -- init --dev

  solo:deployment:create:
    silent: true
    internal: true
    deps:
      - task: "init"
    cmds:
      - SOLO_HOME_DIR=${SOLO_HOME_DIR} npm run solo -- deployment create -n {{ .SOLO_NAMESPACE }} --context kind-${SOLO_CLUSTER_NAME} --email {{ .SOLO_EMAIL }} --deployment-clusters kind-${SOLO_CLUSTER_NAME} --deployment "${SOLO_DEPLOYMENT}" --dev

  solo:keys:
    silent: true
    internal: true
    status:
      - |
        for n in $(seq 0 {{ sub (env "SOLO_NETWORK_SIZE" | default .SOLO_NETWORK_SIZE | int) 1 }}); do
         test -f {{ .solo_keys_dir }}/hedera-node${n}.crt
         test -f {{ .solo_keys_dir }}/hedera-node${n}.key
         test -f {{ .solo_keys_dir }}/s-public-node${n}.pem
         test -f {{ .solo_keys_dir }}/s-private-node${n}.pem
        done
    deps:
      - task: "init"
    cmds:
      - SOLO_HOME_DIR=${SOLO_HOME_DIR} npm run solo -- node keys --gossip-keys --tls-keys --node-aliases {{.node_identifiers}} -q --dev

  solo:network:deploy:
    silent: true
    internal: true
    deps:
      - task: "init"
    cmds:
      - |
        if [[ "${DEBUG_NODE_ALIAS}" != "" ]]; then
          export DEBUG_NODE_FLAG="--debug-node-alias {{ .DEBUG_NODE_ALIAS }}"
        fi
        if [[ "${CONSENSUS_NODE_VERSION}" != "" ]]; then
          export CONSENSUS_NODE_FLAG='--release-tag {{.CONSENSUS_NODE_VERSION}}'
        fi
        if [[ "${SOLO_CHART_VERSION}" != "" ]]; then
          export SOLO_CHART_FLAG='--solo-chart-version ${SOLO_CHART_VERSION}'
        fi
        SOLO_HOME_DIR=${SOLO_HOME_DIR} npm run solo -- network deploy --deployment  "${SOLO_DEPLOYMENT}" --node-aliases {{.node_identifiers}} ${CONSENSUS_NODE_FLAG} ${SOLO_CHART_FLAG} ${VALUES_FLAG} ${SETTINGS_FLAG} ${LOG4J2_FLAG} ${APPLICATION_PROPERTIES_FLAG} ${GENESIS_THROTTLES_FLAG} ${DEBUG_NODE_FLAG} ${SOLO_CHARTS_DIR_FLAG} ${LOAD_BALANCER_FLAG} ${NETWORK_DEPLOY_EXTRA_FLAGS} -q --dev
      - task: "solo:node:setup"

  solo:node:setup:
    silent: true
    internal: true
    deps:
      - task: "init"
    cmds:
      - |
        if [[ "${CONSENSUS_NODE_VERSION}" != "" ]]; then
          export CONSENSUS_NODE_FLAG='--release-tag {{.CONSENSUS_NODE_VERSION}}'
        fi
        SOLO_HOME_DIR=${SOLO_HOME_DIR} npm run solo -- node setup --deployment  "${SOLO_DEPLOYMENT}" --node-aliases {{.node_identifiers}} ${CONSENSUS_NODE_FLAG} ${LOCAL_BUILD_FLAG} -q --dev

  solo:network:destroy:
    silent: true
    internal: true
    deps:
      - task: "init"
    cmds:
      - SOLO_HOME_DIR=${SOLO_HOME_DIR} npm run solo -- network destroy --deployment  "${SOLO_DEPLOYMENT}" --delete-pvcs --delete-secrets --force -q --dev

  solo:node:start:
    silent: true
    internal: true
    deps:
      - task: "init"
    cmds:
      - |
        if [[ "${DEBUG_NODE_ALIAS}" != "" ]]; then
          export DEBUG_NODE_FLAG="--debug-node-alias {{ .DEBUG_NODE_ALIAS }}"
        fi
        SOLO_HOME_DIR=${SOLO_HOME_DIR} npm run solo -- node start --deployment  "${SOLO_DEPLOYMENT}" --node-aliases {{.node_identifiers}} ${DEBUG_NODE_FLAG} -q {{ .CLI_ARGS }} --dev
      - |
        if [[ "{{ .use_port_forwards }}" == "true" ]];then
          echo "Port forwarding for Hedera Network Node: grpc:50211"
          /bin/bash -c "nohup kubectl port-forward -n \"${SOLO_NAMESPACE}\" svc/haproxy-node1-svc 50211:50211 > /dev/null 2>&1 &"
          sleep 4
        fi

  solo:node:stop:
    silent: true
    internal: true
    ignore_error: true
    deps:
      - task: "init"
    cmds:
      - SOLO_HOME_DIR=${SOLO_HOME_DIR} npm run solo -- node stop --deployment  "${SOLO_DEPLOYMENT}" --node-aliases {{.node_identifiers}} -q {{ .CLI_ARGS }} --dev

  solo:relay:
    silent: true
    deps:
      - task: "init"
    cmds:
      - SOLO_HOME_DIR=${SOLO_HOME_DIR} npm run solo -- relay deploy --deployment "${SOLO_DEPLOYMENT}" -i node1 ${RELAY_NODE_DEPLOY_EXTRA_FLAGS} -q --dev
      - |
        if [[ "{{ .use_port_forwards }}" == "true" ]];then
          echo "Enable port forwarding for Hedera JSON RPC Relay"
          /bin/bash -c "nohup kubectl port-forward -n \"${SOLO_NAMESPACE}\" svc/relay-node1-hedera-json-rpc-relay 7546:7546 > /dev/null 2>&1 &"
          sleep 4
        fi

  solo:destroy-relay:
    silent: true
    status:
      - |
        {{.solo_bin_dir}}/helm list -n "${SOLO_NAMESPACE}" | grep -vqz relay-node1
    deps:
      - task: "init"
    cmds:
      - SOLO_HOME_DIR=${SOLO_HOME_DIR} npm run solo -- relay destroy -n "${SOLO_NAMESPACE}" -i node1 -q --dev

  solo:cache:remove:
    silent: true
    internal: true
    status:
      - test [[ ! -d {{ .solo_cache_dir }} ]]
    cmds:
      - echo "Removing solo cache directory..."
      - rm -rf {{ .solo_cache_dir }}

  solo:logs:remove:
    silent: true
    internal: true
    status:
      - test [[ ! -d {{ .solo_logs_dir }} ]]
    cmds:
      - echo "Removing solo logs directory..."
      - rm -rf {{ .solo_logs_dir }}

  solo:config:remove:
    silent: true
    internal: true
    status:
      - test [[ ! -f {{ .solo_user_dir }}/solo.yaml ]]
    cmds:
      - echo "Removing solo config..."
      - rm -rf {{ .solo_user_dir }}/solo.yaml

  solo:freeze:restart:
    cmds:
      - SOLO_HOME_DIR=${SOLO_HOME_DIR} npm run solo -- node prepare-upgrade --deployment  "${SOLO_DEPLOYMENT}" -q --dev
      - SOLO_HOME_DIR=${SOLO_HOME_DIR} npm run solo -- node freeze-upgrade --deployment  "${SOLO_DEPLOYMENT}" -q --dev
      - SOLO_HOME_DIR=${SOLO_HOME_DIR} npm run solo -- node stop --deployment  "${SOLO_DEPLOYMENT}" --node-aliases {{.node_identifiers}} -q --dev
      - SOLO_HOME_DIR=${SOLO_HOME_DIR} npm run solo -- node start --deployment  "${SOLO_DEPLOYMENT}" --node-aliases {{.node_identifiers}} -q --dev

  cluster:create:
    silent: true
    status:
      - kind get clusters | grep -q "${SOLO_CLUSTER_NAME}"
    cmds:
      - kind create cluster -n "${SOLO_CLUSTER_NAME}" --image "${KIND_IMAGE}"
      - sleep 10 # wait for control plane to come up
      - kubectl config set-context kind-${SOLO_CLUSTER_NAME}

  cluster:destroy:
    silent: true
    cmds:
      - kind delete cluster --name "${SOLO_CLUSTER_NAME}"

  clean:port-forward:
    silent: true
    cmds:
      - echo "Cleaning up port forwards..."
      - |
        if [[ "{{ .use_port_forwards }}" == "true" ]];then
          pkill -f "kubectl port-forward -n {{ .SOLO_NAMESPACE }}" | grep -w ${UID} || true
        fi

  run:build:
    silent: true
    status:
      - test -f {{ .run_build_file }}
    cmds:
      - npm run build
      - touch {{ .run_build_file }}

  solo:cluster:minio:
    internal: true
    silent: true
    cmds:
      - |
        if ! kubectl get svc -l app.kubernetes.io/instance=minio-operator --all-namespaces --no-headers | grep -q . ; then
          echo "No services found with label app.kubernetes.io/name=operator app.kubernetes.io/instance=minio-operator"
          echo "--minio" > {{ .minio_flag_file }}
        else 
          echo "--no-minio" > {{ .minio_flag_file }}
        fi

  solo:cluster:setup:
    silent: true
    deps:
      - task: "init"
      - task: "solo:cluster:minio"
    status:
      - |
        {{.solo_bin_dir}}/helm list --all-namespaces | grep -qz "${SOLO_CLUSTER_RELEASE_NAME}"
    cmds:
      - |
        export MINIO_FLAG=$(cat {{ .minio_flag_file }})
        SOLO_HOME_DIR=${SOLO_HOME_DIR} npm run solo -- cluster setup --cluster-setup-namespace "${SOLO_CLUSTER_SETUP_NAMESPACE}" ${MINIO_FLAG} ${SOLO_CHARTS_DIR_FLAG} ${CLUSTER_TLS_FLAGS} -q --dev

  solo:node:addresses:
    internal: true
    silent: true
    cmds:
      - |
        echo "External IPs of the network nodes:"
        export IP_LIST_TEMPLATE_FILE={{ .TASKFILE_DIR }}/list-external-ips.gotemplate
        kubectl get svc -n "${SOLO_NAMESPACE}" -l "solo.hedera.com/type=network-node-svc" --output=go-template-file=${IP_LIST_TEMPLATE_FILE}

  solo:node:logs:
    silent: true
    cmds:
      - SOLO_HOME_DIR=${SOLO_HOME_DIR} npm run solo -- node logs --deployment  "${SOLO_DEPLOYMENT}" --node-aliases {{.node_identifiers}} -q --dev

  start:
    desc: solo node start
    deps:
      - task: "init"
    cmds:
      - task: "solo:node:start"

  stop:
    desc: solo node stop
    deps:
      - task: "init"
    cmds:
      - task: "solo:node:stop"

  show:ips:
    deps:
      - task: "init"
    cmds:
      - task: "solo:node:addresses"

  clean:cache:
    desc: remove solo cache directory
    deps:
      - task: "init"
    cmds:
      - task: "solo:cache:remove"

  clean:logs:
    desc: remove solo logs director
    deps:
      - task: "init"
    cmds:
      - task: "solo:logs:remove"


  default-with-mirror:
    desc: in addition to the defaults, also deploy the mirror node
    deps:
      - task: "init"
    cmds:
      - task: "default"
      - task: "solo:mirror-node"

  default-with-relay:
    desc: in addition to default-with-mirror, deploy the JSON RPC relay
    deps:
      - task: "init"
    cmds:
      - task: "default"
      - task: "solo:mirror-node"
      - task: "solo:relay"

  solo:mirror-node:
    silent: true
    desc: solo mirror-node deploy with port forward on explorer
    deps:
      - task: "init"
    cmds:
<<<<<<< HEAD
      - SOLO_HOME_DIR=${SOLO_HOME_DIR} npm run solo -- mirror-node deploy --namespace "${SOLO_NAMESPACE}" ${SOLO_CHARTS_DIR_FLAG} ${MIRROR_NODE_DEPLOY_EXTRA_FLAGS} --pinger -q --dev
      - SOLO_HOME_DIR=${SOLO_HOME_DIR} npm run solo -- explorer deploy --namespace "${SOLO_NAMESPACE}" -s ${SOLO_CLUSTER_SETUP_NAMESPACE} ${SOLO_CHARTS_DIR_FLAG} ${EXPLORER_DEPLOY_EXTRA_FLAGS} ${ENABLE_EXPLORER_TLS_FLAG} ${TLS_CLUSTER_ISSUER_TYPE_FLAG} ${ENABLE_EXPLORER_INGRESS} -q --dev
=======
      - SOLO_HOME_DIR=${SOLO_HOME_DIR} npm run solo -- mirror-node deploy --deployment  "${SOLO_DEPLOYMENT}" ${SOLO_CHARTS_DIR_FLAG} ${MIRROR_NODE_DEPLOY_EXTRA_FLAGS} --pinger -q --dev
      - SOLO_HOME_DIR=${SOLO_HOME_DIR} npm run solo -- explorer deploy --deployment  "${SOLO_DEPLOYMENT}" -s ${SOLO_CLUSTER_SETUP_NAMESPACE} ${SOLO_CHARTS_DIR_FLAG} ${ENABLE_EXPLORER_TLS_FLAG} ${TLS_CLUSTER_ISSUER_TYPE_FLAG} -q --dev
>>>>>>> 76435a48
      - |
        if [[ "{{ .use_port_forwards }}" == "true" ]];then
          echo "Enable port forwarding for Hedera Explorer & Mirror Node Network"
          echo "Port forwarding for Hedera Explorer: http://localhost:8080"
          explorer_svc="$(kubectl get svc -l app.kubernetes.io/component=hedera-explorer -n ${SOLO_NAMESPACE} --output json | jq -r '.items[].metadata.name')"
          /bin/bash -c "nohup kubectl port-forward -n \"${SOLO_NAMESPACE}\" \"svc/${explorer_svc}\" 8080:80 > /dev/null 2>&1 &"
          echo "Port forwarding for Mirror Node Network: grpc:5600, rest:5551"
          /bin/bash -c "nohup kubectl port-forward -n \"${SOLO_NAMESPACE}\" svc/mirror-grpc 5600:5600 > /dev/null 2>&1 &"
          /bin/bash -c "nohup kubectl port-forward -n \"${SOLO_NAMESPACE}\" svc/mirror-rest 5551:80 > /dev/null 2>&1 &"
          sleep 4
        fi

  solo:destroy-mirror-node:
    silent: true
    desc: solo mirror-node destroy
    status:
      - |
        {{.solo_bin_dir}}/helm list -n "${SOLO_NAMESPACE}" | grep -vqz "${MIRROR_RELEASE_NAME}"
    deps:
      - task: "init"
    cmds:
      - SOLO_HOME_DIR=${SOLO_HOME_DIR} npm run solo -- mirror-node destroy --deployment  "${SOLO_DEPLOYMENT}" --force -q --dev || true
      - SOLO_HOME_DIR=${SOLO_HOME_DIR} npm run solo -- explorer destroy --deployment  "${SOLO_DEPLOYMENT}" --force -q --dev || true

  clean:
    desc: destroy, then remove cache directory, logs directory, config, and port forwards
    deps:
      - task: "init"
    cmds:
      - task: "destroy"
      - task: "clean:cache"
      - task: "clean:logs"
      - task: "solo:config:remove"
      - task: "clean:port-forward"
      - task: "clean:tmp"

  clean:tmp:
    desc: remove temporary files
    silent: true
    cmds:
      - echo "Cleaning up temporary files..."
      - rm -f /tmp/solo-${USER}-* || true<|MERGE_RESOLUTION|>--- conflicted
+++ resolved
@@ -434,13 +434,8 @@
     deps:
       - task: "init"
     cmds:
-<<<<<<< HEAD
-      - SOLO_HOME_DIR=${SOLO_HOME_DIR} npm run solo -- mirror-node deploy --namespace "${SOLO_NAMESPACE}" ${SOLO_CHARTS_DIR_FLAG} ${MIRROR_NODE_DEPLOY_EXTRA_FLAGS} --pinger -q --dev
-      - SOLO_HOME_DIR=${SOLO_HOME_DIR} npm run solo -- explorer deploy --namespace "${SOLO_NAMESPACE}" -s ${SOLO_CLUSTER_SETUP_NAMESPACE} ${SOLO_CHARTS_DIR_FLAG} ${EXPLORER_DEPLOY_EXTRA_FLAGS} ${ENABLE_EXPLORER_TLS_FLAG} ${TLS_CLUSTER_ISSUER_TYPE_FLAG} ${ENABLE_EXPLORER_INGRESS} -q --dev
-=======
       - SOLO_HOME_DIR=${SOLO_HOME_DIR} npm run solo -- mirror-node deploy --deployment  "${SOLO_DEPLOYMENT}" ${SOLO_CHARTS_DIR_FLAG} ${MIRROR_NODE_DEPLOY_EXTRA_FLAGS} --pinger -q --dev
-      - SOLO_HOME_DIR=${SOLO_HOME_DIR} npm run solo -- explorer deploy --deployment  "${SOLO_DEPLOYMENT}" -s ${SOLO_CLUSTER_SETUP_NAMESPACE} ${SOLO_CHARTS_DIR_FLAG} ${ENABLE_EXPLORER_TLS_FLAG} ${TLS_CLUSTER_ISSUER_TYPE_FLAG} -q --dev
->>>>>>> 76435a48
+      - SOLO_HOME_DIR=${SOLO_HOME_DIR} npm run solo -- explorer deploy --deployment  "${SOLO_DEPLOYMENT}" -s ${SOLO_CLUSTER_SETUP_NAMESPACE} ${SOLO_CHARTS_DIR_FLAG} ${EXPLORER_DEPLOY_EXTRA_FLAGS}  ${ENABLE_EXPLORER_TLS_FLAG} ${TLS_CLUSTER_ISSUER_TYPE_FLAG} ${ENABLE_EXPLORER_INGRESS} -q --dev
       - |
         if [[ "{{ .use_port_forwards }}" == "true" ]];then
           echo "Enable port forwarding for Hedera Explorer & Mirror Node Network"
