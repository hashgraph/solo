version: 3
output: prefixed
silent: false
vars:
  nodes:
    ref: until (env "SOLO_NETWORK_SIZE" | default .SOLO_NETWORK_SIZE | int)
  # node name should be node1, node2, node3, etc.
  node_list_internal: "{{range $idx, $n := .nodes }}node{{add $n 1}},{{end}}"
  node_identifiers: "{{ .node_list_internal | trimSuffix \",\" }}"

  solo_user_dir: "{{ .solo_home_override_dir | default (printf \"%s/.solo\" (env \"HOME\")) }}"
  solo_cache_dir: "{{ .solo_user_dir }}/cache"
  solo_logs_dir: "{{ .solo_user_dir }}/logs"
  solo_keys_dir: "{{ .solo_cache_dir }}/keys"
  solo_bin_dir: "{{ .solo_user_dir }}/bin"
  temp_prefix:
    sh: (echo "/tmp/solo-${USER}-$(date +%Y%m%d%H%M%S)")
  run_build_file:
    sh: (echo "/tmp/solo-${USER}-run-build-$(date +%Y%m%d%H%M%S)")
  var_check_file:
    sh: (echo "/tmp/solo-${USER}-var-check-$(date +%Y%m%d%H%M%S)")
  minio_flag_file:
    sh: (echo "/tmp/solo-${USER}-minio-flag-$(date +%Y%m%d%H%M%S)")
  solo_install_file:
    sh: (echo "/tmp/solo-${USER}-solo-install-$(date +%Y%m%d%H%M%S)")

env:
  SOLO_CLUSTER_SETUP_NAMESPACE: solo-setup
  SOLO_CLUSTER_RELEASE_NAME: solo-cluster-setup
  SOLO_CLUSTER_NAME: solo-cluster
  MIRROR_RELEASE_NAME: mirror
  SOLO_EMAIL: john@doe.com

  SOLO_NETWORK_SIZE: 2
  SOLO_NAMESPACE: solo-e2e
  SOLO_DEPLOYMENT: solo-deployment
  # SOLO_CHART_VERSION: 0.39.0
  # CONSENSUS_NODE_VERSION: v0.58.0
  HEDERA_SERVICES_ROOT: "/Users/user/source/hiero-consensus-node"
  # LOCAL_BUILD_FLAG: "--local-build-path {{.HEDERA_SERVICES_ROOT}}/hedera-node/data"
  # DEBUG_NODE_ALIAS: "node2"
  # SOLO_CHARTS_DIR_FLAG: "--chart-directory /Users/user/source/solo-charts/charts"
  # LOAD_BALANCER_FLAG: "--load-balancer"
  ENABLE_EXPLORER_TLS_FLAG: "--enable-hedera-explorer-tls"
  TLS_CLUSTER_ISSUER_TYPE_FLAG: "--tls-cluster-issuer-type acme-staging"
  # NETWORK_DEPLOY_EXTRA_FLAGS: "--haproxy-ips node1="
  ENABLE_EXPLORER_INGRESS: "--enable-ingress"
  ENABLE_MIRROR_INGRESS: "--enable-ingress"
  EXPLORER_NAME_SPACE: "explorer-name-space"
  EXPLORER_DEPLOYMENT: "explorer-deployment"
  EXPLORER_CLUSTER_CONTEXT: "kind-solo-cluster"

tasks:
  solo:
    cmds:
      - node --no-deprecation --no-warnings {{.TASKFILE_DIR}}/dist/solo.js {{ .CLI_ARGS }}
  build:
    cmds:
      - rm -Rf dist
      - npx tsc
      - node {{.TASKFILE_DIR}}/resources/post-build-script.js

  init:
    cmds:
      - task: "install:solo"
      - task: "var:check"
      - task: "run:build"

  var:check:
    silent: true
    status:
      - test -f {{ .var_check_file }}
    requires:
      vars:
        - solo_user_dir
        - solo_cache_dir
        - solo_logs_dir
        - solo_keys_dir
        - solo_bin_dir
        - nodes
        - node_list_internal
        - node_identifiers
        - run_build_file
        - SOLO_NAMESPACE
        - SOLO_DEPLOYMENT
        - SOLO_CLUSTER_SETUP_NAMESPACE
        - SOLO_CLUSTER_RELEASE_NAME
        - SOLO_NETWORK_SIZE
        - SOLO_CLUSTER_NAME
        - MIRROR_RELEASE_NAME
    cmds:
      - echo "Checking variables..."
      - echo "solo_user_dir={{ .solo_user_dir }}"
      - echo "SOLO_HOME=${SOLO_HOME}"
      - echo "SOLO_NETWORK_SIZE=${SOLO_NETWORK_SIZE}"
      - echo "SOLO_CHART_VERSION=${SOLO_CHART_VERSION}"
      - echo "CONSENSUS_NODE_VERSION=${CONSENSUS_NODE_VERSION}"
      - echo "SOLO_NAMESPACE=${SOLO_NAMESPACE}"
      - echo "SOLO_DEPLOYMENT=${SOLO_DEPLOYMENT}"
      - echo "CLUSTER_REF=${CLUSTER_REF}"
      - echo "SOLO_CLUSTER_RELEASE_NAME=${SOLO_CLUSTER_RELEASE_NAME}"
      - echo "CONTEXT=${CONTEXT}"
      - echo "nodes={{ .nodes }}"
      - echo "node_identifiers={{ .node_identifiers }}"
      - echo "use_port_forwards={{ .use_port_forwards }}"
      - echo "VALUES_FLAG=${VALUES_FLAG}"
      - echo "SETTINGS_FLAG=${SETTINGS_FLAG}"
      - echo "LOG4J2_FLAG=${LOG4J2_FLAG}"
      - echo "APPLICATION_PROPERTIES_FLAG=${APPLICATION_PROPERTIES_FLAG}"
      - echo "LOCAL_BUILD_FLAG=${LOCAL_BUILD_FLAG}"
      - echo "DEBUG_NODE_ALIAS=${DEBUG_NODE_ALIAS}"
      - echo "SOLO_CHARTS_DIR_FLAG=${SOLO_CHARTS_DIR_FLAG}"
      - echo "LOAD_BALANCER_FLAG=${LOAD_BALANCER_FLAG}"
      - echo "ENABLE_EXPLORER_TLS_FLAG=${ENABLE_EXPLORER_TLS_FLAG}"
      - echo "ENABLE_EXPLORER_INGRESS=${ENABLE_EXPLORER_INGRESS}"
      - echo "ENABLE_MIRROR_INGRESS=${ENABLE_MIRROR_INGRESS}"
      - echo "CLUSTER_TLS_FLAGS=${CLUSTER_TLS_FLAGS}"
      - echo "NETWORK_DEPLOY_EXTRA_FLAGS=${NETWORK_DEPLOY_EXTRA_FLAGS}"
      - echo "MIRROR_NODE_DEPLOY_EXTRA_FLAGS=${MIRROR_NODE_DEPLOY_EXTRA_FLAGS}"
      - echo "EXPLORER_DEPLOY_EXTRA_FLAGS=${EXPLORER_DEPLOY_EXTRA_FLAGS}"
      - echo "NODE_SETUP_EXTRA_FLAGS=${NODE_SETUP_EXTRA_FLAGS}"
      - touch {{ .var_check_file }}

  readme:
    silent: true
    cmds:
      - echo "This is a custom network configuration for the Hedera Hashgraph Solo network."
      - echo "The network is configured to have {{ .SOLO_NETWORK_SIZE }} nodes."
      - echo "The network is deployed in the namespace {{ .SOLO_NAMESPACE }}."
      - echo "The local deployment name is {{ .SOLO_DEPLOYMENT }}."
      - echo "The cluster is deployed in the namespace {{ .SOLO_CLUSTER_SETUP_NAMESPACE }}."
      - echo "Use command 'task default' to deploy the network."
      - echo "Use command 'task destroy' to destroy the network."
      - echo "Use command 'task clean' to destroy and clean up the network."
      - echo "Use command 'task show:ips' to show the external IPs of the nodes."
      - echo "Use command 'task default-with-mirror' to deploy the network with a mirror node."
      - echo "Use command 'task default-with-relay' to deploy the network with a relay node."

  install:solo:
    silent: true
    internal: true
    status:
      - test -f {{ .solo_install_file }}
    cmds:
      - |
        if [[ "$(ls -1 package.json > /dev/null 2>&1)" == "" ]]; then
          cd ..
        fi
        pwd
      - npm install
      - touch {{ .solo_install_file }}

  install:kubectl:darwin:
    silent: true
    internal: true
    platforms:
      - darwin
    status:
      - command -v kubectl
    cmds:
      - brew update
      - brew install kubernetes-cli

  install:kubectl:linux:
    silent: true
    internal: true
    platforms:
      - linux
    status:
      - command -v kubectl
    cmds:
      - curl -LO "https://dl.k8s.io/release/$(curl -L -s https://dl.k8s.io/release/stable.txt)/bin/linux/{{ ARCH }}/kubectl"
      - sudo install -o root -g root -m 0755 kubectl /usr/local/bin/kubectl
      - rm -rf kubectl

  solo:init:
    internal: true
    silent: true
    deps:
      - task: "init"
    status:
      - test -f {{ .solo_bin_dir }}/helm
      - test -f {{ .solo_cache_dir }}/profiles/custom-spec.yaml
      - test -f {{ .solo_cache_dir }}/templates/api-permission.properties
      - test -f {{ .solo_cache_dir }}/templates/application.properties
      - test -f {{ .solo_cache_dir }}/templates/bootstrap.properties
      - test -f {{ .solo_cache_dir }}/templates/settings.txt
      - test -f {{ .solo_cache_dir }}/templates/log4j2.xml
      #- test "$(yq -r '.flags."node-ids"' < {{ .solo_user_dir }}/solo.yaml)" == "{{ .node_identifiers }}"
      - test "$(jq -r '.flags."node-ids"' < {{ .solo_user_dir }}/solo.config)" == "{{ .node_identifiers }}"
    cmds:
      - SOLO_HOME_DIR=${SOLO_HOME_DIR} npm run solo -- init --dev

  solo:cluster-ref:connect:
    silent: true
    internal: true
    deps:
      - task: "init"
    cmds:
      - |
        if [[ "${CONTEXT}" != "" ]]; then
          echo "CONTEXT=${CONTEXT}"
        else
          export CONTEXT="kind-${SOLO_CLUSTER_NAME}"
        fi
        if [[ "${CLUSTER_REF}" != "" ]]; then
          echo "CLUSTER_REF=${CLUSTER_REF}"
        else
          export CLUSTER_REF="kind-${SOLO_CLUSTER_NAME}"
        fi
        SOLO_HOME_DIR=${SOLO_HOME_DIR} npm run solo -- cluster-ref connect --cluster-ref ${CLUSTER_REF} --context ${CONTEXT} --email {{ .SOLO_EMAIL }}

  solo:deployment:create:
    silent: true
    internal: true
    deps:
      - task: "init"
    cmds:
      - |
        if [[ "${CLUSTER_REF}" != "" ]]; then
          echo "CLUSTER_REF=${CLUSTER_REF}"
        else
          export CLUSTER_REF="kind-${SOLO_CLUSTER_NAME}"
        fi
        SOLO_HOME_DIR=${SOLO_HOME_DIR} npm run solo -- deployment create -n {{ .SOLO_NAMESPACE }} --deployment "${SOLO_DEPLOYMENT}"

  solo:deployment:add-cluster:
    silent: true
    internal: true
    deps:
      - task: "init"
    cmds:
      - |
        if [[ "${CLUSTER_REF}" != "" ]]; then
          echo "CLUSTER_REF=${CLUSTER_REF}"
        else
          export CLUSTER_REF="kind-${SOLO_CLUSTER_NAME}"
        fi
        NODE_COUNT=$(echo "{{ .node_identifiers }}" | awk -F',' '{print NF}')
        echo "NODE_COUNT=${NODE_COUNT}"
        SOLO_HOME_DIR=${SOLO_HOME_DIR} npm run solo -- deployment add-cluster --cluster-ref ${CLUSTER_REF} --deployment "${SOLO_DEPLOYMENT}" --num-consensus-nodes ${NODE_COUNT}

  solo:keys:
    silent: true
    internal: true
    status:
      - |
        for n in $(seq 0 {{ sub (env "SOLO_NETWORK_SIZE" | default .SOLO_NETWORK_SIZE | int) 1 }}); do
         test -f {{ .solo_keys_dir }}/hedera-node${n}.crt
         test -f {{ .solo_keys_dir }}/hedera-node${n}.key
         test -f {{ .solo_keys_dir }}/s-public-node${n}.pem
         test -f {{ .solo_keys_dir }}/s-private-node${n}.pem
        done
    deps:
      - task: "init"
    cmds:
      - SOLO_HOME_DIR=${SOLO_HOME_DIR} npm run solo -- node keys --gossip-keys --tls-keys --node-aliases {{.node_identifiers}} --deployment "${SOLO_DEPLOYMENT}" -q --dev

  solo:network:deploy:
    silent: true
    internal: true
    deps:
      - task: "init"
    cmds:
      - |
        if [[ "${DEBUG_NODE_ALIAS}" != "" ]]; then
          export DEBUG_NODE_FLAG="--debug-node-alias {{ .DEBUG_NODE_ALIAS }}"
        fi
        if [[ "${CONSENSUS_NODE_VERSION}" != "" ]]; then
          export CONSENSUS_NODE_FLAG='--release-tag {{.CONSENSUS_NODE_VERSION}}'
        fi
        if [[ "${SOLO_CHART_VERSION}" != "" ]]; then
          export SOLO_CHART_FLAG="--solo-chart-version ${SOLO_CHART_VERSION}"
        fi
        SOLO_HOME_DIR=${SOLO_HOME_DIR} npm run solo -- network deploy --deployment "${SOLO_DEPLOYMENT}" --node-aliases {{.node_identifiers}} ${CONSENSUS_NODE_FLAG} ${SOLO_CHART_FLAG} ${VALUES_FLAG} ${SETTINGS_FLAG} ${LOG4J2_FLAG} ${APPLICATION_PROPERTIES_FLAG} ${GENESIS_THROTTLES_FLAG} ${DEBUG_NODE_FLAG} ${SOLO_CHARTS_DIR_FLAG} ${LOAD_BALANCER_FLAG} ${NETWORK_DEPLOY_EXTRA_FLAGS} -q --dev
      - task: "solo:node:setup"

  solo:node:setup:
    silent: true
    internal: true
    deps:
      - task: "init"
    cmds:
      - |
        if [[ "${CONSENSUS_NODE_VERSION}" != "" ]]; then
          export CONSENSUS_NODE_FLAG='--release-tag {{.CONSENSUS_NODE_VERSION}}'
        fi
<<<<<<< HEAD
        SOLO_HOME_DIR=${SOLO_HOME_DIR} npm run solo -- node setup --deployment "${SOLO_DEPLOYMENT}" --node-aliases {{.node_identifiers}} ${CONSENSUS_NODE_FLAG} ${LOCAL_BUILD_FLAG} -q --dev
=======
        SOLO_HOME_DIR=${SOLO_HOME_DIR} npm run solo -- node setup --deployment  "${SOLO_DEPLOYMENT}" --node-aliases {{.node_identifiers}} ${CONSENSUS_NODE_FLAG} ${LOCAL_BUILD_FLAG} ${SOLO} ${NODE_SETUP_EXTRA_FLAGS} -q --dev
>>>>>>> c76d64f1

  solo:network:destroy:
    silent: true
    internal: true
    deps:
      - task: "init"
    cmds:
      - SOLO_HOME_DIR=${SOLO_HOME_DIR} npm run solo -- network destroy --deployment "${SOLO_DEPLOYMENT}" --delete-pvcs --delete-secrets --force -q --dev

  solo:node:start:
    silent: true
    internal: true
    deps:
      - task: "init"
    cmds:
      - |
        if [[ "${DEBUG_NODE_ALIAS}" != "" ]]; then
          export DEBUG_NODE_FLAG="--debug-node-alias {{ .DEBUG_NODE_ALIAS }}"
        fi
        SOLO_HOME_DIR=${SOLO_HOME_DIR} npm run solo -- node start --deployment "${SOLO_DEPLOYMENT}" --node-aliases {{.node_identifiers}} ${DEBUG_NODE_FLAG} -q {{ .CLI_ARGS }} --dev
      - |
        if [[ "{{ .use_port_forwards }}" == "true" ]];then
          echo "Port forwarding for Hedera Network Node: grpc:50211"
          /bin/bash -c "nohup kubectl port-forward -n \"${SOLO_NAMESPACE}\" svc/haproxy-node1-svc 50211:50211 > /dev/null 2>&1 &"
          sleep 4
        fi

  solo:node:stop:
    silent: true
    internal: true
    ignore_error: true
    deps:
      - task: "init"
    cmds:
      - SOLO_HOME_DIR=${SOLO_HOME_DIR} npm run solo -- node stop --deployment "${SOLO_DEPLOYMENT}" --node-aliases {{.node_identifiers}} -q {{ .CLI_ARGS }} --dev

  solo:relay:
    silent: true
    deps:
      -
    cmds:
      - SOLO_HOME_DIR=${SOLO_HOME_DIR} npm run solo -- relay deploy --deployment "${SOLO_DEPLOYMENT}" -i node1 ${RELAY_NODE_DEPLOY_EXTRA_FLAGS} -q --dev
      - |
        if [[ "{{ .use_port_forwards }}" == "true" ]];then
          echo "Enable port forwarding for Hedera JSON RPC Relay"
          /bin/bash -c "nohup kubectl port-forward -n \"${SOLO_NAMESPACE}\" svc/relay-node1-hedera-json-rpc-relay 7546:7546 > /dev/null 2>&1 &"
          sleep 4
        fi

  solo:destroy-relay:
    silent: true
    status:
      - |
        {{.solo_bin_dir}}/helm list -n "${SOLO_NAMESPACE}" | grep -vqz relay-node1
    deps:
      - task: "init"
    cmds:
      - SOLO_HOME_DIR=${SOLO_HOME_DIR} npm run solo -- relay destroy -n "${SOLO_NAMESPACE}" -i node1 -q --dev

  solo:cache:remove:
    silent: true
    internal: true
    status:
      - test [[ ! -d {{ .solo_cache_dir }} ]]
    cmds:
      - echo "Removing solo cache directory..."
      - rm -rf {{ .solo_cache_dir }}

  solo:logs:remove:
    silent: true
    internal: true
    status:
      - test [[ ! -d {{ .solo_logs_dir }} ]]
    cmds:
      - echo "Removing solo logs directory..."
      - rm -rf {{ .solo_logs_dir }}

  solo:config:remove:
    silent: true
    internal: true
    status:
      - test [[ ! -f {{ .solo_user_dir }}/solo.yaml ]]
    cmds:
      - echo "Removing solo config..."
      - rm -rf {{ .solo_user_dir }}/solo.yaml

  solo:freeze:restart:
    cmds:
      - SOLO_HOME_DIR=${SOLO_HOME_DIR} npm run solo -- node prepare-upgrade --deployment "${SOLO_DEPLOYMENT}" -q --dev
      - SOLO_HOME_DIR=${SOLO_HOME_DIR} npm run solo -- node freeze-upgrade --deployment "${SOLO_DEPLOYMENT}" -q --dev
      - SOLO_HOME_DIR=${SOLO_HOME_DIR} npm run solo -- node stop --deployment "${SOLO_DEPLOYMENT}" --node-aliases {{.node_identifiers}} -q --dev
      - SOLO_HOME_DIR=${SOLO_HOME_DIR} npm run solo -- node start --deployment "${SOLO_DEPLOYMENT}" --node-aliases {{.node_identifiers}} -q --dev

  cluster:create:
    silent: true
    status:
      - kind get clusters | grep -q "${SOLO_CLUSTER_NAME}"
    cmds:
      - kind create cluster -n "${SOLO_CLUSTER_NAME}" --image "${KIND_IMAGE}"
      - sleep 10 # wait for control plane to come up
      - kubectl config set-context kind-${SOLO_CLUSTER_NAME}

  cluster:destroy:
    silent: true
    cmds:
      - kind delete cluster --name "${SOLO_CLUSTER_NAME}"

  clean:port-forward:
    silent: true
    cmds:
      - echo "Cleaning up port forwards..."
      - |
        if [[ "{{ .use_port_forwards }}" == "true" ]];then
          pkill -f "kubectl port-forward -n {{ .SOLO_NAMESPACE }}" | grep -w ${UID} || true
        fi

  run:build:
    silent: true
    status:
      - test -f {{ .run_build_file }}
    cmds:
      - task: "build"
      - touch {{ .run_build_file }}

  solo:cluster:minio:
    internal: true
    silent: true
    cmds:
      - |
        if ! kubectl get svc -l app.kubernetes.io/instance=minio-operator --all-namespaces --no-headers | grep -q . ; then
          echo "No services found with label app.kubernetes.io/name=operator app.kubernetes.io/instance=minio-operator"
          echo "--minio" > {{ .minio_flag_file }}
        else 
          echo "--no-minio" > {{ .minio_flag_file }}
        fi

  solo:cluster:setup:
    silent: true
    deps:
      - task: "init"
      - task: "solo:cluster:minio"
    status:
      - |
        {{.solo_bin_dir}}/helm list --all-namespaces | grep -qz "${SOLO_CLUSTER_RELEASE_NAME}"
    cmds:
      - |
        export MINIO_FLAG=$(cat {{ .minio_flag_file }})
        SOLO_HOME_DIR=${SOLO_HOME_DIR} npm run solo -- cluster-ref setup --cluster-setup-namespace "${SOLO_CLUSTER_SETUP_NAMESPACE}" ${MINIO_FLAG} ${SOLO_CHARTS_DIR_FLAG} ${CLUSTER_TLS_FLAGS} -q --dev

  solo:node:addresses:
    internal: true
    silent: true
    cmds:
      - |
        echo "External IPs of the network nodes:"
        export IP_LIST_TEMPLATE_FILE={{ .TASKFILE_DIR }}/list-external-ips.gotemplate
        kubectl get svc -n "${SOLO_NAMESPACE}" -l "solo.hedera.com/type=network-node-svc" --output=go-template-file=${IP_LIST_TEMPLATE_FILE}

  solo:node:logs:
    silent: true
    cmds:
      - SOLO_HOME_DIR=${SOLO_HOME_DIR} npm run solo -- node logs --deployment "${SOLO_DEPLOYMENT}" --node-aliases {{.node_identifiers}} -q --dev

  start:
    desc: solo node start
    deps:
      - task: "init"
    cmds:
      - task: "solo:node:start"

  stop:
    desc: solo node stop
    deps:
      - task: "init"
    cmds:
      - task: "solo:node:stop"

  show:ips:
    deps:
      - task: "init"
    cmds:
      - task: "solo:node:addresses"

  clean:cache:
    desc: remove solo cache directory
    deps:
      - task: "init"
    cmds:
      - task: "solo:cache:remove"

  clean:logs:
    desc: remove solo logs director
    deps:
      - task: "init"
    cmds:
      - task: "solo:logs:remove"


  default-with-mirror:
    desc: in addition to the defaults, also deploy the mirror node
    deps:
      - task: "init"
    cmds:
      - task: "default"
      - task: "solo:mirror-node"
      - task: "solo:explorer"

  default-with-relay:
    desc: in addition to default-with-mirror, deploy the JSON RPC relay
    deps:
      - task: "init"
    cmds:
      - task: "default"
      - task: "solo:mirror-node"
      - task: "solo:explorer"
      - task: "solo:relay"

  solo:mirror-node:
    silent: true
    desc: solo mirror-node deploy with port forward
    deps:
      - task: "init"
    cmds:
      - SOLO_HOME_DIR=${SOLO_HOME_DIR} npm run solo -- mirror-node deploy --deployment "${SOLO_DEPLOYMENT}" --cluster-ref kind-${SOLO_CLUSTER_NAME} ${SOLO_CHARTS_DIR_FLAG} ${MIRROR_NODE_DEPLOY_EXTRA_FLAGS} ${ENABLE_MIRROR_INGRESS} --pinger -q --dev
      - |
        if [[ "{{ .use_port_forwards }}" == "true" ]];then
          echo "Port forwarding for Mirror Node Network: grpc:5600, rest:5551"
          /bin/bash -c "nohup kubectl port-forward -n \"${SOLO_NAMESPACE}\" svc/mirror-grpc 5600:5600 > /dev/null 2>&1 &"
          /bin/bash -c "nohup kubectl port-forward -n \"${SOLO_NAMESPACE}\" svc/mirror-rest 5551:80 > /dev/null 2>&1 &"
          sleep 4
        fi

  solo:explorer:
    silent: true
    desc: solo explorer deploy with port forward on explorer
    deps:
      - task: "init"
    cmds:
      - |
        if [[ "${EXPLORER_DEPLOYMENT}" != "" ]]; then
          # create deployment on different namespace
<<<<<<< HEAD
          SOLO_HOME_DIR=${SOLO_HOME_DIR} npm run solo -- deployment create --deployment "${EXPLORER_DEPLOYMENT}" -n "${EXPLORER_NAME_SPACE}" --context ${EXPLORER_CLUSTER_CONTEXT} --email ${SOLO_EMAIL} --deployment-clusters ${EXPLORER_CLUSTER_CONTEXT} --cluster-ref ${EXPLORER_CLUSTER_CONTEXT} --node-aliases {{.node_identifiers}} --dev
          SOLO_HOME_DIR=${SOLO_HOME_DIR} npm run solo -- explorer deploy --deployment "${EXPLORER_DEPLOYMENT}" --cluster-ref ${EXPLORER_CLUSTER_CONTEXT} --mirrorNamespace ${SOLO_NAMESPACE} ${SOLO_CHARTS_DIR_FLAG} ${EXPLORER_DEPLOY_EXTRA_FLAGS} ${ENABLE_EXPLORER_TLS_FLAG} ${TLS_CLUSTER_ISSUER_TYPE_FLAG} ${ENABLE_EXPLORER_INGRESS} -q --dev
=======
          SOLO_HOME_DIR=${SOLO_HOME_DIR} npm run solo-test -- cluster-ref connect --cluster-ref ${EXPLORER_CLUSTER_CONTEXT}  --context ${EXPLORER_CLUSTER_CONTEXT} --email ${SOLO_EMAIL}
          SOLO_HOME_DIR=${SOLO_HOME_DIR} npm run solo-test -- deployment create --deployment ${EXPLORER_CLUSTER_CONTEXT} --namespace ${EXPLORER_NAME_SPACE}  
          SOLO_HOME_DIR=${SOLO_HOME_DIR} npm run solo-test -- deployment add-cluster --deployment ${EXPLORER_CLUSTER_CONTEXT} --cluster-ref ${EXPLORER_CLUSTER_CONTEXT} --num-consensus-nodes ${SOLO_NETWORK_SIZE}
          SOLO_HOME_DIR=${SOLO_HOME_DIR} npm run solo-test -- cluster-ref setup --cluster-ref ${EXPLORER_CLUSTER_CONTEXT}
        
          npm run solo -- explorer deploy --deployment "${EXPLORER_DEPLOYMENT}" --cluster-ref ${EXPLORER_CLUSTER_CONTEXT} --mirrorNamespace ${SOLO_NAMESPACE} ${SOLO_CHARTS_DIR_FLAG} ${EXPLORER_DEPLOY_EXTRA_FLAGS}  ${ENABLE_EXPLORER_TLS_FLAG} ${TLS_CLUSTER_ISSUER_TYPE_FLAG} ${ENABLE_EXPLORER_INGRESS} -q --dev
>>>>>>> c76d64f1
          export EXPLORER_DEPLOYED_NAME_SPACE=${EXPLORER_NAME_SPACE}
        else
          SOLO_HOME_DIR=${SOLO_HOME_DIR} npm run solo -- explorer deploy --deployment "${SOLO_DEPLOYMENT}" --cluster-ref kind-${SOLO_CLUSTER_NAME} --mirrorNamespace ${SOLO_NAMESPACE} ${SOLO_CHARTS_DIR_FLAG} ${EXPLORER_DEPLOY_EXTRA_FLAGS} ${ENABLE_EXPLORER_TLS_FLAG} ${TLS_CLUSTER_ISSUER_TYPE_FLAG} ${ENABLE_EXPLORER_INGRESS} -q --dev
          export EXPLORER_DEPLOYED_NAME_SPACE=${SOLO_NAMESPACE}
        fi
        if [[ "{{ .use_port_forwards }}" == "true" ]];then
          echo "Enable port forwarding for Hedera Explorer & Mirror Node Network"
          echo "Port forwarding for Hedera Explorer: http://localhost:8080"
          explorer_svc="$(kubectl get svc -l app.kubernetes.io/component=hedera-explorer -n ${EXPLORER_DEPLOYED_NAME_SPACE} --output json | jq -r '.items[].metadata.name')"
          /bin/bash -c "nohup kubectl port-forward -n \"${EXPLORER_DEPLOYED_NAME_SPACE}\" \"svc/${explorer_svc}\" 8080:80 > /dev/null 2>&1 &"
          sleep 4
        fi

  solo:destroy-mirror-node:
    silent: true
    desc: solo mirror-node destroy
    status:
      - |
        {{.solo_bin_dir}}/helm list -n "${SOLO_NAMESPACE}" | grep -vqz "${MIRROR_RELEASE_NAME}"
    deps:
      - task: "init"
    cmds:
      - SOLO_HOME_DIR=${SOLO_HOME_DIR} npm run solo -- mirror-node destroy --deployment "${SOLO_DEPLOYMENT}" --cluster-ref kind-${SOLO_CLUSTER_NAME} --force -q --dev || true

  solo:destroy-explorer:
    silent: true
    desc: solo explorer destroy
    deps:
      - task: "init"
    cmds:
      - |
        if [[ "${EXPLORER_DEPLOYMENT}" != "" ]]; then
          SOLO_HOME_DIR=${SOLO_HOME_DIR} npm run solo -- explorer destroy --deployment "${EXPLORER_DEPLOYMENT}" --cluster-ref kind-${SOLO_CLUSTER_NAME} --force -q --dev || true
        else
          SOLO_HOME_DIR=${SOLO_HOME_DIR} npm run solo -- explorer destroy --deployment "${SOLO_DEPLOYMENT}" --cluster-ref kind-${SOLO_CLUSTER_NAME} --force -q --dev || true
        fi


  clean:
    desc: destroy, then remove cache directory, logs directory, config, and port forwards
    deps:
      - task: "init"
    cmds:
      - task: "destroy"
      - task: "clean:cache"
      - task: "clean:logs"
      - task: "solo:config:remove"
      - task: "clean:port-forward"
      - task: "clean:tmp"

  clean:tmp:
    desc: remove temporary files
    silent: true
    cmds:
      - echo "Cleaning up temporary files..."
      - rm -f /tmp/solo-${USER}-* || true

  solo:external-database:
    silent: false
    desc: setup external database PostgreSQL with helm
    cmds:
      - |
        {{.solo_bin_dir}}/helm install {{.postgres_name}} https://charts.bitnami.com/bitnami/postgresql-12.1.2.tgz \
          --set image.tag=16.4.0 \
          --namespace {{.postgres_database_namespace}} --create-namespace \
          --set global.postgresql.auth.postgresPassword={{.postgres_password}} \
          --set primary.persistence.enabled=false --set secondary.enabled=false
      - name: "Wait for PostgreSQL pod to be ready"
        cmd: |
          kubectl wait --for=condition=ready pod/{{.postgres_container_name}} \
          -n {{.postgres_database_namespace}} --timeout=160s
      - name: "Copy init.sql inside the database pod"
        cmd: |
          kubectl cp {{.TASKFILE_DIR}}/examples/external-database-test/scripts/init.sh \
          {{.postgres_container_name}}:/tmp/init.sh \
          -n {{.postgres_database_namespace}}
      - name: "Make init.sh executable"
        cmd: |
          kubectl exec -it {{.postgres_container_name}} \
          -n {{.postgres_database_namespace}} -- chmod +x /tmp/init.sh
      - name: "Execute init.sh inside the database pod"
        cmd: |
          kubectl exec -it {{.postgres_container_name}} \
          -n {{.postgres_database_namespace}} \
          -- /bin/bash /tmp/init.sh "{{.postgres_username}}" "{{.postgres_readonly_username}}" "{{.postgres_readonly_password}}"<|MERGE_RESOLUTION|>--- conflicted
+++ resolved
@@ -285,11 +285,7 @@
         if [[ "${CONSENSUS_NODE_VERSION}" != "" ]]; then
           export CONSENSUS_NODE_FLAG='--release-tag {{.CONSENSUS_NODE_VERSION}}'
         fi
-<<<<<<< HEAD
-        SOLO_HOME_DIR=${SOLO_HOME_DIR} npm run solo -- node setup --deployment "${SOLO_DEPLOYMENT}" --node-aliases {{.node_identifiers}} ${CONSENSUS_NODE_FLAG} ${LOCAL_BUILD_FLAG} -q --dev
-=======
-        SOLO_HOME_DIR=${SOLO_HOME_DIR} npm run solo -- node setup --deployment  "${SOLO_DEPLOYMENT}" --node-aliases {{.node_identifiers}} ${CONSENSUS_NODE_FLAG} ${LOCAL_BUILD_FLAG} ${SOLO} ${NODE_SETUP_EXTRA_FLAGS} -q --dev
->>>>>>> c76d64f1
+        SOLO_HOME_DIR=${SOLO_HOME_DIR} npm run solo -- node setup --deployment "${SOLO_DEPLOYMENT}" --node-aliases {{.node_identifiers}} ${CONSENSUS_NODE_FLAG} ${LOCAL_BUILD_FLAG} ${SOLO} ${NODE_SETUP_EXTRA_FLAGS} -q --dev
 
   solo:network:destroy:
     silent: true
@@ -531,17 +527,12 @@
       - |
         if [[ "${EXPLORER_DEPLOYMENT}" != "" ]]; then
           # create deployment on different namespace
-<<<<<<< HEAD
-          SOLO_HOME_DIR=${SOLO_HOME_DIR} npm run solo -- deployment create --deployment "${EXPLORER_DEPLOYMENT}" -n "${EXPLORER_NAME_SPACE}" --context ${EXPLORER_CLUSTER_CONTEXT} --email ${SOLO_EMAIL} --deployment-clusters ${EXPLORER_CLUSTER_CONTEXT} --cluster-ref ${EXPLORER_CLUSTER_CONTEXT} --node-aliases {{.node_identifiers}} --dev
-          SOLO_HOME_DIR=${SOLO_HOME_DIR} npm run solo -- explorer deploy --deployment "${EXPLORER_DEPLOYMENT}" --cluster-ref ${EXPLORER_CLUSTER_CONTEXT} --mirrorNamespace ${SOLO_NAMESPACE} ${SOLO_CHARTS_DIR_FLAG} ${EXPLORER_DEPLOY_EXTRA_FLAGS} ${ENABLE_EXPLORER_TLS_FLAG} ${TLS_CLUSTER_ISSUER_TYPE_FLAG} ${ENABLE_EXPLORER_INGRESS} -q --dev
-=======
-          SOLO_HOME_DIR=${SOLO_HOME_DIR} npm run solo-test -- cluster-ref connect --cluster-ref ${EXPLORER_CLUSTER_CONTEXT}  --context ${EXPLORER_CLUSTER_CONTEXT} --email ${SOLO_EMAIL}
+          SOLO_HOME_DIR=${SOLO_HOME_DIR} npm run solo-test -- cluster-ref connect --cluster-ref ${EXPLORER_CLUSTER_CONTEXT} --context ${EXPLORER_CLUSTER_CONTEXT} --email ${SOLO_EMAIL}
           SOLO_HOME_DIR=${SOLO_HOME_DIR} npm run solo-test -- deployment create --deployment ${EXPLORER_CLUSTER_CONTEXT} --namespace ${EXPLORER_NAME_SPACE}  
           SOLO_HOME_DIR=${SOLO_HOME_DIR} npm run solo-test -- deployment add-cluster --deployment ${EXPLORER_CLUSTER_CONTEXT} --cluster-ref ${EXPLORER_CLUSTER_CONTEXT} --num-consensus-nodes ${SOLO_NETWORK_SIZE}
           SOLO_HOME_DIR=${SOLO_HOME_DIR} npm run solo-test -- cluster-ref setup --cluster-ref ${EXPLORER_CLUSTER_CONTEXT}
         
           npm run solo -- explorer deploy --deployment "${EXPLORER_DEPLOYMENT}" --cluster-ref ${EXPLORER_CLUSTER_CONTEXT} --mirrorNamespace ${SOLO_NAMESPACE} ${SOLO_CHARTS_DIR_FLAG} ${EXPLORER_DEPLOY_EXTRA_FLAGS}  ${ENABLE_EXPLORER_TLS_FLAG} ${TLS_CLUSTER_ISSUER_TYPE_FLAG} ${ENABLE_EXPLORER_INGRESS} -q --dev
->>>>>>> c76d64f1
           export EXPLORER_DEPLOYED_NAME_SPACE=${EXPLORER_NAME_SPACE}
         else
           SOLO_HOME_DIR=${SOLO_HOME_DIR} npm run solo -- explorer deploy --deployment "${SOLO_DEPLOYMENT}" --cluster-ref kind-${SOLO_CLUSTER_NAME} --mirrorNamespace ${SOLO_NAMESPACE} ${SOLO_CHARTS_DIR_FLAG} ${EXPLORER_DEPLOY_EXTRA_FLAGS} ${ENABLE_EXPLORER_TLS_FLAG} ${TLS_CLUSTER_ISSUER_TYPE_FLAG} ${ENABLE_EXPLORER_INGRESS} -q --dev
