--- conflicted
+++ resolved
@@ -207,10 +207,7 @@
         else
           export CLUSTER_REF="kind-${SOLO_CLUSTER_NAME}"
         fi
-<<<<<<< HEAD
-        SOLO_HOME_DIR=${SOLO_HOME_DIR} task solo -- deployment create -n {{ .SOLO_NAMESPACE }} --context ${CONTEXT} --email {{ .SOLO_EMAIL }} --deployment-clusters ${CLUSTER_REF} --cluster-ref ${CLUSTER_REF} --deployment "${SOLO_DEPLOYMENT}" --node-aliases {{.node_identifiers}} --dev
-=======
-        SOLO_HOME_DIR=${SOLO_HOME_DIR} npm run solo -- cluster-ref connect --cluster-ref ${CLUSTER_REF} --context ${CONTEXT} --email {{ .SOLO_EMAIL }}
+        SOLO_HOME_DIR=${SOLO_HOME_DIR} task solo -- cluster-ref connect --cluster-ref ${CLUSTER_REF} --context ${CONTEXT} --email {{ .SOLO_EMAIL }}
 
   solo:deployment:create:
     silent: true
@@ -224,7 +221,7 @@
         else
           export CLUSTER_REF="kind-${SOLO_CLUSTER_NAME}"
         fi
-        SOLO_HOME_DIR=${SOLO_HOME_DIR} npm run solo -- deployment create -n {{ .SOLO_NAMESPACE }} --deployment "${SOLO_DEPLOYMENT}"
+        SOLO_HOME_DIR=${SOLO_HOME_DIR} task solo -- deployment create -n {{ .SOLO_NAMESPACE }} --deployment "${SOLO_DEPLOYMENT}"
 
   solo:deployment:add-cluster:
     silent: true
@@ -240,8 +237,7 @@
         fi
         NODE_COUNT=$(echo "{{ .node_identifiers }}" | awk -F',' '{print NF}')
         echo "NODE_COUNT=${NODE_COUNT}"
-        SOLO_HOME_DIR=${SOLO_HOME_DIR} npm run solo -- deployment add-cluster --cluster-ref ${CLUSTER_REF} --deployment "${SOLO_DEPLOYMENT}" --num-consensus-nodes ${NODE_COUNT}
->>>>>>> 9cfe871a
+        SOLO_HOME_DIR=${SOLO_HOME_DIR} task solo -- deployment add-cluster --cluster-ref ${CLUSTER_REF} --deployment "${SOLO_DEPLOYMENT}" --num-consensus-nodes ${NODE_COUNT}
 
   solo:keys:
     silent: true
@@ -436,11 +432,7 @@
     cmds:
       - |
         export MINIO_FLAG=$(cat {{ .minio_flag_file }})
-<<<<<<< HEAD
-        SOLO_HOME_DIR=${SOLO_HOME_DIR} task solo -- cluster setup --cluster-setup-namespace "${SOLO_CLUSTER_SETUP_NAMESPACE}" ${MINIO_FLAG} ${SOLO_CHARTS_DIR_FLAG} ${CLUSTER_TLS_FLAGS} -q --dev
-=======
-        SOLO_HOME_DIR=${SOLO_HOME_DIR} npm run solo -- cluster-ref setup --cluster-setup-namespace "${SOLO_CLUSTER_SETUP_NAMESPACE}" ${MINIO_FLAG} ${SOLO_CHARTS_DIR_FLAG} ${CLUSTER_TLS_FLAGS} -q --dev
->>>>>>> 9cfe871a
+        SOLO_HOME_DIR=${SOLO_HOME_DIR} task solo -- cluster-ref setup --cluster-setup-namespace "${SOLO_CLUSTER_SETUP_NAMESPACE}" ${MINIO_FLAG} ${SOLO_CHARTS_DIR_FLAG} ${CLUSTER_TLS_FLAGS} -q --dev
 
   solo:node:addresses:
     internal: true
