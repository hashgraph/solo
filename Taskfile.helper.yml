--- conflicted
+++ resolved
@@ -168,15 +168,6 @@
       - task: "init"
     cmds:
       - |
-<<<<<<< HEAD
-        if [[ "${CONTEXT}" == "" ]]; then
-          export CONTEXT=kind-{{ .SOLO_CLUSTER_NAME }}
-        fi
-        if [[ "${CLUSTER_REF}" == "" ]]; then
-          export CLUSTER_REF=kind-{{ .SOLO_CLUSTER_NAME }}
-        fi
-        SOLO_HOME_DIR=${SOLO_HOME_DIR} npm run solo -- deployment create -n {{ .SOLO_NAMESPACE }} --context {{ .CONTEXT }} --email {{ .SOLO_EMAIL }} --deployment-clusters {{ .CLUSTER_REF }} --cluster-ref {{ .CLUSTER_REF }} --deployment "${SOLO_DEPLOYMENT}" --node-aliases {{.node_identifiers}} --dev
-=======
         if [[ "${CONTEXT}" != "" ]]; then
           echo "CONTEXT=${CONTEXT}"
         else
@@ -188,7 +179,6 @@
           export CLUSTER_REF="kind-${SOLO_CLUSTER_NAME}"
         fi
         SOLO_HOME_DIR=${SOLO_HOME_DIR} npm run solo -- deployment create -n {{ .SOLO_NAMESPACE }} --context ${CONTEXT} --email {{ .SOLO_EMAIL }} --deployment-clusters ${CLUSTER_REF} --cluster-ref ${CLUSTER_REF} --deployment "${SOLO_DEPLOYMENT}" --node-aliases {{.node_identifiers}} --dev
->>>>>>> abbb48a0
 
   solo:keys:
     silent: true
