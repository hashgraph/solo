--- conflicted
+++ resolved
@@ -168,9 +168,6 @@
     deps:
       - task: "init"
     cmds:
-<<<<<<< HEAD
-      - SOLO_HOME_DIR=${SOLO_HOME_DIR} npm run solo -- deployment create -n {{ .SOLO_NAMESPACE }} --context ${CLUSTER_CONTEXT} --email {{ .SOLO_EMAIL }} --deployment-clusters ${CLUSTER_CONTEXT} --deployment "${SOLO_DEPLOYMENT}" --dev
-=======
       - |
         if [[ "${CONTEXT}" != "" ]]; then
           echo "CONTEXT=${CONTEXT}"
@@ -182,8 +179,7 @@
         else
           export CLUSTER_REF="kind-${SOLO_CLUSTER_NAME}"
         fi
-        SOLO_HOME_DIR=${SOLO_HOME_DIR} npm run solo -- deployment create -n {{ .SOLO_NAMESPACE }} --context ${CONTEXT} --email {{ .SOLO_EMAIL }} --deployment-clusters ${CLUSTER_REF} --cluster-ref ${CLUSTER_REF} --deployment "${SOLO_DEPLOYMENT}" --node-aliases {{.node_identifiers}} --dev
->>>>>>> eacdf1fd
+        SOLO_HOME_DIR=${SOLO_HOME_DIR} npm run solo -- deployment create -n {{ .SOLO_NAMESPACE }} --context ${CLUSTER_CONTEXT} --email {{ .SOLO_EMAIL }} --deployment-clusters ${CLUSTER_CONTEXT} --deployment "${SOLO_DEPLOYMENT}" --dev
 
   solo:keys:
     silent: true
@@ -454,12 +450,7 @@
     deps:
       - task: "init"
     cmds:
-<<<<<<< HEAD
       - SOLO_HOME_DIR=${SOLO_HOME_DIR} npm run solo -- mirror-node deploy --deployment  "${SOLO_DEPLOYMENT}" ${SOLO_CHARTS_DIR_FLAG} ${MIRROR_NODE_DEPLOY_EXTRA_FLAGS} ${ENABLE_MIRROR_INGRESS} --pinger -q --dev
-=======
-      - SOLO_HOME_DIR=${SOLO_HOME_DIR} npm run solo -- mirror-node deploy --deployment  "${SOLO_DEPLOYMENT}" --cluster-ref kind-${SOLO_CLUSTER_NAME} ${SOLO_CHARTS_DIR_FLAG} ${MIRROR_NODE_DEPLOY_EXTRA_FLAGS} --pinger -q --dev
-      - SOLO_HOME_DIR=${SOLO_HOME_DIR} npm run solo -- explorer deploy --deployment  "${SOLO_DEPLOYMENT}" --cluster-ref kind-${SOLO_CLUSTER_NAME} -s ${SOLO_CLUSTER_SETUP_NAMESPACE} ${SOLO_CHARTS_DIR_FLAG} ${EXPLORER_DEPLOY_EXTRA_FLAGS}  ${ENABLE_EXPLORER_TLS_FLAG} ${TLS_CLUSTER_ISSUER_TYPE_FLAG} ${ENABLE_EXPLORER_INGRESS} -q --dev
->>>>>>> eacdf1fd
       - |
         if [[ "{{ .use_port_forwards }}" == "true" ]];then
           echo "Port forwarding for Mirror Node Network: grpc:5600, rest:5551"
@@ -481,7 +472,7 @@
           SOLO_HOME_DIR=${SOLO_HOME_DIR} npm run solo --   explorer deploy --deployment "${EXPLORER_DEPLOYMENT}" -n "${EXPLORER_NAME_SPACE}" --mirrorNamespace ${SOLO_NAMESPACE} ${SOLO_CHARTS_DIR_FLAG} ${EXPLORER_DEPLOY_EXTRA_FLAGS}  ${ENABLE_EXPLORER_TLS_FLAG} ${TLS_CLUSTER_ISSUER_TYPE_FLAG} ${ENABLE_EXPLORER_INGRESS} -q --dev
         else
           EXPLORER_NAME_SPACE=${SOLO_NAMESPACE}
-          SOLO_HOME_DIR=${SOLO_HOME_DIR} npm run solo --   explorer deploy --deployment "${SOLO_DEPLOYMENT}"     -n "${SOLO_NAMESPACE}"      --mirrorNamespace ${SOLO_NAMESPACE} ${SOLO_CHARTS_DIR_FLAG} ${EXPLORER_DEPLOY_EXTRA_FLAGS}  ${ENABLE_EXPLORER_TLS_FLAG} ${TLS_CLUSTER_ISSUER_TYPE_FLAG} ${ENABLE_EXPLORER_INGRESS} -q --dev
+          SOLO_HOME_DIR=${SOLO_HOME_DIR} npm run solo --   explorer deploy --deployment "${SOLO_DEPLOYMENT}"  --cluster-ref kind-${SOLO_CLUSTER_NAME} --mirrorNamespace ${SOLO_NAMESPACE} ${SOLO_CHARTS_DIR_FLAG} ${EXPLORER_DEPLOY_EXTRA_FLAGS}  ${ENABLE_EXPLORER_TLS_FLAG} ${TLS_CLUSTER_ISSUER_TYPE_FLAG} ${ENABLE_EXPLORER_INGRESS} -q --dev
         fi
       - |
         if [[ "{{ .use_port_forwards }}" == "true" ]];then
@@ -501,8 +492,7 @@
     deps:
       - task: "init"
     cmds:
-<<<<<<< HEAD
-      - SOLO_HOME_DIR=${SOLO_HOME_DIR} npm run solo -- mirror-node destroy --deployment  "${SOLO_DEPLOYMENT}" --force -q --dev || true
+      - SOLO_HOME_DIR=${SOLO_HOME_DIR} npm run solo -- mirror-node destroy --deployment  "${SOLO_DEPLOYMENT}" --cluster-ref kind-${SOLO_CLUSTER_NAME} --force -q --dev || true
 
   solo:destroy-explorer:
     silent: true
@@ -512,14 +502,10 @@
     cmds:
       - |
         if [[ "${EXPLORER_NAME_SPACE}" != "" && "${EXPLORER_DEPLOYMENT}" != "" ]]; then
-          SOLO_HOME_DIR=${SOLO_HOME_DIR} npm run solo -- explorer destroy --deployment  "${EXPLORER_DEPLOYMENT}" --force -q --dev || true
+          SOLO_HOME_DIR=${SOLO_HOME_DIR} npm run solo -- explorer destroy --deployment  "${EXPLORER_DEPLOYMENT}" --cluster-ref kind-${SOLO_CLUSTER_NAME} --force -q --dev || true
         else
-          #SOLO_HOME_DIR=${SOLO_HOME_DIR} npm run solo -- explorer destroy --deployment  "${SOLO_DEPLOYMENT}" --force -q --dev || true
-        fi
-=======
-      - SOLO_HOME_DIR=${SOLO_HOME_DIR} npm run solo -- mirror-node destroy --deployment  "${SOLO_DEPLOYMENT}" --cluster-ref kind-${SOLO_CLUSTER_NAME} --force -q --dev || true
-      - SOLO_HOME_DIR=${SOLO_HOME_DIR} npm run solo -- explorer destroy --deployment  "${SOLO_DEPLOYMENT}" --cluster-ref kind-${SOLO_CLUSTER_NAME} --force -q --dev || true
->>>>>>> eacdf1fd
+          SOLO_HOME_DIR=${SOLO_HOME_DIR} npm run solo -- explorer destroy --deployment  "${SOLO_DEPLOYMENT}" --cluster-ref kind-${SOLO_CLUSTER_NAME} --force -q --dev || true
+        fi
 
   clean:
     desc: destroy, then remove cache directory, logs directory, config, and port forwards
