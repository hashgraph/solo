version: 3
output: prefixed
silent: false
vars:
  nodes:
    ref: until (env "SOLO_NETWORK_SIZE" | default .SOLO_NETWORK_SIZE | int)
  # node name should be node1, node2, node3, etc.
  node_list_internal: "{{range $idx, $n := .nodes }}node{{add $n 1}},{{end}}"
  node_identifiers: "{{ .node_list_internal | trimSuffix \",\" }}"

  solo_user_dir: "{{ .solo_home_override_dir | default (printf \"%s/.solo\" (env \"HOME\")) }}"
  solo_cache_dir: "{{ .solo_user_dir }}/cache"
  solo_logs_dir: "{{ .solo_user_dir }}/logs"
  solo_keys_dir: "{{ .solo_cache_dir }}/keys"
  solo_bin_dir: "{{ .solo_user_dir }}/bin"
  temp_prefix:
    sh: (echo "/tmp/solo-${USER}-$(date +%Y%m%d%H%M%S)")
  run_build_file:
    sh: (echo "/tmp/solo-${USER}-run-build-$(date +%Y%m%d%H%M%S)")
  var_check_file:
    sh: (echo "/tmp/solo-${USER}-var-check-$(date +%Y%m%d%H%M%S)")
  minio_flag_file:
    sh: (echo "/tmp/solo-${USER}-minio-flag-$(date +%Y%m%d%H%M%S)")
  solo_install_file:
    sh: (echo "/tmp/solo-${USER}-solo-install-$(date +%Y%m%d%H%M%S)")

env:
  SOLO_CLUSTER_SETUP_NAMESPACE: solo-setup
  SOLO_CLUSTER_RELEASE_NAME: solo-cluster-setup
  SOLO_CLUSTER_NAME: solo-cluster
  MIRROR_RELEASE_NAME: mirror
  SOLO_EMAIL: john@doe.com

tasks:
  init:
    cmds:
      - task: "install:solo"
      - task: "var:check"
      - task: "run:build"

  var:check:
    silent: true
    status:
      - test -f {{ .var_check_file }}
    requires:
      vars:
        - solo_user_dir
        - solo_cache_dir
        - solo_logs_dir
        - solo_keys_dir
        - solo_bin_dir
        - nodes
        - node_list_internal
        - node_identifiers
        - run_build_file
        - SOLO_NAMESPACE
        - SOLO_DEPLOYMENT
        - SOLO_CLUSTER_SETUP_NAMESPACE
        - SOLO_CLUSTER_RELEASE_NAME
        - SOLO_NETWORK_SIZE
        - SOLO_CLUSTER_NAME
        - MIRROR_RELEASE_NAME
    cmds:
      - echo "Checking variables..."
      - echo "solo_user_dir={{ .solo_user_dir }}"
      - echo "SOLO_HOME=${SOLO_HOME}"
      - echo "SOLO_NETWORK_SIZE=${SOLO_NETWORK_SIZE}"
      - echo "SOLO_CHART_VERSION=${SOLO_CHART_VERSION}"
      - echo "CONSENSUS_NODE_VERSION=${CONSENSUS_NODE_VERSION}"
      - echo "SOLO_NAMESPACE=${SOLO_NAMESPACE}"
      - echo "SOLO_DEPLOYMENT=${SOLO_DEPLOYMENT}"
      - echo "SOLO_CLUSTER_RELEASE_NAME=${SOLO_CLUSTER_RELEASE_NAME}"
      - echo "nodes={{ .nodes }}"
      - echo "node_identifiers={{ .node_identifiers }}"
      - echo "use_port_forwards={{ .use_port_forwards }}"
      - echo "VALUES_FLAG=${VALUES_FLAG}"
      - echo "SETTINGS_FLAG=${SETTINGS_FLAG}"
      - echo "LOG4J2_FLAG=${LOG4J2_FLAG}"
      - echo "APPLICATION_PROPERTIES_FLAG=${APPLICATION_PROPERTIES_FLAG}"
      - echo "LOCAL_BUILD_FLAG=${LOCAL_BUILD_FLAG}"
      - echo "DEBUG_NODE_ALIAS=${DEBUG_NODE_ALIAS}"
      - echo "SOLO_CHARTS_DIR_FLAG=${SOLO_CHARTS_DIR_FLAG}"
      - echo "LOAD_BALANCER_FLAG=${LOAD_BALANCER_FLAG}"
      - echo "ENABLE_EXPLORER_TLS_FLAG=${ENABLE_EXPLORER_TLS_FLAG}"
      - echo "ENABLE_EXPLORER_INGRESS=${ENABLE_EXPLORER_INGRESS}"
      - echo "CLUSTER_TLS_FLAGS=${CLUSTER_TLS_FLAGS}"
      - echo "NETWORK_DEPLOY_EXTRA_FLAGS=${NETWORK_DEPLOY_EXTRA_FLAGS}"
      - echo "MIRROR_NODE_DEPLOY_EXTRA_FLAGS=${MIRROR_NODE_DEPLOY_EXTRA_FLAGS}"
<<<<<<< HEAD
      - echo "NODE_COPY_CONCURRENT=${NODE_COPY_CONCURRENT}"
=======
      - echo "EXPLORER_DEPLOY_EXTRA_FLAGS=${EXPLORER_DEPLOY_EXTRA_FLAGS}"
>>>>>>> 757156a4
      - touch {{ .var_check_file }}

  readme:
    silent: true
    cmds:
      - echo "This is a custom network configuration for the Hedera Hashgraph Solo network."
      - echo "The network is configured to have {{ .SOLO_NETWORK_SIZE }} nodes."
      - echo "The network is deployed in the namespace {{ .SOLO_NAMESPACE }}."
      - echo "The local deployment name is {{ .SOLO_DEPLOYMENT }}."
      - echo "The cluster is deployed in the namespace {{ .SOLO_CLUSTER_SETUP_NAMESPACE }}."
      - echo "Use command 'task default' to deploy the network."
      - echo "Use command 'task destroy' to destroy the network."
      - echo "Use command 'task clean' to destroy and clean up the network."
      - echo "Use command 'task show:ips' to show the external IPs of the nodes."
      - echo "Use command 'task default-with-mirror' to deploy the network with a mirror node."
      - echo "Use command 'task default-with-relay' to deploy the network with a relay node."

  install:solo:
    silent: true
    internal: true
    status:
      - test -f {{ .solo_install_file }}
    cmds:
      - |
        if [[ "$(ls -1 package.json > /dev/null 2>&1)" == "" ]]; then
          cd ..
        fi
        pwd
      - npm install
      - touch {{ .solo_install_file }}

  install:kubectl:darwin:
    silent: true
    internal: true
    platforms:
      - darwin
    status:
      - command -v kubectl
    cmds:
      - brew update
      - brew install kubernetes-cli

  install:kubectl:linux:
    silent: true
    internal: true
    platforms:
      - linux
    status:
      - command -v kubectl
    cmds:
      - curl -LO "https://dl.k8s.io/release/$(curl -L -s https://dl.k8s.io/release/stable.txt)/bin/linux/{{ ARCH }}/kubectl"
      - sudo install -o root -g root -m 0755 kubectl /usr/local/bin/kubectl
      - rm -rf kubectl

  solo:init:
    internal: true
    silent: true
    deps:
      - task: "init"
    status:
      - test -f {{ .solo_bin_dir }}/helm
      - test -f {{ .solo_cache_dir }}/profiles/custom-spec.yaml
      - test -f {{ .solo_cache_dir }}/templates/api-permission.properties
      - test -f {{ .solo_cache_dir }}/templates/application.properties
      - test -f {{ .solo_cache_dir }}/templates/bootstrap.properties
      - test -f {{ .solo_cache_dir }}/templates/settings.txt
      - test -f {{ .solo_cache_dir }}/templates/log4j2.xml
      #- test "$(yq -r '.flags."node-ids"' < {{ .solo_user_dir }}/solo.yaml)" == "{{ .node_identifiers }}"
      - test "$(jq -r '.flags."node-ids"' < {{ .solo_user_dir }}/solo.config)" == "{{ .node_identifiers }}"
    cmds:
      - SOLO_HOME_DIR=${SOLO_HOME_DIR} npm run solo -- init --dev

  solo:deployment:create:
    silent: true
    internal: true
    deps:
      - task: "init"
    cmds:
      - SOLO_HOME_DIR=${SOLO_HOME_DIR} npm run solo -- deployment create -n {{ .SOLO_NAMESPACE }} --context kind-${SOLO_CLUSTER_NAME} --email {{ .SOLO_EMAIL }} --deployment-clusters kind-${SOLO_CLUSTER_NAME} --deployment "${SOLO_DEPLOYMENT}" --dev

  solo:keys:
    silent: true
    internal: true
    status:
      - |
        for n in $(seq 0 {{ sub (env "SOLO_NETWORK_SIZE" | default .SOLO_NETWORK_SIZE | int) 1 }}); do
         test -f {{ .solo_keys_dir }}/hedera-node${n}.crt
         test -f {{ .solo_keys_dir }}/hedera-node${n}.key
         test -f {{ .solo_keys_dir }}/s-public-node${n}.pem
         test -f {{ .solo_keys_dir }}/s-private-node${n}.pem
        done
    deps:
      - task: "init"
    cmds:
      - SOLO_HOME_DIR=${SOLO_HOME_DIR} npm run solo -- node keys --gossip-keys --tls-keys --node-aliases {{.node_identifiers}} -q --dev

  solo:network:deploy:
    silent: true
    internal: true
    deps:
      - task: "init"
    cmds:
      - |
        if [[ "${DEBUG_NODE_ALIAS}" != "" ]]; then
          export DEBUG_NODE_FLAG="--debug-node-alias {{ .DEBUG_NODE_ALIAS }}"
        fi
        if [[ "${CONSENSUS_NODE_VERSION}" != "" ]]; then
          export CONSENSUS_NODE_FLAG='--release-tag {{.CONSENSUS_NODE_VERSION}}'
        fi
        if [[ "${SOLO_CHART_VERSION}" != "" ]]; then
          export SOLO_CHART_FLAG='--solo-chart-version ${SOLO_CHART_VERSION}'
        fi
        SOLO_HOME_DIR=${SOLO_HOME_DIR} npm run solo -- network deploy --deployment  "${SOLO_DEPLOYMENT}" --node-aliases {{.node_identifiers}} ${CONSENSUS_NODE_FLAG} ${SOLO_CHART_FLAG} ${VALUES_FLAG} ${SETTINGS_FLAG} ${LOG4J2_FLAG} ${APPLICATION_PROPERTIES_FLAG} ${GENESIS_THROTTLES_FLAG} ${DEBUG_NODE_FLAG} ${SOLO_CHARTS_DIR_FLAG} ${LOAD_BALANCER_FLAG} ${NETWORK_DEPLOY_EXTRA_FLAGS} -q --dev
      - task: "solo:node:setup"

  solo:node:setup:
    silent: true
    internal: true
    deps:
      - task: "init"
    cmds:
      - |
        if [[ "${CONSENSUS_NODE_VERSION}" != "" ]]; then
          export CONSENSUS_NODE_FLAG='--release-tag {{.CONSENSUS_NODE_VERSION}}'
        fi
<<<<<<< HEAD
        NODE_COPY_CONCURRENT=${NODE_COPY_CONCURRENT} SOLO_HOME_DIR=${SOLO_HOME_DIR} npm run solo -- node setup --namespace "${SOLO_NAMESPACE}" --node-aliases {{.node_identifiers}} ${CONSENSUS_NODE_FLAG} ${LOCAL_BUILD_FLAG} -q --dev
=======
        SOLO_HOME_DIR=${SOLO_HOME_DIR} npm run solo -- node setup --deployment  "${SOLO_DEPLOYMENT}" --node-aliases {{.node_identifiers}} ${CONSENSUS_NODE_FLAG} ${LOCAL_BUILD_FLAG} -q --dev
>>>>>>> 757156a4

  solo:network:destroy:
    silent: true
    internal: true
    deps:
      - task: "init"
    cmds:
      - SOLO_HOME_DIR=${SOLO_HOME_DIR} npm run solo -- network destroy --deployment  "${SOLO_DEPLOYMENT}" --delete-pvcs --delete-secrets --force -q --dev

  solo:node:start:
    silent: true
    internal: true
    deps:
      - task: "init"
    cmds:
      - |
        if [[ "${DEBUG_NODE_ALIAS}" != "" ]]; then
          export DEBUG_NODE_FLAG="--debug-node-alias {{ .DEBUG_NODE_ALIAS }}"
        fi
        SOLO_HOME_DIR=${SOLO_HOME_DIR} npm run solo -- node start --deployment  "${SOLO_DEPLOYMENT}" --node-aliases {{.node_identifiers}} ${DEBUG_NODE_FLAG} -q {{ .CLI_ARGS }} --dev
      - |
        if [[ "{{ .use_port_forwards }}" == "true" ]];then
          echo "Port forwarding for Hedera Network Node: grpc:50211"
          /bin/bash -c "nohup kubectl port-forward -n \"${SOLO_NAMESPACE}\" svc/haproxy-node1-svc 50211:50211 > /dev/null 2>&1 &"
          sleep 4
        fi

  solo:node:stop:
    silent: true
    internal: true
    ignore_error: true
    deps:
      - task: "init"
    cmds:
      - SOLO_HOME_DIR=${SOLO_HOME_DIR} npm run solo -- node stop --deployment  "${SOLO_DEPLOYMENT}" --node-aliases {{.node_identifiers}} -q {{ .CLI_ARGS }} --dev

  solo:relay:
    silent: true
    deps:
      - task: "init"
    cmds:
      - SOLO_HOME_DIR=${SOLO_HOME_DIR} npm run solo -- relay deploy --deployment "${SOLO_DEPLOYMENT}" -i node1 ${RELAY_NODE_DEPLOY_EXTRA_FLAGS} -q --dev
      - |
        if [[ "{{ .use_port_forwards }}" == "true" ]];then
          echo "Enable port forwarding for Hedera JSON RPC Relay"
          /bin/bash -c "nohup kubectl port-forward -n \"${SOLO_NAMESPACE}\" svc/relay-node1-hedera-json-rpc-relay 7546:7546 > /dev/null 2>&1 &"
          sleep 4
        fi

  solo:destroy-relay:
    silent: true
    status:
      - |
        {{.solo_bin_dir}}/helm list -n "${SOLO_NAMESPACE}" | grep -vqz relay-node1
    deps:
      - task: "init"
    cmds:
      - SOLO_HOME_DIR=${SOLO_HOME_DIR} npm run solo -- relay destroy -n "${SOLO_NAMESPACE}" -i node1 -q --dev

  solo:cache:remove:
    silent: true
    internal: true
    status:
      - test [[ ! -d {{ .solo_cache_dir }} ]]
    cmds:
      - echo "Removing solo cache directory..."
      - rm -rf {{ .solo_cache_dir }}

  solo:logs:remove:
    silent: true
    internal: true
    status:
      - test [[ ! -d {{ .solo_logs_dir }} ]]
    cmds:
      - echo "Removing solo logs directory..."
      - rm -rf {{ .solo_logs_dir }}

  solo:config:remove:
    silent: true
    internal: true
    status:
      - test [[ ! -f {{ .solo_user_dir }}/solo.yaml ]]
    cmds:
      - echo "Removing solo config..."
      - rm -rf {{ .solo_user_dir }}/solo.yaml

  solo:freeze:restart:
    cmds:
      - SOLO_HOME_DIR=${SOLO_HOME_DIR} npm run solo -- node prepare-upgrade --deployment  "${SOLO_DEPLOYMENT}" -q --dev
      - SOLO_HOME_DIR=${SOLO_HOME_DIR} npm run solo -- node freeze-upgrade --deployment  "${SOLO_DEPLOYMENT}" -q --dev
      - SOLO_HOME_DIR=${SOLO_HOME_DIR} npm run solo -- node stop --deployment  "${SOLO_DEPLOYMENT}" --node-aliases {{.node_identifiers}} -q --dev
      - SOLO_HOME_DIR=${SOLO_HOME_DIR} npm run solo -- node start --deployment  "${SOLO_DEPLOYMENT}" --node-aliases {{.node_identifiers}} -q --dev

  cluster:create:
    silent: true
    status:
      - kind get clusters | grep -q "${SOLO_CLUSTER_NAME}"
    cmds:
      - kind create cluster -n "${SOLO_CLUSTER_NAME}" --image "${KIND_IMAGE}"
      - sleep 10 # wait for control plane to come up
      - kubectl config set-context kind-${SOLO_CLUSTER_NAME}

  cluster:destroy:
    silent: true
    cmds:
      - kind delete cluster --name "${SOLO_CLUSTER_NAME}"

  clean:port-forward:
    silent: true
    cmds:
      - echo "Cleaning up port forwards..."
      - |
        if [[ "{{ .use_port_forwards }}" == "true" ]];then
          pkill -f "kubectl port-forward -n {{ .SOLO_NAMESPACE }}" | grep -w ${UID} || true
        fi

  run:build:
    silent: true
    status:
      - test -f {{ .run_build_file }}
    cmds:
      - npm run build
      - touch {{ .run_build_file }}

  solo:cluster:minio:
    internal: true
    silent: true
    cmds:
      - |
        if ! kubectl get svc -l app.kubernetes.io/instance=minio-operator --all-namespaces --no-headers | grep -q . ; then
          echo "No services found with label app.kubernetes.io/name=operator app.kubernetes.io/instance=minio-operator"
          echo "--minio" > {{ .minio_flag_file }}
        else 
          echo "--no-minio" > {{ .minio_flag_file }}
        fi

  solo:cluster:setup:
    silent: true
    deps:
      - task: "init"
      - task: "solo:cluster:minio"
    status:
      - |
        {{.solo_bin_dir}}/helm list --all-namespaces | grep -qz "${SOLO_CLUSTER_RELEASE_NAME}"
    cmds:
      - |
        export MINIO_FLAG=$(cat {{ .minio_flag_file }})
        SOLO_HOME_DIR=${SOLO_HOME_DIR} npm run solo -- cluster setup --cluster-setup-namespace "${SOLO_CLUSTER_SETUP_NAMESPACE}" ${MINIO_FLAG} ${SOLO_CHARTS_DIR_FLAG} ${CLUSTER_TLS_FLAGS} -q --dev

  solo:node:addresses:
    internal: true
    silent: true
    cmds:
      - |
        echo "External IPs of the network nodes:"
        export IP_LIST_TEMPLATE_FILE={{ .TASKFILE_DIR }}/list-external-ips.gotemplate
        kubectl get svc -n "${SOLO_NAMESPACE}" -l "solo.hedera.com/type=network-node-svc" --output=go-template-file=${IP_LIST_TEMPLATE_FILE}

  solo:node:logs:
    silent: true
    cmds:
      - SOLO_HOME_DIR=${SOLO_HOME_DIR} npm run solo -- node logs --deployment  "${SOLO_DEPLOYMENT}" --node-aliases {{.node_identifiers}} -q --dev

  start:
    desc: solo node start
    deps:
      - task: "init"
    cmds:
      - task: "solo:node:start"

  stop:
    desc: solo node stop
    deps:
      - task: "init"
    cmds:
      - task: "solo:node:stop"

  show:ips:
    deps:
      - task: "init"
    cmds:
      - task: "solo:node:addresses"

  clean:cache:
    desc: remove solo cache directory
    deps:
      - task: "init"
    cmds:
      - task: "solo:cache:remove"

  clean:logs:
    desc: remove solo logs director
    deps:
      - task: "init"
    cmds:
      - task: "solo:logs:remove"


  default-with-mirror:
    desc: in addition to the defaults, also deploy the mirror node
    deps:
      - task: "init"
    cmds:
      - task: "default"
      - task: "solo:mirror-node"

  default-with-relay:
    desc: in addition to default-with-mirror, deploy the JSON RPC relay
    deps:
      - task: "init"
    cmds:
      - task: "default"
      - task: "solo:mirror-node"
      - task: "solo:relay"

  solo:mirror-node:
    silent: true
    desc: solo mirror-node deploy with port forward on explorer
    deps:
      - task: "init"
    cmds:
      - SOLO_HOME_DIR=${SOLO_HOME_DIR} npm run solo -- mirror-node deploy --deployment  "${SOLO_DEPLOYMENT}" ${SOLO_CHARTS_DIR_FLAG} ${MIRROR_NODE_DEPLOY_EXTRA_FLAGS} --pinger -q --dev
      - SOLO_HOME_DIR=${SOLO_HOME_DIR} npm run solo -- explorer deploy --deployment  "${SOLO_DEPLOYMENT}" -s ${SOLO_CLUSTER_SETUP_NAMESPACE} ${SOLO_CHARTS_DIR_FLAG} ${EXPLORER_DEPLOY_EXTRA_FLAGS}  ${ENABLE_EXPLORER_TLS_FLAG} ${TLS_CLUSTER_ISSUER_TYPE_FLAG} ${ENABLE_EXPLORER_INGRESS} -q --dev
      - |
        if [[ "{{ .use_port_forwards }}" == "true" ]];then
          echo "Enable port forwarding for Hedera Explorer & Mirror Node Network"
          echo "Port forwarding for Hedera Explorer: http://localhost:8080"
          explorer_svc="$(kubectl get svc -l app.kubernetes.io/component=hedera-explorer -n ${SOLO_NAMESPACE} --output json | jq -r '.items[].metadata.name')"
          /bin/bash -c "nohup kubectl port-forward -n \"${SOLO_NAMESPACE}\" \"svc/${explorer_svc}\" 8080:80 > /dev/null 2>&1 &"
          echo "Port forwarding for Mirror Node Network: grpc:5600, rest:5551"
          /bin/bash -c "nohup kubectl port-forward -n \"${SOLO_NAMESPACE}\" svc/mirror-grpc 5600:5600 > /dev/null 2>&1 &"
          /bin/bash -c "nohup kubectl port-forward -n \"${SOLO_NAMESPACE}\" svc/mirror-rest 5551:80 > /dev/null 2>&1 &"
          sleep 4
        fi

  solo:destroy-mirror-node:
    silent: true
    desc: solo mirror-node destroy
    status:
      - |
        {{.solo_bin_dir}}/helm list -n "${SOLO_NAMESPACE}" | grep -vqz "${MIRROR_RELEASE_NAME}"
    deps:
      - task: "init"
    cmds:
      - SOLO_HOME_DIR=${SOLO_HOME_DIR} npm run solo -- mirror-node destroy --deployment  "${SOLO_DEPLOYMENT}" --force -q --dev || true
      - SOLO_HOME_DIR=${SOLO_HOME_DIR} npm run solo -- explorer destroy --deployment  "${SOLO_DEPLOYMENT}" --force -q --dev || true

  clean:
    desc: destroy, then remove cache directory, logs directory, config, and port forwards
    deps:
      - task: "init"
    cmds:
      - task: "destroy"
      - task: "clean:cache"
      - task: "clean:logs"
      - task: "solo:config:remove"
      - task: "clean:port-forward"
      - task: "clean:tmp"

  clean:tmp:
    desc: remove temporary files
    silent: true
    cmds:
      - echo "Cleaning up temporary files..."
      - rm -f /tmp/solo-${USER}-* || true

  solo:external-database:
    silent: false
    desc: setup external database PostgreSQL with helm
    cmds:
      - |
        {{.solo_bin_dir}}/helm install {{.postgres_name}} https://charts.bitnami.com/bitnami/postgresql-12.1.2.tgz \
          --set image.tag=16.4.0 \
          --namespace {{.postgres_database_namespace}} --create-namespace \
          --set global.postgresql.auth.postgresPassword={{.postgres_password}} \
          --set primary.persistence.enabled=false --set secondary.enabled=false
      - name: "Wait for PostgreSQL pod to be ready"
        cmd: |
          kubectl wait --for=condition=ready pod/{{.postgres_container_name}} \
          -n {{.postgres_database_namespace}} --timeout=160s
      - name: "Copy init.sql inside the database pod"
        cmd: |
          kubectl cp ../external-database-test/scripts/init.sh \
          {{.postgres_container_name}}:/tmp/init.sh \
          -n {{.postgres_database_namespace}}
      - name: "Make init.sh executable"
        cmd: |
          kubectl exec -it {{.postgres_container_name}} \
          -n {{.postgres_database_namespace}} -- chmod +x /tmp/init.sh
      - name: "Execute init.sh inside the database pod"
        cmd: |
          kubectl exec -it {{.postgres_container_name}} \
          -n {{.postgres_database_namespace}} \
          -- /bin/bash /tmp/init.sh "{{.postgres_username}}" "{{.postgres_password}}"<|MERGE_RESOLUTION|>--- conflicted
+++ resolved
@@ -86,11 +86,7 @@
       - echo "CLUSTER_TLS_FLAGS=${CLUSTER_TLS_FLAGS}"
       - echo "NETWORK_DEPLOY_EXTRA_FLAGS=${NETWORK_DEPLOY_EXTRA_FLAGS}"
       - echo "MIRROR_NODE_DEPLOY_EXTRA_FLAGS=${MIRROR_NODE_DEPLOY_EXTRA_FLAGS}"
-<<<<<<< HEAD
-      - echo "NODE_COPY_CONCURRENT=${NODE_COPY_CONCURRENT}"
-=======
       - echo "EXPLORER_DEPLOY_EXTRA_FLAGS=${EXPLORER_DEPLOY_EXTRA_FLAGS}"
->>>>>>> 757156a4
       - touch {{ .var_check_file }}
 
   readme:
@@ -216,11 +212,7 @@
         if [[ "${CONSENSUS_NODE_VERSION}" != "" ]]; then
           export CONSENSUS_NODE_FLAG='--release-tag {{.CONSENSUS_NODE_VERSION}}'
         fi
-<<<<<<< HEAD
-        NODE_COPY_CONCURRENT=${NODE_COPY_CONCURRENT} SOLO_HOME_DIR=${SOLO_HOME_DIR} npm run solo -- node setup --namespace "${SOLO_NAMESPACE}" --node-aliases {{.node_identifiers}} ${CONSENSUS_NODE_FLAG} ${LOCAL_BUILD_FLAG} -q --dev
-=======
         SOLO_HOME_DIR=${SOLO_HOME_DIR} npm run solo -- node setup --deployment  "${SOLO_DEPLOYMENT}" --node-aliases {{.node_identifiers}} ${CONSENSUS_NODE_FLAG} ${LOCAL_BUILD_FLAG} -q --dev
->>>>>>> 757156a4
 
   solo:network:destroy:
     silent: true
