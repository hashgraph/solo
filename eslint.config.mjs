--- conflicted
+++ resolved
@@ -60,46 +60,6 @@
           content:
             'Copyright (C) {year} Hedera Hashgraph, LLC\n\nLicensed under the Apache License, Version 2.0 (the ""License"");\nyou may not use this file except in compliance with the License.\nYou may obtain a copy of the License at\n\n     http://www.apache.org/licenses/LICENSE-2.0\n\nUnless required by applicable law or agreed to in writing, software\ndistributed under the License is distributed on an ""AS IS"" BASIS,\nWITHOUT WARRANTIES OR CONDITIONS OF ANY KIND, either express or implied.\nSee the License for the specific language governing permissions and\nlimitations under the License.\n',
         },
-<<<<<<< HEAD
-        content: 'Copyright (C) {year} Hedera Hashgraph, LLC\n\nLicensed under the Apache License, Version 2.0 (the ""License"");\nyou may not use this file except in compliance with the License.\nYou may obtain a copy of the License at\n\n     http://www.apache.org/licenses/LICENSE-2.0\n\nUnless required by applicable law or agreed to in writing, software\ndistributed under the License is distributed on an ""AS IS"" BASIS,\nWITHOUT WARRANTIES OR CONDITIONS OF ANY KIND, either express or implied.\nSee the License for the specific language governing permissions and\nlimitations under the License.\n'
-      }],
-      'quotes': ['error', 'single', { 'avoidEscape': true }],
-      'semi': ['error', 'never'],
-      'no-duplicate-imports': ['error'],
-      'object-curly-spacing': ["error", "always"],
-      eqeqeq: "error",
-      'dot-notation': 'error',
-      'no-promise-executor-return': 'error',
-      'no-unneeded-ternary': 'error',
-      'no-shadow-restricted-names': 'error',
-      'no-else-return': 'error',
-      '@typescript-eslint/array-type': [ 'error', { default: 'array' } ],
-      '@typescript-eslint/consistent-generic-constructors': 'error',
-      '@typescript-eslint/consistent-indexed-object-style': [ 'error', 'record' ],
-      "@typescript-eslint/consistent-type-imports": ["error", { fixStyle: 'inline-type-imports'}],
-      'space-before-function-paren': 'error',
-      '@typescript-eslint/no-empty-function': 'off',
-      '@typescript-eslint/class-literal-property-style': 'off',
-      'no-invalid-this': [ 'error', { capIsConstructor : false } ],
-      'no-prototype-builtins': 'off',
-      '@typescript-eslint/no-dynamic-delete': 'off',
-
-      // Ensure all class members have explicit access modifiers
-      "@typescript-eslint/explicit-member-accessibility": ["warn", { "accessibility": "explicit" }],
-
-      // Require return types on all functions and methods
-      "@typescript-eslint/explicit-function-return-type": "warn",
-
-      // Require return types on exported functions or methods
-      "@typescript-eslint/explicit-module-boundary-types": "warn"
-    }
-  },
-  { // test ts files
-    files: ['test/**/*.ts'],
-    rules: {
-      'no-invalid-this': [ 'off', { } ],
-    }
-=======
       ],
       'prettier/prettier': 'warn', // TODO change to error
       'block-scoped-var': 'error',
@@ -156,7 +116,6 @@
       'require-atomic-updates': 'off',
       'n/no-unsupported-features/node-builtins': 'warn', // TODO remove
     },
->>>>>>> 0f37ecc0
   },
   {
     // all ts files
