// SPDX-License-Identifier: Apache-2.0

import {type Version} from './src/core/config/remote/types.js';
import {fileURLToPath} from 'node:url';
import path from 'node:path';
import {PathEx} from './src/business/utils/path-ex.js';
import fs from 'node:fs';

/**
 * This file should only contain versions for dependencies and the function to get the Solo version.
 */

export const HELM_VERSION = 'v3.14.2';
<<<<<<< HEAD
export const SOLO_CHART_VERSION = '0.49.1';
export const HEDERA_PLATFORM_VERSION = 'v0.61.1';
export const MIRROR_NODE_VERSION = 'v0.127.0';
=======
export const SOLO_CHART_VERSION = '0.50.0';
export const HEDERA_PLATFORM_VERSION = 'v0.59.5';
export const MIRROR_NODE_VERSION = 'v0.126.0';
>>>>>>> 7df0507c
export const HEDERA_EXPLORER_VERSION = '24.12.1';
export const HEDERA_JSON_RPC_RELAY_VERSION = 'v0.66.0';
export const INGRESS_CONTROLLER_VERSION = '0.14.5';

export function getSoloVersion(): Version {
  if (process.env.npm_package_version) {
    return process.env.npm_package_version;
  }

  const __filename = fileURLToPath(import.meta.url);
  const __dirname = path.dirname(__filename);

  const packageJsonPath = PathEx.resolve(__dirname, './package.json');
  const packageJson = JSON.parse(fs.readFileSync(packageJsonPath, 'utf8'));
  return packageJson.version;
}<|MERGE_RESOLUTION|>--- conflicted
+++ resolved
@@ -11,15 +11,9 @@
  */
 
 export const HELM_VERSION = 'v3.14.2';
-<<<<<<< HEAD
-export const SOLO_CHART_VERSION = '0.49.1';
+export const SOLO_CHART_VERSION = '0.50.0';
 export const HEDERA_PLATFORM_VERSION = 'v0.61.1';
 export const MIRROR_NODE_VERSION = 'v0.127.0';
-=======
-export const SOLO_CHART_VERSION = '0.50.0';
-export const HEDERA_PLATFORM_VERSION = 'v0.59.5';
-export const MIRROR_NODE_VERSION = 'v0.126.0';
->>>>>>> 7df0507c
 export const HEDERA_EXPLORER_VERSION = '24.12.1';
 export const HEDERA_JSON_RPC_RELAY_VERSION = 'v0.66.0';
 export const INGRESS_CONTROLLER_VERSION = '0.14.5';
