/**
 * Copyright (C) 2024 Hedera Hashgraph, LLC
 *
 * Licensed under the Apache License, Version 2.0 (the ""License"");
 * you may not use this file except in compliance with the License.
 * You may obtain a copy of the License at
 *
 *      http://www.apache.org/licenses/LICENSE-2.0
 *
 * Unless required by applicable law or agreed to in writing, software
 * distributed under the License is distributed on an ""AS IS"" BASIS,
 * WITHOUT WARRANTIES OR CONDITIONS OF ANY KIND, either express or implied.
 * See the License for the specific language governing permissions and
 * limitations under the License.
 *
 */

/**
 * This file should only contain versions for dependencies
 */

export const HELM_VERSION = 'v3.14.2';
<<<<<<< HEAD
export const SOLO_CHART_VERSION = '0.42.10';
export const HEDERA_PLATFORM_VERSION = 'v0.59.0-main.x0129e3a';
=======
export const SOLO_CHART_VERSION = '0.43.0';
export const HEDERA_PLATFORM_VERSION = 'v0.59.0-main.x5322bdc';
>>>>>>> 83ad04f2
export const LOCAL_HEDERA_PLATFORM_VERSION = 'v0.58.3';
export const MIRROR_NODE_VERSION = 'v0.122.0-rc1';
export const HEDERA_EXPLORER_VERSION = '24.12.0';
export const HEDERA_JSON_RPC_RELAY_VERSION = 'v0.63.2';<|MERGE_RESOLUTION|>--- conflicted
+++ resolved
@@ -20,13 +20,8 @@
  */
 
 export const HELM_VERSION = 'v3.14.2';
-<<<<<<< HEAD
-export const SOLO_CHART_VERSION = '0.42.10';
+export const SOLO_CHART_VERSION = '0.43.0';
 export const HEDERA_PLATFORM_VERSION = 'v0.59.0-main.x0129e3a';
-=======
-export const SOLO_CHART_VERSION = '0.43.0';
-export const HEDERA_PLATFORM_VERSION = 'v0.59.0-main.x5322bdc';
->>>>>>> 83ad04f2
 export const LOCAL_HEDERA_PLATFORM_VERSION = 'v0.58.3';
 export const MIRROR_NODE_VERSION = 'v0.122.0-rc1';
 export const HEDERA_EXPLORER_VERSION = '24.12.0';
