// SPDX-License-Identifier: Apache-2.0

import {type Version} from './src/core/config/remote/types.js';
import {fileURLToPath} from 'node:url';
import path from 'node:path';
import {PathEx} from './src/business/utils/path-ex.js';
import fs from 'node:fs';

/**
 * This file should only contain versions for dependencies and the function to get the Solo version.
 */

export const HELM_VERSION = 'v3.14.2';
<<<<<<< HEAD
export const SOLO_CHART_VERSION = '0.48.0';
export const HEDERA_PLATFORM_VERSION = 'v0.61.0';
=======
export const SOLO_CHART_VERSION = '0.49.1';
export const HEDERA_PLATFORM_VERSION = 'v0.59.5';
>>>>>>> ec1a25f7
export const MIRROR_NODE_VERSION = 'v0.126.0';
export const HEDERA_EXPLORER_VERSION = '24.12.1';
export const HEDERA_JSON_RPC_RELAY_VERSION = 'v0.66.0';
export const INGRESS_CONTROLLER_VERSION = '0.14.5';

export function getSoloVersion(): Version {
  if (process.env.npm_package_version) {
    return process.env.npm_package_version;
  }

  const __filename = fileURLToPath(import.meta.url);
  const __dirname = path.dirname(__filename);

  const packageJsonPath = PathEx.resolve(__dirname, './package.json');
  const packageJson = JSON.parse(fs.readFileSync(packageJsonPath, 'utf8'));
  return packageJson.version;
}<|MERGE_RESOLUTION|>--- conflicted
+++ resolved
@@ -11,13 +11,8 @@
  */
 
 export const HELM_VERSION = 'v3.14.2';
-<<<<<<< HEAD
-export const SOLO_CHART_VERSION = '0.48.0';
+export const SOLO_CHART_VERSION = '0.49.1';
 export const HEDERA_PLATFORM_VERSION = 'v0.61.0';
-=======
-export const SOLO_CHART_VERSION = '0.49.1';
-export const HEDERA_PLATFORM_VERSION = 'v0.59.5';
->>>>>>> ec1a25f7
 export const MIRROR_NODE_VERSION = 'v0.126.0';
 export const HEDERA_EXPLORER_VERSION = '24.12.1';
 export const HEDERA_JSON_RPC_RELAY_VERSION = 'v0.66.0';
