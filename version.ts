--- conflicted
+++ resolved
@@ -22,10 +22,6 @@
 export const JAVA_VERSION = '21.0.1+12'
 export const HELM_VERSION = 'v3.14.2'
 export const SOLO_CHART_VERSION = 'v0.33.0'
-<<<<<<< HEAD
 export const HEDERA_PLATFORM_VERSION = 'v0.56.0'
-=======
-export const HEDERA_PLATFORM_VERSION = 'v0.54.0-alpha.4'
 export const MIRROR_NODE_VERSION = '0.116.0'
-export const HEDERA_EXPLORER_VERSION = '0.2.1'
->>>>>>> ac15957f
+export const HEDERA_EXPLORER_VERSION = '0.2.1'