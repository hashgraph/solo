--- conflicted
+++ resolved
@@ -40,10 +40,6 @@
   "author": "Swirlds Labs",
   "license": "Apache2.0",
   "dependencies": {
-<<<<<<< HEAD
-    "@hashgraph/proto": "^2.15.0-beta.3",
-=======
->>>>>>> b7c07d93
     "@hashgraph/sdk": "^2.50.0",
     "@kubernetes/client-node": "^0.21.0",
     "@listr2/prompt-adapter-enquirer": "^2.0.11",
