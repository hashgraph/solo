--- conflicted
+++ resolved
@@ -30,11 +30,7 @@
     "merge-unit": "nyc merge ./coverage/unit/ .nyc_output/coverage.json",
     "report-coverage": "npm run merge-clean && npm run merge-unit && npm run merge-e2e && nyc report --reporter=json --reporter=html --reporter=lcov",
     "solo": "NODE_OPTIONS=--experimental-vm-modules node --no-deprecation solo.mjs",
-<<<<<<< HEAD
-    "check": "rm -rf docs/public/*; remark . --quiet --frail && eslint . --ignore-pattern \"docs/*\"; cd docs; jsdoc -c jsdoc.conf.json",
-=======
     "check": "remark . --quiet --frail && eslint . --ignore-pattern \"docs/*\"; cd docs; jsdoc -c jsdoc.conf.json",
->>>>>>> ae8d8bbd
     "format": "remark . --quiet --frail --output && eslint --fix . --ignore-pattern \"docs/*\"",
     "test-setup": "./test/e2e/setup-e2e.sh",
     "test-coverage": "npm run test && npm run test-setup && npm run test-e2e-all && npm run report-coverage"
