--- conflicted
+++ resolved
@@ -51,14 +51,6 @@
 AddToFileList ${KEYS_DIR}
 AddToFileList ${UPGRADE_DIR}
 echo "creating zip file" | tee -a ${LOG_FILE}
-<<<<<<< HEAD
-#jar cvfM "${ZIP_FULLPATH}" "@${FILE_LIST}"
-dnf install zip -y | tee -a ${LOG_FILE}
-zip "${ZIP_FULLPATH}" -@ < "${FILE_LIST}" | tee -a ${LOG_FILE}
-echo "...end support-zip.sh" | tee -a ${LOG_FILE}
-#jar -u -v --file=${ZIP_FULLPATH} ${OUTPUT_DIR}/support-zip.log
-zip -u -v "${ZIP_FULLPATH}" ${OUTPUT_DIR}/support-zip.log
-=======
 if [[ "$chipType" =~ "M4" ]]; then
   echo "Using unzip for M4 chip" | tee -a ${LOG_FILE}
   zip -v "${ZIP_FULLPATH}" -@ < "${FILE_LIST}"
@@ -69,5 +61,4 @@
 fi
 echo "...end support-zip.sh" | tee -a ${LOG_FILE}
 
->>>>>>> 484f219c
 exit 0