hedera.config.version=0
ledger.id=0x01
netty.mode=TEST
contracts.chainId=298
hedera.recordStream.logPeriod=1
balances.exportPeriodSecs=400
files.maxSizeKb=2048
hedera.recordStream.compressFilesOnCreation=true
balances.compressOnCreation=true
contracts.maxNumWithHapiSigsAccess=0
autoRenew.targetTypes=
nodes.gossipFqdnRestricted=false
hedera.profiles.active=TEST
# TODO: this is a workaround until prepareUpgrade freeze will recalculate the weight prior to writing the config.txt
staking.periodMins=1
nodes.updateAccountIdAllowed=true
<<<<<<< HEAD
blockStream.streamMode=BOTH
=======
# TODO: remove once we have the uploader enabled, required for current p0 deadline
blockStream.streamMode=RECORDS
# TODO: uncomment this when we are ready to use genesis-network.json
#addressBook.useRosterLifecycle=true
>>>>>>> c27d1d65
<|MERGE_RESOLUTION|>--- conflicted
+++ resolved
@@ -14,11 +14,6 @@
 # TODO: this is a workaround until prepareUpgrade freeze will recalculate the weight prior to writing the config.txt
 staking.periodMins=1
 nodes.updateAccountIdAllowed=true
-<<<<<<< HEAD
 blockStream.streamMode=BOTH
-=======
-# TODO: remove once we have the uploader enabled, required for current p0 deadline
-blockStream.streamMode=RECORDS
 # TODO: uncomment this when we are ready to use genesis-network.json
-#addressBook.useRosterLifecycle=true
->>>>>>> c27d1d65
+#addressBook.useRosterLifecycle=true